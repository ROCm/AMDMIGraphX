#ifndef MIGRAPHX_GUARD_MIGRAPHLIB_ONNX_HPP
#define MIGRAPHX_GUARD_MIGRAPHLIB_ONNX_HPP

#include <migraphx/program.hpp>
#include <migraphx/config.hpp>

namespace migraphx {
inline namespace MIGRAPHX_INLINE_NS {

/// struct to pass in onnx options to parser
struct onnx_options
{
<<<<<<< HEAD
    unsigned int batch_size = 1;
=======
    std::size_t default_dim_value = 1;
>>>>>>> 60c14302
    std::unordered_map<std::string, std::vector<std::size_t>> map_input_dims;
};

/// Create a program from an onnx file
program parse_onnx(const std::string& name, const onnx_options& = onnx_options{});

/// Create a program from an onnx buffer
program parse_onnx_buffer(const std::string& buffer, const onnx_options& options);

/// Create a program from an onnx buffer
program parse_onnx_buffer(const void* data, std::size_t size, const onnx_options& options);

} // namespace MIGRAPHX_INLINE_NS
} // namespace migraphx

#endif<|MERGE_RESOLUTION|>--- conflicted
+++ resolved
@@ -10,11 +10,7 @@
 /// struct to pass in onnx options to parser
 struct onnx_options
 {
-<<<<<<< HEAD
-    unsigned int batch_size = 1;
-=======
     std::size_t default_dim_value = 1;
->>>>>>> 60c14302
     std::unordered_map<std::string, std::vector<std::size_t>> map_input_dims;
 };
 
