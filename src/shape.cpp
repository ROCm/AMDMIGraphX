
#include <migraphx/shape.hpp>
#include <migraphx/stringutils.hpp>
#include <migraphx/serialize.hpp>
#include <migraphx/permutation.hpp>
#include <migraphx/ranges.hpp>
#include <numeric>
#include <algorithm>
#include <functional>
#include <unordered_map>
#include <iostream>

namespace migraphx {
inline namespace MIGRAPHX_INLINE_NS {

struct shape_impl
{
    static std::shared_ptr<shape_impl> default_shape()
    {
        static const std::shared_ptr<shape_impl> result = std::make_shared<shape_impl>();
        return result;
    }

    shape_impl() : m_type(shape::float_type) {}

    shape_impl(shape::type_t t) : m_type(t), m_lens({1}), m_strides({0}), m_standard(true)
    {
        assert(t != shape::tuple_type);
    }
    shape_impl(shape::type_t t, std::vector<std::size_t> l)
        : m_type(t), m_lens(std::move(l)), m_standard(true)
    {
        assert(t != shape::tuple_type);
        this->calculate_strides();
        assert(m_lens.size() == m_strides.size());
    }
    shape_impl(shape::type_t t, std::vector<std::size_t> l, std::vector<std::size_t> s)
        : m_type(t), m_lens(std::move(l)), m_strides(std::move(s))
    {
        assert(t != shape::tuple_type);
        assert(m_lens.size() == m_strides.size());
        // assert(std::any_of(m_strides.begin(), m_strides.end(), [](auto x) { return x > 0; }) and
        //        "At least one stride must be non-zero");
        m_standard = this->elements() == this->element_space() and
                     std::is_sorted(m_strides.rbegin(), m_strides.rend());
    }

    shape_impl(shape::type_t t, std::vector<shape::dynamic_dimension> dims)
        : m_type(t), m_dyn_dims(std::move(dims))
    {
    }

    shape_impl(const std::vector<shape>& subs) : m_type(shape::tuple_type), m_shapes(subs) {}

    shape::type_t m_type;
    std::vector<std::size_t> m_lens    = {};
    std::vector<std::size_t> m_strides = {};
    std::vector<shape> m_shapes        = {};
    bool m_standard                    = false;

    std::vector<shape::dynamic_dimension> m_dyn_dims = {};

    void calculate_strides()
    {
        m_strides.clear();
        m_strides.resize(m_lens.size(), 0);
        if(m_strides.empty())
            return;
        m_strides.back() = 1;
        std::partial_sum(m_lens.rbegin(),
                         m_lens.rend() - 1,
                         m_strides.rbegin() + 1,
                         std::multiplies<std::size_t>());
    }

    std::size_t element_space() const
    {
        if(not m_dyn_dims.empty())
        {
            auto maxes = max_lens();
            return std::accumulate(maxes.begin(), maxes.end(), std::size_t{1}, std::multiplies<>());
        }

        assert(m_lens.size() == m_strides.size());
        if(m_lens.empty())
            return 0;
        return std::inner_product(m_lens.begin(),
                                  m_lens.end(),
                                  m_strides.begin(),
                                  std::size_t{0},
                                  std::plus<std::size_t>{},
                                  [](std::size_t l, std::size_t s) { return (l - 1) * s; }) +
               1;
    }

    std::size_t elements() const
    {
        if(not m_dyn_dims.empty())
        {
            MIGRAPHX_THROW("SHAPE: elements() called on dynamic shape");
        }

        assert(m_lens.size() == m_strides.size());
        if(m_lens.empty())
            return 0;
        return std::accumulate(
            m_lens.begin(), m_lens.end(), std::size_t{1}, std::multiplies<std::size_t>());
    }

    std::vector<std::size_t> min_lens() const
    {
        std::vector<std::size_t> ret(m_dyn_dims.size());
        std::transform(m_dyn_dims.cbegin(),
                       m_dyn_dims.cend(),
                       ret.begin(),
                       [](shape::dynamic_dimension x) { return x.min; });
        return ret;
    }

    std::vector<std::size_t> max_lens() const
    {
        std::vector<std::size_t> ret(m_dyn_dims.size());
        std::transform(m_dyn_dims.cbegin(),
                       m_dyn_dims.cend(),
                       ret.begin(),
                       [](shape::dynamic_dimension x) { return x.max; });
        return ret;
    }

    std::vector<std::size_t> opt_lens() const
    {
        std::vector<std::size_t> ret(m_dyn_dims.size());
        std::transform(m_dyn_dims.cbegin(),
                       m_dyn_dims.cend(),
                       ret.begin(),
                       [](shape::dynamic_dimension x) { return x.opt; });
        return ret;
    }

    std::shared_ptr<shape_impl> copy() const { return std::make_shared<shape_impl>(*this); }
};

const std::vector<shape::type_t>& shape::types()
{
    static const std::vector<shape::type_t> result = {
#define MIGRAPHX_GENERATE_TYPE_VECTOR(x, t) x,
        MIGRAPHX_SHAPE_VISIT_TYPES(MIGRAPHX_GENERATE_TYPE_VECTOR) tuple_type};
    return result;
}

std::string shape::name(shape::type_t t)
{
    switch(t)
    {
    case tuple_type: return "tuple_type";
#define MIGRAPHX_SHAPE_GENERATE_TYPE_NAME_CASE(x, t) \
    case x: return #x;
        MIGRAPHX_SHAPE_VISIT_TYPES(MIGRAPHX_SHAPE_GENERATE_TYPE_NAME_CASE)
#undef MIGRAPHX_SHAPE_GENERATE_TYPE_NAME_CASE
    }
    MIGRAPHX_THROW("Invalid type");
}
std::string shape::cpp_type(shape::type_t t)
{
    switch(t)
    {
    case tuple_type: MIGRAPHX_THROW("No C++ type for tuple");
#define MIGRAPHX_SHAPE_GENERATE_CPP_TYPE_CASE(x, t) \
    case x: return #t;
        MIGRAPHX_SHAPE_VISIT_TYPES(MIGRAPHX_SHAPE_GENERATE_CPP_TYPE_CASE)
#undef MIGRAPHX_SHAPE_GENERATE_CPP_TYPE_CASE
    }
    MIGRAPHX_THROW("Invalid type");
}

shape::shape() : impl(shape_impl::default_shape()) {}

shape::shape(type_t t) : impl(std::make_shared<shape_impl>(t)) {}
shape::shape(type_t t, std::vector<std::size_t> l)
    : impl(std::make_shared<shape_impl>(t, std::move(l)))
{
}
shape::shape(type_t t, std::vector<std::size_t> l, std::vector<std::size_t> s)
    : impl(std::make_shared<shape_impl>(t, std::move(l), std::move(s)))
{
}

shape::shape(type_t t, std::initializer_list<std::size_t> d)
    : shape::shape(t, std::vector<std::size_t>{d.begin(), d.end()})
{
}

shape::shape(type_t t, std::vector<shape::dynamic_dimension> dims)
    : impl(std::make_shared<shape_impl>(t, std::move(dims)))
{
}

shape::shape(const std::vector<shape>& subs) : impl(std::make_shared<shape_impl>(subs)) {}

shape::shape(std::shared_ptr<shape_impl> pimpl) : impl(std::move(pimpl)) {}

shape shape::from_permutation(type_t t,
                              const std::vector<std::size_t>& l,
                              const std::vector<int64_t>& perm)
{
    auto new_lens = reorder_dims(l, perm);
    shape result  = reorder_shape({t, new_lens}, invert_permutation(perm));
    assert(result.lens() == l);
    return result;
}

shape::type_t shape::type() const { return impl->m_type; }

const std::vector<std::size_t>& shape::lens() const { return impl->m_lens; }

const std::vector<std::size_t>& shape::strides() const { return impl->m_strides; }

std::size_t shape::elements() const { return impl->elements(); }

std::size_t shape::bytes() const
{
    if(this->sub_shapes().empty())
    {
        std::size_t n = 0;
        this->visit_type([&](auto as) { n = as.size(); });
        return n * this->element_space();
    }
    else
    {
        return std::accumulate(this->sub_shapes().begin(),
                               this->sub_shapes().end(),
                               std::size_t{0},
                               [&](auto x, auto y) { return x + y.bytes(); });
    }
}

std::size_t shape::type_size() const
{
    std::size_t n = 0;
    if(this->sub_shapes().empty())
        this->visit_type([&](auto as) { n = as.size(); });
    return n;
}

std::size_t shape::index(std::initializer_list<std::size_t> l) const
{
    if(this->dynamic())
    {
        MIGRAPHX_THROW("SHAPE: index() called on dynamic shape");
    }
    assert(l.size() <= this->lens().size());
    assert(this->lens().size() == this->strides().size());
    return std::inner_product(l.begin(), l.end(), this->strides().begin(), std::size_t{0});
}

std::size_t shape::index(const std::vector<std::size_t>& l) const
{
    if(this->dynamic())
    {
        MIGRAPHX_THROW("SHAPE: index() called on dynamic shape");
    }
    assert(l.size() <= this->lens().size());
    assert(this->lens().size() == this->strides().size());
    return std::inner_product(l.begin(), l.end(), this->strides().begin(), std::size_t{0});
}

std::size_t shape::index(std::size_t i) const
{
    if(this->dynamic())
    {
        MIGRAPHX_THROW("SHAPE: index() called on dynamic shape");
    }
    assert(this->lens().size() == this->strides().size());
    if(this->standard())
        return i;
    else
    {
        std::size_t s      = 1;
        std::size_t result = 0;
        for(std::size_t j = 0; j < this->lens().size(); j++)
        {
            const std::size_t k      = this->lens().size() - j - 1;
            const std::size_t stride = this->strides()[k];
            const std::size_t len    = this->lens()[k];
            const std::size_t idx    = (i % (s * len)) / s;
            result += stride * idx;
            s *= len;
        }
        return result;
    }
}

std::vector<std::size_t> shape::multi(std::size_t i) const
{
    assert(this->standard());

    std::vector<std::size_t> indices(lens().size());
    multi_copy(i, indices.data(), indices.data() + lens().size());

    return indices;
}

void shape::multi_copy(std::size_t i, std::size_t* start, const std::size_t* end) const
{
    assert(this->standard());
    (void)end;
    assert(lens().size() <= (end - start));
    std::transform(strides().begin(),
                   strides().end(),
                   lens().begin(),
                   start,
                   [&](std::size_t stride, std::size_t len) {
                       assert(len > 0 and stride > 0);
                       return (i / stride) % len;
                   });
}

bool shape::packed() const
{
    if(this->dynamic())
    {
        return false;
    }
    return this->sub_shapes().empty() and this->elements() == this->element_space();
}

bool shape::transposed() const
{
    if(this->dynamic())
    {
        return false;
    }
    if(this->broadcasted())
    {
        // TODO: Use a filter_iterator instead
        std::vector<std::size_t> s;
        s.reserve(this->strides().size());
        std::copy_if(this->strides().begin(),
                     this->strides().end(),
                     std::back_inserter(s),
                     [](std::size_t x) { return x != 0; });
        return not std::is_sorted(s.rbegin(), s.rend());
    }
    else
    {
        return not std::is_sorted(this->strides().rbegin(), this->strides().rend());
    }
}

bool shape::broadcasted() const
{
    if(this->dynamic())
    {
        return false;
    }
    assert(this->lens().size() == this->strides().size());
    return std::accumulate(this->strides().begin(),
                           this->strides().end(),
                           std::size_t{1},
                           std::multiplies<std::size_t>()) == 0;
}

bool shape::scalar() const
{
    if(this->dynamic())
    {
        return false;
    }
    assert(this->lens().size() == this->strides().size());
    // if any stride > 0, then accumulate will return false
    return this->sub_shapes().empty() and
           std::accumulate(this->strides().begin(), this->strides().end(), std::size_t(0)) == 0;
}

bool shape::standard() const { return impl->m_standard; }

shape shape::normalize_standard() const
{
    if(this->standard())
        return {this->type(), this->lens()};
    else
        return *this;
}

shape shape::with_lens(type_t t, const std::vector<std::size_t>& l) const
{
    if(this->dynamic())
    {
        MIGRAPHX_THROW("SHAPE: with_lens() called on dynamic shape");
    }
    assert(l.size() == this->lens().size());
    auto perm = find_permutation(*this);
    return shape::from_permutation(t, l, perm);
}

shape shape::with_lens(const std::vector<std::size_t>& l) const
{
    if(this->dynamic())
    {
        MIGRAPHX_THROW("SHAPE: with_lens() called on dynamic shape");
    }
    return this->with_lens(this->type(), l);
}

shape shape::with_type(type_t t) const
{
    auto c    = impl->copy();
    c->m_type = t;
    return {c};
}

std::size_t shape::element_space() const { return impl->element_space(); }

std::string shape::type_string() const { return name(this->type()); }

bool shape::dynamic() const { return not impl->m_dyn_dims.empty(); }

const std::vector<shape::dynamic_dimension>& shape::dyn_dims() const { return impl->m_dyn_dims; }

std::vector<std::size_t> shape::min_lens() const
{
<<<<<<< HEAD
    if(not this->dynamic())
    {
        return this->lens();
    }
    return impl->min_lens();
    ;
=======
    return this->dynamic() ? impl->min_lens() : this->lens();
>>>>>>> 7f1386b3
}

std::vector<std::size_t> shape::max_lens() const
{
<<<<<<< HEAD
    if(not this->dynamic())
    {
        return this->lens();
    }
    return impl->max_lens();
    ;
=======
    return this->dynamic() ? impl->max_lens() : this->lens();
>>>>>>> 7f1386b3
}

std::vector<std::size_t> shape::opt_lens() const
{
<<<<<<< HEAD
    if(not this->dynamic())
    {
        return this->lens();
    }
    return impl->opt_lens();
    ;
=======
    return this->dynamic() ? impl->opt_lens() : this->lens();
>>>>>>> 7f1386b3
}

bool shape::dynamic_dimension::is_fixed() const { return this->min == this->max; }

bool shape::dynamic_dimension::has_optimal() const { return opt != 0; }

template <class Self, class F>
auto shape::dynamic_dimension::reflect(Self& self, F f)
{
    return pack(f(self.min, "min"), f(self.max, "max"), f(self.opt, "opt"));
}

bool operator==(const shape::dynamic_dimension& x, const shape::dynamic_dimension& y)
{
    return (x.min == y.min and x.max == y.max and x.opt == y.opt);
}

bool operator!=(const shape::dynamic_dimension& x, const shape::dynamic_dimension& y)
{
    return !(x == y);
}
std::ostream& operator<<(std::ostream& os, const shape::dynamic_dimension& x)
{
    os << "[" << x.min << ", " << x.max << ", " << x.opt << "]";
    return os;
}

bool operator==(const shape& x, const shape& y)
{
    if(x.dynamic() and y.dynamic())
    {
        return x.impl == y.impl or (x.type() == y.type() and x.dyn_dims() == y.dyn_dims() and
                                    x.sub_shapes() == y.sub_shapes());
    }
    return x.impl == y.impl or
           (x.dynamic() == y.dynamic() and x.type() == y.type() and x.lens() == y.lens() and
            x.strides() == y.strides() and x.sub_shapes() == y.sub_shapes());
}

bool operator!=(const shape& x, const shape& y) { return !(x == y); }

std::ostream& operator<<(std::ostream& os, const shape& x)
{
    if(x.sub_shapes().empty())
    {
        if(x.dynamic())
        {
            os << "dynamic, ";
            os << x.type_string() << ", ";
            os << "{" << to_string_range(x.dyn_dims()) << "}";
        }
        else
        {
            os << x.type_string() << ", ";
            os << "{" << to_string_range(x.lens()) << "}, ";
            os << "{" << to_string_range(x.strides()) << "}";
        }
    }
    else
    {
        os << "[" << to_string_range(x.sub_shapes()) << "]";
    }
    return os;
}

shape::type_t shape::parse_type(const std::string& s)
{
    static const std::unordered_map<std::string, shape::type_t> m = {
#define MIGRAPHX_SHAPE_GENERATE_TYPE_STRING_MAP(x, t) {#x, x}, {#t, x},
        MIGRAPHX_SHAPE_VISIT_TYPES(MIGRAPHX_SHAPE_GENERATE_TYPE_STRING_MAP){"tuple_type",
                                                                            tuple_type},
        {"tuple", tuple_type}};
    return m.at(s);
}

const std::vector<shape>& shape::sub_shapes() const { return impl->m_shapes; }

void migraphx_to_value(value& v, const shape& s)
{
    value result;
    result["type"]               = migraphx::to_value(s.type_string());
    result["lens"]               = migraphx::to_value(s.lens());
    result["strides"]            = migraphx::to_value(s.strides());
    result["sub_shapes"]         = migraphx::to_value(s.sub_shapes());
    result["dynamic_dimensions"] = migraphx::to_value(s.dyn_dims());
    v                            = result;
}

void migraphx_from_value(const value& v, shape& s)
{
    auto t = v.at("type").get_string();
    if(t == "tuple_type")
    {
        s = shape{migraphx::from_value<std::vector<migraphx::shape>>(v.at("sub_shapes"))};
    }
    else
    {
        if(v.at("dynamic_dimensions").empty())
        {
            s = shape{shape::parse_type(t),
                      v.at("lens").to_vector<std::size_t>(),
                      v.at("strides").to_vector<std::size_t>()};
        }
        else
        {
            auto v_dd = v.at("dynamic_dimensions");
            std::vector<shape::dynamic_dimension> dyn_dims(v.at("dynamic_dimensions").size());
            std::transform(v_dd.begin(), v_dd.end(), dyn_dims.begin(), [](migraphx::value x) {
                auto x_min = x.at("min").template to<size_t>();
                auto x_max = x.at("max").template to<size_t>();
                auto x_opt = x.at("opt").template to<size_t>();
                return shape::dynamic_dimension{x_min, x_max, x_opt};
            });

            s = shape{shape::parse_type(t), dyn_dims};
        }
    }
}

} // namespace MIGRAPHX_INLINE_NS
} // namespace migraphx<|MERGE_RESOLUTION|>--- conflicted
+++ resolved
@@ -419,44 +419,17 @@
 
 std::vector<std::size_t> shape::min_lens() const
 {
-<<<<<<< HEAD
-    if(not this->dynamic())
-    {
-        return this->lens();
-    }
-    return impl->min_lens();
-    ;
-=======
     return this->dynamic() ? impl->min_lens() : this->lens();
->>>>>>> 7f1386b3
 }
 
 std::vector<std::size_t> shape::max_lens() const
 {
-<<<<<<< HEAD
-    if(not this->dynamic())
-    {
-        return this->lens();
-    }
-    return impl->max_lens();
-    ;
-=======
     return this->dynamic() ? impl->max_lens() : this->lens();
->>>>>>> 7f1386b3
 }
 
 std::vector<std::size_t> shape::opt_lens() const
 {
-<<<<<<< HEAD
-    if(not this->dynamic())
-    {
-        return this->lens();
-    }
-    return impl->opt_lens();
-    ;
-=======
     return this->dynamic() ? impl->opt_lens() : this->lens();
->>>>>>> 7f1386b3
 }
 
 bool shape::dynamic_dimension::is_fixed() const { return this->min == this->max; }
