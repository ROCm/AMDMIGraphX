--- conflicted
+++ resolved
@@ -133,13 +133,10 @@
         add_extend_op<hip_clip, op::clip>("clip");
         add_extend_op<hip_reduce_sum, op::reduce_sum>("reduce_sum");
         add_extend_op<hip_reduce_mean, op::reduce_mean>("reduce_mean");
-<<<<<<< HEAD
         add_extend_op<hip_reduce_min, op::reduce_min>("reduce_min");
         add_extend_op<hip_reduce_max, op::reduce_max>("reduce_max");
-=======
         add_gemm_op<op::dot>("dot");
         add_gemm_op<op::quant_dot>("quant_dot");
->>>>>>> 7221e973
 
         add_lrn_op();
         add_convolution_op();
