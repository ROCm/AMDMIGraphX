--- conflicted
+++ resolved
@@ -208,48 +208,6 @@
             }
         }
 
-<<<<<<< HEAD
-rocmtest 'All Targets Release': rocmnode('mi100+') { cmake_build ->
-    def gpu_targets = getgputargets()
-    cmake_build(flags: "-DCMAKE_BUILD_TYPE=release -DMIGRAPHX_ENABLE_GPU=On -DMIGRAPHX_ENABLE_CPU=On -DMIGRAPHX_ENABLE_FPGA=On -DGPU_TARGETS='${gpu_targets}'")
-}, 'Clang ASAN': rocmnode('nogpu') { cmake_build ->
-    def sanitizers = "undefined,address"
-    def debug_flags = "-g -O2 -fno-omit-frame-pointer -fsanitize=${sanitizers} -fno-sanitize-recover=${sanitizers} -mllvm -asan-globals=0"
-    cmake_build(flags: "-DCMAKE_BUILD_TYPE=debug -DMIGRAPHX_ENABLE_C_API_TEST=Off -DMIGRAPHX_ENABLE_PYTHON=Off -DMIGRAPHX_ENABLE_GPU=Off -DMIGRAPHX_ENABLE_CPU=On -DCMAKE_CXX_FLAGS_DEBUG='${debug_flags}'")
-}, 'Clang libstdc++ Debug': rocmnode('nogpu') { cmake_build ->
-    def sanitizers = "undefined"
-    def debug_flags = "-g -O2 -fno-omit-frame-pointer -fsanitize=${sanitizers} -fno-sanitize-recover=${sanitizers} -D_GLIBCXX_DEBUG"
-    cmake_build(flags: "-DCMAKE_BUILD_TYPE=debug -DMIGRAPHX_ENABLE_C_API_TEST=Off -DMIGRAPHX_ENABLE_PYTHON=Off -DMIGRAPHX_ENABLE_GPU=Off -DMIGRAPHX_ENABLE_CPU=Off -DCMAKE_CXX_FLAGS_DEBUG='${debug_flags}'")
-}, 'HIP Clang Release': rocmnode('mi100+') { cmake_build ->
-    def gpu_targets = getgputargets()
-    cmake_build(flags: "-DCMAKE_BUILD_TYPE=release -DGPU_TARGETS='${gpu_targets}'")
-    stash includes: 'build/*.deb', name: 'migraphx-package'
-}, 'HIP Clang Release Navi32': rocmnode('navi32') { cmake_build ->
-    def gpu_targets = getnavi3xtargets()
-    cmake_build(flags: "-DCMAKE_BUILD_TYPE=release -DGPU_TARGETS='${gpu_targets}' -DMIGRAPHX_DISABLE_ONNX_TESTS=On")
-}, 'HIP Clang Release Navi4x': rocmnode('navi4x') { cmake_build ->
-    def gpu_targets = getnavi4xtargets()
-    cmake_build(flags: "-DCMAKE_BUILD_TYPE=release -DGPU_TARGETS='${gpu_targets}' -DMIGRAPHX_DISABLE_ONNX_TESTS=On")
-}, 'HIP RTC Debug': rocmnode('mi200+') { cmake_build ->
-    // Disable MLIR since it doesnt work with all ub sanitizers
-    withEnv(['MIGRAPHX_DISABLE_MLIR=1']) {
-        def sanitizers = "undefined"
-        def debug_flags = "-g -O2 -fsanitize=${sanitizers} -fno-sanitize=vptr,function -fno-sanitize-recover=${sanitizers}"
-        def gpu_targets = getgputargets()
-        cmake_build(flags: "-DCMAKE_C_COMPILER=/opt/rocm/llvm/bin/clang -DCMAKE_BUILD_TYPE=debug -DMIGRAPHX_ENABLE_PYTHON=Off -DCMAKE_CXX_FLAGS_DEBUG='${debug_flags}' -DCMAKE_C_FLAGS_DEBUG='${debug_flags}' -DMIGRAPHX_USE_HIPRTC=On -DGPU_TARGETS='${gpu_targets}'", gpu_debug: true)
-    }
-}, 'MLIR Debug': rocmnode('mi100+') { cmake_build ->
-    withEnv(['MIGRAPHX_ENABLE_EXTRA_MLIR=1', 'MIGRAPHX_MLIR_USE_SPECIFIC_OPS=fused,attention,convolution,dot,convolution_backwards', 'MIGRAPHX_ENABLE_MLIR_INPUT_FUSION=1', 'MIGRAPHX_MLIR_ENABLE_SPLITK=1', 'MIGRAPHX_ENABLE_MLIR_REDUCE_FUSION=1', 'MIGRAPHX_ENABLE_MLIR_GEG_FUSION=1', 'MIGRAPHX_ENABLE_SPLIT_REDUCE=1','MIGRAPHX_DISABLE_LAYERNORM_FUSION=1']) {
-        def sanitizers = "undefined"
-        // Note: the -fno-sanitize= is copied from upstream LLVM_UBSAN_FLAGS.
-        def debug_flags = "-g -O2 -fsanitize=${sanitizers} -fno-sanitize=vptr,function -fno-sanitize-recover=${sanitizers}"
-        def gpu_targets = getgputargets()
-        // Since the purpose of this run is to verify all things MLIR supports,
-        // enabling all possible types of offloads
-        cmake_build(flags: "-DCMAKE_C_COMPILER=/opt/rocm/llvm/bin/clang -DCMAKE_BUILD_TYPE=debug -DMIGRAPHX_ENABLE_PYTHON=Off -DMIGRAPHX_ENABLE_MLIR=On -DCMAKE_CXX_FLAGS_DEBUG='${debug_flags}' -DCMAKE_C_FLAGS_DEBUG='${debug_flags}' -DGPU_TARGETS='${gpu_targets}'")
-    }
-}
-=======
         stage('Tests') {
             parallel {
                 stage('All Targets Release') {
@@ -348,7 +306,6 @@
                         }
                     }
                 }
->>>>>>> a0e83de1
 
                 stage('HIP Clang Release Navi32') {
                     agent {
