
#include <migraphx/auto_contiguous.hpp>
#include <migraphx/check_context.hpp>
#include <migraphx/dead_code_elimination.hpp>
#include <migraphx/decompose.hpp>
#include <migraphx/eliminate_allocation.hpp>
#include <migraphx/eliminate_common_subexpression.hpp>
#include <migraphx/eliminate_concat.hpp>
#include <migraphx/eliminate_contiguous.hpp>
#include <migraphx/eliminate_identity.hpp>
#include <migraphx/eliminate_pad.hpp>
#include <migraphx/memory_coloring.hpp>
#include <migraphx/propagate_constant.hpp>
#include <migraphx/register_target.hpp>
#include <migraphx/remap.hpp>
#include <migraphx/rewrite_batchnorm.hpp>
#include <migraphx/rewrite_pooling.hpp>
#include <migraphx/rewrite_rnn.hpp>
#include <migraphx/schedule.hpp>
#include <migraphx/simplify_algebra.hpp>
#include <migraphx/simplify_reshapes.hpp>
#include <migraphx/cpu/target.hpp>
#include <migraphx/cpu/lowering.hpp>
#include <migraphx/pass.hpp>
#include <migraphx/generate.hpp>
#include <migraphx/normalize_ops.hpp>

namespace migraphx {
inline namespace MIGRAPHX_INLINE_NS {
namespace cpu {

std::string target::name() const { return "cpu"; }

std::vector<pass> target::get_passes(migraphx::context&, const compile_options&) const
{
<<<<<<< HEAD
    return {normalize_ops{},
            rewrite_rnn{},
=======
    return {decompose{},
            dead_code_elimination{},
            simplify_reshapes{},
            eliminate_identity{},
            eliminate_pad{},
            dead_code_elimination{},
            rewrite_batchnorm{},
            dead_code_elimination{},
            rewrite_rnn{},
            dead_code_elimination{},
            rewrite_pooling{},
            dead_code_elimination{},
            eliminate_common_subexpression{},
>>>>>>> b95bc9d6
            dead_code_elimination{},
            simplify_algebra{},
            simplify_reshapes{},
            simplify_algebra{},
            auto_contiguous{},
            simplify_reshapes{},
            propagate_constant{},
            dead_code_elimination{},
            lowering{},
            dead_code_elimination{}};
}

argument target::allocate(const shape& s) const { return fill_argument(s, 0); }

MIGRAPHX_REGISTER_TARGET(target);

} // namespace cpu
} // namespace MIGRAPHX_INLINE_NS
} // namespace migraphx<|MERGE_RESOLUTION|>--- conflicted
+++ resolved
@@ -33,11 +33,8 @@
 
 std::vector<pass> target::get_passes(migraphx::context&, const compile_options&) const
 {
-<<<<<<< HEAD
     return {normalize_ops{},
-            rewrite_rnn{},
-=======
-    return {decompose{},
+            decompose{},
             dead_code_elimination{},
             simplify_reshapes{},
             eliminate_identity{},
@@ -50,7 +47,6 @@
             rewrite_pooling{},
             dead_code_elimination{},
             eliminate_common_subexpression{},
->>>>>>> b95bc9d6
             dead_code_elimination{},
             simplify_algebra{},
             simplify_reshapes{},
