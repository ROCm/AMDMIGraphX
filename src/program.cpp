#include <migraphx/program.hpp>
#include <migraphx/stringutils.hpp>
#include <migraphx/instruction.hpp>
#include <migraphx/op/identity.hpp>
#include <migraphx/target.hpp>
#include <migraphx/env.hpp>
#include <migraphx/ranges.hpp>
#include <migraphx/time.hpp>
#include <migraphx/pass_manager.hpp>
#include <migraphx/register_target.hpp>
#include <migraphx/iterator_for.hpp>
#include <migraphx/iterator.hpp>
#include <migraphx/algorithm.hpp>
#include <migraphx/output_iterator.hpp>
#include <migraphx/make_op.hpp>
#include <migraphx/context.hpp>
#include <iostream>
#include <sstream>
#include <algorithm>
#include <set>
#include <utility>

#include <unordered_set>
#include <map>
#include <cassert>

namespace migraphx {
inline namespace MIGRAPHX_INLINE_NS {

using milliseconds = std::chrono::duration<double, std::milli>;

struct program_impl
{
    // A map is used to keep references to modules of the program
    std::unordered_map<std::string, module> modules;
    context ctx;
    std::string target_name;
};

program::program() : impl(std::make_unique<program_impl>()) { this->create_module("main"); }

program::program(program&&) noexcept = default;
program::~program() noexcept         = default;

// copy constructor
program::program(const program& p) { assign(p); }

// copy assignment operator
program& program::operator=(program p)
{
    std::swap(p.impl, this->impl);
    return *this;
}

void program::assign(const program& p)
{
    if(!impl)
    {
        impl = std::make_unique<program_impl>();
    }
    else if(!impl->modules.empty())
    {
        impl->modules.clear();
    }

    impl->ctx         = p.impl->ctx;
    impl->target_name = p.impl->target_name;
    impl->modules     = p.impl->modules;

    // build a map from old ins to new ins
    // Build a map from old module to new module
    std::unordered_map<module_ref, module_ref> mod_map;
    std::transform(
        impl->modules.begin(),
        impl->modules.end(),
        std::inserter(mod_map, mod_map.begin()),
        [&](auto&& xp) { return std::make_pair(&p.impl->modules.at(xp.first), &xp.second); });

    std::unordered_map<instruction_ref, instruction_ref> ins_map;
    for(auto&& pp : mod_map)
    {
        auto old_ins = iterator_for(*pp.first);
        auto new_ins = iterator_for(*pp.second);
        std::transform(old_ins.begin(),
                       old_ins.end(),
                       new_ins.begin(),
                       std::inserter(ins_map, ins_map.begin()),
                       [](auto x, auto y) { return std::make_pair(x, y); });
    }

    // Update all references from all modules
    for(auto&& mp : impl->modules)
    {
        for(auto ins : iterator_for(mp.second))
            instruction::replace_refs(ins, ins_map, mod_map);
    }
}

shape program::get_parameter_shape(std::string name) const
{
    const auto* mm = this->get_main_module();
    return mm->get_parameter_shape(std::move(name));
}

std::vector<std::string> program::get_parameter_names() const
{
    const auto* mm = this->get_main_module();
    return mm->get_parameter_names();
}

instruction_ref program::get_parameter(std::string name) const
{
    const auto* mm = this->get_main_module();
    return mm->get_parameter(std::move(name));
}

std::unordered_map<std::string, shape> program::get_parameter_shapes() const
{
    const auto* mm = this->get_main_module();
    return mm->get_parameter_shapes();
}

std::size_t program::size() const { return impl->modules.size(); }

std::vector<shape> program::get_output_shapes() const
{
    const auto* mm = this->get_main_module();
    return mm->get_output_shapes();
}

context& program::get_context() const { return impl->ctx; }

instruction_ref program::validate() const
{
    const auto* mm = this->get_main_module();
    return mm->validate();
}

bool program::is_compiled() const { return not this->impl->target_name.empty(); }

void program::compile(const target& t, compile_options options)
{
    assert(not this->is_compiled());
    this->impl->target_name = t.name();
    this->impl->ctx         = t.get_context();
    if(enabled(MIGRAPHX_TRACE_COMPILE{}))
        options.trace = tracer{std::cout};

    options.trace(*this);
    options.trace();

    auto&& passes = t.get_passes(this->impl->ctx, options);
    run_passes(*this, passes, options.trace);

    auto mods = this->get_modules();

    // Validate and finalize
    for(const auto& mod : reverse(mods))
    {
        auto invalid = mod->validate();
        if(invalid != mod->end())
        {
            MIGRAPHX_THROW("Invalid module " + mod->name() + " from compilation at instruction " +
                           std::to_string(std::distance(mod->begin(), invalid)));
        }
        auto dangling = mod->find_dangling_reference();
        if(dangling != mod->end())
        {
            auto index = std::distance(mod->begin(), dangling);
            MIGRAPHX_THROW("Dangling reference in module " + mod->name() + " from instruction " +
                           std::to_string(index));
        }
        mod->finalize(this->impl->ctx);
    }
}

void program::finalize()
{
    auto* mm = this->get_main_module();
    mm->finalize(this->impl->ctx);
}

template <class F>
std::vector<argument> generic_eval(const module* mod,
                                   context& ctx,
                                   std::unordered_map<std::string, argument> params,
                                   std::unordered_map<instruction_ref, argument> results,
                                   F make_trace)
{
    assert(mod->validate() == mod->end());
    results.reserve(mod->size() * 2);
    std::vector<argument> values;
    values.reserve(16);
    auto trace = make_trace(mod);
    for(auto ins : iterator_for(*mod))
    {
        const auto& name = ins->name();
        if(name == "@literal")
        {
            results.emplace(ins, trace(ins, [&] { return ins->get_literal().get_argument(); }));
        }
        else if(name == "@param")
        {
            results.emplace(
                ins, trace(ins, [&] {
                    auto param_name = any_cast<builtin::param>(ins->get_operator()).parameter;
                    if(not contains(params, param_name))
                        MIGRAPHX_THROW("Parameter not found: " + param_name);
                    auto param = params[param_name];
                    if(param.get_shape() != ins->get_shape())
                        MIGRAPHX_THROW("Incorrect shape {" + to_string(param.get_shape()) +
                                       "} for parameter: " + param_name);
                    return param;
                }));
        }
        else if(name == "@outline")
        {
            results.emplace(ins, trace(ins, [&] { return argument{ins->get_shape(), nullptr}; }));
        }
        else if(name == "@return")
        {
            std::vector<argument> prog_outputs;
            std::transform(ins->inputs().begin(),
                           ins->inputs().end(),
                           std::back_inserter(prog_outputs),
                           [&](instruction_ref i) {
                               assert(results.find(i) != results.end());
                               return results[i];
                           });

            return prog_outputs;
        }
        else
        {
            values.resize(ins->inputs().size());
            std::transform(
                ins->inputs().begin(), ins->inputs().end(), values.begin(), [&](instruction_ref i) {
                    assert(results.find(i) != results.end());
                    return results[i];
                });

            const auto& mod_args = ins->module_inputs();
            auto module_eval     = [&](module_ref smod,
                                   const std::unordered_map<std::string, argument>& inputs) {
<<<<<<< HEAD
                auto ssctx = ctx;
                return generic_eval(smod, ssctx, inputs, results, make_trace);
=======
                return generic_eval(smod, ctx, inputs, results, make_trace);
>>>>>>> afb30a1d
            };

            results.emplace(ins, trace(ins, [&] {
                                return ins->normalized_operator().compute(
                                    ctx, ins->get_shape(), values, mod_args, module_eval);
                            }));
        }
        assert(results.find(ins) != results.end());
    }
    return {results.at(std::prev(mod->end()))};
}

template <class F>
std::vector<argument> generic_eval(const program& p,
                                   context& ctx,
                                   std::unordered_map<std::string, argument> params,
                                   F make_trace)
{
    const module* mm = p.get_main_module();
    return generic_eval(mm, ctx, params, {}, make_trace);
}

std::vector<argument> program::eval(parameter_map params) const
{
    auto& ctx = this->impl->ctx;
#ifndef NDEBUG
    auto with_check_context = [&](auto f) {
        return [=, &ctx](auto&&) {
            auto sctx          = std::make_shared<context>(ctx);
            auto check_context = [=, &ctx](auto g) {
                assert(is_shared(ctx, *sctx));
                auto x = g();
                *sctx  = ctx;
                return x;
            };
            return [=](auto&&... xs) { return f(xs..., check_context); };
        };
    };
#else
    auto with_check_context = [](auto f) {
        return [=](auto&&) {
            return [=](auto&&... xs) { return f(xs..., [](auto g) { return g(); }); };
        };
    };
#endif

    auto trace_level = value_of(MIGRAPHX_TRACE_EVAL{});

    if(trace_level > 0)
    {
        return generic_eval(*this,
                            ctx,
                            std::move(params),
                            with_check_context([&](auto& ins, auto f, auto&& check_context) {
                                ctx.finish();
                                std::cout << "Run instruction: ";
                                this->debug_print(ins);
                                timer t{};
                                auto result = check_context(f);
                                double t1   = t.record<milliseconds>();
                                ctx.finish();
                                double t2 = t.record<milliseconds>();
                                std::cout << "Time: " << t1 << "ms, " << t2 << "ms" << std::endl;
                                if(trace_level > 1 and ins->name().front() != '@' and
                                   ins->name() != "load")
                                    std::cout << "Output: " << result << std::endl;
                                return result;
                            }));
    }
    else
    {
        return generic_eval(*this,
                            ctx,
                            std::move(params),
                            with_check_context([&](auto&, auto f, auto&& check_context) {
                                return check_context(f);
                            }));
    }
}

const int program_file_version = 5;

value program::to_value() const
{
    value result;
    result["version"] = program_file_version;
    result["target"]  = this->impl->target_name;
    if(not this->impl->target_name.empty())
        result["context"] = this->impl->ctx.to_value();

    value module_vals = value::object{};
    std::unordered_map<instruction_ref, std::string> names;
    for(auto& mod : this->get_modules())
    {
        value mod_val;
        value nodes;
        mod_val["name"] = mod->name();
        names           = mod->print(
            [&](auto ins, auto ins_names) {
                value node;
                node["output"]     = ins_names.at(ins);
                node["name"]       = ins->name();
                node["shape"]      = migraphx::to_value(ins->get_shape());
                node["normalized"] = ins->is_normalized();
                if(ins->name() == "@literal")
                    node["literal"] = migraphx::to_value(ins->get_literal());
                node["operator"] = ins->get_operator().to_value();
                std::vector<std::string> inputs;
                std::transform(ins->inputs().begin(),
                               ins->inputs().end(),
                               std::back_inserter(inputs),
                               [&](auto i) {
                                   assert(contains(ins_names, i));
                                   return ins_names.at(i);
                               });
                node["inputs"]   = inputs;
                auto module_args = ins->module_inputs();
                if(not module_args.empty())
                {
                    std::vector<std::string> module_inputs;
                    std::transform(module_args.begin(),
                                   module_args.end(),
                                   std::back_inserter(module_inputs),
                                   [&](auto mod_ref) { return mod_ref->name(); });
                    node["module_inputs"] = module_inputs;
                }

                nodes.push_back(node);
            },
            names);
        mod_val["nodes"] = nodes;

        module_vals[mod->name()] = mod_val;
    }

    result["modules"] = module_vals;

    return result;
}

static void mod_from_val(module_ref mod,
                         const value& v,
                         std::unordered_map<std::string, instruction_ref>& instructions,
                         const std::unordered_map<std::string, module_ref>& map_mods)
{
    const auto& module_val = v.at(mod->name());
    for(const value& node : module_val.at("nodes"))
    {
        instruction_ref output;
        auto name       = node.at("name").to<std::string>();
        auto fields     = node.at("operator");
        auto normalized = node.at("normalized").to<bool>();

        if(name == "@param")
        {
            output = mod->add_parameter(fields["parameter"].to<std::string>(),
                                        migraphx::from_value<shape>(node.at("shape")));
        }
        else if(name == "@literal")
        {
            output = mod->add_literal(migraphx::from_value<literal>(node.at("literal")));
        }
        else
        {
            auto op = make_op(name, fields);
            std::vector<instruction_ref> inputs;
            std::transform(node.at("inputs").begin(),
                           node.at("inputs").end(),
                           std::back_inserter(inputs),
                           [&](const value& i) {
                               auto i_name = i.to<std::string>();
                               assert(contains(instructions, i_name));
                               return instructions.at(i_name);
                           });

            std::vector<module_ref> module_inputs;
            if(node.contains("module_inputs"))
            {
                std::transform(node.at("module_inputs").begin(),
                               node.at("module_inputs").end(),
                               std::back_inserter(module_inputs),
                               [&](const value& i) { return map_mods.at(i.to<std::string>()); });

                for(auto& smod : module_inputs)
                {
                    mod_from_val(smod, v, instructions, map_mods);
                }
            }

            if(name == "@return")
            {
                output = mod->add_return(inputs);
            }
            else if(module_inputs.empty())
            {
                output = mod->add_instruction(op, inputs);
            }
            else
            {
                output = mod->add_instruction(op, inputs, module_inputs);
            }
        }
        output->set_normalized(normalized);
        instructions[node.at("output").to<std::string>()] = output;
    }
}

void program::from_value(const value& v)
{
    auto version = v.at("version").to<int>();
    if(version != program_file_version)
    {
        MIGRAPHX_THROW("Warning: Program version mismatch");
    }

    this->impl->target_name = v.at("target").to<std::string>();
    if(not this->impl->target_name.empty())
    {
        target t        = make_target(this->impl->target_name);
        this->impl->ctx = t.get_context();
        this->impl->ctx.from_value(v.at("context"));
    }

    auto module_vals = v.at("modules");
    for(const auto& vv : module_vals)
    {
        const auto& name = vv.get_key();
        if(name == "main")
            continue;
        impl->modules.emplace(name, name);
    }
    std::unordered_map<std::string, module_ref> map_mods;
    std::transform(impl->modules.begin(),
                   impl->modules.end(),
                   std::inserter(map_mods, map_mods.end()),
                   [&](auto&& pp) { return std::make_pair(pp.first, &pp.second); });

    std::unordered_map<std::string, instruction_ref> map_insts;
    auto* mm = get_main_module();
    mod_from_val(mm, module_vals, map_insts, map_mods);

    this->finalize();
}

double common_average(const std::vector<double>& v)
{
    std::size_t n = v.size() / 4;
    double total  = std::accumulate(v.begin() + n, v.end() - n, 0.0);
    return total / std::distance(v.begin() + n, v.end() - n);
}

std::string perf_group(const operation& op)
{
    auto attr = op.attributes();
    if(attr.contains("group"))
        return attr.at("group").to<std::string>();
    return op.name();
}

void program::perf_report(std::ostream& os, std::size_t n, parameter_map params) const
{
    auto& ctx = this->impl->ctx;
    // Run once by itself
    eval(params);
    ctx.finish();
    // Run and time entire program
    std::vector<double> total_vec;
    total_vec.reserve(n);
    for(std::size_t i = 0; i < n; i++)
    {
        total_vec.push_back(time<milliseconds>([&] {
            eval(params);
            ctx.finish();
        }));
    }
    std::sort(total_vec.begin(), total_vec.end());
    std::unordered_map<instruction_ref, std::vector<double>> ins_vec;
    // Fill the map
    generic_eval(*this, ctx, params, always([&](auto ins, auto) {
        ins_vec[ins].reserve(n);
        return argument{};
    }));
    // Run and time each instruction
    for(std::size_t i = 0; i < n; i++)
    {
        generic_eval(*this, ctx, params, always([&](auto ins, auto f) {
            argument result;
            ins_vec[ins].push_back(time<milliseconds>([&] {
                result = f();
                ctx.finish();
            }));
            return result;
        }));
    }
    for(auto&& p : ins_vec)
        std::sort(p.second.begin(), p.second.end());
    // Run and time implicit overhead
    std::vector<double> overhead_vec;
    overhead_vec.reserve(n);
    for(std::size_t i = 0; i < n; i++)
    {
        overhead_vec.push_back(time<milliseconds>([&] { dry_run(params); }));
    }

    double total_time             = common_average(total_vec);
    double rate                   = 1000.0 / total_time;
    double overhead_time          = common_average(overhead_vec);
    double overhead_percent       = overhead_time * 100.0 / total_time;
    double total_instruction_time = 0.0;
    std::unordered_map<std::string, double> op_times;
    for(auto&& p : ins_vec)
    {
        double avg = common_average(p.second);
        op_times[perf_group(p.first->get_operator())] += avg;
        total_instruction_time += avg;
    }
    double calculate_overhead_time    = total_time - total_instruction_time;
    double calculate_overhead_percent = calculate_overhead_time * 100.0 / total_time;

    std::unordered_map<instruction_ref, std::string> names;
    this->print(names, [&](auto ins, auto ins_names) {
        instruction::print(std::cout, ins, ins_names);

        // skip return instruction
        if(ins->name() == "@return")
            return;

        double avg     = common_average(ins_vec[ins]);
        double percent = std::ceil(100.0 * avg / total_instruction_time);
        os << ": " << avg << "ms, " << percent << "%";
        os << std::endl;
    });

    os << std::endl;
    os << "Summary:" << std::endl;
    std::vector<std::pair<double, std::string>> op_times_sorted;
    std::transform(op_times.begin(),
                   op_times.end(),
                   std::back_inserter(op_times_sorted),
                   [](auto p) { return std::make_pair(p.second, p.first); });
    std::sort(op_times_sorted.begin(), op_times_sorted.end(), std::greater<>{});
    for(auto&& p : op_times_sorted)
    {
        auto&& name    = p.second;
        double avg     = p.first;
        double percent = std::ceil(100.0 * avg / total_instruction_time);
        os << name << ": " << avg << "ms, " << percent << "%" << std::endl;
    }

    os << std::endl;

    os << "Rate: " << rate << "/sec" << std::endl;
    os << "Total time: " << total_time << "ms" << std::endl;
    os << "Total instructions time: " << total_instruction_time << "ms" << std::endl;
    os << "Overhead time: " << overhead_time << "ms"
       << ", " << calculate_overhead_time << "ms" << std::endl;
    os << "Overhead: " << std::round(overhead_percent) << "%"
       << ", " << std::round(calculate_overhead_percent) << "%" << std::endl;
}

void program::debug_print() const { std::cout << *this << std::endl; }
void program::debug_print(instruction_ref ins) const
{
    std::unordered_map<instruction_ref, std::string> names;
    if(std::any_of(this->impl->modules.begin(), this->impl->modules.end(), [&](const auto& pp) {
           return is_end(pp.second.end(), ins);
       }))
    {
        std::cout << "End instruction" << std::endl;
        return;
    }
    else if(std::none_of(this->impl->modules.begin(),
                         this->impl->modules.end(),
                         [&](const auto& pp) { return pp.second.has_instruction(ins); }))
    {
        std::cout << "Instruction not part of program" << std::endl;
        return;
    }

    std::stringstream ss;
    this->print(names, [&](auto x, auto ins_names) {
        if(x == ins)
        {
            instruction::print(std::cout, x, ins_names);
            std::cout << std::endl;
        }
    });
}

void program::print(
    std::unordered_map<instruction_ref, std::string>& names,
    const std::function<void(instruction_ref, std::unordered_map<instruction_ref, std::string>)>&
        print_func) const
{
    for(const auto& pp : this->impl->modules)
    {
        names = pp.second.print(print_func, names);
    }
}

void program::print_graph(std::ostream& os, bool brief) const
{
    const auto* mm = this->get_main_module();
    mm->print_graph(os, brief);
}

void program::print_cpp(std::ostream& os) const
{
    auto vec_modules = this->get_modules();
    std::unordered_map<instruction_ref, std::string> names;
    for(auto& mod : vec_modules)
    {
        os << "module: \"" << mod->name() << "\"" << std::endl;
        names = mod->print_cpp(os, names);
        os << std::endl;
    }
}

void program::dry_run(std::unordered_map<std::string, argument> params) const
{
    auto& ctx = this->impl->ctx;
    generic_eval(*this, ctx, std::move(params), always([](auto&&...) { return argument{}; }));
}

void program::annotate(std::ostream& os, const std::function<void(instruction_ref)>& a) const
{
    for(auto& pp : this->impl->modules)
    {
        std::cout << pp.first << ":" << std::endl;
        pp.second.annotate(os, a);
    }
}

const module* program::get_module(const std::string& name) const { return &impl->modules.at(name); }

module* program::create_module(const std::string& name)
{
    assert(not contains(impl->modules, name));
    auto r = impl->modules.emplace(name, name);
    return &(r.first->second);
}

module* program::get_module(const std::string& name) { return &impl->modules.at(name); }

module* program::get_main_module() { return get_module("main"); }

const module* program::get_main_module() const { return get_module("main"); }

template <class T>
std::vector<T*> generic_get_modules(T* mm)
{
    std::vector<T*> vec_modules;
    vec_modules.push_back(mm);
    auto sub_modules = mm->get_sub_modules();
    vec_modules.insert(vec_modules.end(), sub_modules.begin(), sub_modules.end());
    return vec_modules;
}

template <class Map, class T, class OutputIterator>
void generic_get_unused_modules(Map& m, const std::vector<T*>& mods, OutputIterator out)
{
    std::unordered_set<std::string> used;
    std::transform(mods.begin(), mods.end(), std::inserter(used, used.end()), [](auto&& mod) {
        return mod->name();
    });
    transform_if(m.begin(),
                 m.end(),
                 out,
                 [&](auto&& pp) { return not contains(used, pp.first); },
                 [](auto&& pp) { return &pp.second; });
}

std::vector<const module*> program::get_modules() const
{
    auto result = generic_get_modules(this->get_main_module());
    generic_get_unused_modules(impl->modules, result, std::back_inserter(result));
    return result;
}

std::vector<module*> program::get_modules()
{
    auto result = generic_get_modules(this->get_main_module());
    generic_get_unused_modules(impl->modules, result, std::back_inserter(result));
    return result;
}

template <class Map, class T>
bool is_unused_module(Map& m, const std::vector<T*>& mods, const std::string& name)
{
    bool is_unused = false;
    generic_get_unused_modules(m, mods, make_function_output_iterator([&](auto* mod) {
                                   if(mod->name() == name)
                                       is_unused = true;
                               }));
    return is_unused;
}

template <class Map>
bool references_instruction(Map& m, const instruction& ins, const std::string& name)
{
    return std::any_of(m.begin(), m.end(), [&](auto&& p) {
        if(p.first == name)
            return false;
        return std::any_of(p.second.begin(), p.second.end(), [&](auto&& i) {
            return std::any_of(i.inputs().begin(), i.inputs().end(), [&](auto&& j) {
                return std::addressof(*j) == std::addressof(ins);
            });
        });
    });
}

void program::remove_module(const std::string& name)
{
    // cppcheck-suppress assertWithSideEffect
    assert(is_unused_module(impl->modules, generic_get_modules(this->get_main_module()), name) &&
           "Module used in program");
    assert(std::none_of(
               impl->modules.at(name).begin(),
               impl->modules.at(name).end(),
               [&](auto&& ins) { return references_instruction(impl->modules, ins, name); }) &&
           "Instruction referenced in another module");

    // if an instruction has an input out side of the current module, need to remove
    // the instruction from its input's outputs
    auto& mod = impl->modules.at(name);
    for(auto ins : iterator_for(mod))
    {
        auto inputs = ins->inputs();
        for(auto in : inputs)
        {
            if(not mod.has_instruction(in))
            {
                in->remove_output(ins);
            }
        }
    }

    impl->modules.erase(name);
}

void program::remove_unused_modules()
{
    std::vector<module*> unused;
    generic_get_unused_modules(
        impl->modules, generic_get_modules(this->get_main_module()), std::back_inserter(unused));
    for(auto* m : unused)
        this->remove_module(m->name());
}

program& program::sort()
{
    for(auto& pp : this->impl->modules)
    {
        pp.second.sort();
    }

    return *this;
}

bool operator==(const program& x, const program& y) { return to_string(x) == to_string(y); }

std::ostream& operator<<(std::ostream& os, const program& p)
{
    auto vec_modules = p.get_modules();
    std::unordered_map<instruction_ref, std::string> names;
    for(auto& mod : vec_modules)
    {
        os << "module: \"" << mod->name() << "\"" << std::endl;
        names = mod->print(
            [&](auto ins, auto ins_names) {
                instruction::print(os, ins, ins_names);
                os << std::endl;
            },
            names);
        os << std::endl;
    }

    return os;
}

} // namespace MIGRAPHX_INLINE_NS
} // namespace migraphx<|MERGE_RESOLUTION|>--- conflicted
+++ resolved
@@ -242,12 +242,8 @@
             const auto& mod_args = ins->module_inputs();
             auto module_eval     = [&](module_ref smod,
                                    const std::unordered_map<std::string, argument>& inputs) {
-<<<<<<< HEAD
                 auto ssctx = ctx;
                 return generic_eval(smod, ssctx, inputs, results, make_trace);
-=======
-                return generic_eval(smod, ctx, inputs, results, make_trace);
->>>>>>> afb30a1d
             };
 
             results.emplace(ins, trace(ins, [&] {
