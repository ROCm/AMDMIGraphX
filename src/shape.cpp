--- conflicted
+++ resolved
@@ -317,15 +317,7 @@
     return result;
 }
 
-<<<<<<< HEAD
-bool shape::is_computable(shape::type_t t)
-{
-    static std::unordered_set<shape::type_t> non_compute_types = {shape::fp4x2_type};
-    return not contains(non_compute_types, t);
-}
-=======
 bool shape::is_computable(shape::type_t t) { return t != shape::fp4x2_type; }
->>>>>>> 4f6d3407
 
 shape::shape() : impl(shape_impl::default_shape()) {}
 
