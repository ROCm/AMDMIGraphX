--- conflicted
+++ resolved
@@ -681,10 +681,7 @@
     {
         return match::name("gpu::contiguous")(match::arg(0)(
             match::name("transpose")(
-<<<<<<< HEAD
-=======
                 match::used_once(),
->>>>>>> 55b363c9
                 match::arg(0)(match::name("gpu::precompile_op")(match::used_once()).bind("op")))
                 .bind("transpose")));
     }
@@ -697,21 +694,13 @@
         auto transpose = r.instructions["transpose"];
         auto perm      = transpose->get_operator().to_value()["permutation"].to_vector<int64_t>();
         auto iperm     = invert_permutation(perm);
-<<<<<<< HEAD
-        auto s =
-            shape::from_permutation(op_ins->get_shape().type(), op_ins->get_shape().lens(), iperm);
-=======
         auto s         = shape::from_permutation(
             op_ins->get_shape().type(), op_ins->get_shape().lens(), perm); // perm or iperm?
->>>>>>> 55b363c9
         auto v            = op_ins->get_operator().to_value();
         v["output_shape"] = to_value(s);
         auto new_op       = make_op("gpu::precompile_op", v);
         m.replace_instruction(op_ins, new_op, op_ins->inputs(), op_ins->module_inputs());
-<<<<<<< HEAD
-=======
         assert(ins->get_shape() == transpose->get_shape());
->>>>>>> 55b363c9
         m.replace_instruction(ins, transpose);
     }
 };
@@ -891,12 +880,8 @@
                         find_concat_pointwise{},
                         find_gemm_pointwise{},
                         find_contiguous_tranpose_gemm{},
-<<<<<<< HEAD
                         // Commented out as workaround for reshape error when running Unet
                         // find_contiguous_tranpose_precompile{},
-=======
-                        find_contiguous_tranpose_precompile{},
->>>>>>> 55b363c9
                         find_commutative_broadcast{});
     match::find_matches(m, find_contiguous{});
 }
