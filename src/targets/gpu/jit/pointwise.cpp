--- conflicted
+++ resolved
@@ -65,17 +65,6 @@
         else
             return 1;
     }
-    static std::size_t compute_local(gen::vectorize v, const std::vector<shape>& inputs)
-    {
-        const std::size_t max_local = 1024;
-        if(std::none_of(inputs.begin(), inputs.end(), [&](auto s) { return s.transposed(); }))
-            return max_local;
-        if(std::any_of(inputs.begin(), inputs.end(), [&](auto s) {
-               return s.broadcasted() or s.strides()[v.axis] != 1;
-           }))
-            return max_local;
-        return inputs.front().lens()[v.axis] / v.size;
-    }
     operation compile_op(context& ctx, const std::vector<shape>& inputs, const value& v) const
     {
         hip_compile_options options;
@@ -84,16 +73,6 @@
         options.virtual_inputs = reduce_dims(inputs);
         options.params         = "-Wno-float-equal";
         auto axis              = find_fast_axis(options.virtual_inputs);
-<<<<<<< HEAD
-        auto vec               = vectorize::elements(axis, options.virtual_inputs);
-        auto preloads          = preload::broadcasts(axis, options.virtual_inputs);
-        options.set_launch_params(
-            v,
-            compute_global_for(ctx,
-                               options.output.elements() / vec.size,
-                               oversubscribe_if(not preloads.is_preloading())),
-            compute_local(vec, options.virtual_inputs));
-=======
         auto vec_size          = vectorize_elements(axis, options.virtual_inputs);
         auto preloads          = preload(axis, options.virtual_inputs);
         auto is_preloading =
@@ -103,7 +82,6 @@
                                   compute_global_for(ctx,
                                                      options.output.elements() / vec_size,
                                                      oversubscribe_if(not is_preloading)));
->>>>>>> dc296a73
         auto src = interpolate_string(pointwise_kernel,
                                       {{"kernel", options.kernel_name},
                                        {"params", enum_params(inputs.size(), "void * private_p")},
