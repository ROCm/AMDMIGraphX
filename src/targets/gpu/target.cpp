/*
 * The MIT License (MIT)
 *
 * Copyright (c) 2015-2025 Advanced Micro Devices, Inc. All rights reserved.
 *
 * Permission is hereby granted, free of charge, to any person obtaining a copy
 * of this software and associated documentation files (the "Software"), to deal
 * in the Software without restriction, including without limitation the rights
 * to use, copy, modify, merge, publish, distribute, sublicense, and/or sell
 * copies of the Software, and to permit persons to whom the Software is
 * furnished to do so, subject to the following conditions:
 *
 * The above copyright notice and this permission notice shall be included in
 * all copies or substantial portions of the Software.
 *
 * THE SOFTWARE IS PROVIDED "AS IS", WITHOUT WARRANTY OF ANY KIND, EXPRESS OR
 * IMPLIED, INCLUDING BUT NOT LIMITED TO THE WARRANTIES OF MERCHANTABILITY,
 * FITNESS FOR A PARTICULAR PURPOSE AND NONINFRINGEMENT.  IN NO EVENT SHALL THE
 * AUTHORS OR COPYRIGHT HOLDERS BE LIABLE FOR ANY CLAIM, DAMAGES OR OTHER
 * LIABILITY, WHETHER IN AN ACTION OF CONTRACT, TORT OR OTHERWISE, ARISING FROM,
 * OUT OF OR IN CONNECTION WITH THE SOFTWARE OR THE USE OR OTHER DEALINGS IN
 * THE SOFTWARE.
 */
#include <migraphx/adjust_allocation.hpp>
#include <migraphx/auto_contiguous.hpp>
#include <migraphx/check_context.hpp>
#include <migraphx/dead_code_elimination.hpp>
#include <migraphx/eliminate_allocation.hpp>
#include <migraphx/eliminate_concat.hpp>
#include <migraphx/eliminate_contiguous.hpp>
#include <migraphx/eliminate_data_type.hpp>
#include <migraphx/eliminate_identity.hpp>
#include <migraphx/eliminate_pad.hpp>
#include <migraphx/fp8_ocp_to_fnuz.hpp>
#include <migraphx/fuse_concat.hpp>
#include <migraphx/fuse_pointwise_reduce.hpp>
#include <migraphx/inline_module.hpp>
#include <migraphx/insert_pad.hpp>
#include <migraphx/layout_convolution.hpp>
#include <migraphx/memory_coloring.hpp>
#include <migraphx/normalize_ops.hpp>
#include <migraphx/optimize_module.hpp>
#include <migraphx/preallocate_param.hpp>
#include <migraphx/promote_literals.hpp>
#include <migraphx/register_target.hpp>
#include <migraphx/replace_allocate.hpp>
#include <migraphx/rewrite_dot.hpp>
#include <migraphx/rewrite_gelu.hpp>
#include <migraphx/rewrite_low_precision.hpp>
#include <migraphx/rewrite_pooling.hpp>
#include <migraphx/rewrite_reduce.hpp>
#include <migraphx/rewrite_quantization.hpp>
#include <migraphx/rewrite_rnn.hpp>
#include <migraphx/rewrite_topk.hpp>
#include <migraphx/schedule.hpp>
#include <migraphx/simplify_dyn_ops.hpp>
#include <migraphx/simplify_qdq.hpp>
#include <migraphx/simplify_reshapes.hpp>
#include <migraphx/split_reduce.hpp>
#include <migraphx/split_single_dyn_dim.hpp>
#include <migraphx/gpu/allocation_model.hpp>
#include <migraphx/gpu/compile_hipblaslt.hpp>
#include <migraphx/gpu/compile_miopen.hpp>
#include <migraphx/gpu/compile_ops.hpp>
#include <migraphx/gpu/concat_gpu_opt.hpp>
#include <migraphx/gpu/context.hpp>
#include <migraphx/gpu/device_name.hpp>
#include <migraphx/gpu/fuse_ck.hpp>
#include <migraphx/gpu/fuse_mlir.hpp>
#include <migraphx/gpu/fuse_ops.hpp>
#include <migraphx/gpu/prefuse_ops.hpp>
#include <migraphx/gpu/lowering.hpp>
#include <migraphx/gpu/schedule_model.hpp>
#include <migraphx/gpu/sync_device.hpp>
#include <migraphx/gpu/target.hpp>
#include <migraphx/gpu/write_literals.hpp>

namespace migraphx {
inline namespace MIGRAPHX_INLINE_NS {
namespace gpu {

MIGRAPHX_DECLARE_ENV_VAR(MIGRAPHX_DISABLE_SCHEDULE_PASS)
MIGRAPHX_DECLARE_ENV_VAR(MIGRAPHX_ENABLE_NHWC)
MIGRAPHX_DECLARE_ENV_VAR(MIGRAPHX_ENABLE_REWRITE_DOT)
#ifndef _WIN32
MIGRAPHX_DECLARE_ENV_VAR(MIGRAPHX_ENABLE_CK)
#endif
MIGRAPHX_DECLARE_ENV_VAR(MIGRAPHX_SET_GEMM_PROVIDER)

std::vector<pass> target::get_passes(migraphx::context& gctx, const compile_options& options) const
{
    auto& ctx = any_cast<context>(gctx);
    ctx.set_exhaustive_tune_flag(options.exhaustive_tune);
    ctx.load_problem_cache();
    std::set<shape::type_t> unsupported_types(shape::types().begin(), shape::types().end());
    unsupported_types.erase(shape::type_t::float_type);
    unsupported_types.erase(shape::type_t::fp8e4m3fnuz_type);
    unsupported_types.erase(shape::type_t::fp8e5m2fnuz_type);
    unsupported_types.erase(shape::type_t::fp8e4m3fn_type);
    unsupported_types.erase(shape::type_t::fp8e5m2_type);
    unsupported_types.erase(shape::type_t::half_type);
    unsupported_types.erase(shape::type_t::bool_type);
    unsupported_types.erase(shape::type_t::int8_type);
    unsupported_types.erase(shape::type_t::uint8_type);
    unsupported_types.erase(shape::type_t::int32_type);
    unsupported_types.erase(shape::type_t::tuple_type);

    // No BF-16 Support on Navi21
    if(gpu::gfx_has_bf16_intrinsics())
    {
        unsupported_types.erase(shape::type_t::bf16_type);
    }

    // whiltelist supported Ops for the FP8 types
    std::set<std::string> unsupported_fp8fnuz_ops = {};

<<<<<<< HEAD
#if MIGRAPHX_USE_HIPBLASLT
    if(string_value_of(MIGRAPHX_SET_GEMM_PROVIDER{}) == "rocblas" or gpu::gfx_default_rocblas())
=======
    // disable dot & quant_dot if no hipblaslt
    if(not hipblaslt_supported())
>>>>>>> 1568dfee
    {
        unsupported_fp8fnuz_ops.insert("dot");
        unsupported_fp8fnuz_ops.insert("quant_dot");
    }
<<<<<<< HEAD
#endif
=======
>>>>>>> 1568dfee

#if MIGRAPHX_USE_MIOPEN // MIOpen doesn't have support for fp8 pooling yet.
    unsupported_fp8fnuz_ops.insert("pooling");
#endif
    if(not gpu::gfx_has_fp8fnuz_intrinsics())
    {
        unsupported_fp8fnuz_ops.insert("dot");
        unsupported_fp8fnuz_ops.insert("quant_dot");
        unsupported_fp8fnuz_ops.insert("convolution");
        unsupported_fp8fnuz_ops.insert("quant_convolution");
    }
    // add all device kernels
    unsupported_fp8fnuz_ops.insert("logsoftmax");
    unsupported_fp8fnuz_ops.insert("nonzero");
    unsupported_fp8fnuz_ops.insert("prefix_scan_sum");
    unsupported_fp8fnuz_ops.insert("scatter_none");
    unsupported_fp8fnuz_ops.insert("topk");
    unsupported_fp8fnuz_ops.insert("rnn_var_sl_shift_output");
    unsupported_fp8fnuz_ops.insert("multinomial");
    unsupported_fp8fnuz_ops.insert("argmax");
    unsupported_fp8fnuz_ops.insert("argmin");

    std::set<std::string> unsupported_fp8ocp_ops = {};

    // disable dot & quant_dot if no hipblaslt
    if(not hipblaslt_supported())
    {
        unsupported_fp8ocp_ops.insert("dot");
        unsupported_fp8ocp_ops.insert("quant_dot");
    }

#if MIGRAPHX_USE_MIOPEN
    // MIOpen doesn't have support for fp8 pooling yet.
    unsupported_fp8ocp_ops.insert("pooling");
#endif
    if(not gpu::gfx_has_fp8ocp_intrinsics())
    {
        unsupported_fp8ocp_ops.insert("convolution");
        unsupported_fp8ocp_ops.insert("quant_convolution");
        unsupported_fp8ocp_ops.insert("dot");
        unsupported_fp8ocp_ops.insert("quant_dot");
    }
    // add all device kernels
    unsupported_fp8ocp_ops.insert("logsoftmax");
    unsupported_fp8ocp_ops.insert("nonzero");
    unsupported_fp8ocp_ops.insert("prefix_scan_sum");
    unsupported_fp8ocp_ops.insert("scatter_none");
    unsupported_fp8ocp_ops.insert("topk");
    unsupported_fp8ocp_ops.insert("rnn_var_sl_shift_output");
    unsupported_fp8ocp_ops.insert("multinomial");
    unsupported_fp8ocp_ops.insert("argmax");
    unsupported_fp8ocp_ops.insert("argmin");

    // clang-format off
    return
    {
        split_single_dyn_dim{},
        dead_code_elimination{},
        simplify_dyn_ops{},
        dead_code_elimination{},
        normalize_ops{},
        dead_code_elimination{},
        eliminate_identity{},
        dead_code_elimination{},
        enable_pass(not gpu::gfx_has_fp8ocp_intrinsics() and gpu::gfx_has_fp8fnuz_intrinsics(), fp8_ocp_to_fnuz{}),
        enable_pass(not gpu::gfx_has_fp8ocp_intrinsics() and gpu::gfx_has_fp8fnuz_intrinsics(), dead_code_elimination{}),
        simplify_qdq{},
        enable_pass(not mlir_enabled(), rewrite_quantization{}),
        dead_code_elimination{},
        rewrite_rnn{},
        dead_code_elimination{},
        // workaround for rocBLAS unsupported error when using uint8 in quant_dot, quant_convolution & pooling
        eliminate_data_type{{migraphx::shape::uint8_type}, shape::float_type, {"quant_convolution", "quant_dot", "pooling"}},
        eliminate_data_type{unsupported_types, shape::type_t::float_type},
        simplify_reshapes{},
        eliminate_identity{},
        eliminate_pad{},
        dead_code_elimination{},
        insert_pad{{"convolution"}},
        dead_code_elimination{},
        inline_module{},
        rewrite_pooling{},
        dead_code_elimination{},
        rewrite_gelu{options.fast_math},
        optimize_module{},
        layout_convolution{.channels_last = enabled(MIGRAPHX_ENABLE_NHWC{})},
        dead_code_elimination{},
        prefuse_ops{},
        dead_code_elimination{},
        eliminate_data_type{{migraphx::shape::fp8e4m3fnuz_type, migraphx::shape::fp8e5m2fnuz_type}, shape::float_type, unsupported_fp8fnuz_ops},
        eliminate_data_type{{migraphx::shape::fp8e4m3fn_type, migraphx::shape::fp8e5m2_type}, shape::float_type, unsupported_fp8ocp_ops},
        dead_code_elimination{},
        rewrite_reduce{},
        rewrite_topk{},
        rewrite_low_precision{},
        enable_pass(enabled(MIGRAPHX_ENABLE_REWRITE_DOT{}), rewrite_dot{}),
        dead_code_elimination{},
        optimize_module{},
        fuse_pointwise_reduce{},
        dead_code_elimination{},
#ifndef _WIN32
        enable_pass(enabled(MIGRAPHX_ENABLE_CK{}), fuse_ck{}),
#endif
        dead_code_elimination{},
        enable_pass(mlir_enabled(), fuse_mlir{&ctx}),
        dead_code_elimination{},
        fuse_concat{},
        dead_code_elimination{},
        auto_contiguous{},
        dead_code_elimination{},
        lowering{&ctx, options.offload_copy},
        eliminate_contiguous{"gpu::contiguous"},
        dead_code_elimination{},
        eliminate_concat{concat_gpu_optimization{}},
        dead_code_elimination{},
#if MIGRAPHX_USE_MIOPEN
        compile_miopen{&gctx},
        dead_code_elimination{},
#endif
        fuse_ops{&ctx, options.fast_math},
        dead_code_elimination{},
#if MIGRAPHX_USE_HIPBLASLT
        compile_hipblaslt{&gctx},
        dead_code_elimination{},
#endif
        replace_allocate{gpu_allocation_model{}, options.offload_copy},
        dead_code_elimination{},
        adjust_allocation{gpu_allocation_model{}},
        dead_code_elimination{},
        compile_ops{&ctx, options.exhaustive_tune},
        dead_code_elimination{},
        promote_literals{},
        dead_code_elimination{},
        write_literals{&ctx},
        schedule{gpu::schedule_model{ctx.get_current_device().nstreams()}, not enabled(MIGRAPHX_DISABLE_SCHEDULE_PASS{})},
        memory_coloring{"hip::allocate"},
        sync_device{},
        preallocate_param{"scratch", gpu_allocation_model{}},
        dead_code_elimination{},
        eliminate_allocation{"hip::allocate"},
        check_context<context>{},
        normalize_ops{},
        dead_code_elimination{},
        eliminate_identity{}
    };
    // clang-format on
}

std::string target::name() const { return "gpu"; }

migraphx::context target::get_context() const { return context(gpu::get_device_id()); }

argument target::copy_to(const argument& arg) const { return gpu::to_gpu(arg); }

argument target::copy_from(const argument& arg) const { return gpu::from_gpu(arg); }

argument target::allocate(const shape& s) const { return gpu::allocate_gpu(s); }

MIGRAPHX_REGISTER_TARGET(target);

} // namespace gpu
} // namespace MIGRAPHX_INLINE_NS
} // namespace migraphx<|MERGE_RESOLUTION|>--- conflicted
+++ resolved
@@ -114,21 +114,12 @@
     // whiltelist supported Ops for the FP8 types
     std::set<std::string> unsupported_fp8fnuz_ops = {};
 
-<<<<<<< HEAD
-#if MIGRAPHX_USE_HIPBLASLT
-    if(string_value_of(MIGRAPHX_SET_GEMM_PROVIDER{}) == "rocblas" or gpu::gfx_default_rocblas())
-=======
     // disable dot & quant_dot if no hipblaslt
     if(not hipblaslt_supported())
->>>>>>> 1568dfee
     {
         unsupported_fp8fnuz_ops.insert("dot");
         unsupported_fp8fnuz_ops.insert("quant_dot");
     }
-<<<<<<< HEAD
-#endif
-=======
->>>>>>> 1568dfee
 
 #if MIGRAPHX_USE_MIOPEN // MIOpen doesn't have support for fp8 pooling yet.
     unsupported_fp8fnuz_ops.insert("pooling");
