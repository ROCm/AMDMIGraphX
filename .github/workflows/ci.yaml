--- conflicted
+++ resolved
@@ -228,10 +228,7 @@
 
     - name: Free space
       uses: jlumbroso/free-disk-space@main
-<<<<<<< HEAD
-=======
-      continue-on-error: true
->>>>>>> 250d3c87
+      continue-on-error: true
       with:
         tool-cache: true
         android: true
