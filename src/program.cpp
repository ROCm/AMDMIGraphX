#include <migraphx/program.hpp>
#include <migraphx/stringutils.hpp>
#include <migraphx/instruction.hpp>
#include <migraphx/op/identity.hpp>
#include <migraphx/target.hpp>
#include <migraphx/env.hpp>
#include <migraphx/ranges.hpp>
#include <migraphx/time.hpp>
#include <migraphx/pass_manager.hpp>
#include <migraphx/register_target.hpp>
#include <migraphx/iterator_for.hpp>
#include <iostream>
#include <sstream>
#include <algorithm>
#include <set>
#include <utility>

#include <unordered_set>
#include <map>
#include <cassert>

namespace migraphx {
inline namespace MIGRAPHX_INLINE_NS {

struct program_impl
{
    // A map is used to keep references to modules of the program
    // all the modules are store in the depth-first order
    std::list<module> modules;
    context ctx;
    std::string target_name;
};

<<<<<<< HEAD
static void print_instruction(std::ostream& os,
                              instruction_ref ins,
                              const std::unordered_map<instruction_ref, std::string>& names)
{
    os << names.at(ins) << " = ";

    os << ins->get_operator();

    if(ins->name() == "@literal")
    {
        if(ins->get_literal().get_shape().elements() > 10)
            os << "{ ... }";
        else
            os << "{" << ins->get_literal() << "}";
    }

    if(!ins->inputs().empty())
    {
        char delim = '(';
        for(auto&& arg : ins->inputs())
        {
            os << delim << names.at(arg);
            delim = ',';
        }
        os << ")";
    }

    // skip return instruction shape
    if(ins->name() != "@return")
        os << " -> " << ins->get_shape();
}

program::program() : impl(std::make_unique<program_impl>()) { impl->modules.push_back({"main"}); }
=======
program::program() : impl(std::make_unique<program_impl>()) { impl->modules["main"] = {"main"}; }
>>>>>>> 238f77bb

program::program(program&&) noexcept = default;
program::~program() noexcept         = default;

// copy constructor
program::program(const program& p) { assign(p); }

// copy assignment operator
program& program::operator=(program p)
{
    std::swap(p.impl, this->impl);
    return *this;
}

void program::assign(const program& p)
{
    if(!impl)
    {
        impl = std::make_unique<program_impl>();
    }
    else if(!impl->modules.empty())
    {
        impl->modules.clear();
    }

    impl->ctx         = p.impl->ctx;
    impl->target_name = p.impl->target_name;
    impl->modules     = p.impl->modules;

    // build a map from old ins to new ins
    // Build a map from old module to new module
    std::unordered_map<module_ref, module_ref> mod_map;
    std::transform(impl->modules.begin(),
                   impl->modules.end(),
                   p.impl->modules.begin(),
                   std::inserter(mod_map, mod_map.begin()),
                   [](auto&& x, auto&& y) { return std::make_pair(&y, &x); });

    std::unordered_map<instruction_ref, instruction_ref> ins_map;
    for(auto&& pp : mod_map)
    {
        auto old_ins = iterator_for(*pp.first);
        auto new_ins = iterator_for(*pp.second);
        std::transform(old_ins.begin(),
                       old_ins.end(),
                       new_ins.begin(),
                       std::inserter(ins_map, ins_map.begin()),
                       [](auto x, auto y) { return std::make_pair(x, y); });
    }

    // Update all references from all modules
    for(auto&& mp : impl->modules)
    {
        for(auto ins : iterator_for(mp))
            ins->replace_refs(ins_map, mod_map);
    }
}

shape program::get_parameter_shape(std::string name) const
{
    const auto* mm = this->get_main_module();
    return mm->get_parameter_shape(std::move(name));
}

std::vector<std::string> program::get_parameter_names() const
{
    const auto* mm = this->get_main_module();
    return mm->get_parameter_names();
}

instruction_ref program::get_parameter(std::string name) const
{
    const auto* mm = this->get_main_module();
    return mm->get_parameter(std::move(name));
}

std::unordered_map<std::string, shape> program::get_parameter_shapes() const
{
    const auto* mm = this->get_main_module();
    return mm->get_parameter_shapes();
}

std::size_t program::size() const { return impl->modules.size(); }

std::vector<shape> program::get_output_shapes() const
{
    const auto* mm = this->get_main_module();
    return mm->get_output_shapes();
}

context& program::get_context() const { return impl->ctx; }

instruction_ref program::validate() const
{
    const auto* mm = this->get_main_module();
    return mm->validate();
}

bool program::is_compiled() const { return not this->impl->target_name.empty(); }

void program::compile(const target& t, compile_options options)
{
    assert(not this->is_compiled());
    this->impl->target_name = t.name();
    this->impl->ctx         = t.get_context();
    if(enabled(MIGRAPHX_TRACE_COMPILE{}))
        options.trace = tracer{std::cout};

    options.trace(*this);
    options.trace();
    auto&& passes = t.get_passes(this->impl->ctx, options);

    auto* modl = get_main_module();
    // std::cout << "compiling module: " << modl->name() << std::endl;
    assert(modl->validate() == modl->end());
    run_passes(*modl, passes, options.trace);
    auto invalid = this->validate();
    if(invalid != modl->end())
    {
        auto index = std::distance(modl->begin(), invalid);
        MIGRAPHX_THROW("Invalid module " + modl->name() + " from compilation at instruction " +
                       std::to_string(index));
    }
    modl->finalize(this->impl->ctx);
}

void program::finalize()
{
    auto* mm = this->get_main_module();
    mm->finalize(this->impl->ctx);
}

template <class F>
std::vector<argument> generic_eval(const module& p,
                                   context& ctx,
                                   std::unordered_map<std::string, argument> params,
                                   F trace)
{
    assert(p.validate() == p.end());
    std::unordered_map<instruction_ref, argument> results;
    results.reserve(p.size() * 2);
    std::vector<argument> values;
    values.reserve(16);
    for(auto ins : iterator_for(p))
    {
        const auto& name = ins->name();
        if(name == "@literal")
        {
            results.emplace(ins, trace(ins, [&] { return ins->get_literal().get_argument(); }));
        }
        else if(name == "@param")
        {
            results.emplace(
                ins, trace(ins, [&] {
                    auto param_name = any_cast<builtin::param>(ins->get_operator()).parameter;
                    if(not contains(params, param_name))
                        MIGRAPHX_THROW("Parameter not found: " + param_name);
                    auto param = params[param_name];
                    if(param.get_shape() != ins->get_shape())
                        MIGRAPHX_THROW("Incorrect shape {" + to_string(param.get_shape()) +
                                       "} for parameter: " + param_name);
                    return param;
                }));
        }
        else if(name == "@outline")
        {
            results.emplace(ins, trace(ins, [&] { return argument{ins->get_shape(), nullptr}; }));
        }
        else if(name == "@return")
        {
            std::vector<argument> prog_outputs;
            std::transform(ins->inputs().begin(),
                           ins->inputs().end(),
                           std::back_inserter(prog_outputs),
                           [&](instruction_ref i) {
                               assert(results.find(i) != results.end());
                               return results[i];
                           });

            return prog_outputs;
        }
        else
        {
            values.resize(ins->inputs().size());
            std::transform(
                ins->inputs().begin(), ins->inputs().end(), values.begin(), [&](instruction_ref i) {
                    assert(results.find(i) != results.end());
                    return results[i];
                });
            results.emplace(ins, trace(ins, [&] {
                                return ins->normalized_operator().compute(
                                    ctx, ins->get_shape(), values);
                            }));
        }
        assert(results.find(ins) != results.end());
    }

    return {results.at(std::prev(p.end()))};
}

template <class F>
std::vector<argument> generic_eval(const program& p,
                                   context& ctx,
                                   std::unordered_map<std::string, argument> params,
                                   F trace)
{
    const auto* mm = p.get_main_module();
    return generic_eval(*mm, ctx, params, trace);
}

std::vector<argument> program::eval(parameter_map params) const
{
    auto& ctx = this->impl->ctx;
#ifndef NDEBUG
    auto sctx          = ctx;
    auto check_context = [&](auto f) {
        assert(is_shared(ctx, sctx));
        auto x = f();
        sctx   = ctx;
        return x;
    };
#else
    auto check_context = [](auto f) { return f(); };
#endif

    auto trace_level = value_of(MIGRAPHX_TRACE_EVAL{});

    if(trace_level > 0)
    {
        return generic_eval(*this, ctx, std::move(params), [&](auto& ins, auto f) {
            ctx.finish();
            std::cout << "Run instruction: ";
            this->debug_print(ins);
            auto result = check_context(f);
            ctx.finish();
            if(trace_level > 1 and ins->name().front() != '@' and ins->name() != "load")
                std::cout << "Ouput: " << result << std::endl;
            return result;
        });
    }
    else
    {
        return generic_eval(
            *this, ctx, std::move(params), [&](auto&, auto f) { return check_context(f); });
    }
}

const int program_file_version = 4;

value program::to_value() const
{
    value result;
    result["version"] = program_file_version;
    result["target"]  = this->impl->target_name;
    if(not this->impl->target_name.empty())
        result["context"] = this->impl->ctx.to_value();

    value module_vals = value::array{};
    auto* mm          = get_main_module();
    mm->to_value(module_vals, {});

    std::reverse(module_vals.begin(), module_vals.end());

    if(not module_vals.empty())
    {
        result["modules"] = module_vals;
    }

    return result;
}

void program::from_value(const value& v)
{
    auto version = v.at("version").to<int>();
    if(version != program_file_version)
    {
        MIGRAPHX_THROW("Warning: Program version mismatch");
    }

    this->impl->target_name = v.at("target").to<std::string>();
    if(not this->impl->target_name.empty())
    {
        target t        = make_target(this->impl->target_name);
        this->impl->ctx = t.get_context();
        this->impl->ctx.from_value(v.at("context"));
    }

    auto module_vals = v.at("modules");
    std::unordered_map<std::string, module_ref> map_mods;
    for(const auto& vv : module_vals)
    {
        const auto& name = vv.at("name").to<std::string>();
        if(name == "main")
            continue;
        impl->modules.push_back({name});
        map_mods[name] = &impl->modules.back();
    }

    std::unordered_map<std::string, instruction_ref> map_insts;
    auto* mm = get_main_module();
    mm->from_value(module_vals, map_insts, map_mods);

    this->finalize();
}

double common_average(const std::vector<double>& v)
{
    std::size_t n = v.size() / 4;
    double total  = std::accumulate(v.begin() + n, v.end() - n, 0.0);
    return total / std::distance(v.begin() + n, v.end() - n);
}

void program::perf_report(std::ostream& os, std::size_t n, parameter_map params) const
{
    using milliseconds = std::chrono::duration<double, std::milli>;
    auto& ctx          = this->impl->ctx;
    // Run once by itself
    eval(params);
    ctx.finish();
    // Run and time entire program
    std::vector<double> total_vec;
    total_vec.reserve(n);
    for(std::size_t i = 0; i < n; i++)
    {
        total_vec.push_back(time<milliseconds>([&] {
            eval(params);
            ctx.finish();
        }));
    }
    std::sort(total_vec.begin(), total_vec.end());
    std::unordered_map<instruction_ref, std::vector<double>> ins_vec;
    // Fill the map
    generic_eval(*this, ctx, params, [&](auto ins, auto) {
        ins_vec[ins].reserve(n);
        return argument{};
    });
    // Run and time each instruction
    for(std::size_t i = 0; i < n; i++)
    {
        generic_eval(*this, ctx, params, [&](auto ins, auto f) {
            argument result;
            ins_vec[ins].push_back(time<milliseconds>([&] {
                result = f();
                ctx.finish();
            }));
            return result;
        });
    }
    for(auto&& p : ins_vec)
        std::sort(p.second.begin(), p.second.end());
    // Run and time implicit overhead
    std::vector<double> overhead_vec;
    overhead_vec.reserve(n);
    for(std::size_t i = 0; i < n; i++)
    {
        overhead_vec.push_back(time<milliseconds>([&] { dry_run(params); }));
    }

    double total_time             = common_average(total_vec);
    double rate                   = 1000.0 / total_time;
    double overhead_time          = common_average(overhead_vec);
    double overhead_percent       = overhead_time * 100.0 / total_time;
    double total_instruction_time = 0.0;
    std::unordered_map<std::string, double> op_times;
    for(auto&& p : ins_vec)
    {
        double avg = common_average(p.second);
        op_times[p.first->name()] += avg;
        total_instruction_time += avg;
    }
    double calculate_overhead_time    = total_time - total_instruction_time;
    double calculate_overhead_percent = calculate_overhead_time * 100.0 / total_time;

<<<<<<< HEAD
    std::unordered_map<instruction_ref, std::string> names;
    this->print(names, [&](auto ins) {
        print_instruction(std::cout, ins, names);
=======
    this->print([&](auto ins, auto names) {
        instruction::print(std::cout, ins, names);
>>>>>>> 238f77bb

        // skip return instruction
        if(ins->name() == "@return")
            return;

        double avg     = common_average(ins_vec[ins]);
        double percent = std::ceil(100.0 * avg / total_instruction_time);
        os << ": " << avg << "ms, " << percent << "%";
        os << std::endl;
    });

    os << std::endl;
    os << "Summary:" << std::endl;
    std::vector<std::pair<double, std::string>> op_times_sorted;
    std::transform(op_times.begin(),
                   op_times.end(),
                   std::back_inserter(op_times_sorted),
                   [](auto p) { return std::make_pair(p.second, p.first); });
    std::sort(op_times_sorted.begin(), op_times_sorted.end(), std::greater<>{});
    for(auto&& p : op_times_sorted)
    {
        auto&& name    = p.second;
        double avg     = p.first;
        double percent = std::ceil(100.0 * avg / total_instruction_time);
        os << name << ": " << avg << "ms, " << percent << "%" << std::endl;
    }

    os << std::endl;

    os << "Rate: " << rate << "/sec" << std::endl;
    os << "Total time: " << total_time << "ms" << std::endl;
    os << "Total instructions time: " << total_instruction_time << "ms" << std::endl;
    os << "Overhead time: " << overhead_time << "ms"
       << ", " << calculate_overhead_time << "ms" << std::endl;
    os << "Overhead: " << std::round(overhead_percent) << "%"
       << ", " << std::round(calculate_overhead_percent) << "%" << std::endl;
}

void program::debug_print() const { std::cout << *this << std::endl; }
void program::debug_print(instruction_ref ins) const
{
<<<<<<< HEAD
    std::unordered_map<instruction_ref, std::string> names;
    if(std::any_of(this->impl->modules.begin(), this->impl->modules.end(), [&](auto mod) {
           return (mod.end() == ins);
=======
    if(std::any_of(this->impl->modules.begin(), this->impl->modules.end(), [&](const auto& it) {
           return (it.second.end() == ins);
>>>>>>> 238f77bb
       }))
    {
        std::cout << "End instruction" << std::endl;
        return;
    }
<<<<<<< HEAD
    else if(not std::any_of(this->impl->modules.begin(), this->impl->modules.end(), [&](auto mod) {
                return mod.has_instruction(ins);
            }))
=======
    else if(std::none_of(this->impl->modules.begin(),
                         this->impl->modules.end(),
                         [&](const auto& it) { return it.second.has_instruction(ins); }))
>>>>>>> 238f77bb
    {
        std::cout << "Instruction not part of program" << std::endl;
        return;
    }

    std::stringstream ss;
    this->print(names, [&](auto x) {
        if(x == ins)
        {
            instruction::print(std::cout, x, names);
            std::cout << std::endl;
        }
    });
}

void program::print(std::unordered_map<instruction_ref, std::string>& names,
                    const std::function<void(instruction_ref)>& print_func) const
{
    for(const auto& mod : this->impl->modules)
    {
        std::cout << mod.name() << ":" << std::endl;
        mod.print(names, print_func);
    }
}

void program::print_graph(std::ostream& os, bool brief) const
{
    const auto* mm = this->get_main_module();
    mm->print_graph(os, brief);
}

void program::print_cpp(std::ostream& os) const
{
    const auto* mm = this->get_main_module();
    mm->print_cpp(os);
}

void program::dry_run(std::unordered_map<std::string, argument> params) const
{
    auto& ctx = this->impl->ctx;
    generic_eval(*this, ctx, std::move(params), [](auto&&...) { return argument{}; });
}

void program::annotate(std::ostream& os, const std::function<void(instruction_ref)>& a) const
{
    for(auto& mod : this->impl->modules)
    {
        std::cout << mod.name() << ":" << std::endl;
        mod.annotate(os, a);
    }
}

const module* program::get_module(const std::string& name) const
{
    auto it = std::find_if(
        impl->modules.begin(), impl->modules.end(), [&](auto& m) { return (m.name() == name); });
    if(it == impl->modules.end())
    {
        return nullptr;
    }

    return &(*it);
}

module* program::create_module(const std::string& name)
{
    impl->modules.push_back({name});
    return &impl->modules.back();
}

void program::remove_module(const std::string& name)
{
    auto it = std::find_if(
        impl->modules.begin(), impl->modules.end(), [&](auto& m) { return (m.name() == name); });
    if(it == impl->modules.end())
    {
        impl->modules.erase(it);
    }
}

module* program::get_module(const std::string& name)
{
    auto it = std::find_if(
        impl->modules.begin(), impl->modules.end(), [&](auto& m) { return (m.name() == name); });
    if(it == impl->modules.end())
    {
        return nullptr;
    }

    return &(*it);
}

module* program::get_main_module() { return get_module("main"); }

const module* program::get_main_module() const { return get_module("main"); }

std::vector<const module*> program::get_module_prefix_order() const
{
    const module* mm = get_main_module();
    std::vector<const module*> vec_modules;
    vec_modules.push_back(mm);
    auto sub_modules = mm->get_sub_module_prefix_order();
    vec_modules.insert(vec_modules.end(), sub_modules.begin(), sub_modules.end());

    return vec_modules;
}

program& program::sort()
{
    for(auto& mod : this->impl->modules)
    {
        mod.sort();
    }

    return *this;
}

bool operator==(const program& x, const program& y) { return to_string(x) == to_string(y); }

std::ostream& operator<<(std::ostream& os, const program& p)
{
    auto* mm = p.get_main_module();
    os << *mm << std::endl;

    return os;
}

} // namespace MIGRAPHX_INLINE_NS
} // namespace migraphx<|MERGE_RESOLUTION|>--- conflicted
+++ resolved
@@ -31,43 +31,7 @@
     std::string target_name;
 };
 
-<<<<<<< HEAD
-static void print_instruction(std::ostream& os,
-                              instruction_ref ins,
-                              const std::unordered_map<instruction_ref, std::string>& names)
-{
-    os << names.at(ins) << " = ";
-
-    os << ins->get_operator();
-
-    if(ins->name() == "@literal")
-    {
-        if(ins->get_literal().get_shape().elements() > 10)
-            os << "{ ... }";
-        else
-            os << "{" << ins->get_literal() << "}";
-    }
-
-    if(!ins->inputs().empty())
-    {
-        char delim = '(';
-        for(auto&& arg : ins->inputs())
-        {
-            os << delim << names.at(arg);
-            delim = ',';
-        }
-        os << ")";
-    }
-
-    // skip return instruction shape
-    if(ins->name() != "@return")
-        os << " -> " << ins->get_shape();
-}
-
 program::program() : impl(std::make_unique<program_impl>()) { impl->modules.push_back({"main"}); }
-=======
-program::program() : impl(std::make_unique<program_impl>()) { impl->modules["main"] = {"main"}; }
->>>>>>> 238f77bb
 
 program::program(program&&) noexcept = default;
 program::~program() noexcept         = default;
@@ -441,14 +405,9 @@
     double calculate_overhead_time    = total_time - total_instruction_time;
     double calculate_overhead_percent = calculate_overhead_time * 100.0 / total_time;
 
-<<<<<<< HEAD
     std::unordered_map<instruction_ref, std::string> names;
     this->print(names, [&](auto ins) {
-        print_instruction(std::cout, ins, names);
-=======
-    this->print([&](auto ins, auto names) {
-        instruction::print(std::cout, ins, names);
->>>>>>> 238f77bb
+	instruction::print(std::cout, ins, names);
 
         // skip return instruction
         if(ins->name() == "@return")
@@ -490,28 +449,17 @@
 void program::debug_print() const { std::cout << *this << std::endl; }
 void program::debug_print(instruction_ref ins) const
 {
-<<<<<<< HEAD
     std::unordered_map<instruction_ref, std::string> names;
-    if(std::any_of(this->impl->modules.begin(), this->impl->modules.end(), [&](auto mod) {
-           return (mod.end() == ins);
-=======
     if(std::any_of(this->impl->modules.begin(), this->impl->modules.end(), [&](const auto& it) {
-           return (it.second.end() == ins);
->>>>>>> 238f77bb
+           return (it.end() == ins);
        }))
     {
         std::cout << "End instruction" << std::endl;
         return;
     }
-<<<<<<< HEAD
-    else if(not std::any_of(this->impl->modules.begin(), this->impl->modules.end(), [&](auto mod) {
-                return mod.has_instruction(ins);
+    else if(not std::any_of(this->impl->modules.begin(), this->impl->modules.end(), [&](const auto& it) {
+                return it.has_instruction(ins);
             }))
-=======
-    else if(std::none_of(this->impl->modules.begin(),
-                         this->impl->modules.end(),
-                         [&](const auto& it) { return it.second.has_instruction(ins); }))
->>>>>>> 238f77bb
     {
         std::cout << "Instruction not part of program" << std::endl;
         return;
