
add_library(migraph 
    auto_contiguous.cpp
    dead_code_elimination.cpp
    eliminate_contiguous.cpp
    env.cpp
    generate.cpp
    program.cpp
    shape.cpp
<<<<<<< HEAD
    simplify_reshapes.cpp
=======
    opt/memory_coloring.cpp
    opt/memory_coloring_impl.cpp
>>>>>>> 80587d4c
)
rocm_clang_tidy_check(migraph)
target_include_directories(migraph PUBLIC $<BUILD_INTERFACE:${CMAKE_CURRENT_SOURCE_DIR}/include>)

add_subdirectory(onnx)
add_subdirectory(targets/cpu)
if(MIGRAPH_ENABLE_GPU)
add_subdirectory(targets/gpu)
endif()

install (TARGETS migraph
   LIBRARY DESTINATION /opt/rocm/lib)

install (DIRECTORY include/migraph DESTINATION /opt/rocm/include)
 <|MERGE_RESOLUTION|>--- conflicted
+++ resolved
@@ -7,12 +7,9 @@
     generate.cpp
     program.cpp
     shape.cpp
-<<<<<<< HEAD
     simplify_reshapes.cpp
-=======
     opt/memory_coloring.cpp
     opt/memory_coloring_impl.cpp
->>>>>>> 80587d4c
 )
 rocm_clang_tidy_check(migraph)
 target_include_directories(migraph PUBLIC $<BUILD_INTERFACE:${CMAKE_CURRENT_SOURCE_DIR}/include>)
