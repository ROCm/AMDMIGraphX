--- conflicted
+++ resolved
@@ -900,7 +900,7 @@
         op::gather op{0};
         return prog.add_instruction(op, arg_data, ind);
     }
-
+    
     instruction_ref
     parse_slice(const std::string&, node_info info, std::vector<instruction_ref> args)
     {
@@ -1836,13 +1836,6 @@
             input_forget = parse_value(info.attributes.at("input_forget")).at<int>();
         }
 
-        // input sequence lengths info is available
-        instruction_ref seq_lens = prog.end();
-        if(args.size() >= 5)
-        {
-            seq_lens = args[4];
-        }
-
         // append undefined opeator to make 6 arguments
         if(args.size() < 8)
         {
@@ -1854,24 +1847,10 @@
         auto hidden_states = prog.add_instruction(
             op::lstm{hidden_size, vec_actv_funcs, dirct, clip, input_forget}, std::move(args));
 
-<<<<<<< HEAD
-        // second output for last lstm output
-        std::vector<instruction_ref> vec_args;
-        vec_args.push_back(hidden_states);
-        if(seq_lens != prog.end())
-        {
-            vec_args.push_back(seq_lens);
-        }
-        auto last_output = prog.add_instruction(op::rnn_last_hs_output{}, vec_args);
-
-        // third output for last cell output
-        auto last_cell_output = prog.add_instruction(op::rnn_last_cell_output{}, vec_args);
-=======
         auto last_output = prog.add_instruction(op::rnn_last_hs_output{}, hidden_states);
 
         // third output for last cell output
         auto last_cell_output = prog.add_instruction(op::rnn_last_cell_output{}, hidden_states);
->>>>>>> c41c3501
 
         return {hidden_states, last_output, last_cell_output};
     }
