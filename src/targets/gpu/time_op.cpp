/*
 * The MIT License (MIT)
 *
 * Copyright (c) 2015-2024 Advanced Micro Devices, Inc. All rights reserved.
 *
 * Permission is hereby granted, free of charge, to any person obtaining a copy
 * of this software and associated documentation files (the "Software"), to deal
 * in the Software without restriction, including without limitation the rights
 * to use, copy, modify, merge, publish, distribute, sublicense, and/or sell
 * copies of the Software, and to permit persons to whom the Software is
 * furnished to do so, subject to the following conditions:
 *
 * The above copyright notice and this permission notice shall be included in
 * all copies or substantial portions of the Software.
 *
 * THE SOFTWARE IS PROVIDED "AS IS", WITHOUT WARRANTY OF ANY KIND, EXPRESS OR
 * IMPLIED, INCLUDING BUT NOT LIMITED TO THE WARRANTIES OF MERCHANTABILITY,
 * FITNESS FOR A PARTICULAR PURPOSE AND NONINFRINGEMENT.  IN NO EVENT SHALL THE
 * AUTHORS OR COPYRIGHT HOLDERS BE LIABLE FOR ANY CLAIM, DAMAGES OR OTHER
 * LIABILITY, WHETHER IN AN ACTION OF CONTRACT, TORT OR OTHERWISE, ARISING FROM,
 * OUT OF OR IN CONNECTION WITH THE SOFTWARE OR THE USE OR OTHER DEALINGS IN
 * THE SOFTWARE.
 */
#include <migraphx/program.hpp>
#include <migraphx/gpu/time_op.hpp>
#include <migraphx/gpu/code_object_op.hpp>
#include <migraphx/context.hpp>
#include <migraphx/generate.hpp>
#include <migraphx/time.hpp>
#include <migraphx/gpu/hip.hpp>

namespace migraphx {
inline namespace MIGRAPHX_INLINE_NS {
namespace gpu {

std::vector<argument> generate_arguments(const std::vector<shape>& shapes, unsigned long seed = 0)
{
    std::vector<argument> args;
    std::transform(shapes.begin(), shapes.end(), std::back_inserter(args), [&](const auto& s) {
        return to_gpu(generate_argument(s, seed++));
    });
    return args;
}

template <class F>
double time_loop(migraphx::gpu::context& gctx, int n, F f)
{
    auto start = context::create_event_for_timing();
    auto stop  = context::create_event_for_timing();
    f();
    gctx.get_stream().record(start.get());
    for(auto i : range(n))
    {
        (void)i;
        f();
    }
    gctx.get_stream().record(stop.get());
    gctx.finish();
    return context::get_elapsed_ms(start.get(), stop.get()) / n;
}

<<<<<<< HEAD
double time_program(context& ictx, migraphx::program p, int n)
{
    std::vector<migraphx::context> ctx_vec = {ictx};
    auto& gctx                             = any_cast<migraphx::gpu::context>(ctx_vec.front());
    auto* mm                               = p.get_main_module();
    mm->finalize(ctx_vec);
    auto in_shapes = p.get_parameter_shapes();
    std::unordered_map<std::string, migraphx::argument> param_map;
    unsigned long seed = 0;
    for(const auto& [name, shape] : in_shapes)
    {
        param_map[name] = to_gpu(generate_argument(shape, seed++));
    }
    auto run   = [&] { generic_eval(p, ctx_vec, param_map); };
    auto start = context::create_event_for_timing();
    auto stop  = context::create_event_for_timing();
    run();
    gctx.get_stream().record(start.get());
    for(auto i : range(n))
    {
        (void)i;
        run();
    }
    gctx.get_stream().record(stop.get());
    gctx.finish();
    return context::get_elapsed_ms(start.get(), stop.get()) / n;
}

double time_op(context& ictx, operation op, int n)
=======
double time_op(const context& ictx, operation op, const std::vector<shape>& inputs, int n)
{
    // TODO: Use std::ref
    migraphx::context ctx = ictx;
    auto& gctx            = any_cast<migraphx::gpu::context>(ctx);
    auto output           = op.compute_shape(inputs);
    op.finalize(ctx, output, inputs);
    auto args = generate_arguments(inputs);
    auto run  = [&] { op.compute(ctx, output, args); };
    return time_loop(gctx, n, run);
}

double time_op(const context& ictx, operation op, int n)
>>>>>>> e4013bb2
{
    auto inputs = any_cast<migraphx::gpu::code_object_op>(op).expected_inputs;
    return time_op(ictx, op, inputs, n);
}

double time_program(const context& ictx, program p, int n)
{
    std::vector<migraphx::context> ctx_vec = {ictx};
    auto& gctx                             = any_cast<migraphx::gpu::context>(ctx_vec.front());
    auto* mm                               = p.get_main_module();
    mm->finalize(ctx_vec);
    auto in_shapes = p.get_parameter_shapes();
    std::unordered_map<std::string, migraphx::argument> param_map;
    unsigned long seed = 0;
    for(const auto& [name, shape] : in_shapes)
    {
        param_map[name] = to_gpu(generate_argument(shape, seed++));
    }
    auto run = [&] { p.eval_with_context(ctx_vec, param_map); };
    return time_loop(gctx, n, run);
}

} // namespace gpu
} // namespace MIGRAPHX_INLINE_NS
} // namespace migraphx<|MERGE_RESOLUTION|>--- conflicted
+++ resolved
@@ -59,37 +59,6 @@
     return context::get_elapsed_ms(start.get(), stop.get()) / n;
 }
 
-<<<<<<< HEAD
-double time_program(context& ictx, migraphx::program p, int n)
-{
-    std::vector<migraphx::context> ctx_vec = {ictx};
-    auto& gctx                             = any_cast<migraphx::gpu::context>(ctx_vec.front());
-    auto* mm                               = p.get_main_module();
-    mm->finalize(ctx_vec);
-    auto in_shapes = p.get_parameter_shapes();
-    std::unordered_map<std::string, migraphx::argument> param_map;
-    unsigned long seed = 0;
-    for(const auto& [name, shape] : in_shapes)
-    {
-        param_map[name] = to_gpu(generate_argument(shape, seed++));
-    }
-    auto run   = [&] { generic_eval(p, ctx_vec, param_map); };
-    auto start = context::create_event_for_timing();
-    auto stop  = context::create_event_for_timing();
-    run();
-    gctx.get_stream().record(start.get());
-    for(auto i : range(n))
-    {
-        (void)i;
-        run();
-    }
-    gctx.get_stream().record(stop.get());
-    gctx.finish();
-    return context::get_elapsed_ms(start.get(), stop.get()) / n;
-}
-
-double time_op(context& ictx, operation op, int n)
-=======
 double time_op(const context& ictx, operation op, const std::vector<shape>& inputs, int n)
 {
     // TODO: Use std::ref
@@ -103,7 +72,6 @@
 }
 
 double time_op(const context& ictx, operation op, int n)
->>>>>>> e4013bb2
 {
     auto inputs = any_cast<migraphx::gpu::code_object_op>(op).expected_inputs;
     return time_op(ictx, op, inputs, n);
