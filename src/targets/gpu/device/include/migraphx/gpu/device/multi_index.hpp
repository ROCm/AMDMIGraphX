--- conflicted
+++ resolved
@@ -15,17 +15,7 @@
 {
     using hip_index = hip_array<index_int, N>;
     hip_index id{};
-<<<<<<< HEAD
-    index_int stride = 0;
-
-    MIGRAPHX_DEVICE_CONSTEXPR hip_index add_stride(hip_index i) const
-    {
-        i.back() += stride;
-        return i;
-    }
-=======
     hip_index stride{};
->>>>>>> a797f890
 
     template <class F>
     MIGRAPHX_DEVICE_CONSTEXPR void for_stride(hip_index n, F f) const
@@ -55,16 +45,10 @@
 inline auto mi_launch(hipStream_t stream, const hip_shape<N>& s, index_int local = 1024)
 {
     assert(s.standard);
-<<<<<<< HEAD
+    assert(s.elements() > 0);
     index_int n       = s.elements();
     index_int groups  = (n + local - 1) / local;
     index_int nglobal = std::min<index_int>(128, groups) * local;
-=======
-    assert(s.elements() > 0);
-    std::size_t n       = s.elements();
-    std::size_t groups  = (n + local - 1) / local;
-    std::size_t nglobal = std::min<std::size_t>(128, groups) * local;
->>>>>>> a797f890
 
     assert(groups > 0);
     assert(nglobal > 0);
