#include <migraphx/onnx/onnx_parser.hpp>
#include <migraphx/onnx/op_parser.hpp>
#include <migraphx/fallthrough.hpp>
#include <migraphx/make_op.hpp>
#include <migraphx/stringutils.hpp>
#include <migraphx/ranges.hpp>
#include <migraphx/instruction.hpp>
#include <migraphx/pad_calc.hpp>
#include <migraphx/type_traits.hpp>
#include <migraphx/float_equal.hpp>
#include <migraphx/file_buffer.hpp>
#include <migraphx/filesystem.hpp>
#include <migraphx/op/unknown.hpp>

namespace migraphx {
inline namespace MIGRAPHX_INLINE_NS {
namespace onnx {

static onnx_parser::attribute_map get_attributes(const onnx::NodeProto& node)
{
    std::unordered_map<std::string, onnx::AttributeProto> result;
    for(auto&& attr : node.attribute())
    {
        result[attr.name()] = attr;
    }
    return result;
}

static literal
create_literal(shape::type_t shape_type, const std::vector<size_t>& dims, const char* data)
{
    // empty input
    auto elem_num =
        std::accumulate(dims.begin(), dims.end(), std::size_t(1), std::multiplies<std::size_t>());
    if(elem_num == 0)
    {
        return {};
    }

    // in case of scalar constants in onnx file, use dims=1 to fill initializer data
    if(dims.empty())
        return literal{{shape_type}, data};
    return literal{{shape_type, dims}, data};
}

template <class T, MIGRAPHX_REQUIRES(not std::is_pointer<T>{})>
static literal create_literal(shape::type_t shape_type, const std::vector<size_t>& dims, T data)
{
    // empty input
    auto elem_num =
        std::accumulate(dims.begin(), dims.end(), std::size_t(1), std::multiplies<std::size_t>());
    if(elem_num == 0)
    {
        return {};
    }

    // scalar input
    if(dims.empty())
        return literal{{shape_type}, data.begin(), data.end()};
    return literal{{shape_type, dims}, data.begin(), data.end()};
}

template <class T>
static literal from_repeated(shape::type_t t, const T& r)
{
    std::size_t size = r.size();
    return literal{{t, {size}}, r.begin(), r.end()};
}

instruction_ref onnx_parser::node_info::make_contiguous(instruction_ref ins) const
{
    if(ins->get_shape().standard())
    {
        return ins;
    }

    return add_instruction(make_op("contiguous"), ins);
}

instruction_ref onnx_parser::node_info::add_bias(const std::vector<instruction_ref>& args,
                                                 instruction_ref curr_ins,
                                                 uint64_t axis) const
{
    if(args.size() == 3)
    {
        auto bias_bcast = mod->add_instruction(
            make_op("broadcast", {{"axis", axis}, {"dims", curr_ins->get_shape().lens()}}),
            args[2]);
        return mod->add_instruction(make_op("add"), curr_ins, bias_bcast);
    }
    return curr_ins;
}

std::vector<std::size_t> compute_broadcasted_lens(std::vector<std::size_t> s0,
                                                  std::vector<std::size_t> s1)
{
    // Example:
    // s0 = (3,2,4,5) and s1 = (2,1,1)
    //
    // In this case we need to broadcast (:,1,1) portion of
    // s1 plus broadcast the 1st dimension of s1
    // giving output_lens = (3,2,4,5)
    //
    // Another example:
    // s0 = (3,2,1,5) and s1 = (2,7,5)
    // In this case we need to broadcast the (:,:,1:,:) axis
    // of s0 plus the 1st dimension of s1 giving
    // output_lens = (3,2,7,5)
    if(s0.size() > s1.size())
    {
        s0.swap(s1);
    }

    std::vector<std::size_t> out_lens(s1);
    auto offset = s1.size() - s0.size();
    std::transform(
        s0.begin(), s0.end(), s1.begin() + offset, out_lens.begin() + offset, [&](auto a, auto b) {
            if(a != b and a != 1 and b != 1)
            {
                MIGRAPHX_THROW("COMPUTE_BROADCASTLEN: shape {" + to_string_range(s0) + "} and {" +
                               to_string_range(s1) + "} mismatch!");
            }
            return std::max(a, b);
        });

    return out_lens;
}

instruction_ref onnx_parser::node_info::add_broadcastable_binary_op(const std::string& op_name,
                                                                    instruction_ref arg0,
                                                                    instruction_ref arg1) const
{
    if(arg0->get_shape().lens() != arg1->get_shape().lens())
    {
        // Get lengths for both arguments
        auto s0       = arg0->get_shape().lens();
        auto s1       = arg1->get_shape().lens();
        auto out_lens = compute_broadcasted_lens(s0, s1);

        auto l0 = arg0;
        if(arg0->get_shape().lens() != out_lens)
            l0 = add_instruction(make_op("multibroadcast", {{"output_lens", out_lens}}), arg0);

        auto l1 = arg1;
        if(arg1->get_shape().lens() != out_lens)
            l1 = add_instruction(make_op("multibroadcast", {{"output_lens", out_lens}}), arg1);

        return add_instruction(make_op(op_name), l0, l1);
    }
    else
    {
        return add_instruction(make_op(op_name), {arg0, arg1});
    }
}

instruction_ref
onnx_parser::node_info::add_instruction(const operation& op,
                                        const std::vector<instruction_ref>& args) const
{
    return mod->add_instruction(op, args);
}

instruction_ref onnx_parser::node_info::add_instruction(const operation& op,
                                                        const std::vector<instruction_ref>& args,
                                                        const std::vector<module_ref>& mods) const
{
    return mod->add_instruction(op, args, mods);
}

instruction_ref onnx_parser::node_info::add_literal(literal l) const
{
    return mod->add_literal(std::move(l));
}

onnx_parser::onnx_parser()
{
    // Add all registered op parsers
    for(auto&& name : get_op_parsers())
        ops.emplace(name, get_op_parser(name));
}

operation onnx_parser::load(const std::string& name, const node_info& info) const
{
    auto op = make_op(name);
    auto v  = op.to_value();
    for(auto&& x : v)
    {
        if(info.attributes.count(x.get_key()) == 0)
            continue;
        literal s = parse_value(info.attributes.at(x.get_key()));
        if(x.is_array())
        {
            std::vector<value> values;
            s.visit([&](auto y) {
                std::transform(y.begin(), y.end(), std::back_inserter(values), [](auto z) {
                    return value(z);
                });
            });
            x = values;
        }
        else
        {
            s.visit([&](auto y) { x = y.front(); });
        }
    }
    op.from_value(v);
    return op;
}

void onnx_parser::parse_undefined(module* mod, const std::string& name)
{
    if(!contains(instructions, name))
    {
        auto ins           = mod->add_instruction(make_op("undefined"));
        instructions[name] = ins;
    }
}

void onnx_parser::parse_from(std::istream& is, std::string name)
{
    auto* mm         = prog.get_main_module();
    this->filename   = std::move(name);
    auto parent_path = fs::path(this->filename).parent_path();
    if(not parent_path.empty())
        this->path = parent_path;

    onnx::ModelProto model;
    if(model.ParseFromIstream(&is))
    {
<<<<<<< HEAD
        parse_opset_version(model);
=======
        auto version  = get_opset_version(model);
        opset_version = (version == -1) ? opset_version : version;

>>>>>>> f380e3b1
        if(model.has_graph())
        {
            this->parse_graph(mm, model.graph());
        }
    }
    else
    {
        MIGRAPHX_THROW("PARSE_FROM: Failed reading onnx file: " + this->filename);
    }
}

void onnx_parser::parse_from(const void* data, std::size_t size)
{
    auto* mm = prog.get_main_module();
    onnx::ModelProto model;
    if(model.ParseFromArray(data, size))
    {
<<<<<<< HEAD
        parse_opset_version(model);
=======
        auto version  = get_opset_version(model);
        opset_version = (version == -1) ? opset_version : version;

>>>>>>> f380e3b1
        if(model.has_graph())
        {
            this->parse_graph(mm, model.graph());
        }
    }
    else
    {
        MIGRAPHX_THROW("Failed reading onnx file.");
    }
}

<<<<<<< HEAD
void onnx_parser::parse_opset_version(const onnx::ModelProto& model)
=======
int64_t onnx_parser::get_opset_version(const onnx::ModelProto& model)
>>>>>>> f380e3b1
{
    const auto& opset_import = model.opset_import();
    int64_t version          = -1;
    for(const auto& opset : opset_import)
    {
        if(opset.has_version())
        {
<<<<<<< HEAD
            version = (version < opset.version()) ? opset.version() : version;
        }
    }

    // if no opset version information provided in the model, use the default
    // version 13
    if(version != -1)
    {
        opset_version = version;
    }
=======
            version = std::max(version, opset.version());
        }
    }

    return version;
>>>>>>> f380e3b1
}

void onnx_parser::parse_graph(module* mod, const onnx::GraphProto& graph)
{
    for(auto&& f : graph.initializer())
    {
        instructions[f.name()] = mod->add_literal(parse_tensor(f));
    }

    for(auto&& input : graph.input())
    {
        const std::string& name = input.name();
        // input not in initializer_data, so it is a real input
        if(!contains(instructions, name))
        {
            std::vector<std::size_t> dims;
            if(map_input_dims.count(name) > 0)
            {
                dims = map_input_dims.at(name);
            }

            shape s            = parse_type(input.type(), dims);
            instructions[name] = mod->add_parameter(name, s);
        }
    }

    for(auto&& node : graph.node())
    {
        std::vector<instruction_ref> args;
        for(auto&& input : node.input())
        {
            if(input.empty())
            {
                this->parse_undefined(mod, input);
            }
            if(instructions.count(input) == 0)
            {
                MIGRAPHX_THROW("PARSE_GRAPH: invalid onnx file. Input \"" + input +
                               "\" is unavailable due to unordered nodes!");
            }
            args.push_back(instructions.at(input));
        }

        std::vector<instruction_ref> result;
        std::size_t output_num = static_cast<std::size_t>(node.output().size());
        if(ops.count(node.op_type()) == 0)
        {
            if(skip_unknown_operators)
                result.push_back(mod->add_instruction(op::unknown{node.op_type()}, args));
            else
                MIGRAPHX_THROW("Unknown operator: " + node.op_type());
        }
        else
        {
            std::string node_name = node.op_type() + "_" + std::to_string(mod->size());
            result                = ops[node.op_type()](
                *this, {get_attributes(node), output_num, node_name, mod}, args);
        }

        output_num = std::min<std::size_t>(output_num, result.size());
        std::transform(node.output().begin(),
                       node.output().begin() + output_num,
                       result.begin(),
                       std::inserter(instructions, instructions.end()),
                       [](auto&& x, auto&& y) { return std::make_pair(x, y); });
    }

    // Find instructions corresponding to the output
    auto prog_output = graph.output();
    std::vector<std::string> all_output_names;
    std::vector<std::string> prog_output_names;
    std::transform(prog_output.begin(),
                   prog_output.end(),
                   std::back_inserter(all_output_names),
                   [](auto& node) { return node.name(); });
    std::copy_if(
        all_output_names.begin(),
        all_output_names.end(),
        std::back_inserter(prog_output_names),
        [&](const auto& name) { return !(name.empty() or instructions.count(name) == 0); });

    std::vector<instruction_ref> output_ins;
    std::transform(prog_output_names.begin(),
                   prog_output_names.end(),
                   std::back_inserter(output_ins),
                   [&](const auto& name) { return instructions[name]; });

    // add the return instuction
    mod->add_return(output_ins);
}

literal onnx_parser::parse_value(const onnx::AttributeProto& attr) const
{
    switch(attr.type())
    {
    case onnx::AttributeProto::FLOAT: return literal{attr.f()};
    case onnx::AttributeProto::INT: return literal{attr.i()};
    case onnx::AttributeProto::TENSOR: return parse_tensor(attr.t());
    case onnx::AttributeProto::FLOATS: return from_repeated(shape::float_type, attr.floats());
    case onnx::AttributeProto::INTS: return from_repeated(shape::int64_type, attr.ints());
    case onnx::AttributeProto::UNDEFINED:
    case onnx::AttributeProto::GRAPH:
    case onnx::AttributeProto::STRING:
    case onnx::AttributeProto::STRINGS:
    case onnx::AttributeProto::TENSORS:
    case onnx::AttributeProto::SPARSE_TENSOR:
    case onnx::AttributeProto::SPARSE_TENSORS:
    case onnx::AttributeProto::GRAPHS: return {};
    }
    MIGRAPHX_THROW("PARSE_VALUE: Invalid attribute type " + std::to_string(attr.type()));
}

literal onnx_parser::parse_tensor(const onnx::TensorProto& t) const
{
    std::vector<std::size_t> dims(t.dims().begin(), t.dims().end());
    if(not t.external_data().empty())
    {
        const std::string& data_file = t.external_data().at(0).value();
        auto raw_buffer              = read_buffer(path + "/" + data_file);
        std::string s(raw_buffer.begin(), raw_buffer.end());
        auto type = get_type(t.data_type());
        return create_literal(type, dims, s.data());
    }
    if(t.has_raw_data())
    {
        const std::string& s = t.raw_data();
        auto type            = get_type(t.data_type());
        return create_literal(type, dims, s.data());
    }

    switch(t.data_type())
    {
    case onnx::TensorProto::BOOL: return create_literal(shape::bool_type, dims, t.int32_data());
    case onnx::TensorProto::INT8: return create_literal(shape::int8_type, dims, t.int32_data());
    case onnx::TensorProto::UINT8: return create_literal(shape::uint8_type, dims, t.int32_data());
    case onnx::TensorProto::INT16: return create_literal(shape::int16_type, dims, t.int32_data());
    case onnx::TensorProto::UINT16: return create_literal(shape::uint16_type, dims, t.int32_data());
    case onnx::TensorProto::INT32: return create_literal(shape::int32_type, dims, t.int32_data());
    case onnx::TensorProto::UINT32:
        return create_literal(shape::uint32_type, dims, t.uint64_data());
    case onnx::TensorProto::INT64: return create_literal(shape::int64_type, dims, t.int64_data());
    case onnx::TensorProto::UINT64:
        return create_literal(shape::uint64_type, dims, t.uint64_data());
    case onnx::TensorProto::FLOAT16:
    {
        std::vector<uint16_t> data_uint16(t.int32_data().begin(), t.int32_data().end());
        std::vector<half> data_half;
        std::transform(data_uint16.begin(),
                       data_uint16.end(),
                       std::back_inserter(data_half),
                       [](uint16_t raw_val) { return *reinterpret_cast<half*>(&raw_val); });
        return create_literal(shape::half_type, dims, data_half);
    }
    case onnx::TensorProto::DOUBLE:
        return create_literal(shape::double_type, dims, t.double_data());
    case onnx::TensorProto::FLOAT: return create_literal(shape::float_type, dims, t.float_data());
    case onnx::TensorProto::UNDEFINED:
    case onnx::TensorProto::STRING:
    case onnx::TensorProto::COMPLEX64:
    case onnx::TensorProto::COMPLEX128: throw std::runtime_error("");
    }
    MIGRAPHX_THROW("PARSE_TENSOR: Invalid tensor type");
}
shape onnx_parser::parse_type(const onnx::TypeProto& t,
                              const std::vector<std::size_t>& input_dims) const
{
    shape::type_t shape_type = get_type(t.tensor_type().elem_type());
    if(!input_dims.empty())
    {
        return {shape_type, input_dims};
    }

    std::vector<std::size_t> dims;
    auto&& tensor_dims = t.tensor_type().shape().dim();
    std::transform(tensor_dims.begin(),
                   tensor_dims.end(),
                   std::back_inserter(dims),
                   [&](auto&& d) -> std::size_t {
                       if(d.has_dim_value())
                       {
                           if(static_cast<int>(d.dim_value()) <= 0)
                           {
                               return default_dim_value;
                           }
                           return d.dim_value();
                       }
                       else
                       {
                           return default_dim_value;
                       }
                   });

    if(dims.empty())
        return {shape_type};

    return {shape_type, dims};
}

shape::type_t get_type(int dtype)
{
    switch(dtype)
    {
    case 1: return shape::float_type;
    case 2: return shape::uint8_type;
    case 3: return shape::int8_type;
    case 4: return shape::uint16_type;
    case 5: return shape::int16_type;
    case 6: return shape::int32_type;
    case 7: return shape::int64_type;
    case 9: return shape::bool_type;
    case 10: return shape::half_type;
    case 11: return shape::double_type;
    case 12: return shape::uint32_type;
    case 13: return shape::uint64_type;
    default: { MIGRAPHX_THROW("Prototensor data type " + std::to_string(dtype) + " not supported");
    }
    }
}

} // namespace onnx
} // namespace MIGRAPHX_INLINE_NS
} // namespace migraphx<|MERGE_RESOLUTION|>--- conflicted
+++ resolved
@@ -227,13 +227,9 @@
     onnx::ModelProto model;
     if(model.ParseFromIstream(&is))
     {
-<<<<<<< HEAD
-        parse_opset_version(model);
-=======
         auto version  = get_opset_version(model);
         opset_version = (version == -1) ? opset_version : version;
 
->>>>>>> f380e3b1
         if(model.has_graph())
         {
             this->parse_graph(mm, model.graph());
@@ -251,13 +247,9 @@
     onnx::ModelProto model;
     if(model.ParseFromArray(data, size))
     {
-<<<<<<< HEAD
-        parse_opset_version(model);
-=======
         auto version  = get_opset_version(model);
         opset_version = (version == -1) ? opset_version : version;
 
->>>>>>> f380e3b1
         if(model.has_graph())
         {
             this->parse_graph(mm, model.graph());
@@ -269,11 +261,7 @@
     }
 }
 
-<<<<<<< HEAD
-void onnx_parser::parse_opset_version(const onnx::ModelProto& model)
-=======
 int64_t onnx_parser::get_opset_version(const onnx::ModelProto& model)
->>>>>>> f380e3b1
 {
     const auto& opset_import = model.opset_import();
     int64_t version          = -1;
@@ -281,24 +269,11 @@
     {
         if(opset.has_version())
         {
-<<<<<<< HEAD
-            version = (version < opset.version()) ? opset.version() : version;
-        }
-    }
-
-    // if no opset version information provided in the model, use the default
-    // version 13
-    if(version != -1)
-    {
-        opset_version = version;
-    }
-=======
             version = std::max(version, opset.version());
         }
     }
 
     return version;
->>>>>>> f380e3b1
 }
 
 void onnx_parser::parse_graph(module* mod, const onnx::GraphProto& graph)
