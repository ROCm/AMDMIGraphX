--- conflicted
+++ resolved
@@ -45,17 +45,10 @@
 
     compiler_replace insert(code_object_op co) const
     {
-<<<<<<< HEAD
-        return [co_ = std::move(co)](module& m, instruction_ref ins) {
-            auto mlir = insert_mlir(m, ins, co_, ins->inputs());
-            m.replace_instruction(ins, mlir);
-        };
-=======
         return {std::move(co), [](module& m, instruction_ref ins, const operation& op) {
                     auto mlir = insert_mlir(m, ins, any_cast<code_object_op>(op), ins->inputs());
                     m.replace_instruction(ins, mlir);
                 }};
->>>>>>> 763dd1da
     }
 };
 
