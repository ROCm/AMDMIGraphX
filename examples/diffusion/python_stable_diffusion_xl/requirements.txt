--- conflicted
+++ resolved
@@ -27,11 +27,4 @@
 transformers
 huggingface_hub[cli]
 onnx
-<<<<<<< HEAD
-
---extra-index-url https://test.pypi.org/simple
-hip-python
-=======
-hip-python
-
->>>>>>> e81e3f75
+hip-python