/*
 * The MIT License (MIT)
 *
 * Copyright (c) 2015-2025 Advanced Micro Devices, Inc. All rights reserved.
 *
 * Permission is hereby granted, free of charge, to any person obtaining a copy
 * of this software and associated documentation files (the "Software"), to deal
 * in the Software without restriction, including without limitation the rights
 * to use, copy, modify, merge, publish, distribute, sublicense, and/or sell
 * copies of the Software, and to permit persons to whom the Software is
 * furnished to do so, subject to the following conditions:
 *
 * The above copyright notice and this permission notice shall be included in
 * all copies or substantial portions of the Software.
 *
 * THE SOFTWARE IS PROVIDED "AS IS", WITHOUT WARRANTY OF ANY KIND, EXPRESS OR
 * IMPLIED, INCLUDING BUT NOT LIMITED TO THE WARRANTIES OF MERCHANTABILITY,
 * FITNESS FOR A PARTICULAR PURPOSE AND NONINFRINGEMENT.  IN NO EVENT SHALL THE
 * AUTHORS OR COPYRIGHT HOLDERS BE LIABLE FOR ANY CLAIM, DAMAGES OR OTHER
 * LIABILITY, WHETHER IN AN ACTION OF CONTRACT, TORT OR OTHERWISE, ARISING FROM,
 * OUT OF OR IN CONNECTION WITH THE SOFTWARE OR THE USE OR OTHER DEALINGS IN
 * THE SOFTWARE.
 */
#include <migraphx/env.hpp>
#include <migraphx/gpu/device_name.hpp>
#include <migraphx/gpu/rocblas.hpp>
#include <migraphx/errors.hpp>
#include <migraphx/rank.hpp>
#include <migraphx/stringutils.hpp>
#include <hip/hip_runtime_api.h>

#include <iostream>

namespace migraphx {
inline namespace MIGRAPHX_INLINE_NS {
namespace gpu {

MIGRAPHX_DECLARE_ENV_VAR(MIGRAPHX_SET_GEMM_PROVIDER)

int get_device_id()
{
    int device;
    auto status = hipGetDevice(&device);
    if(status != hipSuccess)
        MIGRAPHX_THROW("No device");
    return device;
}

std::string get_device_name()
{
    hipDeviceProp_t props{};
    auto status = hipGetDeviceProperties(&props, get_device_id());
    if(status != hipSuccess)
        MIGRAPHX_THROW("Failed to get device properties");
    return props.gcnArchName;
}

bool gfx_has_fp8fnuz_intrinsics()
{
    const auto device_name = trim(split_string(get_device_name(), ':').front());
    return (starts_with(device_name, "gfx94"));
}

bool gfx_has_fp8ocp_intrinsics()
{
    const auto device_name = trim(split_string(get_device_name(), ':').front());
    bool is_navi_with_fp8ocp = starts_with(device_name, "gfx12") and device_name >= "gfx1200";
    bool is_mi_with_fp8ocp   = starts_with(device_name, "gfx9") and device_name >= "gfx950";
    return (is_navi_with_fp8ocp or is_mi_with_fp8ocp);
}

<<<<<<< HEAD
bool gfx_has_fp8fnuz_support()
{
    return (string_value_of(MIGRAPHX_SET_GEMM_PROVIDER{}) == "rocblas"
                ? gpu::rocblas_fp8_available()
                : gfx_has_fp8fnuz_intrinsics());
=======
bool gfx_has_bf16_intrinsics()
{
    const auto device_name = trim(split_string(get_device_name(), ':').front());
    return not(starts_with(device_name, "gfx1030"));
>>>>>>> 24e7c17f
}

#if MIGRAPHX_USE_HIPBLASLT
// Archs that support hipBLASLt but are defaulted to use rocBLAS.
bool gfx_default_rocblas()
{
    const auto device_name = trim(split_string(get_device_name(), ':').front());
    // Default to rocBLAS for gfx90a.
<<<<<<< HEAD
    return (not enabled(MIGRAPHX_SET_GEMM_PROVIDER{}) ? (device_name == "gfx90a") : false);
}
#endif

=======
    return ((string_value_of(MIGRAPHX_SET_GEMM_PROVIDER{}) == "hipblaslt")
                ? false
                : (device_name == "gfx90a"));
}
#endif

bool hipblaslt_supported()
{
#if !MIGRAPHX_USE_HIPBLASLT
    return false;
#else
    const auto device_name = trim(split_string(get_device_name(), ':').front());
    // hipblaslt is supported for MI200 and above, and Navi3x and above.
    return (device_name == "gfx90a" or
            (starts_with(device_name, "gfx94") and device_name >= "gfx942") or
            (starts_with(device_name, "gfx95") and device_name >= "gfx950") or
            starts_with(device_name, "gfx110") or starts_with(device_name, "gfx120"));
#endif
}

>>>>>>> 24e7c17f
} // namespace gpu
} // namespace MIGRAPHX_INLINE_NS
} // namespace migraphx<|MERGE_RESOLUTION|>--- conflicted
+++ resolved
@@ -69,18 +69,11 @@
     return (is_navi_with_fp8ocp or is_mi_with_fp8ocp);
 }
 
-<<<<<<< HEAD
-bool gfx_has_fp8fnuz_support()
+bool gfx_has_bf16_intrinsics()
 {
     return (string_value_of(MIGRAPHX_SET_GEMM_PROVIDER{}) == "rocblas"
                 ? gpu::rocblas_fp8_available()
                 : gfx_has_fp8fnuz_intrinsics());
-=======
-bool gfx_has_bf16_intrinsics()
-{
-    const auto device_name = trim(split_string(get_device_name(), ':').front());
-    return not(starts_with(device_name, "gfx1030"));
->>>>>>> 24e7c17f
 }
 
 #if MIGRAPHX_USE_HIPBLASLT
@@ -89,33 +82,10 @@
 {
     const auto device_name = trim(split_string(get_device_name(), ':').front());
     // Default to rocBLAS for gfx90a.
-<<<<<<< HEAD
     return (not enabled(MIGRAPHX_SET_GEMM_PROVIDER{}) ? (device_name == "gfx90a") : false);
 }
 #endif
 
-=======
-    return ((string_value_of(MIGRAPHX_SET_GEMM_PROVIDER{}) == "hipblaslt")
-                ? false
-                : (device_name == "gfx90a"));
-}
-#endif
-
-bool hipblaslt_supported()
-{
-#if !MIGRAPHX_USE_HIPBLASLT
-    return false;
-#else
-    const auto device_name = trim(split_string(get_device_name(), ':').front());
-    // hipblaslt is supported for MI200 and above, and Navi3x and above.
-    return (device_name == "gfx90a" or
-            (starts_with(device_name, "gfx94") and device_name >= "gfx942") or
-            (starts_with(device_name, "gfx95") and device_name >= "gfx950") or
-            starts_with(device_name, "gfx110") or starts_with(device_name, "gfx120"));
-#endif
-}
-
->>>>>>> 24e7c17f
 } // namespace gpu
 } // namespace MIGRAPHX_INLINE_NS
 } // namespace migraphx