--- conflicted
+++ resolved
@@ -279,53 +279,7 @@
     MIGRAPHX_THROW("Invalid type");
 }
 
-bool shape::is_integral(shape::type_t t)
-{
-    bool result = false;
-    visit(t, [&](auto as) { result = as.is_integral(); });
-    return result;
-}
-
-bool shape::is_compatible(const shape& actual, const shape& expected)
-{
-    // Check subshapes
-    if(expected.type() == shape::tuple_type)
-        return migraphx::equal(actual.sub_shapes(), expected.sub_shapes(), &is_compatible);
-    if(actual == expected)
-        return true;
-    if(actual.type() != expected.type())
-        return false;
-    // Only the expected can be dynamic
-    if(expected.dynamic())
-        return actual.ndim() == expected.ndim();
-    if(actual.dynamic())
-        return false;
-    if(actual.lens() != expected.lens())
-        return false;
-    // Check strides from dimensions that are not 1
-    return all_of(range(actual.lens().size()), [&](auto i) {
-        if(actual.lens()[i] == 1)
-            return true;
-        return actual.strides()[i] == expected.strides()[i];
-    });
-}
-
-bool shape::is_unsigned(shape::type_t t)
-{
-    bool result = false;
-    visit(t, [&](auto as) { result = as.is_unsigned(); });
-    return result;
-}
-
-<<<<<<< HEAD
-bool shape::is_computable(shape::type_t t)
-{
-    static std::unordered_set<shape::type_t> non_compute_types = {shape::fp4x2_type};
-    return not contains(non_compute_types, t);
-}
-=======
-bool shape::is_computable(shape::type_t t) { return t != shape::fp4x2_type; }
->>>>>>> 4f6d3407
+bool shape::
 
 shape::shape() : impl(shape_impl::default_shape()) {}
 
