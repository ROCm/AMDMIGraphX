--- conflicted
+++ resolved
@@ -61,16 +61,9 @@
 option(MIGRAPHX_ENABLE_PYTHON "Enable python bindings" ON)
 endif()
 
-<<<<<<< HEAD
-# By default enable MIGraphX to build MIOpen
-option(MIGRAPHX_USE_MIOPEN "Enable MIGraphX to use MIOpen" ON)
-
-# By default enable MIGraphX to build rocBLAS
-=======
 if(WIN32)
 option(MIGRAPHX_USE_ROCBLAS "Enable MIGraphX to use rocBLAS" OFF)
 else()
->>>>>>> 354bc022
 option(MIGRAPHX_USE_ROCBLAS "Enable MIGraphX to use rocBLAS" ON)
 endif()
 
