/*
 * The MIT License (MIT)
 *
 * Copyright (c) 2015-2025 Advanced Micro Devices, Inc. All rights reserved.
 *
 * Permission is hereby granted, free of charge, to any person obtaining a copy
 * of this software and associated documentation files (the "Software"), to deal
 * in the Software without restriction, including without limitation the rights
 * to use, copy, modify, merge, publish, distribute, sublicense, and/or sell
 * copies of the Software, and to permit persons to whom the Software is
 * furnished to do so, subject to the following conditions:
 *
 * The above copyright notice and this permission notice shall be included in
 * all copies or substantial portions of the Software.
 *
 * THE SOFTWARE IS PROVIDED "AS IS", WITHOUT WARRANTY OF ANY KIND, EXPRESS OR
 * IMPLIED, INCLUDING BUT NOT LIMITED TO THE WARRANTIES OF MERCHANTABILITY,
 * FITNESS FOR A PARTICULAR PURPOSE AND NONINFRINGEMENT.  IN NO EVENT SHALL THE
 * AUTHORS OR COPYRIGHT HOLDERS BE LIABLE FOR ANY CLAIM, DAMAGES OR OTHER
 * LIABILITY, WHETHER IN AN ACTION OF CONTRACT, TORT OR OTHERWISE, ARISING FROM,
 * OUT OF OR IN CONNECTION WITH THE SOFTWARE OR THE USE OR OTHER DEALINGS IN
 * THE SOFTWARE.
 */
#include <migraphx/pass_manager.hpp>
#include <migraphx/replace_allocate.hpp>
#include <migraphx/instruction.hpp>
#include <migraphx/program.hpp>
#include <migraphx/make_op.hpp>
#include <migraphx/iterator_for.hpp>
#include <migraphx/ranges.hpp>
#include <migraphx/param_utils.hpp>
#include <migraphx/op/allocate.hpp>
#include <map>

namespace migraphx {
inline namespace MIGRAPHX_INLINE_NS {

namespace {
std::unordered_map<instruction_ref, std::string> create_output_names(const module& mod)
{
    std::unordered_map<instruction_ref, std::string> mod_output_names;
    auto returns = mod.get_returns();

    std::vector<instruction_ref> outputs_alias(returns.size());

    std::transform(returns.begin(), returns.end(), outputs_alias.begin(), [](const auto& i) {
        return instruction::get_output_alias(i);
    });

    std::size_t index = 0;
<<<<<<< HEAD
    for(auto ins : outputs_alias)
    {
        mod_output_names[ins] = param_name(index++, mod.name() + ":#output_");
=======
    if(outputs_alias.size() == 1 and mod.name().empty())
    {
        mod_output_names[outputs_alias.front()] = "output";
    }
    // Preserve main module output buffer naming across migraphx versions
    else if(mod.name() == "main")
    {
        for(auto ins : outputs_alias)
        {
            mod_output_names[ins] = mod.name() + ":#output_" + std::to_string(index++);
        }
    }
    else
    {
        for(auto ins : outputs_alias)
        {
            mod_output_names[ins] = param_name(index++, mod.name() + ":#output_");
        }
>>>>>>> 1568dfee
    }
    return mod_output_names;
}

void insert_copy(module& m, const allocation_model& model)
{
    auto returns = m.get_returns();
    std::unordered_set<instruction_ref> returns_set(returns.begin(), returns.end());
    for(auto ins : returns_set)
    {
        if(ins->get_shape().any_of_dynamic())
            continue;
        auto alias = instruction::get_output_alias(ins);
        if(alias->get_shape() == ins->get_shape())
            continue;
        auto insert_ins = std::next(ins);
        auto alloc      = m.insert_instruction(
            insert_ins,
            make_op("allocate", migraphx::value{{"shape", to_value(ins->get_shape())}}));
        auto copy = m.insert_instruction(insert_ins, make_op(model.copy()), ins, alloc);
        m.replace_instruction(ins, copy);
    }
}

void insert_submod_allocations(instruction_ref ins, module& mod, const allocation_model& model)
{
    std::vector<instruction_ref> inputs = ins->inputs();
    std::vector<module_ref> mod_args    = ins->module_inputs();

    std::map<std::string, shape> name_shapes;
    for(const auto& smod : mod_args)
    {
        auto ps = smod->get_parameter_shapes();
        name_shapes.insert(ps.begin(), ps.end());
    }

    for(const auto& pn : name_shapes)
    {
        const auto& s = pn.second;
        instruction_ref output{};
        output = mod.insert_instruction(ins, model.allocate(s));
        inputs.push_back(output);
    }

    mod.replace_instruction(ins, ins->get_operator(), inputs, mod_args);
}
} // namespace

void replace_allocate::apply(module_pass_manager& mpm) const
{
    module& m              = mpm.get_module();
    bool is_root           = *mpm.get_root_module() == m;
    bool root_offload_copy = is_root ? this->offload_copy : false;
    // Adjust allocations before replacing
    for(auto ins : iterator_for(m))
    {
        // check if allocations from submodules need to be inserted
        // for now, only the "if" operator is affected
        if(ins->name() != "if")
            continue;
        insert_submod_allocations(ins, m, model);
    }
    if(not root_offload_copy and model.needs_out_params())
        insert_copy(m, model);
    auto mod_output_names = create_output_names(m);
    for(auto ins : iterator_for(m))
    {
        if(ins->name() != "allocate")
            continue;

        auto s = ins->get_shape();
        if(not root_offload_copy and model.needs_out_params() and contains(mod_output_names, ins))
        {
            auto out_param = m.add_parameter(mod_output_names[ins], s);
            m.replace_instruction(ins, out_param);
        }
        else
        {
            m.replace_instruction(ins,
                                  make_op(model.name(), migraphx::value{{"shape", to_value(s)}}));
        }
    }
}

} // namespace MIGRAPHX_INLINE_NS
} // namespace migraphx<|MERGE_RESOLUTION|>--- conflicted
+++ resolved
@@ -48,11 +48,6 @@
     });
 
     std::size_t index = 0;
-<<<<<<< HEAD
-    for(auto ins : outputs_alias)
-    {
-        mod_output_names[ins] = param_name(index++, mod.name() + ":#output_");
-=======
     if(outputs_alias.size() == 1 and mod.name().empty())
     {
         mod_output_names[outputs_alias.front()] = "output";
@@ -71,7 +66,6 @@
         {
             mod_output_names[ins] = param_name(index++, mod.name() + ":#output_");
         }
->>>>>>> 1568dfee
     }
     return mod_output_names;
 }
