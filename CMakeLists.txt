cmake_minimum_required(VERSION 3.5)

if("${CMAKE_SOURCE_DIR}" STREQUAL "${CMAKE_BINARY_DIR}")
    message(FATAL_ERROR "The binary and source directroy cannot be the same")
endif()

# This has to be initialized before the project() command appears
# Set the default of CMAKE_BUILD_TYPE to be release, unless user specifies with -D.  MSVC_IDE does not use CMAKE_BUILD_TYPE
if( NOT MSVC_IDE AND NOT CMAKE_BUILD_TYPE )
    set( CMAKE_BUILD_TYPE Release CACHE STRING "Choose the type of build, options are: None Debug Release RelWithDebInfo MinSizeRel." )
endif()

# Setup valid strings for build type
if (NOT CMAKE_CONFIGURATION_TYPES)
    set(CMAKE_CONFIGURATION_TYPES "Debug;Release;RelWithDebInfo;MinSizeRel" CACHE STRING "Configs")
endif()
set_property(CACHE CMAKE_BUILD_TYPE PROPERTY STRINGS ${CMAKE_CONFIGURATION_TYPES})

# Default installation path
if(WIN32)
    set(CMAKE_INSTALL_PREFIX "/opt/rocm/x86_64-w64-mingw32" CACHE PATH "")
else()
    set(CMAKE_INSTALL_PREFIX "/opt/rocm" CACHE PATH "")
endif()

project(migraphx)
find_package(ROCM REQUIRED)

find_path(HALF_INCLUDE_DIR half.hpp PATH_SUFFIXES half)
if (NOT HALF_INCLUDE_DIR)
    message(FATAL_ERROR "Could not find half.hpp - Please check that the install path of half.hpp has been added to CMAKE_PREFIX_PATH")
endif()

include(CheckTypeSize)
set(CMAKE_REQUIRED_INCLUDES ${HALF_INCLUDE_DIR})
set(CMAKE_EXTRA_INCLUDE_FILES half.hpp)
check_type_size("half_float::detail::expr" HALF_EXPR LANGUAGE CXX)
set(CMAKE_REQUIRED_INCLUDES)
set(CMAKE_EXTRA_INCLUDE_FILES)

find_package(nlohmann_json 3.8.0 REQUIRED)

include(ROCMSetupVersion)

rocm_setup_version(VERSION 2.3)
set(MIGRAPHX_SO_VERSION ${PROJECT_VERSION_MAJOR}.${PROJECT_VERSION_MINOR})

option( BUILD_SHARED_LIBS "Build as a shared library" ON )

include(CheckCXXCompilerFlag)
check_cxx_compiler_flag("--cuda-host-only -x hip" HAS_HIP)
if(HAS_HIP)
    message(STATUS "Enable gpu backend")
    set(MIGRAPHX_ENABLE_GPU On CACHE BOOL "")
else()
    set(MIGRAPHX_ENABLE_GPU Off CACHE BOOL "")
endif()

# Disable cpu backend by default
set(MIGRAPHX_ENABLE_CPU Off CACHE BOOL "")

set(CMAKE_CXX_STANDARD_DEFAULT "")
add_compile_options(-std=c++17)

if(${CMAKE_VERSION} VERSION_LESS "3.12.0")
    set(CONFIGURE_DEPENDS)
else()
    set(CONFIGURE_DEPENDS CONFIGURE_DEPENDS)
endif()

list(APPEND CMAKE_MODULE_PATH ${CMAKE_CURRENT_SOURCE_DIR}/cmake)
include(EnableCompilerWarnings)
include(ROCMClangTidy)
if(CMAKE_CXX_COMPILER MATCHES ".*hcc" OR CMAKE_CXX_COMPILER MATCHES ".*clang\\+\\+")
    set(MIGRAPHX_TIDY_ERRORS ERRORS * -readability-inconsistent-declaration-parameter-name)
# Enable tidy on hip
elseif(MIGRAPHX_ENABLE_GPU)
    set(MIGRAPHX_TIDY_ERRORS ALL)
endif()
rocm_enable_clang_tidy(
    CHECKS
        boost-*
        bugprone-*
        cert-*
        clang-analyzer-*
        clang-diagnostic-*
        cppcoreguidelines-*
        google-*
        hicpp-multiway-paths-covered
        hicpp-signed-bitwise
        llvm-namespace-comment
        misc-*
        modernize-*
        performance-*
        readability-*
        -bugprone-easily-swappable-parameters
<<<<<<< HEAD
	-bugprone-implicit-widening-of-multiplication-result
=======
        -bugprone-implicit-widening-of-multiplication-result
>>>>>>> f55d7c24
        -bugprone-macro-parentheses
        -bugprone-signed-char-misuse
        # Disable the aliased reserved identifiers
        -cert-dcl37-c
        -cert-dcl51-cpp
        -cert-err33-c
        -cert-str34-c
        # Disable all alpha checks by default
        -clang-analyzer-alpha*
        # Enable some alpha checks
        clang-analyzer-alpha.core.CallAndMessageUnInitRefArg
        clang-analyzer-alpha.core.Conversion
        clang-analyzer-alpha.core.IdenticalExpr
        clang-analyzer-alpha.core.PointerArithm
        clang-analyzer-alpha.core.PointerSub
        clang-analyzer-alpha.core.TestAfterDivZero
        clang-analyzer-alpha.cplusplus.InvalidIterator
        clang-analyzer-alpha.cplusplus.IteratorRange
        clang-analyzer-alpha.cplusplus.MismatchedIterator
        clang-analyzer-alpha.cplusplus.MisusedMovedObject
        -clang-analyzer-optin.performance.Padding
        -clang-diagnostic-deprecated-declarations
        -clang-diagnostic-extern-c-compat
        -clang-diagnostic-disabled-macro-expansion
        -clang-diagnostic-unused-command-line-argument
        -cppcoreguidelines-explicit-virtual-functions
        -cppcoreguidelines-init-variables
        -cppcoreguidelines-pro-bounds-array-to-pointer-decay
        -cppcoreguidelines-pro-bounds-constant-array-index
        -cppcoreguidelines-pro-bounds-pointer-arithmetic
        -cppcoreguidelines-pro-type-member-init
        -cppcoreguidelines-pro-type-reinterpret-cast
        -cppcoreguidelines-pro-type-union-access
        -cppcoreguidelines-pro-type-vararg
        -cppcoreguidelines-special-member-functions
        -cppcoreguidelines-virtual-class-destructor
        -google-readability-*
        -google-runtime-int
        -google-runtime-references
        -misc-macro-parentheses
        -misc-no-recursion
        -modernize-concat-nested-namespaces
        -modernize-pass-by-value
        -modernize-use-default-member-init
        -modernize-use-nodiscard
        -modernize-use-override
        -modernize-use-trailing-return-type
        -modernize-use-transparent-functors
        -performance-type-promotion-in-math-fn
        -readability-braces-around-statements
        -readability-convert-member-functions-to-static
        -readability-else-after-return
        -readability-function-cognitive-complexity
        -readability-identifier-length
        -readability-named-parameter
        -readability-redundant-string-init
        -readability-suspicious-call-argument
        -readability-uppercase-literal-suffix
        -*-avoid-c-arrays
        -*-explicit-constructor
        -*-magic-numbers
        -*-narrowing-conversions
        -*-non-private-member-variables-in-classes
        -*-use-auto
        -*-use-emplace
        -*-use-equals-default
    ${MIGRAPHX_TIDY_ERRORS}
    HEADER_FILTER
        ".*hpp"
    EXTRA_ARGS
        -UNDEBUG
        -DMIGRAPHX_USE_CLANG_TIDY
        "-Dmain\\\\(...\\\\)=main\\\\(__VA_ARGS__\\\\) // NOLINT"
    CLANG_ARGS
        -analyzer-max-loop 10
        -analyzer-inline-max-stack-depth 10
        -analyzer-config optin.cplusplus.UninitializedObject:Pedantic=true
        -analyzer-config widen-loops=true
        -analyzer-config unroll-loops=true
        -analyzer-config cfg-lifetime=true
        -analyzer-config cfg-scopes=true
)
include(ROCMCppCheck)
rocm_enable_cppcheck(
    CHECKS
        warning
        style
        performance
        portability
    SUPPRESS
        ConfigurationNotChecked
        unmatchedSuppression
        unusedFunction
        noExplicitConstructor
        passedByValue
        unusedStructMember
        functionStatic
        functionConst
        shadowFunction
        shadowVar
        shadowVariable
        unsafeClassDivZero
        definePrefix:*test/include/test.hpp
        ctuOneDefinitionRuleViolation:*test/*
        useSmartPointer:*src/api/api.cpp
        useSmartPointer:*make_shared_array.hpp
        constParameter:*src/targets/gpu/*.cpp
        constParameter:*src/targets/gpu/*.hpp
    FORCE
    INCONCLUSIVE
    RULE_FILE
        ${CMAKE_CURRENT_SOURCE_DIR}/cppcheck.rules
    SOURCES
        examples/
        src/
        test/
    INCLUDE
        ${CMAKE_CURRENT_SOURCE_DIR}/src/include
        ${CMAKE_CURRENT_SOURCE_DIR}/src/targets/cpu/include
        ${CMAKE_CURRENT_SOURCE_DIR}/src/targets/gpu/include
        ${CMAKE_CURRENT_SOURCE_DIR}/src/targets/gpu/device/include
        ${CMAKE_CURRENT_SOURCE_DIR}/src/targets/gpu/kernels/include
        ${CMAKE_CURRENT_SOURCE_DIR}/test/include
    DEFINE
        CPPCHECK=1
        __device__=
        __host__=
        __global__=
)

enable_testing()

include(ROCMCreatePackage)
rocm_create_package(
    NAME MIGraphX
    DESCRIPTION "AMD's graph optimizer"
    MAINTAINER "Paul Fultz II <paul.fultz@amd.com>"
    LDCONFIG
    PTH
    DEPENDS miopen-hip rocblas hip-rocclr hip-base half
)

set(CMAKE_LIBRARY_OUTPUT_DIRECTORY ${CMAKE_CURRENT_BINARY_DIR}/lib)
set(CMAKE_ARCHIVE_OUTPUT_DIRECTORY ${CMAKE_CURRENT_BINARY_DIR}/lib)
set(CMAKE_RUNTIME_OUTPUT_DIRECTORY ${CMAKE_CURRENT_BINARY_DIR}/bin)
add_subdirectory(src)
add_subdirectory(doc)
add_subdirectory(test)
add_subdirectory(tools)

set(DEST_DIR ${CMAKE_BINARY_DIR})
file(GLOB backend_files ${CMAKE_SOURCE_DIR}/src/py/backend/*.py)
file(MAKE_DIRECTORY ${DEST_DIR}/lib/onnx_migraphx)
foreach(py_file ${backend_files})
    configure_file(${py_file} ${DEST_DIR}/lib/onnx_migraphx/. COPYONLY)
endforeach(py_file)
configure_file(${CMAKE_SOURCE_DIR}/test/py/onnx_backend_test.py ${DEST_DIR}/onnx_backend_test.py COPYONLY)<|MERGE_RESOLUTION|>--- conflicted
+++ resolved
@@ -94,11 +94,7 @@
         performance-*
         readability-*
         -bugprone-easily-swappable-parameters
-<<<<<<< HEAD
-	-bugprone-implicit-widening-of-multiplication-result
-=======
         -bugprone-implicit-widening-of-multiplication-result
->>>>>>> f55d7c24
         -bugprone-macro-parentheses
         -bugprone-signed-char-misuse
         # Disable the aliased reserved identifiers
