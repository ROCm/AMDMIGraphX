--- conflicted
+++ resolved
@@ -187,10 +187,6 @@
         migraphx::quantize(p, ins_names);
     });
     m.def("quantize", [](migraphx::program& p) { migraphx::quantize(p, {"all"}); });
-<<<<<<< HEAD
-    m.def("quantize_int8", [](migraphx::program& p, std::vector<std::string>& ins_names) {
-        migraphx::quantize_int8(p, ins_names);
-    });
     m.def("quantize_int8",
           [](migraphx::program& p,
              std::vector<std::string>& ins_names,
@@ -202,14 +198,6 @@
     });
     m.def("quantize_int8", [](migraphx::program& p) { migraphx::quantize_int8(p); });
 
-    m.def("capture_arguments", [](migraphx::program& p, const std::vector<std::string>& ins_names) {
-        migraphx::capture_arguments(p, ins_names);
-    });
-
-    m.def("capture_arguments", [](migraphx::program& p) { migraphx::capture_arguments(p); });
-=======
->>>>>>> 8efe1eeb
-
 #ifdef HAVE_GPU
     m.def("allocate_gpu", &migraphx::gpu::allocate_gpu, py::arg("s"), py::arg("host") = false);
     m.def("to_gpu", &migraphx::gpu::to_gpu, py::arg("arg"), py::arg("host") = false);
