--- conflicted
+++ resolved
@@ -88,27 +88,9 @@
         auto ndims     = x->get_shape().ndim();
         assert(ndims >= 2);
         auto kdims = ndims - 2;
-<<<<<<< HEAD
-
-        if(x->get_shape().dynamic())
-        {
-            dims = x->get_shape().min_lens();
-        }
-
-=======
->>>>>>> 0689f873
         std::vector<int64_t> axes(kdims);
         std::iota(axes.begin(), axes.end(), 2);
         auto mean = info.add_instruction(make_op("reduce_mean", {{"axes", axes}}), x);
-<<<<<<< HEAD
-        // Use add_common_op to create a multibroadcast instruction to when inputs may be
-        // either static or dynamic.
-
-        auto l0              = info.add_common_op("sqdiff", x, mean);
-        auto variance        = info.add_instruction(make_op("reduce_mean", {{"axes", axes}}), l0);
-        auto l1              = info.add_common_op("sub", x, mean);
-        auto epsilon_literal = info.add_literal(literal{shape{dtype}, {epsilon}});
-=======
 
         // Use add_common_op() to insert multibroadcast/convert instructions where needed when
         // inputs may be either static or dynamic.
@@ -131,19 +113,13 @@
         auto l0              = info.add_common_op("sqdiff", x, mean);
         auto variance        = info.add_instruction(make_op(reduce_op_name, {{"axes", axes}}), l0);
         auto epsilon_literal = info.add_literal(literal{shape{literal_dtype}, {epsilon}});
->>>>>>> 0689f873
         auto l2              = info.add_common_op("add", variance, epsilon_literal);
 
         auto l3 = info.add_instruction(make_op("rsqrt"), l2);
         auto l4 = info.add_common_op("mul", l1, l3);
 
-<<<<<<< HEAD
-        // add_common_op not implemented for broadcast op, so use different overloads of make_op.
-        // Needed so they can be handled differently in future optimization passes.
-=======
         // add_common_op() doesn't apply the plain broadcast op, so we add that op explicitly for
         // both scale and bias.
->>>>>>> 0689f873
         instruction_ref scale_bcast;
         instruction_ref bias_bcast;
         if(dyn_input)
@@ -158,10 +134,6 @@
             bias_bcast =
                 info.add_instruction(make_op("broadcast", {{"axis", 1}, {"out_lens", dims}}), bias);
         }
-<<<<<<< HEAD
-        auto l5 = info.add_instruction(make_op("mul"), l4, scale_bcast);
-        return info.add_instruction(make_op("add"), l5, bias_bcast);
-=======
         auto l5  = info.add_instruction(make_op("mul"), l4, scale_bcast);
         auto ret = info.add_instruction(make_op("add"), l5, bias_bcast);
         if(dtype == shape::half_type and convert_fp16)
@@ -170,7 +142,6 @@
                                         ret);
         }
         return ret;
->>>>>>> 0689f873
     }
 };
 
