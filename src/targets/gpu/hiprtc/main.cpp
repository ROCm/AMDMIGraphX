--- conflicted
+++ resolved
@@ -67,14 +67,13 @@
         std::exit(0);
     }
     std::string output_name = argv[1];
-<<<<<<< HEAD
     try
     {
         auto v = migraphx::from_msgpack(read_stdin());
         std::vector<migraphx::gpu::hiprtc_src_file> srcs;
         migraphx::from_value(v.at("srcs"), srcs);
         auto out = migraphx::gpu::compile_hip_src_with_hiprtc(
-            std::move(srcs), v.at("params").to<std::string>(), v.at("arch").to<std::string>());
+            std::move(srcs), v.at("params").to_vector<std::string>(), v.at("arch").to<std::string>());
         if(not out.empty())
             migraphx::write_buffer(output_name, out.front());
     }
@@ -82,14 +81,4 @@
     {
         std::cout << err.what() << std::endl;
     }
-=======
-
-    auto v = migraphx::from_msgpack(read_stdin());
-    std::vector<migraphx::gpu::hiprtc_src_file> srcs;
-    migraphx::from_value(v.at("srcs"), srcs);
-    auto out = migraphx::gpu::compile_hip_src_with_hiprtc(
-        std::move(srcs), v.at("params").to_vector<std::string>(), v.at("arch").to<std::string>());
-    if(not out.empty())
-        migraphx::write_buffer(output_name, out.front());
->>>>>>> 7845eed1
 }