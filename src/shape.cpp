--- conflicted
+++ resolved
@@ -477,11 +477,7 @@
 
 bool operator!=(const shape::dynamic_dimension& x, const shape::dynamic_dimension& y)
 {
-<<<<<<< HEAD
-    return !(x == y);
-=======
     return not(x == y);
->>>>>>> 9a70050b
 }
 std::ostream& operator<<(std::ostream& os, const shape::dynamic_dimension& x)
 {
@@ -501,11 +497,7 @@
             x.strides() == y.strides() and x.sub_shapes() == y.sub_shapes());
 }
 
-<<<<<<< HEAD
-bool operator!=(const shape& x, const shape& y) { return !(x == y); }
-=======
 bool operator!=(const shape& x, const shape& y) { return not(x == y); }
->>>>>>> 9a70050b
 
 std::ostream& operator<<(std::ostream& os, const shape& x)
 {
