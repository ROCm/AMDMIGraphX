/*
 * The MIT License (MIT)
 *
 * Copyright (c) 2015-2022 Advanced Micro Devices, Inc. All rights reserved.
 *
 * Permission is hereby granted, free of charge, to any person obtaining a copy
 * of this software and associated documentation files (the "Software"), to deal
 * in the Software without restriction, including without limitation the rights
 * to use, copy, modify, merge, publish, distribute, sublicense, and/or sell
 * copies of the Software, and to permit persons to whom the Software is
 * furnished to do so, subject to the following conditions:
 *
 * The above copyright notice and this permission notice shall be included in
 * all copies or substantial portions of the Software.
 *
 * THE SOFTWARE IS PROVIDED "AS IS", WITHOUT WARRANTY OF ANY KIND, EXPRESS OR
 * IMPLIED, INCLUDING BUT NOT LIMITED TO THE WARRANTIES OF MERCHANTABILITY,
 * FITNESS FOR A PARTICULAR PURPOSE AND NONINFRINGEMENT.  IN NO EVENT SHALL THE
 * AUTHORS OR COPYRIGHT HOLDERS BE LIABLE FOR ANY CLAIM, DAMAGES OR OTHER
 * LIABILITY, WHETHER IN AN ACTION OF CONTRACT, TORT OR OTHERWISE, ARISING FROM,
 * OUT OF OR IN CONNECTION WITH THE SOFTWARE OR THE USE OR OTHER DEALINGS IN
 * THE SOFTWARE.
 */
#include <migraphx/instruction.hpp>
#include <migraphx/builtin.hpp>
#include <migraphx/erase.hpp>
#include <migraphx/module.hpp>
#include <migraphx/ranges.hpp>

namespace migraphx {
inline namespace MIGRAPHX_INLINE_NS {

template <class T>
auto equal_to(const T& x)
{
    return [&](const T& y) { return std::equal_to<T>{}(x, y); };
}

instruction::instruction(operation o, shape r, std::vector<instruction_ref> args)
    : op(std::move(o)), result(std::move(r)), arguments(std::move(args))
{
}

instruction::instruction(operation o,
                         shape r,
                         std::vector<instruction_ref> args,
                         std::vector<module_ref> modules)
    : op(std::move(o)),
      result(std::move(r)),
      arguments(std::move(args)),
      module_args(std::move(modules))
{
}

instruction::instruction(literal l)
    : op(builtin::literal{}), result(l.get_shape()), lit(std::move(l))
{
}

void instruction::replace(const shape& r)
{
    if(r != result)
    {
        result = r;
        for(auto&& ins : output)
        {
            if(ins->name() == "@return")
                continue;

            assert(ins->name().front() != '@');
            ins->recompute_shape();
        }
    }
}

void instruction::replace(operation o)
{
    normalized = false;
    op         = std::move(o);
    recompute_shape();
}

void instruction::recompute_shape() { replace(compute_shape(op, arguments, module_args)); }

void instruction::clear_arguments()
{
    for(auto&& arg : arguments)
    {
        arg->remove_output(*this);
    }
    arguments.clear();
    module_args.clear();
}

bool operator==(const instruction& i, instruction_ref ref)
{
    return std::addressof(i) == std::addressof(*ref);
}

bool instruction::valid(instruction_ref start, bool check_order) const
{
    return valid() && std::all_of(arguments.begin(), arguments.end(), [&](instruction_ref i) {
               auto self = std::find(i->outputs().begin(), i->outputs().end(), *this);
               bool ret  = self != i->outputs().end();
               if(check_order)
               {
                   // check arguments for this instruction before this instruction
                   ret = ret and (std::distance(start, i) < std::distance(start, *self));
               }
               return ret;
           });
}

bool instruction::valid() const
{
    shape computed;
    if(op.name() == "@literal")
    {
        computed = lit.get_shape();
    }
    else if(op.name() == "@param")
    {
        computed = result;
    }
    else if(op.name() == "@return")
    {
        computed = {};
    }
    else
    {
        try
        {
            computed = compute_shape(op, arguments, module_args);
        }
        catch(migraphx::exception&)
        {
            return false;
        }
    }

    return (result == computed) &&
           std::all_of(output.begin(), output.end(), [&](instruction_ref i) {
               return std::find(i->inputs().begin(), i->inputs().end(), *this) != i->inputs().end();
           });
}

shape instruction::get_shape() const { return result; }
const literal& instruction::get_literal() const
{
    assert(op.name() == "@literal");
    return lit;
}

const operation& instruction::get_operator() const { return op; }

std::string instruction::name() const { return op.name(); }

const std::vector<instruction_ref>& instruction::inputs() const { return arguments; }

const std::vector<module_ref>& instruction::module_inputs() const { return module_args; }

const std::vector<instruction_ref>& instruction::outputs() const { return output; }

bool operator==(const instruction& x, const instruction& y)
{
    if(not std::equal(x.arguments.begin(),
                      x.arguments.end(),
                      y.arguments.begin(),
                      y.arguments.end(),
                      std::equal_to<instruction_ref>{}))
        return false;
    if(std::tie(x.result, x.op, x.module_args) != std::tie(y.result, y.op, y.module_args))
        return false;
    if(x.name() == "@literal")
        return x.lit == y.lit;
    return true;
}

bool operator!=(const instruction& x, const instruction& y) { return not(x == y); }

bool operator==(instruction_ref ref, const instruction& i) { return i == ref; }

bool operator!=(const instruction& i, instruction_ref ref) { return not(i == ref); }

bool operator!=(instruction_ref ref, const instruction& i) { return not(i == ref); }

void instruction::add_output(instruction_ref ins)
{
    if(std::find_if(output.begin(), output.end(), equal_to(ins)) == output.end())
        output.push_back(ins);
}

void instruction::backreference(instruction_ref ref)
{
    for(auto&& arg : ref->inputs())
        arg->add_output(ref);
}

void instruction::replace_argument(instruction_ref ins,
                                   instruction_ref old,
                                   instruction_ref new_ins)
{
    ins->replace_argument(old, new_ins);
    backreference(ins);
    ins->recompute_shape();
}

void instruction::replace_mod_argument(instruction_ref ins, module_ref old, module_ref new_mod)
{
    ins->replace_mod_argument(old, new_mod);
    backreference(ins);
    ins->recompute_shape();
}

void instruction::replace(instruction_ref ins,
                          operation o,
                          const shape& r,
                          std::vector<instruction_ref> args)
{
    ins->replace(std::move(o), r, std::move(args));
    backreference(ins);
}

void instruction::replace(instruction_ref ins,
                          operation o,
                          const shape& r,
                          std::vector<instruction_ref> args,
                          std::vector<module_ref> module_args)
{
    ins->replace(std::move(o), r, std::move(args), std::move(module_args));
    backreference(ins);
}

void instruction::replace(operation o, const shape& r, std::vector<instruction_ref> args)
{
    normalized = false;
    op         = std::move(o);
    replace(r);
    replace(std::move(args));
}

void instruction::replace(operation o,
                          const shape& r,
                          std::vector<instruction_ref> args,
                          std::vector<module_ref> mdl_args)
{
    op = std::move(o);
    replace(r);
    replace(std::move(args), std::move(mdl_args));
}

void instruction::replace_refs(
    instruction_ref ins,
    const std::unordered_map<instruction_ref, instruction_ref>& map_insts,
    const std::unordered_map<module_ref, module_ref>& map_mods)
{
    const auto& args = ins->inputs();
    for(const auto& arg : args)
    {
        if(contains(map_insts, arg))
        {
            instruction::replace_argument(ins, arg, map_insts.at(arg));
        }
    }

    const auto& module_args = ins->module_inputs();
    if(module_args.empty())
        return;

    for(const auto& mod : module_args)
    {
        if(contains(map_mods, mod))
        {
            instruction::replace_mod_argument(ins, mod, map_mods.at(mod));
        }
    }
}

void instruction::replace(std::vector<instruction_ref> args)
{
    clear_arguments();
    arguments = std::move(args);
}

void instruction::replace(std::vector<instruction_ref> args, std::vector<module_ref> mdl_args)
{
    clear_arguments();
    arguments   = std::move(args);
    module_args = std::move(mdl_args);
}

void instruction::replace_argument(instruction_ref old, instruction_ref new_ins)
{
    assert(std::any_of(arguments.begin(), arguments.end(), equal_to(old)));
    std::replace_if(arguments.begin(), arguments.end(), equal_to(old), new_ins);
    old->remove_output(*this);
}

void instruction::replace_mod_argument(module_ref old, module_ref new_mod)
{
    assert(std::any_of(module_args.begin(), module_args.end(), [&](auto i) { return i == old; }));
    std::replace(module_args.begin(), module_args.end(), old, new_mod);
}

bool instruction::can_eval() const
{
    if(op.name() == "@literal")
    {
        return true;
    }
    else if(is_context_free(op))
    {
        return std::all_of(
            this->inputs().begin(), this->inputs().end(), [](auto arg) { return arg->can_eval(); });
    }
    else
    {
        return false;
    }
}

argument instruction::eval(bool check_eval) const
{
    if(op.name() == "@literal")
    {
        return this->get_literal().get_argument();
    }
    if(is_context_free(op))
    {
        if(check_eval and not this->can_eval())
            return {};
        std::vector<argument> args;
        std::transform(this->inputs().begin(),
                       this->inputs().end(),
                       std::back_inserter(args),
                       [](auto arg) { return arg->eval(false); });
        return normalized_operator().compute(result, args);
    }
    return {};
}

void instruction::finalize(context& ctx)
{
    if(has_finalize(this->op))
        this->op.finalize(ctx, this->get_shape(), to_shapes(this->inputs()));
}

void instruction::print(std::ostream& os,
                        instruction_ref ins,
                        const std::unordered_map<instruction_ref, std::string>& names)
{
    os << names.at(ins) << " = ";

    os << ins->get_operator();

    if(ins->name() == "@literal")
    {
        if(ins->get_literal().get_shape().elements() > 10)
            os << "{ ... }";
        else
            os << "{" << ins->get_literal() << "}";
    }

    if(not ins->inputs().empty())
    {
        char delim = '(';
        for(auto&& arg : ins->inputs())
        {
            std::string arg_name = contains(names, arg) ? names.at(arg) : "?";
            os << delim << arg_name;
            delim = ',';
        }
        os << ")";
    }

    // print module inputs
    if(not ins->module_inputs().empty())
    {
        std::string delim = ", [";
        for(auto&& mod_arg : ins->module_inputs())
        {
            os << delim << mod_arg->name();
            delim = ", ";
        }
        os << "]";
    }

    // skip return instruction shape
    if(ins->name() != "@return")
        os << " -> " << ins->get_shape();
}

static void debug_name(std::ostream& os, const instruction& ins)
{
    if(ins.name() == "@literal")
    {
        os << "@literal";
        if(ins.get_literal().get_shape().elements() > 10)
            os << "{ ... }";
        else
            os << "{" << ins.get_literal() << "}";
    }
    else
    {
        os << ins.get_operator();
    }
}

void instruction::debug_print() const
{
    debug_name(std::cout, *this);
    std::string delim = "(";
    for(auto arg : this->inputs())
    {
        std::cout << delim;
        debug_name(std::cout, *arg);
        delim = ", ";
    }
    if(not this->inputs().empty())
        std::cout << ")";
    std::cout << " -> " << this->get_shape() << std::endl;
}

instruction_ref instruction::get_output_alias(instruction_ref ins, bool shallow)
{
    auto i = ins->get_operator().output_alias(to_shapes(ins->inputs()));
    if(i < 0)
        return ins;
    if(shallow)
        return ins->inputs().at(i);
    return get_output_alias(ins->inputs().at(i));
}

void instruction::set_normalized(bool value) { normalized = value; }

bool instruction::is_normalized() const { return normalized; }

bool instruction::need_normalization() const
{
    return this->get_operator().need_normalization() and not normalized;
}

operation instruction::normalized_operator() const
{
    operation o = this->get_operator();
    if(this->need_normalization())
    {
        auto s = this->inputs().front()->get_shape();
<<<<<<< HEAD
        if(!normalize_attributes(o, s.max_lens()))
=======
        if(not normalize_attributes(o, s.max_lens()))
>>>>>>> 9a70050b
            return this->get_operator();
    }
    return o;
}

std::vector<shape> to_shapes(const std::vector<instruction_ref>& args)
{
    std::vector<shape> shapes(args.size());
    std::transform(
        args.begin(), args.end(), shapes.begin(), [](instruction_ref i) { return i->get_shape(); });
    return shapes;
}

shape compute_shape(const operation& op, const std::vector<instruction_ref>& args)
{
    return op.compute_shape(to_shapes(args));
}

shape compute_shape(const operation& op,
                    const std::vector<instruction_ref>& args,
                    const std::vector<module_ref>& mods)
{
    if(mods.empty())
    {
        return op.compute_shape(to_shapes(args));
    }
    else
    {
        return op.compute_shape(to_shapes(args), mods);
    }
}

std::vector<shape> try_compute_shape(const operation& op, const std::vector<shape>& inputs)
{
    shape new_shape;
    try
    {
        new_shape = op.compute_shape(inputs);
    }
    catch(...)
    {
        return {};
    }
    return {new_shape};
}

migraphx::instruction* as_address(const instruction_ref& ins) noexcept
{
    return std::addressof(*ins);
}

} // namespace MIGRAPHX_INLINE_NS
} // namespace migraphx<|MERGE_RESOLUTION|>--- conflicted
+++ resolved
@@ -446,11 +446,7 @@
     if(this->need_normalization())
     {
         auto s = this->inputs().front()->get_shape();
-<<<<<<< HEAD
-        if(!normalize_attributes(o, s.max_lens()))
-=======
         if(not normalize_attributes(o, s.max_lens()))
->>>>>>> 9a70050b
             return this->get_operator();
     }
     return o;
