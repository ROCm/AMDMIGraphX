
cmake_policy(SET CMP0057 NEW)

include(CTest)

find_package(Threads REQUIRED)
include(ProcessorCount)
ProcessorCount(N)
set(CTEST_PARALLEL_LEVEL ${N} CACHE STRING "CTest parallel level")
add_custom_target(check COMMAND ${CMAKE_CTEST_COMMAND} --output-on-failure -j ${CTEST_PARALLEL_LEVEL} -C ${CMAKE_CFG_INTDIR})
add_custom_target(tests)

find_program(RTG_GDB gdb)

if(RTG_GDB)
    set(RTG_TEST_GDB On CACHE BOOL "")
else()
    set(RTG_TEST_GDB Off CACHE BOOL "")
endif()

set(SKIP_TESTS)

function(add_test_command NAME EXE)
    if(NAME IN_LIST SKIP_TESTS)
        add_test(NAME ${NAME} COMMAND echo skipped)
        set_tests_properties(${NAME} PROPERTIES DISABLED On)
    elseif(WIN32)
        set(WINPATH)
        foreach(PATH ${CMAKE_FIND_ROOT_PATH})
            list(APPEND WINPATH ${PATH}/bin)
        endforeach()
        file(GENERATE OUTPUT "${CMAKE_CURRENT_BINARY_DIR}/test_${NAME}.cmd"
            CONTENT "set PATH=${WINPATH};%PATH%
                    %1 ${ARGN}")
        add_test(NAME ${NAME} COMMAND ${WINE_CMD} cmd /c "${CMAKE_CURRENT_BINARY_DIR}/test_${NAME}.cmd" $<TARGET_FILE:${EXE}>)
    else()
        if(RTG_TEST_GDB)
            # add_test(NAME ${NAME} COMMAND ${RTG_GDB} 
            #     --batch
            #     --return-child-result
            #     -ex "set disable-randomization off"
            #     -ex run
            #     -ex backtrace
            #     --args $<TARGET_FILE:${EXE}> ${ARGN})
            file(GENERATE OUTPUT "${CMAKE_CURRENT_BINARY_DIR}/test_${NAME}.cmake"
                CONTENT "
                execute_process(COMMAND $<TARGET_FILE:${EXE}> ${ARGN} RESULT_VARIABLE RESULT)
                if(NOT RESULT EQUAL 0)
                    # TODO: check for core files based on pid when setting /proc/sys/kernel/core_uses_pid
                    if(EXISTS core)
                        execute_process(COMMAND ${RTG_GDB} $<TARGET_FILE:${EXE}> core -batch -ex bt)
                    endif()
                    message(FATAL_ERROR \"Test failed\")
                endif()
            ")
            add_test(NAME ${NAME} COMMAND ${CMAKE_COMMAND} -P "${CMAKE_CURRENT_BINARY_DIR}/test_${NAME}.cmake")
        else()
            add_test(NAME ${NAME} COMMAND ${EXE} ${ARGN})
        endif()
    endif()
endfunction()

function(add_test_executable TEST_NAME)
    add_executable (${TEST_NAME} EXCLUDE_FROM_ALL ${ARGN})
    rocm_clang_tidy_check(${TEST_NAME})
    target_link_libraries(${TEST_NAME} ${CMAKE_THREAD_LIBS_INIT})
    # Cmake does not add flags correctly for gcc
    if(CMAKE_CXX_COMPILER_ID MATCHES "GNU") 
        set_target_properties(${TEST_NAME} PROPERTIES COMPILE_FLAGS -pthread LINK_FLAGS -pthread)
    endif()
    separate_arguments(MIOPEN_TEST_FLAGS_ARGS UNIX_COMMAND ${MIOPEN_TEST_FLAGS})
    if(MIOPEN_TEST_ALL)
        set(TEST_COMMAND ${TEST_NAME} ${MIOPEN_TEST_FLOAT_ARG} --all ${MIOPEN_TEST_FLAGS_ARGS})
    else()
        set(TEST_COMMAND ${TEST_NAME} ${MIOPEN_TEST_FLOAT_ARG} ${MIOPEN_TEST_FLAGS_ARGS})
    endif()
    add_test_command(${TEST_NAME} ${TEST_COMMAND})
    add_dependencies(tests ${TEST_NAME})
    add_dependencies(check ${TEST_NAME})
    set_tests_properties(${TEST_NAME} PROPERTIES FAIL_REGULAR_EXPRESSION "FAILED")
<<<<<<< HEAD
    target_link_libraries(${TEST_NAME} rtg)
    target_link_libraries(${TEST_NAME} rtg_cpu)
=======
    target_link_libraries(${TEST_NAME} rtg rtg_cpu)
    target_include_directories(${TEST_NAME} PUBLIC include)
>>>>>>> 0005506c
endfunction(add_test_executable)

file(GLOB TESTS *.cpp)

foreach(TEST ${TESTS})
    get_filename_component(BASE_NAME ${TEST} NAME_WE)
    add_test_executable(test_${BASE_NAME} ${TEST})
endforeach()

if(RTG_ENABLE_MIOPEN)
    # miopen tests
    file(GLOB MIOPEN_TESTS miopen/*.cpp)

    foreach(TEST ${MIOPEN_TESTS})
        get_filename_component(BASE_NAME ${TEST} NAME_WE)
        add_test_executable(test_miopen_${BASE_NAME} ${TEST})
        target_link_libraries(test_miopen_${BASE_NAME} rtg_miopen)
    endforeach()
endif()<|MERGE_RESOLUTION|>--- conflicted
+++ resolved
@@ -78,13 +78,8 @@
     add_dependencies(tests ${TEST_NAME})
     add_dependencies(check ${TEST_NAME})
     set_tests_properties(${TEST_NAME} PROPERTIES FAIL_REGULAR_EXPRESSION "FAILED")
-<<<<<<< HEAD
-    target_link_libraries(${TEST_NAME} rtg)
-    target_link_libraries(${TEST_NAME} rtg_cpu)
-=======
     target_link_libraries(${TEST_NAME} rtg rtg_cpu)
     target_include_directories(${TEST_NAME} PUBLIC include)
->>>>>>> 0005506c
 endfunction(add_test_executable)
 
 file(GLOB TESTS *.cpp)
