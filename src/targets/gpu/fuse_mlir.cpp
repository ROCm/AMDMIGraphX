/*
 * The MIT License (MIT)
 *
 * Copyright (c) 2015-2022 Advanced Micro Devices, Inc. All rights reserved.
 *
 * Permission is hereby granted, free of charge, to any person obtaining a copy
 * of this software and associated documentation files (the "Software"), to deal
 * in the Software without restriction, including without limitation the rights
 * to use, copy, modify, merge, publish, distribute, sublicense, and/or sell
 * copies of the Software, and to permit persons to whom the Software is
 * furnished to do so, subject to the following conditions:
 *
 * The above copyright notice and this permission notice shall be included in
 * all copies or substantial portions of the Software.
 *
 * THE SOFTWARE IS PROVIDED "AS IS", WITHOUT WARRANTY OF ANY KIND, EXPRESS OR
 * IMPLIED, INCLUDING BUT NOT LIMITED TO THE WARRANTIES OF MERCHANTABILITY,
 * FITNESS FOR A PARTICULAR PURPOSE AND NONINFRINGEMENT.  IN NO EVENT SHALL THE
 * AUTHORS OR COPYRIGHT HOLDERS BE LIABLE FOR ANY CLAIM, DAMAGES OR OTHER
 * LIABILITY, WHETHER IN AN ACTION OF CONTRACT, TORT OR OTHERWISE, ARISING FROM,
 * OUT OF OR IN CONNECTION WITH THE SOFTWARE OR THE USE OR OTHER DEALINGS IN
 * THE SOFTWARE.
 */
#include <migraphx/gpu/fuse_mlir.hpp>
#include <migraphx/gpu/mlir.hpp>
#include <migraphx/matcher.hpp>
#include <migraphx/pass_manager.hpp>
#include <migraphx/make_op.hpp>
#include <migraphx/register_op.hpp>
#include <migraphx/env.hpp>

namespace migraphx {
inline namespace MIGRAPHX_INLINE_NS {

struct module;

namespace gpu {

MIGRAPHX_DECLARE_ENV_VAR(MIGRAPHX_ENABLE_MLIR);

bool mlir_enabled()
{
#ifdef MIGRAPHX_MLIR
    const bool mlir_enabled = enabled(MIGRAPHX_ENABLE_MLIR{});
    if(mlir_enabled)
    {
        return true;
    }
    else
    {

        std::cerr << "WARNING: MIGraphX built with MLIR but it is not enabled. Please set the env "
                     "var MIGRAPHX_ENABLE_MLIR to use MLIR kernel generator."
                  << std::endl;
        return false;
    }
#else
    return false;
#endif
}

#ifdef MIGRAPHX_MLIR

struct mlir_op
{
    std::string name() const { return "gpu::mlir_op"; }
    operation op = make_op("convolution");

    template <class Self, class F>
    static auto reflect(Self& self, F f)
    {
        return pack(f(self.op, "op"));
    }

    shape compute_shape(std::vector<shape> inputs, const std::vector<module_ref>& mods) const
    {
        check_shapes{inputs, *this}.packed_or_broadcasted();
        if(mods.size() != 1)
            MIGRAPHX_THROW("should have one submodule.");
        if(inputs.size() < 2)
            MIGRAPHX_THROW("should have at least two inputs.");

        module_ref mod = mods[0];
        auto type      = mod->get_output_shapes().front().type();
        std::unordered_map<instruction_ref, shape> ins_shapes;
        size_t param_cnt               = 0;
        std::vector<std::string> names = mod->get_parameter_names();
        std::sort(names.begin(), names.end());
        for(const std::string& param_name : names)
        {
            ins_shapes[mod->get_parameter(param_name)] = inputs[param_cnt++];
        }
        for(auto ins : iterator_for(*mod))
        {
            if(ins->name() == "@param")
            {
                continue;
            }
            if(ins->name() == "@literal")
            {
                ins_shapes[ins] = ins->get_shape();
                continue;
            }
            if(ins->name() == "@return")
            {
                auto s = ins_shapes[ins->inputs().at(0)].with_type(type);
                if(not s.standard())
                    MIGRAPHX_THROW("MLIR doesnt support non-standard output");
                return s;
            }
            std::vector<shape> input_shapes;
            input_shapes.resize(ins->inputs().size());
            std::transform(ins->inputs().begin(),
                           ins->inputs().end(),
                           input_shapes.begin(),
                           [&](auto in) { return ins_shapes[in]; });
            ins_shapes[ins] = ins->get_operator().compute_shape(input_shapes);
        }
        MIGRAPHX_THROW("No return found in the submodule");
    }
};
MIGRAPHX_REGISTER_OP(mlir_op);

namespace {
std::tuple<instruction_ref, std::vector<instruction_ref>>
fuse_input_ops_and_gemm_based_op(module_ref mm, instruction_ref gemm_based_op)
{
    std::vector<instruction_ref> top_inputs;
    std::vector<instruction_ref> imm_inputs;
    size_t input_cnt = 0;
    for(instruction_ref input : gemm_based_op->inputs())
    {
        std::vector<operation> op_stream;
        while(contains({"slice", "transpose", "contiguous", "reshape"}, input->name()))
        {
            op_stream.push_back(input->get_operator());
            input = input->inputs().at(0);
        }
        top_inputs.push_back(input);
        instruction_ref prev_input =
            mm->add_parameter("y" + std::to_string(input_cnt++), input->get_shape());
        for(const auto& op : reverse(op_stream))
        {
            prev_input = mm->add_instruction(op, {prev_input});
        }
        imm_inputs.push_back(prev_input);
    }
    instruction_ref new_gemm_based_op =
        mm->add_instruction(gemm_based_op->get_operator(), imm_inputs);
    return {new_gemm_based_op, top_inputs};
}

MIGRAPHX_PRED_MATCHER(is_mlir_conv, instruction_ref ins)
{
    if(ins->name() != "convolution" and ins->name() != "quant_convolution")
        return false;
    value v    = ins->get_operator().to_value();
    auto group = v.at("group").to<int>();
    if(group != 1)
        return false;
    // Avoid MLIR assertion: Index < Length && "Invalid index!"
    if(ins->get_shape().lens().size() != 4)
        return false;
    return true;
}

struct find_mlir_fused_ops
{
    auto matcher() const
    {
        auto dot_or_conv = match::skip(match::name("contiguous"))(
            match::any_of(match::name("dot"), match::name("quant_dot"), is_mlir_conv())
                .bind("gemm_based_op"));
        return match::name("pointwise")(match::any_of[match::inputs()](dot_or_conv.bind("x")));
    }

    std::unordered_map<instruction_ref, instruction_ref>
    create_param_map_with_literals(module_ref mm, const module* pm, const shape& shape) const
    {
        std::unordered_map<instruction_ref, instruction_ref> ins_map;
        for(auto ins : iterator_for(*pm))
        {
            if(ins->name() != "@literal")
            {
                continue;
            }
            literal r               = ins->get_literal();
            instruction_ref literal = mm->add_literal(r);
            instruction_ref mbcast  = mm->add_instruction(
                make_op("multibroadcast", {{"out_lens", shape.lens()}}), literal);
            ins_map[ins] = mbcast;
        }
        return ins_map;
    }

    // Whitelist supported fusion options, including imposing type constraints
    // for cases where MLIR only supports an operation (usually a pointwise function)
    // on particular types.
    bool is_pointwise_op_supported_by_mlir(const instruction& i) const
    {
        using type_t                                      = shape::type_t;
        const auto& name                                  = i.name();
        const auto result_type                            = i.get_shape().type();
        const std::initializer_list<type_t> allowed_types = {type_t::float_type,
                                                             type_t::half_type,
                                                             type_t::int8_type,
                                                             type_t::int32_type,
                                                             type_t::bool_type};
        // Preliminary type check.
        if(not contains(allowed_types, result_type))
        {
            return false;
        }
        const std::initializer_list<std::string> any_type_ops = {"@literal", "@param", "@return"};
        const std::initializer_list<std::string> no_bool_ops  = {
            "convolution",
            "quant_convolution",
            "dot",
            "quant_dot",
            "add",
            "clip",
            "relu",
            "sub",
            "mul",
            "div",
            "pow",
            "where",
            "quantizelinear",
            "dequantizelinear",
            "abs",
            "neg",
        };
        const std::initializer_list<std::string> fp_only_ops = {
            "ceil",
            "erf",
            "exp",
            "floor",
            "log",
            "recip",
            "rsqrt",
            "sigmoid",
            "softmax",
            "tanh",
        };
        bool is_float = contains({type_t::float_type, type_t::half_type}, result_type);
        if(contains(any_type_ops, name))
            return true;
        if(result_type != type_t::bool_type and contains(no_bool_ops, name))
            return true;
        if(is_float and contains(fp_only_ops, name))
            return true;
        // Only conversions between floating types are known to be unambigiously
        // supported.
        if(is_float and name == "convert")
        {
            return std::all_of(i.inputs().begin(), i.inputs().end(), [](const auto& arg) {
                return contains({type_t::float_type, type_t::half_type}, arg->get_shape().type());
            });
        }
        return false;
    }

    void apply(module_pass_manager& mpm, const match::matcher_result& r) const
    {
        auto ins           = r.result;
        auto gemm_based_op = r.instructions["gemm_based_op"];
        auto x_ins         = r.instructions["x"]; // input after contiguous
        auto* pm           = ins->module_inputs().front();
        auto names         = pm->get_parameter_names();
        // Whitelist pointwise operators.
        if(std::any_of(pm->begin(), pm->end(), [&](const auto& i) {
               return not is_pointwise_op_supported_by_mlir(i);
           }))
            return;

        std::sort(names.begin(), names.end());
        module_ref mm = mpm.create_module("mlir_" + pm->name());
        mm->set_bypass();
        std::unordered_map<instruction_ref, instruction_ref> param_map =
            create_param_map_with_literals(mm, pm, gemm_based_op->get_shape());
        auto [anchor_op, top_inputs] = fuse_input_ops_and_gemm_based_op(mm, gemm_based_op);
        std::transform(names.begin(),
                       names.end(),
                       ins->inputs().begin(),
                       std::inserter(param_map, param_map.end()),
                       [&, &anchor = anchor_op](auto name, auto input) {
                           if(input == x_ins)
                               return std::make_pair(pm->get_parameter(name), anchor);
                           return std::make_pair(pm->get_parameter(name),
                                                 mm->add_parameter(name, input->get_shape()));
                       });
        mm->add_return(mm->insert_instructions(mm->end(), pm, param_map));

        std::vector<instruction_ref> inputs;
        std::copy_if(ins->inputs().begin(),
                     ins->inputs().end(),
                     std::back_inserter(inputs),
                     [&](auto input) { return input != gemm_based_op; });
        inputs.insert(inputs.end(), top_inputs.begin(), top_inputs.end());
        mpm.get_module().replace_instruction(
            ins, mlir_op{gemm_based_op->get_operator()}, inputs, {mm});
    }
};

struct find_mlir_standalone_op
{
    void apply(module_pass_manager& mpm, const match::matcher_result& r) const
    {
        auto conv_based_op = r.result;
        // enable only for fp32/fp16/i8 types
        if(std::any_of(conv_based_op->inputs().begin(), conv_based_op->inputs().end(), [&](auto i) {
               return not contains(
                   {shape::type_t::float_type, shape::type_t::half_type, shape::type_t::int8_type},
                   i->get_shape().type());
           }))
            return;

        static size_t counter = 0;
        module_ref mm         = mpm.create_module("mlir_" + std::to_string(counter++));
        mm->set_bypass();
        auto [anchor_op, top_inputs] = fuse_input_ops_and_gemm_based_op(mm, conv_based_op);
        mm->add_return({anchor_op});
        mpm.get_module().replace_instruction(
            conv_based_op, mlir_op{conv_based_op->get_operator()}, top_inputs, {mm});
    }
};

struct find_mlir_standalone_convolution_op : find_mlir_standalone_op
{
<<<<<<< HEAD
    auto matcher() const { return match::name("convolution"); }
=======
    auto matcher() const { return is_mlir_conv; }
>>>>>>> 250d3c87
};

struct find_mlir_standalone_dot_op : find_mlir_standalone_op
{
<<<<<<< HEAD
    auto matcher() const { return match::name("dot"); }
=======
    auto matcher() const { return match::any_of(match::name("dot"), match::name("quant_dot")); }
>>>>>>> 250d3c87
};

/**
 * @brief Declares a new MIGraphX environment variable which forces to generate
 * only specific MLIR operations.
 *
 * The variable, if defined, forces MIGraphX to use only specific operations
 * with MLIR regardless of the underlying GPU architecture. The variable accepts
 * a list of operations separated by comma. The variable recognizes the following
 * operations: "fused", "convolution", "dot". If the variable is not defined MIGraphX
 * will decide by itself which operations to delegate to MLIR. The variable is
 * intended to be primarily used by rocMLIR developers.
 */
MIGRAPHX_DECLARE_ENV_VAR(MIGRAPHX_MLIR_USE_SPECIFIC_OPS);
bool is_self_decide() { return string_value_of(MIGRAPHX_MLIR_USE_SPECIFIC_OPS{}, "").empty(); }

bool is_requested(std::string_view option)
{
    assert(not is_self_decide());
    auto string_value  = string_value_of(MIGRAPHX_MLIR_USE_SPECIFIC_OPS{}, "");
    const auto options = split_string(string_value, ',');
    return contains(options, option);
}

bool is_enabled(std::string_view op_name, context* ctx)
{
    if(is_self_decide())
    {
        if(op_name == "fused")
        {
            return true;
        }
<<<<<<< HEAD
        else if(op_name == "convolution")
=======
        else if(op_name == "convolution" or op_name == "quant_convolution")
>>>>>>> 250d3c87
        {
            if(ctx == nullptr)
            {
                return false;
            }
            else
            {
                const auto& device = ctx->get_current_device();
                const std::string navi_family{"gfx110"};
                return starts_with(device.get_gfx_name(), navi_family);
            }
        }
        else
        {
            return false;
        }
    }
    return is_requested(op_name);
}
} // namespace

#endif // MIGRAPHX_MLIR

void fuse_mlir::apply(module_pass_manager& mpm) const
{
#ifdef MIGRAPHX_MLIR
    if(is_enabled("fused", this->ctx))
    {
        match::find_matches(mpm, find_mlir_fused_ops{});
    }

    if(is_enabled("convolution", this->ctx))
    {
        match::find_matches(mpm, find_mlir_standalone_convolution_op{});
    }

    if(is_enabled("dot", this->ctx))
    {
        match::find_matches(mpm, find_mlir_standalone_dot_op{});
    }
#else
    (void)mpm;
#endif
}

} // namespace gpu
} // namespace MIGRAPHX_INLINE_NS
} // namespace migraphx<|MERGE_RESOLUTION|>--- conflicted
+++ resolved
@@ -327,20 +327,12 @@
 
 struct find_mlir_standalone_convolution_op : find_mlir_standalone_op
 {
-<<<<<<< HEAD
-    auto matcher() const { return match::name("convolution"); }
-=======
     auto matcher() const { return is_mlir_conv; }
->>>>>>> 250d3c87
 };
 
 struct find_mlir_standalone_dot_op : find_mlir_standalone_op
 {
-<<<<<<< HEAD
-    auto matcher() const { return match::name("dot"); }
-=======
     auto matcher() const { return match::any_of(match::name("dot"), match::name("quant_dot")); }
->>>>>>> 250d3c87
 };
 
 /**
@@ -373,11 +365,7 @@
         {
             return true;
         }
-<<<<<<< HEAD
-        else if(op_name == "convolution")
-=======
         else if(op_name == "convolution" or op_name == "quant_convolution")
->>>>>>> 250d3c87
         {
             if(ctx == nullptr)
             {
