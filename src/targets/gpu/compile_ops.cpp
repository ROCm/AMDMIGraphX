/*
 * The MIT License (MIT)
 *
 * Copyright (c) 2015-2024 Advanced Micro Devices, Inc. All rights reserved.
 *
 * Permission is hereby granted, free of charge, to any person obtaining a copy
 * of this software and associated documentation files (the "Software"), to deal
 * in the Software without restriction, including without limitation the rights
 * to use, copy, modify, merge, publish, distribute, sublicense, and/or sell
 * copies of the Software, and to permit persons to whom the Software is
 * furnished to do so, subject to the following conditions:
 *
 * The above copyright notice and this permission notice shall be included in
 * all copies or substantial portions of the Software.
 *
 * THE SOFTWARE IS PROVIDED "AS IS", WITHOUT WARRANTY OF ANY KIND, EXPRESS OR
 * IMPLIED, INCLUDING BUT NOT LIMITED TO THE WARRANTIES OF MERCHANTABILITY,
 * FITNESS FOR A PARTICULAR PURPOSE AND NONINFRINGEMENT.  IN NO EVENT SHALL THE
 * AUTHORS OR COPYRIGHT HOLDERS BE LIABLE FOR ANY CLAIM, DAMAGES OR OTHER
 * LIABILITY, WHETHER IN AN ACTION OF CONTRACT, TORT OR OTHERWISE, ARISING FROM,
 * OUT OF OR IN CONNECTION WITH THE SOFTWARE OR THE USE OR OTHER DEALINGS IN
 * THE SOFTWARE.
 */
#include <migraphx/program.hpp>
#include <migraphx/module.hpp>
#include <migraphx/iterator_for.hpp>
#include <migraphx/instruction.hpp>
#include <migraphx/par_for.hpp>
#include <migraphx/register_op.hpp>
#include <migraphx/algorithm.hpp>
#include <migraphx/op/identity.hpp>
#include <migraphx/gpu/compiler.hpp>
#include <migraphx/gpu/compile_ops.hpp>
#include <migraphx/gpu/context.hpp>
#include <migraphx/gpu/time_op.hpp>

namespace migraphx {
inline namespace MIGRAPHX_INLINE_NS {
namespace gpu {

MIGRAPHX_DECLARE_ENV_VAR(MIGRAPHX_GPU_COMPILE_PARALLEL);
MIGRAPHX_DECLARE_ENV_VAR(MIGRAPHX_TRACE_BENCHMARKING);

struct precompile_op
{
    operation op                      = op::identity{};
    std::size_t additional_args       = 1;
    bool ignore_modules               = false;
    std::optional<shape> output_shape = nullopt;

    template <class Self, class F>
    static auto reflect(Self& self, F f)
    {
        return pack(f(self.op, "op"),
                    f(self.additional_args, "additional_args"),
                    f(self.ignore_modules, "ignore_modules"),
                    f(self.output_shape, "output_shape"));
    }

    std::string name() const { return "gpu::precompile_op"; }

    shape compute_shape(std::vector<shape> inputs, const std::vector<module_ref>& mods) const
    {
        // Pop off additional args
        inputs.resize(inputs.size() - additional_args);
        if(output_shape.has_value())
            return output_shape.value();
        if(ignore_modules)
            return op.compute_shape(inputs);
        return op.compute_shape(inputs, mods);
    }

    std::ptrdiff_t output_alias(const std::vector<shape>& shapes) const
    {
        return shapes.size() - 1;
    }
};

MIGRAPHX_REGISTER_OP(precompile_op);

struct compiled_result
{
    compiler_replace replace;
    instruction_ref ins;

    friend std::ostream& operator<<(std::ostream& os, const compiled_result& cr)
    {
        cr.replace.trace(os, cr.ins);
        return os;
    }
};

struct compile_plan
{
    context* ctx;
    operation preop;
    instruction_ref ins;
    optional<tuning_config> config                 = nullopt;
    std::vector<optional<compiled_result>> results = {};
    void update_config(bool exhaustive)
    {
        config = get_tuning_config(*ctx, ins, preop, exhaustive);
    }
    template <class Vector>
    void insert_compiles(Vector& compiles, const value& solution, std::size_t i)
    {
        compiles.emplace_back([=] {
            try
            {
                results[i] = compiled_result{compile(*ctx, ins, preop, solution), ins};
            }
            catch(const std::exception& e)
            {
                const auto trace_level = value_of(MIGRAPHX_TRACE_BENCHMARKING{});
                if(trace_level > 0)
                    std::cerr << "Exception in " + preop.name() + ": " + e.what() << std::endl;
                results[i] = nullopt;
            }
            catch(...)
            {
                results[i] = nullopt;
            }
        });
    }

    template <class Vector>
    void add_compiles(Vector& compiles)
    {
        if(config.has_value())
        {
            const auto& problem = config->problem;
            if(auto sol = ctx->get_problem_cache().get(preop.name(), problem))
            {
                auto solution = sol.value();
                // No solution yet until benchmarked so skip for now
                if(solution.is_null())
                    return;
                results.resize(1);
                insert_compiles(compiles, solution, 0);
            }
            else
            {
                ctx->get_problem_cache().mark(preop.name(), problem);
                const auto& solutions = config->solutions;
                if(solutions.empty())
                    MIGRAPHX_THROW("No solutions provided for " + preop.name() + " with " +
                                   to_string(problem));
                results.resize(solutions.size());
                for(auto i : range(solutions.size()))
                {
                    auto solution = solutions[i];
                    insert_compiles(compiles, solution, i);
                }
            }
        }
        else
        {
            results.resize(1);
            insert_compiles(compiles, value{}, 0);
        }
    }
    std::string problem_string() const
    {
        if(config)
            return to_string(config->problem);
        return "<no problem key>";
    }

    const compiled_result& benchmark() const
    {
        const auto trace_level = value_of(MIGRAPHX_TRACE_BENCHMARKING{});
<<<<<<< HEAD
        // std::cout << "benchmark 1" << std::endl;
        if(results.empty())
            MIGRAPHX_THROW("No configs to tune");
        // std::cout << "benchmark 2" << std::endl;
=======
        if(trace_level > 0 and not results.empty())
        {
            std::cout << "Benchmarking " << preop.name() << ": " << results.size() << " configs"
                      << std::endl;
        }
        if(results.empty())
            MIGRAPHX_THROW("No valid tuned compilation for " + preop.name() + " with " +
                           problem_string());
>>>>>>> e81e3f75
        if(results.size() == 1)
        {
            if(not results.front().has_value())
                MIGRAPHX_THROW("No valid tuned compilation for " + preop.name() + " with " +
                               problem_string());
            return *results.front();
        }
        if(not config)
            MIGRAPHX_THROW("Multiple kernels without config for " + preop.name());
        if(trace_level > 1)
            std::cout << "Problem: " << config->problem << std::endl;
        std::vector<double> times;
        times.reserve(results.size());
        std::transform(results.begin(),
                       results.end(),
                       config->solutions.begin(),
                       std::back_inserter(times),
                       [&](const auto& cr, const auto& solution) {
                           if(trace_level > 1)
                               std::cout << "Benchmarking solution: " << solution << std::endl;
                           if(not cr.has_value())
                           {
                               if(trace_level > 1)
                                   std::cout << "No binary" << std::endl;
                               return std::numeric_limits<double>::max();
                           }
                           if(trace_level > 2)
                               std::cout << *cr << std::endl;
                           /*
                           create a small program with insturction being compiled and call "replace"
                           on that which would insert all the compiled code objects, prefills etc.
                           necessary to run candidate code object
                           */
                           program bench_prog;
                           auto* bench_mm = bench_prog.get_main_module();
                           std::vector<instruction_ref> bench_ins_inputs;

                           std::transform(cr->ins->inputs().begin(),
                                          cr->ins->inputs().end(),
                                          std::back_inserter(bench_ins_inputs),
                                          [&](const auto& arg) {
                                              return bench_mm->add_parameter(
                                                  std::to_string(bench_ins_inputs.size()),
                                                  arg->get_shape());
                                          });
                           auto bench_ins = bench_mm->add_instruction(
                               cr->ins->get_operator(), bench_ins_inputs, cr->ins->module_inputs());
                           cr->replace.replace(*bench_mm, bench_ins);
                           // do dead code elimination by directly removing instruction
                           bench_mm->remove_instruction(bench_ins);
                           auto t = time_program(*ctx, bench_prog, 20);
                           if(trace_level > 1)
                               std::cout << t << "ms" << std::endl;
                           return t;
                       });
        std::this_thread::sleep_for(std::chrono::milliseconds{50});
        auto i = std::distance(times.begin(), std::min_element(times.begin(), times.end()));
        if(trace_level > 0)
            std::cout << "Fastest solution: " << config->solutions.at(i) << std::endl;
        ctx->get_problem_cache().insert(preop.name(), config->problem, config->solutions.at(i));
        if(not results[i].has_value())
            MIGRAPHX_THROW("No valid tuned compilation for " + preop.name() + " with " +
                           problem_string());
        auto skipped = std::count_if(
            results.begin(), results.end(), [](const auto& cr) { return not cr.has_value(); });
        if(skipped > 0)
            std::cout << "Skipped " << skipped << " configs for " << preop.name() << std::endl;

        return *results[i];
    }

    void replace(module& m) const
    {
        const auto& cr = benchmark();
        cr.replace.replace(m, cr.ins);
    }
};

template <class F>
void par_compile(std::size_t n, F f)
{
    if(n == 0)
        return;
    auto d = value_of(MIGRAPHX_GPU_COMPILE_PARALLEL{});
    if(d == 0)
        d = n;
    par_for(n, n / d, f);
}

struct compile_manager
{
    std::vector<compile_plan> cps;
    bool exhaustive = false;

    template <class... Ts>
    void add_plan(Ts&&... xs)
    {
        cps.push_back({std::forward<Ts>(xs)...});
    }

    void update_configs()
    {
        par_compile(cps.size(), [&](auto i) { cps[i].update_config(exhaustive); });
    }

    void compile(module& m)
    {
        std::vector<std::function<void()>> compiles;
        for(auto& cp : cps)
        {
            cp.add_compiles(compiles);
        }
        par_compile(compiles.size(), [&](auto i) { compiles[i](); });

        // Replace and/or benchmark
        for(const auto& cp : cps)
        {
            if(cp.results.empty())
                continue;
            cp.replace(m);
        }

        // Remove compile_plan already executed
        cps.erase(std::remove_if(cps.begin(),
                                 cps.end(),
                                 [](const auto& cp) { return not cp.results.empty(); }),
                  cps.end());
    }
};

void compile_ops::apply(module& m) const
{
    compile_manager cm;
    cm.exhaustive = exhaustive_tune;
    // Find all precompile ops
    for(auto ins : iterator_for(m))
    {
        if(ins->name() != "gpu::precompile_op")
            continue;
        operation preop = any_cast<precompile_op>(ins->get_operator()).op;
        cm.add_plan(ctx, preop, ins);
    }
    cm.update_configs();
    cm.compile(m);
    // Compile already tuned configs
    cm.compile(m);
    assert(cm.cps.empty());
}

} // namespace gpu

} // namespace MIGRAPHX_INLINE_NS
} // namespace migraphx<|MERGE_RESOLUTION|>--- conflicted
+++ resolved
@@ -169,12 +169,6 @@
     const compiled_result& benchmark() const
     {
         const auto trace_level = value_of(MIGRAPHX_TRACE_BENCHMARKING{});
-<<<<<<< HEAD
-        // std::cout << "benchmark 1" << std::endl;
-        if(results.empty())
-            MIGRAPHX_THROW("No configs to tune");
-        // std::cout << "benchmark 2" << std::endl;
-=======
         if(trace_level > 0 and not results.empty())
         {
             std::cout << "Benchmarking " << preop.name() << ": " << results.size() << " configs"
@@ -183,7 +177,6 @@
         if(results.empty())
             MIGRAPHX_THROW("No valid tuned compilation for " + preop.name() + " with " +
                            problem_string());
->>>>>>> e81e3f75
         if(results.size() == 1)
         {
             if(not results.front().has_value())
