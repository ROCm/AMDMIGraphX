/*
 * The MIT License (MIT)
 *
 * Copyright (c) 2015-2025 Advanced Micro Devices, Inc. All rights reserved.
 *
 * Permission is hereby granted, free of charge, to any person obtaining a copy
 * of this software and associated documentation files (the "Software"), to deal
 * in the Software without restriction, including without limitation the rights
 * to use, copy, modify, merge, publish, distribute, sublicense, and/or sell
 * copies of the Software, and to permit persons to whom the Software is
 * furnished to do so, subject to the following conditions:
 *
 * The above copyright notice and this permission notice shall be included in
 * all copies or substantial portions of the Software.
 *
 * THE SOFTWARE IS PROVIDED "AS IS", WITHOUT WARRANTY OF ANY KIND, EXPRESS OR
 * IMPLIED, INCLUDING BUT NOT LIMITED TO THE WARRANTIES OF MERCHANTABILITY,
 * FITNESS FOR A PARTICULAR PURPOSE AND NONINFRINGEMENT.  IN NO EVENT SHALL THE
 * AUTHORS OR COPYRIGHT HOLDERS BE LIABLE FOR ANY CLAIM, DAMAGES OR OTHER
 * LIABILITY, WHETHER IN AN ACTION OF CONTRACT, TORT OR OTHERWISE, ARISING FROM,
 * OUT OF OR IN CONNECTION WITH THE SOFTWARE OR THE USE OR OTHER DEALINGS IN
 * THE SOFTWARE.
 */

#include <iterator>
#include <migraphx/builtin.hpp>
#include <migraphx/instruction_ref.hpp>
#include <migraphx/iterator_for.hpp>
#include <migraphx/make_op.hpp>
#include <migraphx/module.hpp>
#include <migraphx/gpu/compiler.hpp>
#include <migraphx/gpu/context.hpp>
#include <migraphx/gpu/code_object_op.hpp>
#include <migraphx/gpu/mlir.hpp>
#include <migraphx/gpu/compile_pointwise.hpp>

namespace migraphx {
inline namespace MIGRAPHX_INLINE_NS {
namespace gpu {

MIGRAPHX_DECLARE_ENV_VAR(MIGRAPHX_MLIR_DUMP_TO_MXR);
MIGRAPHX_DECLARE_ENV_VAR(MIGRAPHX_MLIR_DUMP);

static module create_pointwise_module(module_ref in_mod)
{
    module pw_mod;
    std::unordered_map<instruction_ref, instruction_ref> map_ins;
    for(auto param : in_mod->get_parameters())
    {
        map_ins[param] =
            pw_mod.add_parameter(any_cast<builtin::param>(param->get_operator()).parameter,
                                 shape{param->get_shape().type()});
    }
    auto return_args = pw_mod.add_instructions(
        in_mod,
        &map_ins,
        [](module& m,
           instruction_ref ins,
           const operation& op,
           const std::vector<instruction_ref>& inputs,
           const std::vector<module_ref>& mod_args) -> instruction_ref {
            if(op.name() == "multibroadcast" and inputs.front()->name() == "@literal")
                return inputs.front();
            else
                return m.insert_instruction(ins, op, inputs, mod_args);
        });
    pw_mod.add_return(return_args);
    return pw_mod;
}

struct mlir_compiler : compiler<mlir_compiler>
{
    std::vector<std::string> names() const { return {"gpu::mlir_op"}; }

    operation compile_op(context&, const std::vector<shape>&, const value&) const { return {}; }

    const auto& reshaper_names() const
    {
        // clang-format off
        static const std::unordered_set<std::string> names = {
            "slice",
            "transpose",
            "multibroadcast",
            "broadcast",
            "contiguous",
            "reshape",
            "lazy_reshape",
            "squeeze",
            "flatten",
            "unsqueeze"
        };
        // clang-format on
        return names;
    }

    std::tuple<bool, instruction_ref> input_is_param(const instruction_ref& ins) const
    {
        auto cur = ins;
        while(contains(reshaper_names(), cur->name()))
        {
            cur = cur->inputs().at(0);
        }

        return {cur->name() == "@param", cur};
    }

    void set_fill_map(compiler_replace& cr, const module& m) const
    {
<<<<<<< HEAD
        std::size_t fill_val = 1;
        for(auto ins : iterator_for(m))
        {
            if(ins->name() == "greater_or_equal")
            {
                fill_val = ins->get_shape().lens().back() - 1;
=======
        for(auto ins : iterator_for(m))
        {
            if(ins->name() == "greater")
            {
                auto fill_val = ins->get_shape().lens().back() - 1;
>>>>>>> 13bd2533
                for(auto inp : ins->inputs())
                {
                    auto [is_param, param] = input_is_param(inp);
                    if(is_param)
                    {
                        auto id = param->get_shape().type_string() +
<<<<<<< HEAD
                                  param->get_shape().to_sizes_string({param->get_shape()});
=======
                                  migraphx::shape::to_sizes_string({param->get_shape()});
>>>>>>> 13bd2533
                        cr.fill_map[id] = static_cast<double>(fill_val);
                    }
                }
            }
        }
    }

    compiler_replace
    compile(context& ctx, instruction_ref ins, const operation&, const value& solution) const
    {
        auto* smod = ins->module_inputs().front();
        assert(smod->get_parameter_names().size() == ins->inputs().size() - 1);
        auto gemm_like_ins = std::find_if(smod->begin(), smod->end(), [&](const auto& i) {
            return contains({"dot", "quant_dot", "convolution", "quant_convolution"}, i.name());
        });
        auto pointwise_ins = std::find_if(gemm_like_ins, smod->end(), [&](const auto& i) {
            return i.get_operator().attributes().get("pointwise", false) == true;
        });

        // check if (a) module is fused (b) contains a "gemm/conv" instruction and (c)
        // perfConfig can not allow fused module
        if(gemm_like_ins != smod->end() and pointwise_ins != smod->end() and
           not is_module_fusible(*smod, ctx, solution))
        {
            auto input_args = ins->inputs();
            // remove alloc buffer
            input_args.pop_back();
            auto split_ins = std::prev(pointwise_ins);
            std::array<module_with_inputs, 2> mod_splits;
            mod_splits           = smod->split(input_args, {split_ins});
            auto dot_mlir_inputs = to_shapes(mod_splits[0].inputs);
            // add alloc for the gemm output
            dot_mlir_inputs.push_back(mod_splits[0].mod.get_output_shapes().front());
            mlir_code_object cop1 = compile_mlir(ctx, mod_splits[0].mod, dot_mlir_inputs, solution);
            auto pw_shapes        = to_shapes(mod_splits[1].inputs);
            if(mod_splits[1].mod.get_output_shapes().size() == 1)
            {
                pw_shapes.push_back(mod_splits[1].mod.get_output_shapes().front());
            }
            else
            {
                pw_shapes.push_back(shape{mod_splits[1].mod.get_output_shapes()});
            }
            assert(pw_shapes.back() == ins->get_shape());
            auto pw_mod                        = create_pointwise_module(&mod_splits[1].mod);
            auto cop2                          = compile_pointwise(ctx, pw_shapes, &pw_mod);
            std::vector<mlir_code_object> cops = {cop1,
                                                  mlir_code_object{any_cast<code_object_op>(cop2)}};
            return insert(cops, mod_splits, ins, split_ins);
        }
        auto cr = insert(compile_mlir(ctx, *smod, to_shapes(ins->inputs()), solution));
        set_fill_map(cr, *smod);
        return cr;
    }

    compiler_replace insert(const mlir_code_object& mco) const
    {
        return {std::vector<operation>{mco.cop},
                [=](module& m, instruction_ref ins, const std::vector<operation>& ops) {
                    std::vector<instruction_ref> inputs = ins->inputs();

                    // Tuple inputs not supported
                    assert(std::all_of(inputs.begin(), inputs.end() - 1, [](auto i) {
                        return i->get_shape().sub_shapes().empty();
                    }));

                    // Multiple output case (allocate ins will give a tuple)
                    std::vector<instruction_ref> flat_inputs(inputs);
                    bool multi_out = not flat_inputs.back()->get_shape().sub_shapes().empty();
                    if(multi_out)
                    {
                        auto allocs = flat_inputs.back();
                        flat_inputs.pop_back();
                        auto sub_shape_idx = range(allocs->get_shape().sub_shapes().size());
                        std::transform(sub_shape_idx.begin(),
                                       sub_shape_idx.end(),
                                       std::back_inserter(flat_inputs),
                                       [&](int i) {
                                           return m.insert_instruction(
                                               ins,
                                               migraphx::make_op("get_tuple_elem", {{"index", i}}),
                                               allocs);
                                       });
                    }
                    std::vector<instruction_ref> tuple_replacements;

                    for(const auto i : range(mco.prefill_indices.size()))
                    {
                        auto prefilled_ins = m.insert_instruction(
                            ins,
                            migraphx::make_op("hip::fill", {{"value", mco.prefill_values[i]}}),
                            flat_inputs[mco.prefill_indices[i]]);
                        if(not multi_out or mco.prefill_indices[i] < inputs.size() - 1)
                        {
                            replace(inputs, inputs[mco.prefill_indices[i]], prefilled_ins);
                        }
                        else
                        {
                            tuple_replacements.push_back(prefilled_ins);
                        }
                    }

                    if(multi_out and not tuple_replacements.empty())
                    {
                        // Add identity to make sure fill operations happen before kernel call
                        tuple_replacements.insert(tuple_replacements.begin(), inputs.back());
                        inputs.back() = m.insert_instruction(
                            ins, migraphx::make_op("identity"), tuple_replacements);
                    }

                    auto mlir = insert_mlir(m, ins, any_cast<code_object_op>(ops.front()), inputs);
                    return m.replace_instruction(ins, mlir);
                },
                &trace};
    }

    compiler_replace insert(const std::vector<mlir_code_object>& mcos,
                            const std::array<module_with_inputs, 2>& mods,
                            instruction_ref precompile_ins,
                            instruction_ref split_ins) const
    {
        std::vector<operation> cobjs(mcos.size());
        std::transform(
            mcos.begin(), mcos.end(), cobjs.begin(), [](const auto& mco) { return mco.cop; });
        auto precompiled_inputs = precompile_ins->inputs();
        return {
            cobjs, [=](module& m, instruction_ref ins, const std::vector<operation>& ops) {
                auto compiled_inputs = ins->inputs();
                std::unordered_map<instruction_ref, instruction_ref> inputs_rep_map;
                for(const auto i : range(precompiled_inputs.size()))
                {
                    inputs_rep_map[precompiled_inputs[i]] = compiled_inputs[i];
                }
                auto dot_inputs        = mods[0].inputs;
                auto dot_mod_out_shape = mods[0].mod.get_output_shapes().front();
                auto dot_alloc         = m.insert_instruction(
                    ins,
                    migraphx::make_op("hip::allocate", {{"shape", to_value(dot_mod_out_shape)}}));
                dot_inputs.push_back(dot_alloc);
                for(const auto i : range(mcos[0].prefill_indices.size()))
                {
                    auto prefilled_ins = m.insert_instruction(
                        ins,
                        migraphx::make_op("hip::fill", {{"value", mcos[0].prefill_values[i]}}),
                        dot_inputs[mcos[0].prefill_indices[i]]);
                    replace(dot_inputs, dot_inputs[mcos[0].prefill_indices[i]], prefilled_ins);
                }

                std::vector<instruction_ref> dot_inputs_updated;
                std::transform(dot_inputs.begin(),
                               dot_inputs.end(),
                               std::back_inserter(dot_inputs_updated),
                               [&](const auto& i) {
                                   if(inputs_rep_map.find(i) != inputs_rep_map.end())
                                   {
                                       assert(inputs_rep_map.at(i)->get_shape() == i->get_shape());
                                       return inputs_rep_map.at(i);
                                   }
                                   return i;
                               });
                auto mlir_ins =
                    insert_mlir(m, ins, any_cast<code_object_op>(ops[0]), dot_inputs_updated);
                auto pwm = mods[1];
                pwm.replace(split_ins, mlir_ins);
                auto pw_inputs = pwm.inputs;
                pw_inputs.push_back(ins->inputs().back());
                std::vector<instruction_ref> pw_inputs_updated;
                std::transform(pw_inputs.begin(),
                               pw_inputs.end(),
                               std::back_inserter(pw_inputs_updated),
                               [&](const auto& i) {
                                   if(inputs_rep_map.find(i) != inputs_rep_map.end())
                                   {
                                       assert(inputs_rep_map.at(i)->get_shape() == i->get_shape());
                                       return inputs_rep_map.at(i);
                                   }
                                   return i;
                               });
                auto pw_ins =
                    insert_mlir(m, ins, any_cast<code_object_op>(ops[1]), pw_inputs_updated);
                return m.replace_instruction(ins, pw_ins);
            }};
    }

    optional<tuning_config> get_tuning_config(const context& ctx,
                                              instruction_ref ins,
                                              const operation&,
                                              bool exhaustive) const
    {
        static const auto mxr_loc  = string_value_of(MIGRAPHX_MLIR_DUMP_TO_MXR{});
        static const auto mlir_loc = string_value_of(MIGRAPHX_MLIR_DUMP{});

        auto shapes = to_shapes(ins->inputs());
        auto* smod  = ins->module_inputs().front();
        if(not mxr_loc.empty())
        {
            dump_mlir_to_mxr(*smod, ins->inputs(), mxr_loc);
        }
        if(not mlir_loc.empty())
        {
            dump_mlir_to_file(*smod, shapes, mlir_loc);
        }
        return get_tuning_config_mlir(ctx, *smod, shapes, exhaustive);
    }

    static void trace(std::ostream& os, instruction_ref ins)
    {
        auto shapes = to_shapes(ins->inputs());
        auto* smod  = ins->module_inputs().front();
        os << dump_mlir(*smod, shapes);
    }
};

} // namespace gpu
} // namespace MIGRAPHX_INLINE_NS
} // namespace migraphx<|MERGE_RESOLUTION|>--- conflicted
+++ resolved
@@ -106,31 +106,18 @@
 
     void set_fill_map(compiler_replace& cr, const module& m) const
     {
-<<<<<<< HEAD
-        std::size_t fill_val = 1;
-        for(auto ins : iterator_for(m))
-        {
-            if(ins->name() == "greater_or_equal")
-            {
-                fill_val = ins->get_shape().lens().back() - 1;
-=======
         for(auto ins : iterator_for(m))
         {
             if(ins->name() == "greater")
             {
                 auto fill_val = ins->get_shape().lens().back() - 1;
->>>>>>> 13bd2533
                 for(auto inp : ins->inputs())
                 {
                     auto [is_param, param] = input_is_param(inp);
                     if(is_param)
                     {
                         auto id = param->get_shape().type_string() +
-<<<<<<< HEAD
-                                  param->get_shape().to_sizes_string({param->get_shape()});
-=======
                                   migraphx::shape::to_sizes_string({param->get_shape()});
->>>>>>> 13bd2533
                         cr.fill_map[id] = static_cast<double>(fill_val);
                     }
                 }
