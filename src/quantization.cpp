#include <migraphx/quantization.hpp>
#include <migraphx/program.hpp>
#include <migraphx/instruction.hpp>
#include <migraphx/iterator_for.hpp>
#include <migraphx/op/convert.hpp>
#include <migraphx/op/dot.hpp>
#include <migraphx/op/mul.hpp>
#include <migraphx/op/add.hpp>
#include <migraphx/op/quant_dot.hpp>
<<<<<<< HEAD
#include <migraphx/op/capture.hpp>
=======
>>>>>>> 4d1f18a8
#include <migraphx/op/convolution.hpp>
#include <migraphx/op/quant_convolution.hpp>
#include <migraphx/op/multibroadcast.hpp>
#include <migraphx/stringutils.hpp>
#include <migraphx/ranges.hpp>
#include <utility>
#include <iomanip>
#include <fstream>

namespace migraphx {
inline namespace MIGRAPHX_INLINE_NS {

instruction_ref insert_quant_ins(program& prog,
                                 instruction_ref& ins,
                                 shape::type_t type,
                                 std::unordered_map<instruction_ref, instruction_ref>& map_ins,
                                 float scale = 1.0f,
                                 float shift = 0.0f)
{
    if(map_ins.count(ins) > 0)
    {
        return map_ins[ins];
    }

    if(ins->name() == "undefined")
    {
        return ins;
<<<<<<< HEAD
=======
    }

    if(scale < 0.0f)
    {
        MIGRAPHX_THROW("INSERT_QUANT_INS: scale less than 0");
>>>>>>> 4d1f18a8
    }

    assert(ins->get_shape().type() == shape::float_type ||
           ins->get_shape().type() == shape::double_type ||
           ins->get_shape().type() == shape::int32_type);
    instruction_ref quant_ins{};
    quant_ins    = prog.insert_instruction(std::next(ins), op::convert{type, scale, shift}, ins);
    map_ins[ins] = quant_ins;

    return quant_ins;
}

// This function is to convert any instructions specified in the input
// from double or float to float16 by inserting a convert operator.
// For the conversion, there could be cases of overflowing, but it
// is very rare in the area of deeping learning, so we just do a
// truncate of the input to get the fp16.
void quantize(program& prog, const std::vector<std::string>& ins_names)
{
    std::unordered_map<instruction_ref, instruction_ref> map_fp16;
    for(auto ins : iterator_for(prog))
    {
        // all indicates every instruction is converted
        if((not contains(ins_names, "all")) and (not contains(ins_names, ins->name())))
        {
            continue;
        }

        shape::type_t orig_type = ins->get_shape().type();
        // process all inputs, if input is a fp32 or fp64, convert it
        // to a fp16 by adding a convert operator.
        auto inputs = ins->inputs();
        std::vector<instruction_ref> converted_inputs;
        for(auto input : inputs)
        {
            auto s = input->get_shape();
            if(s.type() == shape::float_type || s.type() == shape::double_type)
            {
                // if the input is a convert operator, uses its input
                // as its current input
                instruction_ref input_fp16{};
                if(input->name() == "convert")
                {
                    input_fp16 = input->inputs().front();
                }
                else
                {
                    input_fp16 = insert_quant_ins(prog, input, shape::half_type, map_fp16);
                }
                converted_inputs.push_back(input_fp16);
            }
            else
            {
                converted_inputs.push_back(input);
            }
        }

        // no change for the input, go to the next instruction
        if(inputs == converted_inputs)
        {
            continue;
        }

        auto op        = ins->get_operator();
        auto ins_shape = compute_shape(op, converted_inputs);
        if(ins_shape.type() != orig_type)
        {
            // check the dead code case to avoid assert
            bool output_empty = ins->outputs().empty();
            auto ins_orig_type =
                prog.insert_instruction(std::next(ins), op::convert{orig_type}, ins);
            if(!output_empty)
<<<<<<< HEAD
            {
                prog.replace_instruction(ins, ins_orig_type);
=======
            {
                prog.replace_instruction(ins, ins_orig_type);
            }
        }

        prog.replace_instruction(ins, op, converted_inputs);
    }
}

void quantize(program& prog) { quantize(prog, {"all"}); }

static std::vector<std::pair<float, float>> int8_quant_params;

// int8 quantization is different from fp16 since int8 can only handle value
// -128 ~ 127. To convert the float or double to int8, we need a scale and
// a shift, then the convert can be done as v_int8 = fp * scale + shift.
// To simplify the changes, we consider shift as 0.0f for now.
void quantize_int8(program& prog,
                   const std::vector<std::string>& ins_names,
                   const std::vector<std::pair<float, float>>& quant_params)
{
    for(size_t i = 0; i < quant_params.size(); i++)
    {
        auto param = quant_params.at(i);
        std::cout << "index = " << i << ", scale = " << param.first << "\t" << param.second
                  << std::endl;
    }
    std::cout << std::endl;

    // For now, we only support the int8 quantization of gemm and convolution
    std::vector<std::string> op_names = {"dot", "convolution"};
    if(!std::all_of(ins_names.begin(), ins_names.end(), [&](auto name) {
           return (std::find(op_names.begin(), op_names.end(), name) != op_names.end());
       }))
    {
        MIGRAPHX_THROW("QUANTIZE_INT8: only support DOT and CONVOLUTION operation");
    }

    std::size_t quant_param_index = 0;
    std::unordered_map<instruction_ref, instruction_ref> map_quant_ins;
    std::unordered_map<instruction_ref, std::size_t> map_index;
    for(auto ins : iterator_for(prog))
    {
        if(not contains(ins_names, ins->name()))
        {
            continue;
        }

        shape::type_t orig_type = ins->get_shape().type();

        // for the dot operator, there could be 2 or 3 input arguments
        // if the 3rd argument is available, convert it to an int32.
        std::vector<instruction_ref> converted_inputs;

        // process all inputs, if input is a fp32 or fp64, convert it
        // to a int8 type by adding a convert operator and replace
        // the operator with the corresponding int8 version
        auto inputs = ins->inputs();
        std::vector<std::pair<float, float>> ins_quant_params;
        for(auto input : inputs)
        {
            // calculate the index of each instruction to be quantized
            if(map_index.count(input) == 0)
            {
                map_index[input] = quant_param_index++;
            }
            auto param = quant_params[map_index[input]];
            ins_quant_params.push_back(param);

            // In general, the target_type is int8, but for the dot
            // operation, if it has 3 inputs, then the last one should
            // be converted to int32_type
            shape::type_t quant_type = shape::int8_type;
            if(ins->name() == "dot" and inputs.size() == 3 and input == inputs.back())
            {
                quant_type = shape::int32_type;
            }

            auto s = input->get_shape();
            if((s.type() == shape::float_type || s.type() == shape::double_type ||
                s.type() == shape::int32_type) &&
               s.type() != quant_type)
            {
                // if the input is a convert operator, uses its input
                // as its current input
                instruction_ref quant_input{};
                if(input->name() == "convert")
                {
                    auto tmp_ins = input->inputs().front();
                    if(tmp_ins->get_shape().type() == quant_type)
                    {
                        quant_input = input->inputs().front();
                    }
                    else
                    {
                        quant_input = insert_quant_ins(
                            prog, input, quant_type, map_quant_ins, param.first, param.second);
                    }
                }
                else
                {
                    quant_input = insert_quant_ins(
                        prog, input, quant_type, map_quant_ins, param.first, param.second);
                }
                converted_inputs.push_back(quant_input);
            }
            else
            {
                converted_inputs.push_back(input);
            }
        }

        // no change for the input, go to the next instruction
        if(inputs == converted_inputs)
        {
            continue;
        }

        // When converting from other types to int8_type, there are parameters
        // used as scale and shift(.0f), which will generate results diffrent from
        // the original results. To adjust the output to be "correct(approximatly
        // equal)", we need additional calculation for the adjustment
        if(ins->name() == "dot")
        {
            auto dot_op = any_cast<op::dot>(ins->get_operator());
            float new_alpha =
                dot_op.alpha / (ins_quant_params[0].first * ins_quant_params[1].first);
            float new_beta = dot_op.beta;
            // We need additional checking about the quant_alpha value. If
            // abs(quant_alpha) > 50 (some tmp value set here), we can convert
            // it to an integer as the new_alpha in the quant_dot
            float threshold = 50.0f;
            if(fabs(new_alpha) >= threshold && fabs(new_beta) >= threshold)
            {
                int32_t quant_alpha = static_cast<int32_t>(new_alpha);
                int32_t quant_beta  = static_cast<int32_t>(new_beta);
                shape quant_shape   = compute_shape(op::quant_dot{1, 0}, converted_inputs);
                if(quant_shape.type() == orig_type)
                {
                    prog.replace_instruction(
                        ins, op::quant_dot{quant_alpha, quant_beta}, converted_inputs);
                }
                else
                {
                    auto quant_dot = prog.insert_instruction(
                        ins, op::quant_dot{quant_alpha, quant_beta}, converted_inputs);
                    prog.replace_instruction(ins, op::convert{orig_type}, quant_dot);
                }
            }
            // either alpha or beta cannot be quantized because of too big
            // relative rounding error
            else
            {
                auto q_dot = prog.insert_instruction(ins, op::quant_dot{1, 0}, converted_inputs);
                if(inputs.size() == 3 and dot_op.beta != 0.0f)
                {
                    auto alpha_ab = prog.insert_instruction(
                        ins, op::convert{orig_type, new_alpha, 0.0f}, q_dot);
                    auto c_shape = q_dot->get_shape();
                    std::vector<float> vec_beta(c_shape.elements(), dot_op.beta);
                    auto l_beta =
                        prog.add_literal(literal({shape::float_type, c_shape.lens()}, vec_beta));
                    instruction_ref beta_c{};
                    if(orig_type != shape::float_type)
                    {
                        auto fp32_c = prog.insert_instruction(
                            ins, op::convert{shape::float_type}, inputs.back());
                        auto fp32_beta_c = prog.insert_instruction(ins, op::mul{}, l_beta, fp32_c);
                        beta_c = prog.insert_instruction(ins, op::convert{orig_type}, fp32_beta_c);
                    }
                    else
                    {
                        beta_c = prog.insert_instruction(ins, op::mul{}, l_beta, inputs.back());
                    }
                    prog.replace_instruction(ins, op::add{}, alpha_ab, beta_c);
                }
                else
                {
                    prog.replace_instruction(ins, op::convert{orig_type, new_alpha, 0.0f}, q_dot);
                }
>>>>>>> 4d1f18a8
            }
        }
        else if(ins->name() == "convolution")
        {
            // Current MIOpen convolution does not support alpha and beta,
            // so we need a separate multiply to adjust the output
            auto conv_op       = any_cast<op::convolution>(ins->get_operator());
            auto padding       = conv_op.padding;
            auto stride        = conv_op.stride;
            auto dilation      = conv_op.dilation;
            auto padding_mode  = conv_op.padding_mode;
            auto group         = conv_op.group;
            auto adjust_factor = 1.0f / (ins_quant_params[0].first * ins_quant_params[1].first);

            auto quant_conv = prog.insert_instruction(
                ins,
                op::quant_convolution{padding, stride, dilation, padding_mode, group},
                converted_inputs);
            auto fp_conv = prog.insert_instruction(
                ins, op::convert{shape::float_type, adjust_factor, 0.0f}, quant_conv);
            prog.replace_instruction(ins, op::convert{orig_type, 1.0f, 0.0f}, fp_conv);
        }
        else
        {
            MIGRAPHX_THROW("QUANTIZE_INT8: does not support operator" + ins->name());
        }
    }

    if(quant_param_index != quant_params.size())
    {
        MIGRAPHX_THROW("QUANTIZE_INT8: number of scales does not match");
    }
}

void quantize_int8(program& prog, const std::vector<std::string>& ins_names)
{
    quantize_int8(prog, ins_names, int8_quant_params);
}

void quantize_int8(program& prog)
{
    std::vector<std::string> ins_names = {"dot", "convolution"};
    quantize_int8(prog, ins_names);
}

static std::vector<std::pair<float, float>> int8_quant_params;

// function to compute the scale for each convert operator to convert to int8
void calc_quant_params(std::size_t ins_index, std::vector<migraphx::argument> args)
{
    std::pair<float, float> param_pair{1.0f, 0.0f};

    // scale and shift is need for only int8 type, and we do not
    // consider shift, so set shift to 0
    std::vector<float> vec_val;
    args.front().visit([&](auto output) { vec_val.assign(output.begin(), output.end()); });
    auto max_val     = *std::max_element(vec_val.begin(), vec_val.end());
    auto min_val     = *std::min_element(vec_val.begin(), vec_val.end());
    auto max_abs     = std::max(std::fabs(max_val), std::fabs(min_val));
    param_pair.first = 127.0f / max_abs;

    int8_quant_params[ins_index] = param_pair;
};

// For the input of each input argument, we need to insert a
// capture operator to compute the scale and shift
void capture_arguments(program& prog,
                       const std::vector<std::string>& ins_names,
                       std::function<void(std::size_t, std::vector<argument>)> func)
{
    size_t num_quant_params = 0;
    // the int8 quantization only support dot and convolution
    std::vector<std::string> op_names = {"dot", "convolution", "quant_dot", "quant_convolution"};
    if(!std::all_of(ins_names.begin(), ins_names.end(), [&](auto name) {
           return std::find(op_names.begin(), op_names.end(), name) != op_names.end();
       }))
    {
        MIGRAPHX_THROW("CAPTURE_ARGUMENTS: input operator is not supported");
    }

    std::unordered_map<instruction_ref, instruction_ref> ins_map;
    for(auto ins : iterator_for(prog))
    {
        if(not contains(ins_names, ins->name()))
        {
            continue;
        }

        auto inputs = ins->inputs();
        std::vector<instruction_ref> new_args;
        for(auto input : inputs)
        {
            instruction_ref new_ins{};
            if(ins_map.count(input) > 0)
            {
                new_ins = ins_map[input];
            }
            else
            {
                new_ins = prog.insert_instruction(
                    std::next(input), op::capture{num_quant_params++, func}, input);
                ins_map[input] = new_ins;
            }
            new_args.push_back(new_ins);
        }
        instruction::replace(ins, ins->get_operator(), ins->get_shape(), new_args);
    }

    // set one pair of parameter for each argument
    int8_quant_params.resize(num_quant_params, std::make_pair(-1.0f, -1.0f));
}

void capture_arguments(program& prog, const std::vector<std::string>& ins_names)
{
    capture_arguments(prog, ins_names, calc_quant_params);
}

} // namespace MIGRAPHX_INLINE_NS
} // namespace migraphx<|MERGE_RESOLUTION|>--- conflicted
+++ resolved
@@ -7,10 +7,7 @@
 #include <migraphx/op/mul.hpp>
 #include <migraphx/op/add.hpp>
 #include <migraphx/op/quant_dot.hpp>
-<<<<<<< HEAD
 #include <migraphx/op/capture.hpp>
-=======
->>>>>>> 4d1f18a8
 #include <migraphx/op/convolution.hpp>
 #include <migraphx/op/quant_convolution.hpp>
 #include <migraphx/op/multibroadcast.hpp>
@@ -38,14 +35,11 @@
     if(ins->name() == "undefined")
     {
         return ins;
-<<<<<<< HEAD
-=======
     }
 
     if(scale < 0.0f)
     {
         MIGRAPHX_THROW("INSERT_QUANT_INS: scale less than 0");
->>>>>>> 4d1f18a8
     }
 
     assert(ins->get_shape().type() == shape::float_type ||
@@ -118,12 +112,8 @@
             auto ins_orig_type =
                 prog.insert_instruction(std::next(ins), op::convert{orig_type}, ins);
             if(!output_empty)
-<<<<<<< HEAD
             {
                 prog.replace_instruction(ins, ins_orig_type);
-=======
-            {
-                prog.replace_instruction(ins, ins_orig_type);
             }
         }
 
@@ -134,6 +124,23 @@
 void quantize(program& prog) { quantize(prog, {"all"}); }
 
 static std::vector<std::pair<float, float>> int8_quant_params;
+
+// function to compute the scale for each convert operator to convert to int8
+void calc_quant_params(std::size_t ins_index, std::vector<migraphx::argument> args)
+{
+    std::pair<float, float> param_pair{1.0f, 0.0f};
+
+    // scale and shift is need for only int8 type, and we do not
+    // consider shift, so set shift to 0
+    std::vector<float> vec_val;
+    args.front().visit([&](auto output) { vec_val.assign(output.begin(), output.end()); });
+    auto max_val     = *std::max_element(vec_val.begin(), vec_val.end());
+    auto min_val     = *std::min_element(vec_val.begin(), vec_val.end());
+    auto max_abs     = std::max(std::fabs(max_val), std::fabs(min_val));
+    param_pair.first = 127.0f / max_abs;
+
+    int8_quant_params[ins_index] = param_pair;
+};
 
 // int8 quantization is different from fp16 since int8 can only handle value
 // -128 ~ 127. To convert the float or double to int8, we need a scale and
@@ -271,38 +278,100 @@
                     prog.replace_instruction(ins, op::convert{orig_type}, quant_dot);
                 }
             }
-            // either alpha or beta cannot be quantized because of too big
-            // relative rounding error
+            // only alpha can be quantized, quantization of beta will cause
+            // big error, so we have to manually do the multiplication and
+            // addition
+            else if(fabs(new_alpha) >= threshold)
+            {
+                // truncate to the nearest integer
+                new_alpha           = new_alpha > 0.0 ? new_alpha + 0.5 : new_alpha - 0.5;
+                int32_t quant_alpha = static_cast<int32_t>(new_alpha);
+                int32_t quant_beta  = 0;
+                if(orig_type == shape::int32_type)
+                {
+                    if(inputs.size() == 2 or dot_op.beta == 0.0f)
+                    {
+                        prog.replace_instruction(
+                            ins, op::quant_dot{quant_alpha, quant_beta}, converted_inputs);
+                    }
+                    // if there are 3 inputs, we need to consider the third argument
+                    else
+                    {
+                        auto q_dot = prog.insert_instruction(
+                            ins, op::quant_dot{quant_alpha, quant_beta}, converted_inputs);
+                        std::vector<float> vec_beta(q_dot->get_shape().elements(), dot_op.beta);
+                        auto l_beta = prog.add_literal(literal{orig_type, vec_beta});
+                        auto beta_c =
+                            prog.insert_instruction(ins, op::mul{}, l_beta, inputs.back());
+                        prog.replace_instruction(ins, op::add{}, q_dot, beta_c);
+                    }
+                }
+                else
+                {
+                    if(inputs.size() == 2 or dot_op.beta == 0.0f)
+                    {
+                        auto q_dot = prog.insert_instruction(
+                            ins, op::quant_dot{quant_alpha, quant_beta}, converted_inputs);
+                        prog.replace_instruction(ins, op::convert{orig_type}, q_dot);
+                    }
+                    // if there are 3 inputs, we need to consider the third argument
+                    else
+                    {
+                        auto q_dot = prog.insert_instruction(
+                            ins, op::quant_dot{quant_alpha, quant_beta}, converted_inputs);
+                        auto oq_dot = prog.insert_instruction(ins, op::convert{orig_type}, q_dot);
+                        std::vector<float> vec_beta(q_dot->get_shape().elements(), dot_op.beta);
+                        auto l_beta = prog.add_literal(literal{oq_dot->get_shape(), vec_beta});
+                        auto beta_c =
+                            prog.insert_instruction(ins, op::mul{}, l_beta, inputs.back());
+                        prog.replace_instruction(ins, op::add{}, oq_dot, beta_c);
+                    }
+                }
+            }
             else
             {
                 auto q_dot = prog.insert_instruction(ins, op::quant_dot{1, 0}, converted_inputs);
-                if(inputs.size() == 3 and dot_op.beta != 0.0f)
-                {
-                    auto alpha_ab = prog.insert_instruction(
-                        ins, op::convert{orig_type, new_alpha, 0.0f}, q_dot);
-                    auto c_shape = q_dot->get_shape();
-                    std::vector<float> vec_beta(c_shape.elements(), dot_op.beta);
-                    auto l_beta =
-                        prog.add_literal(literal({shape::float_type, c_shape.lens()}, vec_beta));
-                    instruction_ref beta_c{};
-                    if(orig_type != shape::float_type)
-                    {
-                        auto fp32_c = prog.insert_instruction(
-                            ins, op::convert{shape::float_type}, inputs.back());
-                        auto fp32_beta_c = prog.insert_instruction(ins, op::mul{}, l_beta, fp32_c);
-                        beta_c = prog.insert_instruction(ins, op::convert{orig_type}, fp32_beta_c);
-                    }
+                std::vector<float> vec_alpha(q_dot->get_shape().elements(), new_alpha);
+                if(orig_type == shape::int32_type)
+                {
+                    auto l_alpha = prog.add_literal(literal(ins->get_shape(), vec_alpha));
+                    if(converted_inputs.size() == 2 or dot_op.beta == 0.0f)
+                    {
+                        prog.replace_instruction(ins, op::mul{}, l_alpha, q_dot);
+                    }
+                    // case of 3 arguments
                     else
                     {
-                        beta_c = prog.insert_instruction(ins, op::mul{}, l_beta, inputs.back());
-                    }
-                    prog.replace_instruction(ins, op::add{}, alpha_ab, beta_c);
-                }
-                else
-                {
-                    prog.replace_instruction(ins, op::convert{orig_type, new_alpha, 0.0f}, q_dot);
-                }
->>>>>>> 4d1f18a8
+                        std::vector<float> vec_beta(ins->get_shape().elements(), new_beta);
+                        auto l_beta   = prog.add_literal(literal(ins->get_shape(), vec_beta));
+                        auto alpha_ab = prog.insert_instruction(ins, op::mul{}, l_alpha, q_dot);
+                        auto beta_c =
+                            prog.insert_instruction(ins, op::mul{}, l_beta, inputs.back());
+                        prog.replace_instruction(ins, op::add{}, alpha_ab, beta_c);
+                    }
+                }
+                else
+                {
+                    auto oq_dot  = prog.insert_instruction(ins, op::convert{orig_type}, q_dot);
+                    auto l_alpha = prog.add_literal(literal(ins->get_shape(), vec_alpha));
+                    if(converted_inputs.size() == 2 or dot_op.beta == 0.0f)
+                    {
+                        prog.replace_instruction(ins, op::mul{}, l_alpha, oq_dot);
+                    }
+                    // case of 3 arguments
+                    else
+                    {
+                        std::vector<float> vec_beta(ins->get_shape().elements(), new_beta);
+                        auto l_beta   = prog.add_literal(literal(ins->get_shape(), vec_beta));
+                        auto alpha_ab = prog.insert_instruction(ins, op::mul{}, l_alpha, oq_dot);
+                        auto beta_c =
+                            prog.insert_instruction(ins, op::mul{}, l_beta, inputs.back());
+                        prog.replace_instruction(ins, op::add{}, alpha_ab, beta_c);
+                        // auto gemm_res = prog.insert_instruction(ins, op::add{}, alpha_ab,
+                        // beta_c); prog.replace_instruction(ins, op::capture{0, print_gemm_res},
+                        // gemm_res);
+                    }
+                }
             }
         }
         else if(ins->name() == "convolution")
@@ -315,15 +384,49 @@
             auto dilation      = conv_op.dilation;
             auto padding_mode  = conv_op.padding_mode;
             auto group         = conv_op.group;
-            auto adjust_factor = 1.0f / (ins_quant_params[0].first * ins_quant_params[1].first);
-
-            auto quant_conv = prog.insert_instruction(
-                ins,
-                op::quant_convolution{padding, stride, dilation, padding_mode, group},
-                converted_inputs);
-            auto fp_conv = prog.insert_instruction(
-                ins, op::convert{shape::float_type, adjust_factor, 0.0f}, quant_conv);
-            prog.replace_instruction(ins, op::convert{orig_type, 1.0f, 0.0f}, fp_conv);
+            auto adjust_factor = 1.0 / (ins_quant_params[0].first * ins_quant_params[1].first);
+
+            shape quant_shape =
+                compute_shape(op::quant_convolution{padding, stride, dilation, padding_mode, group},
+                              converted_inputs);
+            std::vector<float> vec_factor(quant_shape.elements(), adjust_factor);
+            auto fl = prog.add_literal(literal{{orig_type, quant_shape.lens()}, vec_factor});
+            if(quant_shape.type() == orig_type)
+            {
+                if(adjust_factor == 1.0f)
+                {
+                    prog.replace_instruction(
+                        ins,
+                        op::quant_convolution{padding, stride, dilation, padding_mode, group},
+                        converted_inputs);
+                }
+                else
+                {
+                    auto quant_conv = prog.insert_instruction(
+                        ins,
+                        op::quant_convolution{padding, stride, dilation, padding_mode, group},
+                        converted_inputs);
+                    prog.replace_instruction(ins, op::mul{}, quant_conv, fl);
+                    // auto q_conv = prog.insert_instruction(ins, op::mul{}, quant_conv, fl);
+                    // prog.replace_instruction(ins, op::capture{10000, print_conv_res}, q_conv);
+                }
+            }
+            else
+            {
+                auto quant_conv = prog.insert_instruction(
+                    ins,
+                    op::quant_convolution{padding, stride, dilation, padding_mode, group},
+                    converted_inputs);
+                if(adjust_factor == 1.0f)
+                {
+                    prog.replace_instruction(ins, op::convert{orig_type}, quant_conv);
+                }
+                else
+                {
+                    auto oq_conv = prog.insert_instruction(ins, op::convert{orig_type}, quant_conv);
+                    prog.replace_instruction(ins, op::mul{}, oq_conv, fl);
+                }
+            }
         }
         else
         {
@@ -345,27 +448,8 @@
 void quantize_int8(program& prog)
 {
     std::vector<std::string> ins_names = {"dot", "convolution"};
-    quantize_int8(prog, ins_names);
-}
-
-static std::vector<std::pair<float, float>> int8_quant_params;
-
-// function to compute the scale for each convert operator to convert to int8
-void calc_quant_params(std::size_t ins_index, std::vector<migraphx::argument> args)
-{
-    std::pair<float, float> param_pair{1.0f, 0.0f};
-
-    // scale and shift is need for only int8 type, and we do not
-    // consider shift, so set shift to 0
-    std::vector<float> vec_val;
-    args.front().visit([&](auto output) { vec_val.assign(output.begin(), output.end()); });
-    auto max_val     = *std::max_element(vec_val.begin(), vec_val.end());
-    auto min_val     = *std::min_element(vec_val.begin(), vec_val.end());
-    auto max_abs     = std::max(std::fabs(max_val), std::fabs(min_val));
-    param_pair.first = 127.0f / max_abs;
-
-    int8_quant_params[ins_index] = param_pair;
-};
+    quantize_int8(prog, ins_names, int8_quant_params);
+}
 
 // For the input of each input argument, we need to insert a
 // capture operator to compute the scale and shift
@@ -420,5 +504,7 @@
     capture_arguments(prog, ins_names, calc_quant_params);
 }
 
+
+
 } // namespace MIGRAPHX_INLINE_NS
 } // namespace migraphx