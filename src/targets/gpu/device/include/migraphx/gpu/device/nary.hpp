#ifndef MIGRAPHX_GUARD_RTGLIB_DEVICE_NARY_HPP
#define MIGRAPHX_GUARD_RTGLIB_DEVICE_NARY_HPP

#include <migraphx/gpu/device/launch.hpp>
#include <migraphx/gpu/device/visit.hpp>
#include <migraphx/functional.hpp>
#include <migraphx/ranges.hpp>
#include <migraphx/array.hpp>
#include <migraphx/env.hpp>
#include <migraphx/config.hpp>
#include <iostream>

namespace migraphx {
inline namespace MIGRAPHX_INLINE_NS {
namespace gpu {
namespace device {

MIGRAPHX_DECLARE_ENV_VAR(MIGRAPHX_TRACE_NARY);

#define MIGRAPHX_TRACE_NARY_FUNCTION   \
    if(enabled(MIGRAPHX_TRACE_NARY{})) \
        std::cout << "nary device function: " << __PRETTY_FUNCTION__ << std::endl;

template <class... Ts>
auto pack(Ts... xs) __device__
{
    return [=](auto f) { return f(xs...); };
}

template <class F, class... Arguments>
auto nary_nonstandard_nonpacked_impl(hipStream_t stream, F f, argument result, Arguments... args)
{
    MIGRAPHX_TRACE_NARY_FUNCTION
    std::size_t nelements = result.get_shape().elements();
    shape s{result.get_shape().type(), result.get_shape().lens()};
    hip_visit_all(s, result, args...)([&](auto standard_shape, auto output, auto... inputs) {
        gs_launch(stream, nelements)([=](auto i) {
            auto idx    = standard_shape.multi(i);
            output[idx] = f(inputs[idx]...);
        });
    });
}

template <class F, class... Arguments>
auto nary_nonstandard_packed_impl(hipStream_t stream, F f, argument result, Arguments... args)
{
    std::size_t nelements = result.get_shape().elements();
    shape s{result.get_shape().type(), result.get_shape().lens()};
    hip_visit_all(s, result, args...)([&](auto standard_shape, auto output, auto... inputs) {
        gs_launch(stream, nelements)([=](auto i) {
            auto idx    = standard_shape.multi(i);
            output[idx] = f(inputs[i]...);
        });
    });
}

template <class F, class... Arguments>
void nary_broadcast_vec_impl(
    hipStream_t stream, F f, argument result, argument barg, Arguments... args)
{
    MIGRAPHX_TRACE_NARY_FUNCTION
    const auto& output_shape = result.get_shape();
    const auto& b_shape      = barg.get_shape();
    auto bdim =
        std::distance(b_shape.strides().begin(),
                      std::find_if(b_shape.strides().begin(), b_shape.strides().end(), [](auto x) {
                          return x != 0;
                      }));
    auto bdim_len         = output_shape.lens()[bdim];
    auto bdim_stride      = output_shape.strides()[bdim];
    auto bdim_next_stride = bdim_stride * bdim_len;

    const std::size_t vec_size     = 4;
    const std::size_t nlocal       = 1024;
    const std::size_t nglobal      = 256 * nlocal;
    const std::size_t bdim_vec_len = bdim_len / vec_size;
    hip_vec_visit_all<vec_size>(result, barg, args...)(
        [&](auto output, auto binput, auto... inputs) {
            using type                  = typename decltype(output)::value_type;
            const std::size_t nelements = output.size() / vec_size;
            launch(stream, nglobal, nlocal)([=](auto idx) __device__ {

                MIGRAPHX_DEVICE_SHARED type buffer[2048 / vec_size];
                // Load bias into LDS
                for(size_t i = idx.local; i < bdim_vec_len; i += nlocal)
                {
                    buffer[i] = binput.data()[i];
                }
                __syncthreads();
                auto* bp = as_pointer(buffer);
                // Process the data
                for(size_t i = idx.global; i < nelements; i += nglobal)
                {
                    auto bidx = ((i * vec_size) % bdim_next_stride) / bdim_stride;
                    auto b    = bp[bidx];
                    auto out  = output.data()[i];
                    for(std::size_t j = 0; j < vec_size; j++)
                    {
                        out[j] = f(inputs.data()[i][j]..., b);
                    }
                    output.data()[i] = out;
                }
            });
        });
}

template <class F, class... Arguments>
void nary_broadcast_impl(hipStream_t stream, F f, argument result, argument barg, Arguments... args)
{
    MIGRAPHX_TRACE_NARY_FUNCTION
    const auto& output_shape = result.get_shape();
    const auto& b_shape      = barg.get_shape();
    auto bdim =
        std::distance(b_shape.strides().begin(),
                      std::find_if(b_shape.strides().begin(), b_shape.strides().end(), [](auto x) {
                          return x != 0;
                      }));
    auto bdim_len         = output_shape.lens()[bdim];
    auto bdim_stride      = output_shape.strides()[bdim];
    auto bdim_next_stride = bdim_stride * bdim_len;

    const std::size_t nlocal  = 1024;
    const std::size_t nglobal = 256 * nlocal;
    std::size_t nelements     = result.get_shape().elements();
    hip_visit_all(result, barg, args...)([&](auto output, auto binput, auto... inputs) {
        using type = typename decltype(output)::value_type;
        launch(stream, nglobal, nlocal)([=](auto idx) __device__ {
            MIGRAPHX_DEVICE_SHARED type buffer[2048];
            // Load bias into LDS
            for(size_t i = idx.local; i < bdim_len; i += nlocal)
            {
                buffer[i] = binput.data()[i];
            }
            __syncthreads();
            // Process the data
            for(size_t i = idx.global; i < nelements; i += nglobal)
            {
                auto bidx        = (i % bdim_next_stride) / bdim_stride;
                auto b           = buffer[bidx];
                output.data()[i] = f(inputs.data()[i]..., b);
            }
        });
    });
}

template <class F, class... Arguments>
void nary_double_broadcast_vec_impl(
    hipStream_t stream, F f, argument result, argument barg1, argument barg2, Arguments... args)
{
    MIGRAPHX_TRACE_NARY_FUNCTION
    assert(barg1.get_shape().broadcasted());
    assert(barg2.get_shape().broadcasted());
    assert(barg1.get_shape() == barg2.get_shape());
    const auto& output_shape = result.get_shape();
    const auto& b_shape      = barg1.get_shape();
    auto bdim =
        std::distance(b_shape.strides().begin(),
                      std::find_if(b_shape.strides().begin(), b_shape.strides().end(), [](auto x) {
                          return x != 0;
                      }));
    auto bdim_len         = output_shape.lens()[bdim];
    auto bdim_stride      = output_shape.strides()[bdim];
    auto bdim_next_stride = bdim_stride * bdim_len;

    const std::size_t vec_size     = 4;
    const std::size_t nlocal       = 1024;
    const std::size_t nglobal      = 256 * nlocal;
    const std::size_t bdim_vec_len = bdim_len / vec_size;
    hip_vec_visit_all<vec_size>(result, barg1, barg2, args...)(
        [&](auto output, auto binput1, auto binput2, auto... inputs) {
            using type                  = typename decltype(output)::value_type;
            const std::size_t nelements = output.size() / vec_size;
            launch(stream, nglobal, nlocal)([=](auto idx) __device__ {

                MIGRAPHX_DEVICE_SHARED type buffer[2048 / vec_size];
                // Load bias into LDS
                for(size_t i = idx.local; i < bdim_vec_len; i += nlocal)
                {
                    buffer[i] = binput1.data()[i];
                }
                for(size_t i = idx.local; i < bdim_vec_len; i += nlocal)
                {
                    buffer[i + bdim_vec_len] = binput2.data()[i];
                }
                __syncthreads();
                auto* bp = as_pointer(buffer);
                // Process the data
                for(size_t i = idx.global; i < nelements; i += nglobal)
                {
                    auto bidx = ((i * vec_size) % bdim_next_stride) / bdim_stride;
                    auto b1   = bp[bidx];
                    auto b2   = bp[bidx + bdim_len];
                    auto out  = output.data()[i];
                    for(std::size_t j = 0; j < vec_size; j++)
                    {
                        out[j] = f(inputs.data()[i][j]..., b2, b1);
                    }
                    output.data()[i] = out;
                }
            });
        });
}

template <class F, class... Arguments>
void nary_double_broadcast_impl(
    hipStream_t stream, F f, argument result, argument barg1, argument barg2, Arguments... args)
{
    MIGRAPHX_TRACE_NARY_FUNCTION
    assert(barg1.get_shape().broadcasted());
    assert(barg2.get_shape().broadcasted());
    assert(barg1.get_shape() == barg2.get_shape());
    const auto& output_shape = result.get_shape();
    const auto& b_shape      = barg1.get_shape();
    auto bdim =
        std::distance(b_shape.strides().begin(),
                      std::find_if(b_shape.strides().begin(), b_shape.strides().end(), [](auto x) {
                          return x != 0;
                      }));
    auto bdim_len         = output_shape.lens()[bdim];
    auto bdim_stride      = output_shape.strides()[bdim];
    auto bdim_next_stride = bdim_stride * bdim_len;

    const std::size_t nlocal  = 1024;
    const std::size_t nglobal = 256 * nlocal;
    std::size_t nelements     = result.get_shape().elements();
    hip_visit_all(result, barg1, barg2, args...)(
        [&](auto output, auto binput1, auto binput2, auto... inputs) {
            using type = typename decltype(output)::value_type;
            launch(stream, nglobal, nlocal)([=](auto idx) __device__ {
                MIGRAPHX_DEVICE_SHARED type buffer[2048];
                // Load bias into LDS
                for(size_t i = idx.local; i < bdim_len; i += nlocal)
                {
                    buffer[i] = binput1.data()[i];
                }
                for(size_t i = idx.local; i < bdim_len; i += nlocal)
                {
                    buffer[i + bdim_len] = binput2.data()[i];
                }
                __syncthreads();
                // Process the data
                for(size_t i = idx.global; i < nelements; i += nglobal)
                {
                    auto bidx        = (i % bdim_next_stride) / bdim_stride;
                    auto b1          = buffer[bidx];
                    auto b2          = buffer[bidx + bdim_len];
                    output.data()[i] = f(inputs.data()[i]..., b2, b1);
                }
            });
        });
}

template <class F, class... Arguments>
void nary_standard_vec_impl(hipStream_t stream, F f, argument result, Arguments... args)
{
    MIGRAPHX_TRACE_NARY_FUNCTION
    const auto& output_shape = result.get_shape();
    visit_all(result, args...)([&](auto output, auto... inputs) {
        using type = device_type<std::remove_cv_t<typename decltype(output)::value_type>>;
        const std::size_t vec_size = 4;
        auto data                  = pack_vec<4>(device_cast(inputs.data())...);
        auto* outp                 = as_vec<4>(device_cast(output.data()));
        gs_launch(stream, output_shape.elements() / vec_size)([=](auto i) {
            vec<type, 4> out = outp[i];
            data(
                [&](auto... xs) {
                    for(std::size_t j = 0; j < vec_size; j++)
                    {
                        out[j] = f(xs[j]...);
                    }
                },
                i);
            outp[i] = out;
        });
    });
}

template <class F, class... Arguments>
void nary_standard_impl(hipStream_t stream, F f, argument result, Arguments... args)
{
    MIGRAPHX_TRACE_NARY_FUNCTION
    std::size_t nelements = result.get_shape().elements();
    hip_pointer_visit_all(result, args...)([&](auto output, auto... inputs) {
        gs_launch(stream, nelements)([=](auto i) { output[i] = f(inputs[i]...); });
    });
}

template <class F, class... Arguments>
void nary_impl(hipStream_t stream, F f, argument result, Arguments... args)
{
<<<<<<< HEAD
    const auto shapes   = make_array(args.get_shape()...);
    const bool standard = all_of(shapes, [](const shape& s) { return s.standard(); });
    const bool packed   = all_of(shapes, [](const shape& s) { return s.packed(); });
    const bool same_shapes =
        all_of(shapes, [&](const shape& s) { return s == result.get_shape(); });
    const bool same_input_shapes = all_of(shapes, [&](const shape& s) { return s == shapes[0]; });
    if((result.get_shape().standard() and standard) or (packed and same_shapes))
=======
    MIGRAPHX_TRACE_NARY_FUNCTION
    bool standard = all_of({args.get_shape()...}, [](const shape& s) { return s.standard(); });
    bool packed   = all_of({args.get_shape()...}, [](const shape& s) { return s.packed(); });
    bool same_shapes =
        all_of({args.get_shape()...}, [&](const shape& s) { return s == result.get_shape(); });
    if(standard or (packed and same_shapes))
>>>>>>> 68f83f73
        nary_standard_impl(stream, f, result, args...);
    else if(packed and same_input_shapes)
        nary_nonstandard_packed_impl(stream, f, result, args...);
    else
        nary_nonstandard_nonpacked_impl(stream, f, result, args...);
}

template <class... Arguments>
auto nary_nonstandard(hipStream_t stream, argument result, Arguments... args)
{
    return [=](auto f) { nary_nonstandard_nonpacked_impl(stream, f, result, args...); };
}

template <class... Arguments>
auto nary_standard(hipStream_t stream, argument result, Arguments... args)
{
    return [=](auto f) { nary_standard_impl(stream, f, result, args...); };
}

template <class... Arguments>
bool broadcastable(bool& divisible_by_4,
                   std::size_t max_size,
                   const argument& result,
                   const argument& barg,
                   const Arguments&... args)
{
    divisible_by_4 = false;
    auto bshape    = barg.get_shape();
    const bool standard =
        all_of({args.get_shape()...}, [](const shape& s) { return s.standard(); });
    const bool same_shapes =
        all_of({args.get_shape()...}, [&](const shape& s) { return s == result.get_shape(); });
    // TODO: Check result and args shape is the same
    if(standard and same_shapes and bshape.broadcasted() and not bshape.scalar())
    {
        auto not_zero       = [](auto x) { return x != 0; };
        const auto& strides = bshape.strides();
        auto b_it           = std::find_if(strides.begin(), strides.end(), not_zero);
        auto b_idx          = std::distance(strides.begin(), b_it);
        auto b_len          = result.get_shape().lens()[b_idx];
        auto b_stride       = result.get_shape().strides()[b_idx];
        assert(bshape.lens()[b_idx] == b_len);
        if(b_len <= max_size and std::none_of(std::next(b_it), strides.end(), not_zero))
        {

            divisible_by_4 = (b_len % 4 == 0) and (b_stride % 4 == 0) and
                             (front_args(args...).get_shape().elements() % 4 == 0);
            return true;
        }
    }
    return false;
}

inline bool broadcastable(bool& divisible_by_4, std::size_t, const argument&, const argument&)
{
    divisible_by_4 = false;
    return false;
}

// Nullary
inline auto nary(hipStream_t stream, argument result)
{
    return [=](auto f) { nary_standard_impl(stream, f, result); };
}

// Unary
inline auto nary(hipStream_t stream, argument result, argument arg)
{
    return [=](auto f) { nary_impl(stream, f, result, arg); };
}

// Binary
inline auto nary(hipStream_t stream, argument result, argument arg, argument barg)
{
    return [=](auto f) {
        bool divisible_by_4 = false;
        if(broadcastable(divisible_by_4, 2048, result, barg, arg))
        {
            if(divisible_by_4)
                nary_broadcast_vec_impl(stream, f, result, barg, arg);
            else
                nary_broadcast_impl(stream, f, result, barg, arg);
        }
        else
        {
            nary_impl(stream, f, result, arg, barg);
        }
    };
}

template <class... Arguments>
auto nary(hipStream_t stream, argument result, Arguments... args)
{
    static_assert(sizeof...(args) > 2, "Args needs to be greater than 2");
    return [=](auto f) {
        auto barg1     = back_args(args...);
        bool fallback1 = pop_back_args(args...)([&](auto&&... args2) {
            auto barg2 = back_args(args2...);
            bool fallback2 =
                barg2.get_shape() != barg1.get_shape() or not barg2.get_shape().broadcasted() or
                pop_back_args(args2...)([&](auto&&... args3) {
                    bool divisible_by_4 = false;
                    if(broadcastable(divisible_by_4, 1024, result, barg2, args3...))
                    {
                        if(divisible_by_4)
                            nary_double_broadcast_vec_impl(
                                stream, f, result, barg1, barg2, args3...);
                        else
                            nary_double_broadcast_impl(stream, f, result, barg1, barg2, args3...);
                        return false;
                    }
                    return true;
                });
            if(not fallback2)
                return false;
            bool divisible_by_4 = false;
            if(broadcastable(divisible_by_4, 2048, result, barg1, args2...))
            {
                if(divisible_by_4)
                    nary_broadcast_vec_impl(stream, f, result, barg1, args2...);
                else
                    nary_broadcast_impl(stream, f, result, barg1, args2...);
                return false;
            }
            return true;
        });
        if(fallback1)
            nary_impl(stream, f, result, args...);
    };
}

} // namespace device
} // namespace gpu
} // namespace MIGRAPHX_INLINE_NS
} // namespace migraphx

#endif<|MERGE_RESOLUTION|>--- conflicted
+++ resolved
@@ -44,6 +44,7 @@
 template <class F, class... Arguments>
 auto nary_nonstandard_packed_impl(hipStream_t stream, F f, argument result, Arguments... args)
 {
+    MIGRAPHX_TRACE_NARY_FUNCTION
     std::size_t nelements = result.get_shape().elements();
     shape s{result.get_shape().type(), result.get_shape().lens()};
     hip_visit_all(s, result, args...)([&](auto standard_shape, auto output, auto... inputs) {
@@ -288,7 +289,7 @@
 template <class F, class... Arguments>
 void nary_impl(hipStream_t stream, F f, argument result, Arguments... args)
 {
-<<<<<<< HEAD
+    MIGRAPHX_TRACE_NARY_FUNCTION
     const auto shapes   = make_array(args.get_shape()...);
     const bool standard = all_of(shapes, [](const shape& s) { return s.standard(); });
     const bool packed   = all_of(shapes, [](const shape& s) { return s.packed(); });
@@ -296,14 +297,6 @@
         all_of(shapes, [&](const shape& s) { return s == result.get_shape(); });
     const bool same_input_shapes = all_of(shapes, [&](const shape& s) { return s == shapes[0]; });
     if((result.get_shape().standard() and standard) or (packed and same_shapes))
-=======
-    MIGRAPHX_TRACE_NARY_FUNCTION
-    bool standard = all_of({args.get_shape()...}, [](const shape& s) { return s.standard(); });
-    bool packed   = all_of({args.get_shape()...}, [](const shape& s) { return s.packed(); });
-    bool same_shapes =
-        all_of({args.get_shape()...}, [&](const shape& s) { return s == result.get_shape(); });
-    if(standard or (packed and same_shapes))
->>>>>>> 68f83f73
         nary_standard_impl(stream, f, result, args...);
     else if(packed and same_input_shapes)
         nary_nonstandard_packed_impl(stream, f, result, args...);
