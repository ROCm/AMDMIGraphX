--- conflicted
+++ resolved
@@ -53,22 +53,12 @@
  * @param alpha .
  * @param beta .
  */
-<<<<<<< HEAD
-MIGRAPHX_GPU_EXPORT void
-hip_gemm_compute(context& ctx,
-                 const shape& output_shape,
-                 const std::vector<argument>& args,
-                 float alpha,
-                 float beta,
-                 int32_t solution_idx);
-=======
 MIGRAPHX_GPU_EXPORT void hip_gemm_compute(context& ctx,
                                           const shape& output_shape,
                                           const std::vector<argument>& args,
                                           float alpha,
                                           float beta,
                                           int32_t solution_idx);
->>>>>>> 2b77e28f
 
 MIGRAPHX_GPU_EXPORT
 int32_t hip_gemm_finalize(context& ctx,
@@ -78,21 +68,6 @@
                           float beta,
                           int32_t solution_idx);
 
-<<<<<<< HEAD
-
-MIGRAPHX_GPU_EXPORT int32_t
-hip_gemm_default_solution(context& ctx,
-                          const shape& output_shape,
-                          const std::vector<shape>& input_shapes);
-
-MIGRAPHX_GPU_EXPORT size_t
-hip_gemm_workspace_size(context& ctx,
-                        const shape& output_shape,
-                        const std::vector<shape>& input_shapes,
-                        float alpha,
-                        float beta,
-                        int32_t solution_idx);
-=======
 MIGRAPHX_GPU_EXPORT int32_t hip_gemm_default_solution(context& ctx,
                                                       const shape& output_shape,
                                                       const std::vector<shape>& input_shapes);
@@ -103,7 +78,6 @@
                                                    float alpha,
                                                    float beta,
                                                    int32_t solution_idx);
->>>>>>> 2b77e28f
 
 } // namespace gpu
 } // namespace MIGRAPHX_INLINE_NS
