/*
 * The MIT License (MIT)
 *
 * Copyright (c) 2015-2022 Advanced Micro Devices, Inc. All rights reserved.
 *
 * Permission is hereby granted, free of charge, to any person obtaining a copy
 * of this software and associated documentation files (the "Software"), to deal
 * in the Software without restriction, including without limitation the rights
 * to use, copy, modify, merge, publish, distribute, sublicense, and/or sell
 * copies of the Software, and to permit persons to whom the Software is
 * furnished to do so, subject to the following conditions:
 *
 * The above copyright notice and this permission notice shall be included in
 * all copies or substantial portions of the Software.
 *
 * THE SOFTWARE IS PROVIDED "AS IS", WITHOUT WARRANTY OF ANY KIND, EXPRESS OR
 * IMPLIED, INCLUDING BUT NOT LIMITED TO THE WARRANTIES OF MERCHANTABILITY,
 * FITNESS FOR A PARTICULAR PURPOSE AND NONINFRINGEMENT.  IN NO EVENT SHALL THE
 * AUTHORS OR COPYRIGHT HOLDERS BE LIABLE FOR ANY CLAIM, DAMAGES OR OTHER
 * LIABILITY, WHETHER IN AN ACTION OF CONTRACT, TORT OR OTHERWISE, ARISING FROM,
 * OUT OF OR IN CONNECTION WITH THE SOFTWARE OR THE USE OR OTHER DEALINGS IN
 * THE SOFTWARE.
 */
#include <iterator>
#include <migraphx/gpu/lowering.hpp>
#include <migraphx/manage_ptr.hpp>
#include <migraphx/instruction.hpp>
#include <migraphx/make_op.hpp>
#include <migraphx/instruction_ref.hpp>
#include <migraphx/stringutils.hpp>

#include <migraphx/op/dot.hpp>
#include <migraphx/op/if_op.hpp>
#include <migraphx/op/reshape.hpp>
#include <migraphx/op/quant_dot.hpp>

#include <migraphx/gpu/context.hpp>
#include <migraphx/gpu/device_name.hpp>
#include <migraphx/gpu/gemm.hpp>
#include <migraphx/gpu/miopen.hpp>
#include <migraphx/gpu/rocblas.hpp>
#include <migraphx/gpu/compiler.hpp>
#include <migraphx/iterator_for.hpp>
#include <migraphx/program.hpp>
#include <utility>
#include <functional>
#include <algorithm>
#include <map>

namespace migraphx {
inline namespace MIGRAPHX_INLINE_NS {
namespace gpu {

struct miopen_apply
{
    module* mod          = nullptr;
    const lowering* pass = nullptr;
    std::unordered_map<std::string, std::function<instruction_ref(instruction_ref)>> apply_map{};
    instruction_ref last{};
    bool offload_copy   = false;
    bool int8_x4_format = true;
    bool compute_fp32   = false;

    context& get_context() const
    {
        assert(pass != nullptr);
        assert(pass->ctx != nullptr);
        return *pass->ctx;
    }

    void check_shape(shape x, instruction_ref i)
    {
        assert(x == i->get_shape());
        (void)x;
        (void)i;
    }

    void init()
    {
        assert(mod != nullptr);
        assert(pass != nullptr);

        auto& ctx      = get_context();
        int8_x4_format = get_int8_x4_format(ctx);
        compute_fp32   = get_compute_fp32_flag();
        offload_copy   = (mod->name() == "main") ? pass->offload_copy : false;

        add_generic_op("contiguous");

        add_extend_op("argmax");
        add_extend_op("argmin");
        add_extend_op("logsoftmax");
        add_extend_op("lrn");
        add_extend_op("multinomial");
        add_extend_op("nonzero");
        add_extend_op("pooling");
        add_extend_op("prefix_scan_sum");
        add_extend_op("reverse");
        add_extend_op("rnn_var_sl_last_output");
        add_extend_op("rnn_var_sl_shift_output");
        add_extend_op("rnn_var_sl_shift_sequence");
        add_extend_op("scatter_none");
        add_extend_op("topk");

        add_convolution_op("convolution");
        add_convolution_op("deconvolution");
        add_convolution_op("quant_convolution");
        add_gemm_op<op::dot>("dot");
        add_gemm_op<op::quant_dot>("quant_dot");
        add_if_op();
        add_loop_op();
        add_neg_op();
        add_nms_op();
        add_select_module_op();
    }

    void copy_params() const
    {
        if(not offload_copy)
            return;

        for(auto ins : iterator_for(*mod))
        {
            if(ins->name() != "@param")
                continue;

            // parameter no outputs, no need to insert copy to gpu
            if(ins->outputs().empty())
                continue;

            auto pos = std::next(ins);
            auto a   = insert_allocation(pos, ins->get_shape());
            auto c   = mod->insert_instruction(pos, make_op("hip::copy_to_gpu"), ins, a);
            mod->replace_instruction(ins, c);
        }

        // return instruction
        auto ret = std::prev(mod->end());
        if(ret->name() == "@return")
        {
            const auto& inputs = ret->inputs();

            // each input of ret need to be copied from gpu to host, and replace
            // output with copy output
            for(const auto& in : inputs)
            {
                auto p_output = mod->insert_instruction(ret, make_op("hip::copy_from_gpu"), in);
                instruction::replace_argument(ret, in, p_output);
            }
        }
        // else branch to handle legacy program without the return instruction
        else
        {
            mod->add_instruction(make_op("hip::copy_from_gpu"), ret);
        }
    }

    void apply()
    {
        init();
        for(auto it = mod->begin(); it != mod->end(); it++)
        {
            auto s     = it->get_shape();
            auto attrs = it->get_operator().attributes();
            if(apply_map.count(it->name()) > 0)
            {
                check_shape(s, apply_map.at(it->name())(it));
            }
            else if(has_compiler_for(it->name()))
            {
                check_shape(s, insert_precompile_op(it));
            }
            else if(attrs.contains("target"))
            {
                check_shape(s, insert_custom_op(it, attrs));
            }
        }
        copy_params();
    }

    instruction_ref insert_custom_op(instruction_ref ins, const value& attrs) const
    {
        const auto& custom_op = ins->get_operator();
        if(attrs.at("target") == "cpu")
        {
            auto s = ins->get_shape();
            std::vector<instruction_ref> cpu_inputs;
            auto inputs = ins->inputs();
            auto output = inputs.back();
            std::transform(
                inputs.begin(), inputs.end(), std::back_inserter(cpu_inputs), [&](auto in) {
                    return mod->insert_instruction(ins, make_op("hip::copy_from_gpu"), in);
                });
            cpu_inputs.front() =
                mod->insert_instruction(ins, make_op("hip::sync_stream"), cpu_inputs);
            auto cpu_out = mod->insert_instruction(ins, custom_op, cpu_inputs);
            auto gpu_out =
                mod->insert_instruction(ins, make_op("hip::copy_to_gpu"), cpu_out, output);
            return mod->replace_instruction(ins, gpu_out);
        }
        return ins;
    }

    instruction_ref insert_precompile_op(instruction_ref ins) const
    {
        auto output                       = insert_allocation(ins, ins->get_shape());
        std::vector<instruction_ref> refs = ins->inputs();
        refs.push_back(output);

        return mod->replace_instruction(
            ins,
            make_op("gpu::precompile_op", {{"op", to_value(ins->get_operator())}}),
            refs,
            ins->module_inputs());
    }

    instruction_ref insert_allocation(instruction_ref ins, const shape& s) const
    {
        return mod->insert_instruction(ins, make_op("allocate", {{"shape", to_value(s)}}));
    }

    template <typename Op>
    void add_gemm_op(const std::string& name)
    {
        apply_map.emplace(name, [=](instruction_ref ins) {
            std::vector<instruction_ref> refs = ins->inputs();
            assert(refs.size() == 2);
            auto output = insert_allocation(ins, ins->get_shape());
            refs.push_back(output);
            return mod->replace_instruction(
                ins, rocblas_gemm<Op>{Op{}, 1, 0, int8_x4_format, compute_fp32}, refs);
        });
    }

    void add_convolution_op(const std::string& name)
    {
        apply_map.emplace(name, [=](instruction_ref ins) {
            operation conv = make_op(
                "gpu::" + name,
                {{"op", ins->get_operator().to_value()}, {"int8_x4_format", int8_x4_format}});
            auto output = insert_allocation(ins, ins->get_shape());

            return mod->replace_instruction(ins,
                                            make_op("gpu::miopen_op", {{"op", to_value(conv)}}),
                                            ins->inputs().at(0),
                                            ins->inputs().at(1),
                                            output);
        });
    }

    // add_generic_op just constructs the operator with no fields whereas add_extend_op copies over
    // the fields Since it doesn't have fields its default constructed

    void add_generic_op(const std::string& name) { add_generic_op(name, "gpu::" + name); }

    void add_generic_op(const std::string& op_name, const std::string& gpu_name)
    {
        apply_map.emplace(op_name, [=](instruction_ref ins) {
            auto output                       = insert_allocation(ins, ins->get_shape());
            std::vector<instruction_ref> refs = ins->inputs();
            refs.push_back(output);

            return mod->replace_instruction(ins, make_op(gpu_name), refs);
        });
    }

    void add_extend_op(const std::string& name) { add_extend_op(name, "gpu::" + name); }

    void add_extend_op(const std::string& op_name, const std::string& gpu_name)
    {
        apply_map.emplace(op_name, [=](instruction_ref ins) {
            auto&& op                         = ins->get_operator();
            auto output                       = insert_allocation(ins, ins->get_shape());
            std::vector<instruction_ref> refs = ins->inputs();
            refs.push_back(output);

            return mod->replace_instruction(ins, make_op(gpu_name, op.to_value()), refs);
        });
    }

    // use 0 - input to represent neg
    void add_neg_op()
    {
        apply_map.emplace("neg", [=](instruction_ref ins) {
            auto s = ins->get_shape();
            std::vector<float> zeros(s.elements(), 0.0f);
            auto l0     = mod->add_literal(literal(s, zeros));
            auto output = insert_allocation(ins, s);
            return mod->replace_instruction(
                ins, make_op("gpu::sub"), l0, ins->inputs().front(), output);
        });
    }

    // add input and output argument for the if operator
    void add_if_op()
    {
        apply_map.emplace("if", [=](instruction_ref ins) {
            std::vector<instruction_ref> inputs = ins->inputs();
            auto cpu_cond =
                mod->insert_instruction(ins, make_op("hip::copy_from_gpu"), inputs.front());
            auto sync_cond = mod->insert_instruction(ins, make_op("hip::sync_stream"), cpu_cond);
            inputs.front() = sync_cond;

            return mod->replace_instruction(ins, ins->get_operator(), inputs, ins->module_inputs());
        });
    }

    // replace the loop operator with gpu_loop operator
    void add_loop_op()
    {
        apply_map.emplace("loop", [=](instruction_ref ins) {
            std::vector<instruction_ref> inputs = ins->inputs();
            // copy max_iter from gpu to cpu
            auto cpu_max_iter =
                mod->insert_instruction(ins, make_op("hip::copy_from_gpu"), inputs.at(0));
            auto cpu_cond =
                mod->insert_instruction(ins, make_op("hip::copy_from_gpu"), inputs.at(1));
            auto synced_max_iter =
                mod->insert_instruction(ins, make_op("hip::sync_stream"), cpu_max_iter, cpu_cond);
            inputs.at(0)     = synced_max_iter;
            inputs.at(1)     = cpu_cond;
            auto copy_inputs = inputs;
            std::transform(copy_inputs.begin(),
                           copy_inputs.end(),
                           std::back_inserter(inputs),
                           [&](auto in) { return insert_allocation(ins, in->get_shape()); });

            auto mod_args = ins->module_inputs();
            auto output   = insert_allocation(ins, ins->get_shape());

            const auto* sub_mod = mod_args.front();
            auto cond_out       = insert_allocation(ins, sub_mod->get_output_shapes().front());

            // add cond and mod outputs to the argument list
            inputs.push_back(cond_out);
            inputs.push_back(output);

            return mod->replace_instruction(
                ins, make_op("gpu::loop", ins->get_operator().to_value()), inputs, mod_args);
        });
    }

    void add_nms_op()
    {
        apply_map.emplace("nonmaxsuppression", [=](instruction_ref ins) {
            auto s      = ins->get_shape();
            auto output = insert_allocation(ins, s);
            std::vector<instruction_ref> cpu_inputs;
            auto inputs = ins->inputs();
            std::transform(
                inputs.begin(), inputs.end(), std::back_inserter(cpu_inputs), [&](auto in) {
                    return mod->insert_instruction(ins, make_op("hip::copy_from_gpu"), in);
                });
            cpu_inputs.front() =
                mod->insert_instruction(ins, make_op("hip::sync_stream"), cpu_inputs);
            auto cpu_out = mod->insert_instruction(ins, ins->get_operator(), cpu_inputs);
            auto gpu_out =
                mod->insert_instruction(ins, make_op("hip::copy_to_gpu"), cpu_out, output);
            return mod->replace_instruction(ins, gpu_out);
        });
    }

    /**
     * Turns on use_local_alloc in the select_module submodules.
     * Changes the submodule returns to a hip::sync_stream.
     */
    void add_select_module_op()
    {
        apply_map.emplace("select_module", [=](instruction_ref ins) {
            std::vector<instruction_ref> inputs = ins->inputs();
            auto mod_args                       = ins->module_inputs();
<<<<<<< HEAD
            for(auto smod : mod_args)
=======
            for(auto* smod : mod_args)
>>>>>>> 5de36e4a
            {
                smod->use_local_alloc = true;
                auto last_ins         = std::prev(smod->end());
                if(last_ins->name() == "@return")
                {
                    for(auto out_ins : last_ins->inputs())
                    {
                        auto sync_out = smod->insert_instruction(
                            last_ins, make_op("hip::sync_stream"), out_ins);
                        smod->replace_return({sync_out});
                    }
                }
            }
            return ins;
        });
    }
};

void lowering::apply(module& m) const { miopen_apply{&m, this}.apply(); }

} // namespace gpu
} // namespace MIGRAPHX_INLINE_NS
} // namespace migraphx<|MERGE_RESOLUTION|>--- conflicted
+++ resolved
@@ -369,11 +369,7 @@
         apply_map.emplace("select_module", [=](instruction_ref ins) {
             std::vector<instruction_ref> inputs = ins->inputs();
             auto mod_args                       = ins->module_inputs();
-<<<<<<< HEAD
-            for(auto smod : mod_args)
-=======
             for(auto* smod : mod_args)
->>>>>>> 5de36e4a
             {
                 smod->use_local_alloc = true;
                 auto last_ins         = std::prev(smod->end());
