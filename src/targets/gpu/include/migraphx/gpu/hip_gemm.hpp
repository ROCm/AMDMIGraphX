--- conflicted
+++ resolved
@@ -40,11 +40,6 @@
 namespace gpu {
 
 struct context;
-<<<<<<< HEAD
-void blas_shape_hip(const shape& s);
-MIGRAPHX_GPU_EXPORT shape transpose_batch_hip(const shape& s, unsigned trans_batch);
-=======
->>>>>>> e90b3768
 
 template <class Op>
 struct MIGRAPHX_GPU_EXPORT hip_gemm
