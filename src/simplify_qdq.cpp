--- conflicted
+++ resolved
@@ -387,11 +387,7 @@
             cat_ins->inputs().end(),
             slices.begin(),
             std::back_inserter(new_cat_inputs),
-<<<<<<< HEAD
-            [&](auto i, auto slc) {
-=======
             [&](auto i, const auto& slc) {
->>>>>>> 24e7c17f
                 auto scale_slc = m.insert_instruction(ins, make_op("slice", slc), {scale});
                 auto zp_slc    = m.insert_instruction(ins, make_op("slice", slc), {zp});
                 return m.insert_instruction(ins, ins->get_operator(), {i, scale_slc, zp_slc});
