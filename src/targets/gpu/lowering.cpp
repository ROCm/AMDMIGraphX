#include <rocblas.h>
#include <migraph/gpu/lowering.hpp>
#include <migraph/manage_ptr.hpp>
#include <migraph/instruction.hpp>
#include <migraph/operators.hpp>
#include <migraph/generate.hpp>
#include <migraph/shape_for_each.hpp>
#include <migraph/gpu/miopen.hpp>
#include <migraph/gpu/hip.hpp>
#include <migraph/dfor.hpp>
#include <migraph/gpu/device/contiguous.hpp>
#include <migraph/gpu/device/add.hpp>
#include <migraph/iterator_for.hpp>
#include <migraph/gpu/rocblas.hpp>
#include <migraph/gpu/context.hpp>
#include <migraph/gpu/convolution.hpp>
#include <migraph/gpu/contiguous.hpp>
#include <migraph/gpu/relu.hpp>
#include <migraph/gpu/softmax.hpp>
#include <migraph/gpu/add.hpp>
#include <migraph/gpu/batchnorm.hpp>
#include <migraph/gpu/pooling.hpp>
#include <migraph/gpu/gemm.hpp>
#include <utility>

namespace migraph {
namespace gpu {

<<<<<<< HEAD
=======
struct miopen_batch_norm_inference
{
    op::batch_norm_inference op;

    std::string name() const { return "gpu::batch_norm_inference"; }

    shape compute_shape(const std::vector<shape>& inputs) const
    {
        check_shapes{inputs, *this}.has(6);
        return op.compute_shape(
            {inputs.at(0), inputs.at(1), inputs.at(2), inputs.at(3), inputs.at(4)});
    }

    argument
    compute(context& ctx, const shape& output_shape, const std::vector<argument>& args) const
    {
        auto x_desc  = make_tensor(args[0].get_shape());
        auto y_desc  = make_tensor(output_shape);
        auto bn_desc = make_tensor(args[3].get_shape());

        float alpha = 1.0, beta = 0.0f;

        miopenBatchNormalizationForwardInference(ctx.handle.get(),
                                                 miopenBatchNormMode_t(op.bn_mode),
                                                 &alpha,
                                                 &beta,
                                                 x_desc.get(),
                                                 args[0].implicit(),
                                                 y_desc.get(),
                                                 args[5].implicit(),
                                                 bn_desc.get(),
                                                 args[1].implicit(),
                                                 args[2].implicit(),
                                                 args[3].implicit(),
                                                 args[4].implicit(),
                                                 op.epsilon);

        return args[5];
    }
};

struct miopen_convolution
{
    op::convolution op;
    shared<convolution_descriptor> cd;
    miopenConvFwdAlgorithm_t algo{};

    std::string name() const { return "gpu::convolution"; }
    shape compute_shape(const std::vector<shape>& inputs) const
    {
        check_shapes{inputs, *this}.has(4).standard();
        return op.compute_shape({inputs.at(0), inputs.at(1)});
    }
    argument
    compute(context& ctx, const shape& output_shape, const std::vector<argument>& args) const
    {
        auto x_desc = make_tensor(args[0].get_shape());
        auto w_desc = make_tensor(args[1].get_shape());
        auto y_desc = make_tensor(output_shape);

        float alpha = 1, beta = 0;
        miopenConvolutionForward(ctx.handle.get(),
                                 &alpha,
                                 x_desc.get(),
                                 args[0].implicit(),
                                 w_desc.get(),
                                 args[1].implicit(),
                                 cd.get(),
                                 algo,
                                 &beta,
                                 y_desc.get(),
                                 args[3].implicit(),
                                 args[2].implicit(),
                                 args[2].get_shape().bytes());
        return args[3];
    }

    shape compile(context& ctx, const shape& output_shape, std::vector<instruction_ref> inputs)
    {
        shape workspace_shape{};
        auto x_desc = make_tensor(inputs[0]->get_shape());
        auto w_desc = make_tensor(inputs[1]->get_shape());
        auto y_desc = make_tensor(output_shape);

        std::size_t workspace_size = 0;
        miopenConvolutionForwardGetWorkSpaceSize(
            ctx.handle.get(), w_desc.get(), x_desc.get(), cd.get(), y_desc.get(), &workspace_size);
        workspace_shape = shape{shape::int8_type, {workspace_size}};

        auto x = to_gpu(generate_argument(inputs[0]->get_shape()));
        gpu_sync();
        auto w = to_gpu(generate_argument(inputs[1]->get_shape()));
        gpu_sync();
        auto y = to_gpu(generate_argument(output_shape));
        gpu_sync();
        auto workspace = allocate_gpu(workspace_shape);

        int algo_count = 1;
        miopenConvAlgoPerf_t perf;
        miopenFindConvolutionForwardAlgorithm(ctx.handle.get(),
                                              x_desc.get(),
                                              x.implicit(),
                                              w_desc.get(),
                                              w.implicit(),
                                              cd.get(),
                                              y_desc.get(),
                                              y.implicit(),
                                              1,
                                              &algo_count,
                                              &perf,
                                              workspace.implicit(),
                                              workspace_size,
                                              false);
        algo = perf.fwd_algo;
        return shape{shape::int8_type, {perf.memory}};
    }

    friend std::ostream& operator<<(std::ostream& os, const miopen_convolution& self)
    {
        os << self.name() << "[";
        os << self.op << ", ";
        os << "algo=" << self.algo;
        os << "]";
        return os;
    }
};

struct miopen_pooling
{
    op::pooling op;
    shared<pooling_descriptor> pd;

    std::string name() const { return "gpu::pooling"; }
    shape compute_shape(const std::vector<shape>& inputs) const
    {
        check_shapes{inputs, *this}.has(2).standard();
        return op.compute_shape({inputs.at(0)});
    }
    argument
    compute(context& ctx, const shape& output_shape, const std::vector<argument>& args) const
    {
        auto x_desc = make_tensor(args[0].get_shape());
        auto y_desc = make_tensor(output_shape);

        float alpha = 1, beta = 0;

        miopenPoolingForward(ctx.handle.get(),
                             pd.get(),
                             &alpha,
                             x_desc.get(),
                             args[0].implicit(),
                             &beta,
                             y_desc.get(),
                             args[1].implicit(),
                             false,
                             nullptr,
                             0);

        return args[1];
    }
};

struct hip_add
{
    std::string name() const { return "gpu::add"; }
    shape compute_shape(const std::vector<shape>& inputs) const
    {
        // check_shapes{inputs, *this}.has(3).standard();
        check_shapes{inputs, *this}.has(3);
        return inputs.at(0);
    }

    argument compute(context&, const shape&, const std::vector<argument>& args) const
    {
        device::add(args[2], args[0], args[1]);
        return args[2];
    }
};

struct miopen_add
{
    std::string name() const { return "gpu::add"; }
    shape compute_shape(const std::vector<shape>& inputs) const
    {
        check_shapes{inputs, *this}.has(3).not_broadcasted();
        return inputs.at(0);
    }

    argument
    compute(context& ctx, const shape& output_shape, const std::vector<argument>& args) const
    {
        float alpha = 1, beta = 0;
        auto a_desc = make_tensor(args[0].get_shape());
        auto b_desc = make_tensor(args[1].get_shape());
        auto c_desc = make_tensor(output_shape);
        miopenOpTensor(ctx.handle.get(),
                       miopenTensorOpAdd,
                       &alpha,
                       a_desc.get(),
                       args[0].implicit(),
                       &alpha,
                       b_desc.get(),
                       args[1].implicit(),
                       &beta,
                       c_desc.get(),
                       args[2].implicit());
        return args[2];
    }
};

struct miopen_gemm
{
    op::gemm op;
    std::string name() const { return "gpu::gemm"; }
    shape compute_shape(const std::vector<shape>& inputs) const
    {
        check_shapes{inputs, *this}.has(3);
        return op.compute_shape({inputs.at(0), inputs.at(1)});
    }
    argument
    compute(context& ctx, const shape& output_shape, const std::vector<argument>& args) const
    {
        float alpha     = 1.0f;
        float beta      = 0.0f;
        bool transa     = args[0].get_shape().transposed();
        bool transb     = args[1].get_shape().transposed();
        rocblas_int lda = args[0].get_shape().strides()[transa ? 1 : 0];
        rocblas_int ldb = args[1].get_shape().strides()[transb ? 1 : 0];
        rocblas_int ldc = args[2].get_shape().strides()[0];
        rocblas_int m   = output_shape.lens()[0];
        rocblas_int n   = output_shape.lens()[1];
        rocblas_int k   = args[0].get_shape().lens()[1];
        rocblas_sgemm(ctx.rbhandle.get(),
                      transb ? rocblas_operation_transpose : rocblas_operation_none,
                      transa ? rocblas_operation_transpose : rocblas_operation_none,
                      n,
                      m,
                      k,
                      &alpha,
                      args[1].implicit(),
                      ldb,
                      args[0].implicit(),
                      lda,
                      &beta,
                      args[2].implicit(),
                      ldc);
        return args[2];
    }
};

struct miopen_contiguous
{
    op::contiguous op;
    std::string name() const { return "gpu::contiguous"; }
    shape compute_shape(const std::vector<shape>& inputs) const
    {
        check_shapes{inputs, *this}.has(2);
        return op.compute_shape({inputs.at(0)});
    }
    argument compute(context&, shape output_shape, const std::vector<argument>& args) const
    {
        assert(output_shape == args[1].get_shape());
        assert(output_shape.standard());
        (void)output_shape;
        device::contiguous(args.at(1), args.at(0));
        return args.at(1);
    }
};

struct miopen_relu
{
    shared<activation_descriptor> ad;
    std::string name() const { return "gpu::relu"; }
    shape compute_shape(const std::vector<shape>& inputs) const
    {
        check_shapes{inputs, *this}.has(2).not_broadcasted();
        return inputs.at(1);
    }

    argument
    compute(context& ctx, const shape& output_shape, const std::vector<argument>& args) const
    {
        float alpha = 1, beta = 0;
        auto x_desc = make_tensor(args[0].get_shape());
        auto y_desc = make_tensor(output_shape);
        miopenActivationForward(ctx.handle.get(),
                                ad.get(),
                                &alpha,
                                x_desc.get(),
                                args[0].implicit(),
                                &beta,
                                y_desc.get(),
                                args[1].implicit());

        return args[1];
    }
};

struct miopen_softmax
{
    op::softmax op;
    std::string name() const { return "gpu::softmax"; }
    shape compute_shape(const std::vector<shape>& inputs) const
    {
        check_shapes{inputs, *this}.has(2).standard();
        return op.compute_shape({inputs.at(0)});
    }

    argument
    compute(context& ctx, const shape& output_shape, const std::vector<argument>& args) const
    {
        float alpha = 1, beta = 0;
        auto x_desc = make_tensor(args[0].get_shape());
        auto y_desc = make_tensor(output_shape);
        miopenSoftmaxForward(ctx.handle.get(),
                             &alpha,
                             x_desc.get(),
                             args[0].implicit(),
                             &beta,
                             y_desc.get(),
                             args[1].implicit());

        return args[1];
    }
};

>>>>>>> 546ff595
struct miopen_apply
{
    program* prog = nullptr;
    context ctx{};

    void check_shape(shape x, instruction_ref i)
    {
        assert(x == i->get_shape());
        (void)x;
        (void)i;
    }

    void apply()
    {
        for(auto it = prog->begin(); it != prog->end(); it++)
        {
            auto s = it->get_shape();
            if(it->name() == "convolution")
            {
                check_shape(s, apply_convolution(it));
            }
            else if(it->name() == "activation")
            {
                check_shape(s, apply_activation(it));
            }
            else if(it->name() == "pooling")
            {
                check_shape(s, apply_pooling(it));
            }
            else if(it->name() == "add")
            {
                check_shape(s, apply_add(it));
            }
            else if(it->name() == "gemm")
            {
                check_shape(s, apply_gemm(it));
            }
            else if(it->name() == "contiguous")
            {
                check_shape(s, apply_contiguous(it));
            }
            else if(it->name() == "batch_norm_inference")
            {
                check_shape(s, apply_batch_norm_inference(it));
            }
            else if(it->name() == "softmax")
            {
                check_shape(s, apply_softmax(it));
            }
        }
    }

    instruction_ref insert_allocation(instruction_ref ins, const shape& s, std::string tag = "")
    {
        if(ins == --prog->end() and tag.empty())
        {
            return prog->add_parameter("output", s);
        }
        else
        {
            auto is     = prog->add_outline(s);
            auto result = prog->insert_instruction(ins, hip_allocate{std::move(tag)}, is);
            return result;
        }
    }

    instruction_ref apply_convolution(instruction_ref ins)
    {
        auto&& op = any_cast<op::convolution>(ins->get_operator());

        auto conv = miopen_convolution{op, make_conv(op)};
        auto ws   = conv.compile(ctx, ins->get_shape(), ins->inputs());

        auto workspace = insert_allocation(ins, ws, "workspace");
        auto output    = insert_allocation(ins, ins->get_shape());

        return prog->replace_instruction(
            ins, conv, ins->inputs().at(0), ins->inputs().at(1), workspace, output);
    }

    instruction_ref apply_pooling(instruction_ref ins)
    {
        auto&& op   = any_cast<op::pooling>(ins->get_operator());
        auto pd     = make_pooling(op);
        auto output = insert_allocation(ins, ins->get_shape());

        return prog->replace_instruction(
            ins, miopen_pooling{op, std::move(pd)}, ins->inputs().at(0), output);
    }

    instruction_ref apply_activation(instruction_ref ins)
    {
        auto&& op = any_cast<op::activation>(ins->get_operator());
        auto ad   = make_relu();
        if(op.mode == "relu")
        {
            auto output = insert_allocation(ins, ins->get_shape());
            return prog->replace_instruction(
                ins, miopen_relu{std::move(ad)}, ins->inputs().at(0), output);
        }
        return ins;
    }

    instruction_ref apply_softmax(instruction_ref ins)
    {
        auto&& op   = any_cast<op::softmax>(ins->get_operator());
        auto output = insert_allocation(ins, ins->get_shape());
        return prog->replace_instruction(ins, miopen_softmax{op}, ins->inputs().at(0), output);
    }

    instruction_ref apply_add(instruction_ref ins)
    {
        auto output = insert_allocation(ins, ins->get_shape());
        return prog->replace_instruction(
            ins, hip_add{}, ins->inputs().at(0), ins->inputs().at(1), output);
    }

    instruction_ref apply_gemm(instruction_ref ins)
    {
        auto&& op   = any_cast<op::gemm>(ins->get_operator());
        auto output = insert_allocation(ins, ins->get_shape());
        return prog->replace_instruction(
            ins, miopen_gemm{op}, ins->inputs().at(0), ins->inputs().at(1), output);
    }

    instruction_ref apply_contiguous(instruction_ref ins)
    {
        auto&& op   = any_cast<op::contiguous>(ins->get_operator());
        auto output = insert_allocation(ins, ins->get_shape());
        return prog->replace_instruction(ins, miopen_contiguous{op}, ins->inputs().at(0), output);
    }

    instruction_ref apply_batch_norm_inference(instruction_ref ins)
    {
        auto&& op       = any_cast<op::batch_norm_inference>(ins->get_operator());
        auto output     = insert_allocation(ins, ins->get_shape());
        shape old_shape = ins->inputs().at(1)->get_shape();
        std::vector<int64_t> new_shape{1, static_cast<int64_t>(old_shape.elements()), 1, 1};
        auto reshape_op = op::reshape{new_shape};
        std::vector<instruction_ref> reshapes;
        std::transform(ins->inputs().begin() + 1,
                       ins->inputs().end(),
                       std::back_inserter(reshapes),
                       [&](auto i) { return prog->insert_instruction(ins, reshape_op, i); });
        return prog->replace_instruction(ins,
                                         miopen_batch_norm_inference{op},
                                         ins->inputs().at(0),
                                         reshapes[0],
                                         reshapes[1],
                                         reshapes[2],
                                         reshapes[3],
                                         output);
    }
};

void lowering::apply(program& p) const { miopen_apply{&p, ctx}.apply(); }
} // namespace gpu
} // namespace migraph<|MERGE_RESOLUTION|>--- conflicted
+++ resolved
@@ -26,335 +26,6 @@
 namespace migraph {
 namespace gpu {
 
-<<<<<<< HEAD
-=======
-struct miopen_batch_norm_inference
-{
-    op::batch_norm_inference op;
-
-    std::string name() const { return "gpu::batch_norm_inference"; }
-
-    shape compute_shape(const std::vector<shape>& inputs) const
-    {
-        check_shapes{inputs, *this}.has(6);
-        return op.compute_shape(
-            {inputs.at(0), inputs.at(1), inputs.at(2), inputs.at(3), inputs.at(4)});
-    }
-
-    argument
-    compute(context& ctx, const shape& output_shape, const std::vector<argument>& args) const
-    {
-        auto x_desc  = make_tensor(args[0].get_shape());
-        auto y_desc  = make_tensor(output_shape);
-        auto bn_desc = make_tensor(args[3].get_shape());
-
-        float alpha = 1.0, beta = 0.0f;
-
-        miopenBatchNormalizationForwardInference(ctx.handle.get(),
-                                                 miopenBatchNormMode_t(op.bn_mode),
-                                                 &alpha,
-                                                 &beta,
-                                                 x_desc.get(),
-                                                 args[0].implicit(),
-                                                 y_desc.get(),
-                                                 args[5].implicit(),
-                                                 bn_desc.get(),
-                                                 args[1].implicit(),
-                                                 args[2].implicit(),
-                                                 args[3].implicit(),
-                                                 args[4].implicit(),
-                                                 op.epsilon);
-
-        return args[5];
-    }
-};
-
-struct miopen_convolution
-{
-    op::convolution op;
-    shared<convolution_descriptor> cd;
-    miopenConvFwdAlgorithm_t algo{};
-
-    std::string name() const { return "gpu::convolution"; }
-    shape compute_shape(const std::vector<shape>& inputs) const
-    {
-        check_shapes{inputs, *this}.has(4).standard();
-        return op.compute_shape({inputs.at(0), inputs.at(1)});
-    }
-    argument
-    compute(context& ctx, const shape& output_shape, const std::vector<argument>& args) const
-    {
-        auto x_desc = make_tensor(args[0].get_shape());
-        auto w_desc = make_tensor(args[1].get_shape());
-        auto y_desc = make_tensor(output_shape);
-
-        float alpha = 1, beta = 0;
-        miopenConvolutionForward(ctx.handle.get(),
-                                 &alpha,
-                                 x_desc.get(),
-                                 args[0].implicit(),
-                                 w_desc.get(),
-                                 args[1].implicit(),
-                                 cd.get(),
-                                 algo,
-                                 &beta,
-                                 y_desc.get(),
-                                 args[3].implicit(),
-                                 args[2].implicit(),
-                                 args[2].get_shape().bytes());
-        return args[3];
-    }
-
-    shape compile(context& ctx, const shape& output_shape, std::vector<instruction_ref> inputs)
-    {
-        shape workspace_shape{};
-        auto x_desc = make_tensor(inputs[0]->get_shape());
-        auto w_desc = make_tensor(inputs[1]->get_shape());
-        auto y_desc = make_tensor(output_shape);
-
-        std::size_t workspace_size = 0;
-        miopenConvolutionForwardGetWorkSpaceSize(
-            ctx.handle.get(), w_desc.get(), x_desc.get(), cd.get(), y_desc.get(), &workspace_size);
-        workspace_shape = shape{shape::int8_type, {workspace_size}};
-
-        auto x = to_gpu(generate_argument(inputs[0]->get_shape()));
-        gpu_sync();
-        auto w = to_gpu(generate_argument(inputs[1]->get_shape()));
-        gpu_sync();
-        auto y = to_gpu(generate_argument(output_shape));
-        gpu_sync();
-        auto workspace = allocate_gpu(workspace_shape);
-
-        int algo_count = 1;
-        miopenConvAlgoPerf_t perf;
-        miopenFindConvolutionForwardAlgorithm(ctx.handle.get(),
-                                              x_desc.get(),
-                                              x.implicit(),
-                                              w_desc.get(),
-                                              w.implicit(),
-                                              cd.get(),
-                                              y_desc.get(),
-                                              y.implicit(),
-                                              1,
-                                              &algo_count,
-                                              &perf,
-                                              workspace.implicit(),
-                                              workspace_size,
-                                              false);
-        algo = perf.fwd_algo;
-        return shape{shape::int8_type, {perf.memory}};
-    }
-
-    friend std::ostream& operator<<(std::ostream& os, const miopen_convolution& self)
-    {
-        os << self.name() << "[";
-        os << self.op << ", ";
-        os << "algo=" << self.algo;
-        os << "]";
-        return os;
-    }
-};
-
-struct miopen_pooling
-{
-    op::pooling op;
-    shared<pooling_descriptor> pd;
-
-    std::string name() const { return "gpu::pooling"; }
-    shape compute_shape(const std::vector<shape>& inputs) const
-    {
-        check_shapes{inputs, *this}.has(2).standard();
-        return op.compute_shape({inputs.at(0)});
-    }
-    argument
-    compute(context& ctx, const shape& output_shape, const std::vector<argument>& args) const
-    {
-        auto x_desc = make_tensor(args[0].get_shape());
-        auto y_desc = make_tensor(output_shape);
-
-        float alpha = 1, beta = 0;
-
-        miopenPoolingForward(ctx.handle.get(),
-                             pd.get(),
-                             &alpha,
-                             x_desc.get(),
-                             args[0].implicit(),
-                             &beta,
-                             y_desc.get(),
-                             args[1].implicit(),
-                             false,
-                             nullptr,
-                             0);
-
-        return args[1];
-    }
-};
-
-struct hip_add
-{
-    std::string name() const { return "gpu::add"; }
-    shape compute_shape(const std::vector<shape>& inputs) const
-    {
-        // check_shapes{inputs, *this}.has(3).standard();
-        check_shapes{inputs, *this}.has(3);
-        return inputs.at(0);
-    }
-
-    argument compute(context&, const shape&, const std::vector<argument>& args) const
-    {
-        device::add(args[2], args[0], args[1]);
-        return args[2];
-    }
-};
-
-struct miopen_add
-{
-    std::string name() const { return "gpu::add"; }
-    shape compute_shape(const std::vector<shape>& inputs) const
-    {
-        check_shapes{inputs, *this}.has(3).not_broadcasted();
-        return inputs.at(0);
-    }
-
-    argument
-    compute(context& ctx, const shape& output_shape, const std::vector<argument>& args) const
-    {
-        float alpha = 1, beta = 0;
-        auto a_desc = make_tensor(args[0].get_shape());
-        auto b_desc = make_tensor(args[1].get_shape());
-        auto c_desc = make_tensor(output_shape);
-        miopenOpTensor(ctx.handle.get(),
-                       miopenTensorOpAdd,
-                       &alpha,
-                       a_desc.get(),
-                       args[0].implicit(),
-                       &alpha,
-                       b_desc.get(),
-                       args[1].implicit(),
-                       &beta,
-                       c_desc.get(),
-                       args[2].implicit());
-        return args[2];
-    }
-};
-
-struct miopen_gemm
-{
-    op::gemm op;
-    std::string name() const { return "gpu::gemm"; }
-    shape compute_shape(const std::vector<shape>& inputs) const
-    {
-        check_shapes{inputs, *this}.has(3);
-        return op.compute_shape({inputs.at(0), inputs.at(1)});
-    }
-    argument
-    compute(context& ctx, const shape& output_shape, const std::vector<argument>& args) const
-    {
-        float alpha     = 1.0f;
-        float beta      = 0.0f;
-        bool transa     = args[0].get_shape().transposed();
-        bool transb     = args[1].get_shape().transposed();
-        rocblas_int lda = args[0].get_shape().strides()[transa ? 1 : 0];
-        rocblas_int ldb = args[1].get_shape().strides()[transb ? 1 : 0];
-        rocblas_int ldc = args[2].get_shape().strides()[0];
-        rocblas_int m   = output_shape.lens()[0];
-        rocblas_int n   = output_shape.lens()[1];
-        rocblas_int k   = args[0].get_shape().lens()[1];
-        rocblas_sgemm(ctx.rbhandle.get(),
-                      transb ? rocblas_operation_transpose : rocblas_operation_none,
-                      transa ? rocblas_operation_transpose : rocblas_operation_none,
-                      n,
-                      m,
-                      k,
-                      &alpha,
-                      args[1].implicit(),
-                      ldb,
-                      args[0].implicit(),
-                      lda,
-                      &beta,
-                      args[2].implicit(),
-                      ldc);
-        return args[2];
-    }
-};
-
-struct miopen_contiguous
-{
-    op::contiguous op;
-    std::string name() const { return "gpu::contiguous"; }
-    shape compute_shape(const std::vector<shape>& inputs) const
-    {
-        check_shapes{inputs, *this}.has(2);
-        return op.compute_shape({inputs.at(0)});
-    }
-    argument compute(context&, shape output_shape, const std::vector<argument>& args) const
-    {
-        assert(output_shape == args[1].get_shape());
-        assert(output_shape.standard());
-        (void)output_shape;
-        device::contiguous(args.at(1), args.at(0));
-        return args.at(1);
-    }
-};
-
-struct miopen_relu
-{
-    shared<activation_descriptor> ad;
-    std::string name() const { return "gpu::relu"; }
-    shape compute_shape(const std::vector<shape>& inputs) const
-    {
-        check_shapes{inputs, *this}.has(2).not_broadcasted();
-        return inputs.at(1);
-    }
-
-    argument
-    compute(context& ctx, const shape& output_shape, const std::vector<argument>& args) const
-    {
-        float alpha = 1, beta = 0;
-        auto x_desc = make_tensor(args[0].get_shape());
-        auto y_desc = make_tensor(output_shape);
-        miopenActivationForward(ctx.handle.get(),
-                                ad.get(),
-                                &alpha,
-                                x_desc.get(),
-                                args[0].implicit(),
-                                &beta,
-                                y_desc.get(),
-                                args[1].implicit());
-
-        return args[1];
-    }
-};
-
-struct miopen_softmax
-{
-    op::softmax op;
-    std::string name() const { return "gpu::softmax"; }
-    shape compute_shape(const std::vector<shape>& inputs) const
-    {
-        check_shapes{inputs, *this}.has(2).standard();
-        return op.compute_shape({inputs.at(0)});
-    }
-
-    argument
-    compute(context& ctx, const shape& output_shape, const std::vector<argument>& args) const
-    {
-        float alpha = 1, beta = 0;
-        auto x_desc = make_tensor(args[0].get_shape());
-        auto y_desc = make_tensor(output_shape);
-        miopenSoftmaxForward(ctx.handle.get(),
-                             &alpha,
-                             x_desc.get(),
-                             args[0].implicit(),
-                             &beta,
-                             y_desc.get(),
-                             args[1].implicit());
-
-        return args[1];
-    }
-};
-
->>>>>>> 546ff595
 struct miopen_apply
 {
     program* prog = nullptr;
