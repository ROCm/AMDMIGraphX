--- conflicted
+++ resolved
@@ -34,17 +34,12 @@
     message(FATAL_ERROR ${fatal_msg})
 endif()
 
-<<<<<<< HEAD
-find_package(miopen REQUIRED)
-message(STATUS "MIGraphX is using MIOpen")
-=======
 if(MIGRAPHX_USE_MIOPEN)
     find_package(miopen REQUIRED)
     message(STATUS "MIGraphX is using MIOpen")
 else()
     message(STATUS "MIGraphX is not using MIOpen")
 endif()
->>>>>>> 16b6b09d
 
 if(MIGRAPHX_USE_ROCBLAS)
     # rocblas
@@ -237,23 +232,17 @@
         OPERATORS gpu::rocblas_gemm<op::dot> gpu::rocblas_gemm<op::quant_dot>
         INCLUDES migraphx/gpu/context.hpp)
 endif()
-<<<<<<< HEAD
 if(MIGRAPHX_USE_HIPBLASLT)
     register_op(migraphx_gpu
         HEADER migraphx/gpu/hip_gemm.hpp
         OPERATORS gpu::hip_gemm<op::dot> gpu::hip_gemm<op::quant_dot>
         INCLUDES migraphx/gpu/context.hpp)
 endif()
-register_op(migraphx_gpu HEADER migraphx/gpu/convolution.hpp
-    OPERATORS gpu::miopen_convolution<op::convolution> gpu::miopen_convolution<op::convolution_backwards> gpu::miopen_convolution<op::quant_convolution>
-    INCLUDES migraphx/gpu/context.hpp)
-=======
 if (MIGRAPHX_USE_MIOPEN)
     register_op(migraphx_gpu HEADER migraphx/gpu/convolution.hpp
         OPERATORS gpu::miopen_convolution<op::convolution> gpu::miopen_convolution<op::convolution_backwards> gpu::miopen_convolution<op::quant_convolution>
         INCLUDES migraphx/gpu/context.hpp)
 endif()
->>>>>>> 16b6b09d
 rocm_set_soversion(migraphx_gpu ${MIGRAPHX_SO_VERSION})
 rocm_clang_tidy_check(migraphx_gpu)
 
@@ -337,7 +326,6 @@
     target_compile_definitions(migraphx_gpu PUBLIC MIGRAPHX_USE_ROCBLAS=0)
 endif()
 
-<<<<<<< HEAD
 if(MIGRAPHX_USE_HIPBLASLT)
     target_compile_definitions(migraphx_gpu PUBLIC MIGRAPHX_USE_HIPBLASLT=1)
 else()
@@ -345,10 +333,8 @@
 endif()
 
 set(MIGRAPHX_USE_FIND_2_API "${HAS_FIND_2_API}" CACHE BOOL "")
-=======
 if(MIGRAPHX_USE_MIOPEN)
     set(MIGRAPHX_USE_FIND_2_API "${HAS_FIND_2_API}" CACHE BOOL "")
->>>>>>> 16b6b09d
 
     if(MIGRAPHX_USE_FIND_2_API)
         check_library_exists(MIOpen "miopenSetFindOptionPreallocatedTensor" "${MIOPEN_LOCATION}" HAS_PREALLOCATION_API)
@@ -391,18 +377,15 @@
     target_link_libraries(migraphx_gpu PUBLIC roc::rocblas)
 endif()
 
-<<<<<<< HEAD
 if(MIGRAPHX_USE_HIPBLASLT)
     target_link_libraries(migraphx_gpu PUBLIC roc::hipblas roc::hipblaslt)
 endif()
 
 target_link_libraries(migraphx_gpu PUBLIC migraphx MIOpen)
-=======
 if(WIN32)
     # Temporary workaround on rocMLIR not exporting correctly libraries it depends on.
     target_link_libraries(migraphx_gpu PRIVATE ntdll)
 endif()
->>>>>>> 16b6b09d
 
 target_link_libraries(migraphx_gpu PUBLIC migraphx)
 if(NOT MIGRAPHX_USE_MIOPEN AND NOT MIGRAPHX_USE_ROCBLAS)
