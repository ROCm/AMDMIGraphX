--- conflicted
+++ resolved
@@ -69,53 +69,6 @@
             }
             std::vector<shape::dynamic_dimension> dyn_dims = {};
             if(axes.empty())
-<<<<<<< HEAD
-            {
-                for(auto i : range(input_shape.ndim()))
-                {
-                    auto dd = input_shape.dyn_dims()[i];
-                    if(dd != one_dyn_dim)
-                    {
-                        dyn_dims.push_back(dd);
-                    }
-                }
-            }
-            else
-            {
-                for(auto i : range(input_shape.ndim()))
-                {
-                    if(std::find(axes.begin(), axes.end(), i) == axes.end())
-                    {
-                        dyn_dims.push_back(input_shape.dyn_dims()[i]);
-                    }
-                }
-            }
-            return {input_shape.type(), dyn_dims};
-        }
-        else
-        {
-            auto type        = input_shape.type();
-            auto old_lens    = input_shape.lens();
-            auto old_strides = input_shape.strides();
-            if(std::any_of(
-                   axes.begin(), axes.end(), [&](auto axis) { return old_lens[axis] != 1; }))
-            {
-                MIGRAPHX_THROW("SQUEEZE: static axis dimension should be equal to 1");
-            }
-            std::vector<std::size_t> new_lens;
-            std::vector<std::size_t> new_strides;
-            if(axes.empty())
-            {
-                for(auto i : range(old_lens.size()))
-                {
-                    if(old_lens[i] != 1)
-                    {
-                        new_lens.push_back(old_lens[i]);
-                        new_strides.push_back(old_strides[i]);
-                    }
-                }
-            }
-=======
             {
                 std::copy_if(input_shape.dyn_dims().cbegin(),
                              input_shape.dyn_dims().cend(),
@@ -157,7 +110,6 @@
                     }
                 }
             }
->>>>>>> 48cc33e4
             else
             {
                 for(auto i : range(old_lens.size()))
