--- conflicted
+++ resolved
@@ -570,12 +570,7 @@
     match::find_matches(
         mpm,
         find_mlir_fused_ops{.conv_mode = get_mode("fused_convolution", mlir_mode::fast),
-<<<<<<< HEAD
-                            .dot_mode  = get_mode("fused_dot", mode)});
-
-=======
                             .dot_mode  = get_mode("fused_dot", mlir_mode::fast)});
->>>>>>> 6d07cf78
     match::find_matches(
         mpm,
         find_mlir_standalone_convolution_op{get_mode("convolution", mlir_mode::fast)},
