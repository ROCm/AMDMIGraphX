--- conflicted
+++ resolved
@@ -67,18 +67,11 @@
 {
     run_verify rv;
     rv.add_validation_for("gpu", &validate_gpu);
-<<<<<<< HEAD
-    rv.disable_test_for(
-        "cpu", {"test_if_lp", "test_if_param", "test_if_literal", "test_split_single_dyn_dim"});
-=======
     rv.disable_test_for("cpu",
-                        {"test_if_lp",
-                         "test_if_param",
-                         "test_if_literal",
-                         "test_select_module_add",
-                         "test_select_module_reduce",
-                         "test_select_module_conv"});
->>>>>>> 1e4c676d
-    rv.disable_test_for("gpu", {"test_conv_bn_add"});
-    rv.run(argc, argv);
+                        {
+        "test_if_lp", "test_if_param", "test_if_literal", "test_select_module_add",
+            "test_select_module_reduce", "test_select_module_conv",
+            "test_split_single_dyn_dim});
+            rv.disable_test_for("gpu", {"test_conv_bn_add"});
+        rv.run(argc, argv);
 }