--- conflicted
+++ resolved
@@ -49,11 +49,8 @@
         d = miopenFloat;
     else if(s.type() == shape::half_type)
         d = miopenHalf;
-<<<<<<< HEAD
-=======
     else if(s.type() == shape::int32_type)
         d = miopenInt32;
->>>>>>> a5d03696
     else if(s.type() == shape::int8_type)
     {
         if(pack)
