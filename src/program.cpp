/*
 * The MIT License (MIT)
 *
 * Copyright (c) 2015-2025 Advanced Micro Devices, Inc. All rights reserved.
 *
 * Permission is hereby granted, free of charge, to any person obtaining a copy
 * of this software and associated documentation files (the "Software"), to deal
 * in the Software without restriction, including without limitation the rights
 * to use, copy, modify, merge, publish, distribute, sublicense, and/or sell
 * copies of the Software, and to permit persons to whom the Software is
 * furnished to do so, subject to the following conditions:
 *
 * The above copyright notice and this permission notice shall be included in
 * all copies or substantial portions of the Software.
 *
 * THE SOFTWARE IS PROVIDED "AS IS", WITHOUT WARRANTY OF ANY KIND, EXPRESS OR
 * IMPLIED, INCLUDING BUT NOT LIMITED TO THE WARRANTIES OF MERCHANTABILITY,
 * FITNESS FOR A PARTICULAR PURPOSE AND NONINFRINGEMENT.  IN NO EVENT SHALL THE
 * AUTHORS OR COPYRIGHT HOLDERS BE LIABLE FOR ANY CLAIM, DAMAGES OR OTHER
 * LIABILITY, WHETHER IN AN ACTION OF CONTRACT, TORT OR OTHERWISE, ARISING FROM,
 * OUT OF OR IN CONNECTION WITH THE SOFTWARE OR THE USE OR OTHER DEALINGS IN
 * THE SOFTWARE.
 */
#include <migraphx/version.h>
#include <migraphx/compile_options.hpp>
#include <migraphx/program.hpp>
#include <migraphx/stringutils.hpp>
#include <migraphx/instruction.hpp>
#include <migraphx/op/identity.hpp>
#include <migraphx/target.hpp>
#include <migraphx/env.hpp>
#include <migraphx/ranges.hpp>
#include <migraphx/time.hpp>
#include <migraphx/pass_manager.hpp>
#include <migraphx/register_target.hpp>
#include <migraphx/iterator_for.hpp>
#include <migraphx/iterator.hpp>
#include <migraphx/algorithm.hpp>
#include <migraphx/output_iterator.hpp>
#include <migraphx/make_op.hpp>
#include <migraphx/marker.hpp>
#include <migraphx/supported_segments.hpp>

#include <iostream>
#include <queue>
#include <sstream>
#include <fstream>
#include <algorithm>
#include <set>
#include <unordered_map>
#include <utility>
#include <unordered_set>
#include <map>
#include <cassert>
#include <memory_resource>

namespace migraphx {
inline namespace MIGRAPHX_INLINE_NS {

using milliseconds = std::chrono::duration<double, std::milli>;

struct mark_instruction_target
{
    std::size_t target_id = 0;
    std::string name() const { return "mark_instruction_target"; }
    void apply(module& m) const
    {
        for(auto& ins : m)
            ins.set_target_id(target_id);
    }
};

struct program_impl
{
    // A map is used to keep references to modules of the program
    std::unordered_map<std::string, module> modules;
    std::vector<context> contexts;
    std::vector<target> targets;
};

program::program() : impl(std::make_unique<program_impl>()) { this->create_module("main"); }
program::program(module m) : impl(std::make_unique<program_impl>())
{
    this->create_module("main", std::move(m));
}

program::program(program&&) noexcept = default;
program::~program() noexcept         = default;

// copy constructor
program::program(const program& p) { assign(p); }

// copy assignment operator
program& program::operator=(program p)
{
    std::swap(p.impl, this->impl);
    return *this;
}

void program::assign(const program& p)
{
    if(not impl)
    {
        impl = std::make_unique<program_impl>();
    }

    *impl = *p.impl;

    // build a map from old ins to new ins
    // Build a map from old module to new module
    std::unordered_map<module_ref, module_ref> mod_map;
    std::transform(
        impl->modules.begin(),
        impl->modules.end(),
        std::inserter(mod_map, mod_map.begin()),
        [&](auto&& xp) { return std::make_pair(&p.impl->modules.at(xp.first), &xp.second); });

    std::unordered_map<instruction_ref, instruction_ref> ins_map;
    for(auto&& pp : mod_map)
    {
        auto old_ins = iterator_for(*pp.first);
        auto new_ins = iterator_for(*pp.second);
        std::transform(old_ins.begin(),
                       old_ins.end(),
                       new_ins.begin(),
                       std::inserter(ins_map, ins_map.begin()),
                       [](auto x, auto y) { return std::make_pair(x, y); });
    }

    // Update all references from all modules
    for(auto&& mp : impl->modules)
    {
        for(auto ins : iterator_for(mp.second))
            instruction::replace_refs(ins, ins_map, mod_map);
    }
}

shape program::get_parameter_shape(std::string name) const
{
    const auto* mm = this->get_main_module();
    return mm->get_parameter_shape(std::move(name));
}

std::vector<std::string> program::get_parameter_names() const
{
    const auto* mm = this->get_main_module();
    return mm->get_parameter_names();
}

instruction_ref program::get_parameter(std::string name) const
{
    const auto* mm = this->get_main_module();
    return mm->get_parameter(std::move(name));
}

std::unordered_map<std::string, shape> program::get_parameter_shapes() const
{
    const auto* mm = this->get_main_module();
    return mm->get_parameter_shapes();
}

std::size_t program::size() const { return impl->modules.size(); }

std::vector<shape> program::get_output_shapes() const
{
    const auto* mm = this->get_main_module();
    return mm->get_output_shapes();
}

context& program::get_context() const
{
    assert(impl->contexts.size() == 1);
    return impl->contexts.front();
}

instruction_ref program::validate() const
{
    const auto* mm = this->get_main_module();
    return mm->validate();
}

target_assignments program::get_target_assignments(const std::vector<target>& targets,
                                                   assignment_options options)
{
    const auto m = options.metric;

    target_assignments p;

    const auto* mod = get_main_module();
    std::vector<std::pair<target, supported_segments>> target_subgraphs;
    target_subgraphs.reserve(targets.size());
    std::transform(targets.begin(),
                   targets.end(),
                   std::back_inserter(target_subgraphs),
                   [&](const auto& t) { return std::make_pair(t, t.find_supported(mod, m)); });

    for(const auto ins : iterator_for(*mod))
    {
        if(contains(p, ins))
        {
            continue;
        }

        for(const auto& [target, subgraph] : target_subgraphs)
        {
            // can't pass a structured binding into lambda in C++17 so create a variable for it
            const auto& t = target;
            for(const auto& segment : subgraph)
            {
                const auto& instructions = segment.instructions;
                if(not contains(instructions, ins))
                {
                    continue;
                }
                std::transform(instructions.begin(),
                               instructions.end(),
                               std::inserter(p, p.end()),
                               [&](auto instr) { return std::make_pair(instr, t.name()); });
            }
        }
    }
    return p;
}

bool program::is_compiled() const { return not this->impl->contexts.empty(); }

void program::compile(const std::vector<target>& targets, std::vector<compile_options> compile_opts)
{
    // Gather all the target roots
    std::unordered_multimap<std::size_t, module_ref> roots;
    auto mods = this->get_modules();
    for(const auto* mod : mods)
    {
        for(const auto& ins : *mod)
        {
            if(ins.name() != "run_on_target")
                continue;
            auto v                     = ins.get_operator().to_value();
            module_ref root            = ins.module_inputs().front();
            std::size_t root_target_id = v.at("target_id").to<std::size_t>();
            assert(root_target_id < targets.size());
            roots.insert({root_target_id, root});
        }
    }

    auto trace = tracer{};
    // TODO: Add tracer based on compile options
    if(enabled(MIGRAPHX_TRACE_COMPILE{}))
        trace = tracer{std::cout};

    trace(*this);
    trace();
    // It is assumed that all instructions outside of any root module would run on "ref" target
    // Ref target may or may not be passed as one of the target for the "compile()".
    // If it is not passed, Create one and add context of it into the map.
    auto target_idx = [&](const std::string& t_name) {
        return static_cast<std::size_t>(
            std::find_if(
                targets.begin(), targets.end(), [&](const auto& t) { return t.name() == t_name; }) -
            targets.begin());
    };

    std::size_t ref_target_id = target_idx("ref");
    if(ref_target_id == targets.size())
    {
        this->impl->contexts.resize(targets.size() + 1);
        this->impl->contexts[ref_target_id] = migraphx::make_target("ref").get_context();
        // users could pass lessers compile_ops than targets, in that case use default compile_opts
        compile_opts.resize(targets.size() + 1, migraphx::compile_options{});
    }
    else
    {
        this->impl->contexts.resize(targets.size());
        compile_opts.resize(targets.size(), migraphx::compile_options{});
    }
    // mark all the instruction as ref target first, later change target_id based on root-target
    run_passes(*this, {mark_instruction_target{ref_target_id}});

    // Run passes on each root target
    for(const auto i : range(targets.size()))
    {
        const auto& root_target              = targets.at(i);
        auto root_target_id                  = i;
        auto root_modules_range              = roots.equal_range(root_target_id);
        this->impl->contexts[root_target_id] = root_target.get_context();
        for(const auto& [id, current_mod] : range(root_modules_range))
        {
            auto passes = root_target.get_passes(this->impl->contexts[root_target_id],
                                                 compile_opts[root_target_id]);
            passes.push_back(mark_instruction_target{static_cast<size_t>(root_target_id)});
            run_passes(*this, current_mod, passes, trace);

            auto invalid = current_mod->validate();
            if(invalid != current_mod->end())
            {
                MIGRAPHX_THROW("Invalid module " + current_mod->name() +
                               " from compilation at instruction " +
                               std::to_string(std::distance(current_mod->begin(), invalid)));
            }
            auto dangling = current_mod->find_dangling_reference();
            if(dangling != current_mod->end())
            {
                auto index = std::distance(current_mod->begin(), dangling);
                MIGRAPHX_THROW("Dangling reference in module " + current_mod->name() +
                               " from instruction " + std::to_string(index));
            }
        }
    }
    this->finalize();
}

void program::compile(const target& t, compile_options options)
{
    // todo: combine with multi-target compile method
    assert(not this->is_compiled());
    this->impl->targets  = {t};
    this->impl->contexts = {t.get_context()};

    if(enabled(MIGRAPHX_TRACE_COMPILE{}))
        options.trace = tracer{std::cout};

    options.trace(*this);
    options.trace();
    auto&& passes = t.get_passes(this->impl->contexts.front(), options);
    run_passes(*this, passes, options.trace);
    auto mods = this->get_modules();
    // Validate and finalize
    for(const auto& mod : reverse(mods))
    {
        auto invalid = mod->validate();
        if(invalid != mod->end())
        {
            MIGRAPHX_THROW("Invalid module " + mod->name() + " from compilation at instruction " +
                           std::to_string(std::distance(mod->begin(), invalid)));
        }
        auto dangling = mod->find_dangling_reference();
        if(dangling != mod->end())
        {
            auto index = std::distance(mod->begin(), dangling);
            MIGRAPHX_THROW("Dangling reference in module " + mod->name() + " from instruction " +
                           std::to_string(index));
        }
        mod->finalize(this->impl->contexts);
    }
}

void program::finalize()
{
    auto* mm = this->get_main_module();
    mm->finalize(this->impl->contexts);
}

template <class T>
static std::string classify(T x)
{
    switch(std::fpclassify(static_cast<double>(x)))
    {
    case FP_INFINITE: return "inf";
    case FP_NAN: return "nan";
    case FP_NORMAL: return "normal";
    case FP_SUBNORMAL: return "subnormal";
    case FP_ZERO: return "zero";
    default: return "unknown";
    }
}

static void print_statistics(std::ostream& os, const argument& a)
{
    a.visit(
        [&](auto t) {
            os << "Min value: " << *std::min_element(t.begin(), t.end()) << ", ";
            os << "Max value: " << *std::max_element(t.begin(), t.end()) << ", ";
            double num_elements = t.size();
            auto mean           = std::accumulate(t.begin(), t.end(), 0.0) / num_elements;
            auto stddev         = std::sqrt(
                std::accumulate(t.begin(),
                                t.end(),
                                0.0,
                                [&](auto r, auto v) { return r + std::pow((v - mean), 2.0); }) /
                num_elements);
            os << "Mean: " << mean << ", ";
            os << "StdDev: " << stddev << "\n";
        },
        [&](const auto& xs) {
            for(const auto& x : xs)
            {
                print_statistics(os, x);
            }
        });
}

static std::unordered_set<std::string> classify_argument(const argument& a)
{
    std::unordered_set<std::string> result;
    a.visit(
        [&](auto t) {
            for(const auto& x : t)
                result.insert(classify(x));
        },
        [&](const auto& xs) {
            for(const auto& x : xs)
            {
                auto r = classify_argument(x);
                result.insert(r.begin(), r.end());
            }
        });
    return result;
}

static void preview_argument(std::ostream& os, const argument& a)
{
    a.visit(
        [&](auto t) {
            if(t.size() <= 10)
            {
                os << t;
            }
            else
            {
                os << to_string_range(t.begin(), t.begin() + 5);
                os << ", ..., ";
                os << to_string_range(t.end() - 5, t.end());
            }
        },
        [&](const auto& xs) {
            for(const auto& x : xs)
            {
                os << '{';
                preview_argument(os, x);
                os << '}';
            }
        });
}

// This function currently used only in an Assertion.
// "Almost identical" shapes.  To support an MLIR feature, there is a limited
// case where shapes may both be standard but have non-identical strides.
#ifndef NDEBUG
static bool is_compatible_shape(const shape& actual, const shape& expected)
{
    // Check subshapes
    if(expected.type() == shape::tuple_type)
        return equal(actual.sub_shapes().begin(),
                     actual.sub_shapes().end(),
                     expected.sub_shapes().begin(),
                     &is_compatible_shape);
    // Only the expected can be dynamic
    if(expected.dynamic())
        return true;
    if(actual == expected)
        return true;
    if(actual.type() != expected.type())
        return false;
    // If both shapes are standard and lens match, they are considered compatible
    // even if strides are different.
    if(actual.standard() and expected.standard())
        return actual.lens() == expected.lens();
    return false;
}
#endif

template <class F>
<<<<<<< HEAD
std::vector<argument> generic_eval(const module* mod,
                                   std::vector<context>& ctx,
                                   std::unordered_map<std::string, argument> params,
                                   std::pmr::unordered_map<instruction_ref, argument>& results,
                                   F trace)
=======
static std::vector<argument> generic_eval(const module* mod,
                                          std::vector<context>& ctx,
                                          std::unordered_map<std::string, argument> params,
                                          std::unordered_map<instruction_ref, argument> results,
                                          F trace)
>>>>>>> b0375bcd
{
    assert(mod->validate() == mod->end());
    std::vector<argument> values;
    values.reserve(16);
    for(auto ins : iterator_for(*mod))
    {
        assert(mod->name() != "main" or results.find(ins) == results.end());
#ifndef NDEBUG
        results.emplace(ins, argument{});
#endif
        const auto& name = ins->name();
        if(name == "@literal")
        {
            results.insert_or_assign(ins,
                                     trace(ins, [&] { return ins->get_literal().get_argument(); }));
        }
        else if(name == "@param")
        {
            results.insert_or_assign(
                ins, trace(ins, [&] {
                    auto param_name = any_cast<builtin::param>(ins->get_operator()).parameter;
                    if(not contains(params, param_name))
                        MIGRAPHX_THROW("Parameter not found: " + param_name);
                    auto param = params[param_name];
                    // TODO: may want to check correct number of dimensions and/or was within bounds
                    if(not ins->get_shape().any_of_dynamic() and
                       param.get_shape() != ins->get_shape())
                    {
                        MIGRAPHX_THROW("Incorrect shape {" + to_string(param.get_shape()) +
                                       "} for parameter: " + param_name +
                                       " should be: " + to_string(ins->get_shape()));
                    }
                    return param;
                }));
        }
        else if(name == "@outline")
        {
            results.insert_or_assign(
                ins, trace(ins, [&] { return argument{ins->get_shape(), nullptr}; }));
        }
        else if(name == "@return")
        {
            std::vector<argument> prog_outputs;
            std::transform(ins->inputs().begin(),
                           ins->inputs().end(),
                           std::back_inserter(prog_outputs),
                           [&](instruction_ref i) {
                               assert(results.find(i) != results.end());
                               return results[i];
                           });

            return prog_outputs;
        }
        else
        {
            values.resize(ins->inputs().size());
            std::transform(
                ins->inputs().begin(), ins->inputs().end(), values.begin(), [&](instruction_ref i) {
                    assert(results.find(i) != results.end());
                    return results[i];
                });
            const auto& mod_args = ins->module_inputs();
            auto module_eval     = [&](module_ref smod,
                                   const std::unordered_map<std::string, argument>& inputs) {
                return generic_eval(smod, ctx, inputs, results, trace);
            };

            results.insert_or_assign(
                ins, trace(ins, [&] {
                    auto op = ins->normalized_operator();
                    if(op.is_context_free())
                        return op.compute(ins->get_shape(), values, mod_args, module_eval);
                    if(ins->get_target_id() >= ctx.size())
                        MIGRAPHX_THROW("No context available for " + op.name());
                    return op.compute(
                        ctx[ins->get_target_id()], ins->get_shape(), values, mod_args, module_eval);
                }));
        }
        assert(results.find(ins) != results.end());
        assert(is_compatible_shape(results.at(ins).get_shape(), ins->get_shape()));
    }
    return {results.at(std::prev(mod->end()))};
}

template <class F>
static std::vector<argument> generic_eval(const program& p,
                                          std::vector<context>& ctx,
                                          std::unordered_map<std::string, argument> params,
                                          F trace)
{
    const module* mm = p.get_main_module();
<<<<<<< HEAD
    std::size_t n    = p.total_instructions();
    std::vector<char> buffer(n * (sizeof(instruction_ref) + sizeof(argument)) * 4);
    std::pmr::monotonic_buffer_resource bres(
        buffer.data(), buffer.size(), std::pmr::null_memory_resource());
    std::pmr::unordered_map<instruction_ref, argument> results(&bres);
    results.reserve(n);
    return generic_eval(mm, ctx, params, results, trace);
}

std::size_t program::total_instructions() const
{
    return transform_accumulate(impl->modules.begin(),
                                impl->modules.end(),
                                std::size_t{0},
                                std::plus<>{},
                                [](const auto& p) { return p.second.size(); });
=======
    return generic_eval(mm, ctx, std::move(params), {}, trace);
>>>>>>> b0375bcd
}

std::vector<argument> program::eval_with_context(std::vector<context>& ctx,
                                                 parameter_map params) const
{
    return generic_eval(*this, ctx, std::move(params), [](auto&&, auto f) { return f(); });
}

std::vector<argument> program::eval(parameter_map params, execution_environment exec_env) const
{
    auto& contexts = this->impl->contexts;

    auto trace_level = value_of(MIGRAPHX_TRACE_EVAL{});
    std::vector<argument> ret;

    if(exec_env.async)
    {
        assert(contexts.size() == 1);
        contexts.front().wait_for(exec_env.queue);
    }

    if(trace_level > 0)
    {
        std::unordered_map<instruction_ref, std::string> ins_out;
        // get instruction names
        this->print([&](auto x, const auto& ins_names) {
            std::stringstream ss;
            instruction::print(ss, x, ins_names);
            ins_out[x] = ss.str();
        });
        ret = generic_eval(*this, contexts, std::move(params), [&](instruction_ref ins, auto f) {
            const auto& ctx = contexts[ins->get_target_id()];
            ctx.finish();
            std::cout << "Run instruction: " << ins_out.at(ins) << std::endl;
            timer t{};
            auto result = f();
            double t1   = t.record<milliseconds>();
            ctx.finish();
            double t2 = t.record<milliseconds>();
            std::cout << "Time: " << t1 << "ms, " << t2 << "ms" << std::endl;
            if(trace_level > 1 and ins->name().front() != '@' and ins->name() != "load" and
               not result.empty())
            {
                migraphx::argument buffer;
                try
                {
                    const target& tgt = this->impl->targets.at(ins->get_target_id());
                    buffer            = tgt.copy_from(result);
                }
                catch(const migraphx::exception&)
                {
                    // instruction was run on host then no need to copy buffer from target
                    buffer = result;
                }
                catch(...)
                {
                    MIGRAPHX_THROW("MIGraphX program execution with MIGRAPHX_TRACE_EVAL failed.\n");
                }
                if(trace_level == 2)
                {
                    std::cout << "Output has " << to_string_range(classify_argument(buffer))
                              << std::endl;
                    std::cout << "Output: ";
                    preview_argument(std::cout, buffer);
                    std::cout << std::endl;
                    print_statistics(std::cout, buffer);
                }
                else
                {
                    std::cout << "Output: " << buffer << std::endl;
                }
            }
            return result;
        });
    }
    else
    {
        ret = generic_eval(*this, contexts, std::move(params), [&](auto&&, auto f) { return f(); });
    }

    if(exec_env.async)
    {
        assert(contexts.size() == 1);
        contexts.front().finish_on(exec_env.queue);
    }

    return ret;
}

void program::finish() const
{
    for(const auto& ctx : this->impl->contexts)
        ctx.finish();
}

static std::string get_migraphx_version()
{
    std::stringstream ss;
    ss << std::to_string(MIGRAPHX_VERSION_MAJOR) << "." << std::to_string(MIGRAPHX_VERSION_MINOR)
       << "." << std::to_string(MIGRAPHX_VERSION_PATCH);
    return ss.str();
}

/*
program file version is for the data structure or format of the MXR file. Version should be bumped
if any changes occur to the format of the MXR file.
*/
const int program_file_version = 7;

value program::to_value() const
{
    value result;
    result["version"]          = program_file_version;
    result["migraphx_version"] = get_migraphx_version();
    result["targets"]          = migraphx::to_value(this->impl->targets);
    result["contexts"]         = migraphx::to_value(this->impl->contexts);
    value module_vals          = value::object{};
    std::unordered_map<instruction_ref, std::string> names;
    for(auto& mod : this->get_modules())
    {
        value mod_val;
        value nodes;
        mod_val["name"] = mod->name();
        names           = mod->print(
            [&](auto ins, auto ins_names) {
                value node;
                node["output"]     = ins_names.at(ins);
                node["name"]       = ins->name();
                node["shape"]      = migraphx::to_value(ins->get_shape());
                node["normalized"] = ins->is_normalized();
                if(ins->name() == "@literal")
                    node["literal"] = migraphx::to_value(ins->get_literal());
                node["operator"] = ins->get_operator().to_value();
                std::vector<std::string> inputs;
                std::transform(ins->inputs().begin(),
                               ins->inputs().end(),
                               std::back_inserter(inputs),
                               [&](auto i) {
                                   assert(contains(ins_names, i));
                                   return ins_names.at(i);
                               });
                node["inputs"]   = inputs;
                auto module_args = ins->module_inputs();
                if(not module_args.empty())
                {
                    std::vector<std::string> module_inputs;
                    std::transform(module_args.begin(),
                                   module_args.end(),
                                   std::back_inserter(module_inputs),
                                   [&](auto mod_ref) { return mod_ref->name(); });
                    node["module_inputs"] = module_inputs;
                }

                nodes.push_back(node);
            },
            names);
        mod_val["nodes"] = nodes;

        module_vals[mod->name()] = mod_val;
    }

    result["modules"] = module_vals;

    return result;
}

static void mod_from_val(module_ref mod,
                         const value& v,
                         std::unordered_map<std::string, instruction_ref>& instructions,
                         const std::unordered_map<std::string, module_ref>& map_mods)
{
    const auto& module_val = v.at(mod->name());
    for(const value& node : module_val.at("nodes"))
    {
        instruction_ref output;
        auto name       = node.at("name").to<std::string>();
        auto fields     = node.at("operator");
        auto normalized = node.at("normalized").to<bool>();

        if(name == "@param")
        {
            output = mod->insert_parameter(mod->end(),
                                           fields["parameter"].to<std::string>(),
                                           migraphx::from_value<shape>(node.at("shape")));
        }
        else if(name == "@literal")
        {
            output =
                mod->insert_literal(mod->end(), migraphx::from_value<literal>(node.at("literal")));
        }
        else
        {
            auto op = make_op(name, fields);
            std::vector<instruction_ref> inputs;
            std::transform(node.at("inputs").begin(),
                           node.at("inputs").end(),
                           std::back_inserter(inputs),
                           [&](const value& i) {
                               auto i_name = i.to<std::string>();
                               assert(contains(instructions, i_name));
                               return instructions.at(i_name);
                           });

            std::vector<module_ref> module_inputs;
            if(node.contains("module_inputs"))
            {
                std::transform(node.at("module_inputs").begin(),
                               node.at("module_inputs").end(),
                               std::back_inserter(module_inputs),
                               [&](const value& i) { return map_mods.at(i.to<std::string>()); });

                for(const auto& smod : module_inputs)
                {
                    mod_from_val(smod, v, instructions, map_mods);
                }
            }

            if(name == "@return")
            {
                output = mod->add_return(inputs);
            }
            else if(module_inputs.empty())
            {
                output = mod->insert_instruction(mod->end(), op, inputs);
            }
            else
            {
                output = mod->insert_instruction(mod->end(), op, inputs, module_inputs);
            }
        }
        output->set_normalized(normalized);
        instructions[node.at("output").to<std::string>()] = output;
    }
}

void program::from_value(const value& v)
{
    auto version = v.at("version").to<int>();
    if(version != program_file_version)
    {
        MIGRAPHX_THROW(
            "Error: Program version mismatch. MXR file was created using program file version: " +
            std::to_string(version) + ", while installed MIGraphX is using program file version: " +
            std::to_string(program_file_version) +
            ", Try regenerating MXR file using installed MIGraphX and running again.");
    }

    auto migx_version = v.at("migraphx_version").to<std::string>();
    if(migx_version != get_migraphx_version())
    {
        std::cerr << "[WARNING]: MXR File was created using MIGraphX version: " << migx_version
                  << ", while installed MIGraphX is at version: " << get_migraphx_version()
                  << ", operators implementation could be mismatched.\n";
    }

    migraphx::from_value(v.at("targets"), this->impl->targets);

    for(auto i : range(this->impl->targets.size()))
    {
        this->impl->contexts.push_back(this->impl->targets[i].get_context());
        this->impl->contexts.back().from_value(v.at("contexts")[i]);
    }

    auto module_vals = v.at("modules");
    for(const auto& vv : module_vals)
    {
        const auto& name = vv.get_key();
        if(name == "main")
            continue;
        impl->modules.emplace(name, name);
    }
    std::unordered_map<std::string, module_ref> map_mods;
    std::transform(impl->modules.begin(),
                   impl->modules.end(),
                   std::inserter(map_mods, map_mods.end()),
                   [&](auto&& pp) { return std::make_pair(pp.first, &pp.second); });

    std::unordered_map<std::string, instruction_ref> map_insts;
    auto* mm = get_main_module();
    mod_from_val(mm, module_vals, map_insts, map_mods);

    // Finalize a compiled model
    if(not this->impl->contexts.empty())
        this->finalize();
}

static double common_average(const std::vector<double>& v)
{
    std::size_t n = v.size() / 4;
    double total  = std::accumulate(v.begin() + n, v.end() - n, 0.0);
    return total / std::distance(v.begin() + n, v.end() - n);
}

static double mean(const std::vector<double>& v)
{
    double total = std::accumulate(v.begin(), v.end(), 0.0);
    return total / v.size();
}

static double median(const std::vector<double>& v)
{
    size_t mid = v.size() / 2;
    if(v.size() % 2 == 0)
    {
        return (v[mid - 1] + v[mid]) / 2.0;
    }
    else
    {
        return v[mid];
    }
}

static double percentile(const std::vector<double>& v, double percentile)
{
    size_t index = (percentile * (v.size() - 1));
    return v[index];
}

static std::string perf_group(instruction_ref ins, bool detailed)
{
    std::string result;
    auto attr = ins->get_operator().attributes();
    if(attr.contains("group"))
        result = attr.at("group").to<std::string>();
    else
        result = ins->get_operator().name();
    if(detailed)
    {
        result += "<" + ins->get_shape().type_string();
        result += "(" + shape::to_sizes_string(to_shapes(ins->inputs())) + ")>";
    }
    return result;
}

void program::mark(const parameter_map& params, marker m)
{
    auto& ctx = this->impl->contexts;
    // Run once by itself
    eval(params);
    this->finish();
    m.mark_start(*this);
    generic_eval(*this, ctx, params, [&](auto ins, auto f) {
        argument result;
        m.mark_start(ins);
        result = f();
        m.mark_stop(ins);
        return result;
    });
    m.mark_stop(*this);
}

void program::perf_report(
    std::ostream& os, std::size_t n, parameter_map params, std::size_t batch, bool detailed) const
{
    auto& ctx = this->impl->contexts;
    // Run once by itself
    eval(params);
    this->finish();
    // Run and time entire program
    std::vector<double> total_vec;
    total_vec.reserve(n);
    for(std::size_t i = 0; i < n; i++)
    {
        total_vec.push_back(time<milliseconds>([&] {
            eval(params);
            this->finish();
        }));
    }
    std::sort(total_vec.begin(), total_vec.end());
    std::unordered_map<instruction_ref, std::vector<double>> ins_vec;
    // Fill the map
    generic_eval(*this, ctx, params, [&](auto ins, auto) {
        ins_vec[ins].reserve(n);
        return argument{ins->get_shape(), nullptr};
    });

    // Run and time each instruction
    for(std::size_t i = 0; i < n; i++)
    {
        generic_eval(*this, ctx, params, [&](auto ins, auto f) {
            argument result;
            ins_vec[ins].push_back(time<milliseconds>([&] {
                result = f();
                this->impl->contexts[ins->get_target_id()].finish();
            }));
            return result;
        });
    }
    for(auto&& p : ins_vec)
        std::sort(p.second.begin(), p.second.end());
    // Run and time implicit overhead
    std::vector<double> overhead_vec;
    overhead_vec.reserve(n);
    for(std::size_t i = 0; i < n; i++)
    {
        overhead_vec.push_back(time<milliseconds>([&] { dry_run(params); }));
    }
    double total_time             = common_average(total_vec);
    double min_time               = total_vec.front();
    double max_time               = total_vec.back();
    double mean_time              = mean(total_vec);
    double median_time            = median(total_vec);
    double percentile_90_time     = percentile(total_vec, 0.90);
    double percentile_95_time     = percentile(total_vec, 0.95);
    double percentile_99_time     = percentile(total_vec, 0.99);
    double rate                   = 1000.0 / total_time;
    double overhead_time          = common_average(overhead_vec);
    double overhead_percent       = overhead_time * 100.0 / total_time;
    double total_instruction_time = 0.0;
    std::unordered_map<std::string, double> op_times;
    std::unordered_map<std::string, std::size_t> op_n;
    for(auto&& p : ins_vec)
    {
        double avg = common_average(p.second);
        op_times[perf_group(p.first, detailed)] += avg;
        total_instruction_time += avg;
        op_n[perf_group(p.first, detailed)]++;
    }
    double calculate_overhead_time    = total_time - total_instruction_time;
    double calculate_overhead_percent = calculate_overhead_time * 100.0 / total_time;

    std::unordered_map<instruction_ref, std::string> names;
    this->print(names, [&](auto ins, const auto& ins_names) {
        instruction::print(std::cout, ins, ins_names);

        // skip return instruction
        if(ins->name() == "@return")
            return;

        double avg     = common_average(ins_vec[ins]);
        double percent = std::ceil(100.0 * avg / total_instruction_time);
        os << ": " << avg << "ms, " << percent << "%";
        os << std::endl;
    });

    os << std::endl;
    os << "Summary:" << std::endl;
    std::vector<std::tuple<double, std::size_t, std::string>> op_times_sorted;
    std::transform(
        op_times.begin(), op_times.end(), std::back_inserter(op_times_sorted), [&](const auto& p) {
            auto&& name = p.first;
            return std::make_tuple(p.second, op_n.at(name), name);
        });
    std::sort(op_times_sorted.begin(), op_times_sorted.end(), std::greater<>{});
    for(auto&& [avg, nn, name] : op_times_sorted)
    {
        double percent = std::ceil(100.0 * avg / total_instruction_time);
        double per_ins = avg / nn;
        os << name << ": " << avg << "ms / " << nn << " = " << per_ins << "ms, " << percent << "%"
           << std::endl;
    }

    os << std::endl;

    os << "Batch size: " << batch << std::endl;
    os << "Rate: " << rate * batch << " inferences/sec" << std::endl;
    os << "Total time: " << total_time << "ms ";
    os << "(Min: " << min_time << "ms, ";
    os << "Max: " << max_time << "ms, ";
    os << "Mean: " << mean_time << "ms, ";
    os << "Median: " << median_time << "ms)" << std::endl;
    os << "Percentiles (90%, 95%, 99%): (";
    os << percentile_90_time << "ms, " << percentile_95_time << "ms, " << percentile_99_time
       << "ms)" << std::endl;
    os << "Total instructions time: " << total_instruction_time << "ms" << std::endl;
    os << "Overhead time: " << overhead_time << "ms"
       << ", " << calculate_overhead_time << "ms" << std::endl;
    os << "Overhead: " << std::round(overhead_percent) << "%"
       << ", " << std::round(calculate_overhead_percent) << "%" << std::endl;
}

void program::debug_print() const { std::cout << *this << std::endl; }
void program::debug_print(instruction_ref ins) const
{
    std::unordered_map<instruction_ref, std::string> names;
    if(std::any_of(this->impl->modules.begin(), this->impl->modules.end(), [&](const auto& pp) {
           return is_end(pp.second.end(), ins);
       }))
    {
        std::cout << "End instruction" << std::endl;
        return;
    }
    else if(std::none_of(this->impl->modules.begin(),
                         this->impl->modules.end(),
                         [&](const auto& pp) { return pp.second.has_instruction(ins); }))
    {
        std::cout << "Instruction not part of program" << std::endl;
        return;
    }

    this->print(names, [&](auto x, const auto& ins_names) {
        if(x == ins)
        {
            instruction::print(std::cout, x, ins_names);
            std::cout << std::endl;
        }
    });
}

void program::print(
    std::unordered_map<instruction_ref, std::string>& names,
    const std::function<void(instruction_ref, std::unordered_map<instruction_ref, std::string>)>&
        print_func) const
{
    for(const auto& pp : this->impl->modules)
    {
        names = pp.second.print(print_func, names);
    }
}

void program::print(
    const std::function<void(instruction_ref ins,
                             std::unordered_map<instruction_ref, std::string>)>& print_func) const
{
    std::unordered_map<instruction_ref, std::string> names;
    this->print(names, print_func);
}

void program::print_graph(std::ostream& os, bool brief) const
{
    const auto* mm = this->get_main_module();
    mm->print_graph(os, brief);
}

void program::print_py(std::ostream& os) const
{
    auto vec_modules = this->get_modules();
    std::unordered_map<instruction_ref, std::string> names;
    os << "p = migraphx.program()\n";
    for(auto& mod : vec_modules)
    {
        std::string var_name = "m";
        if(mod->name() != "main")
            var_name += mod->name();
        os << var_name << " = ";
        if(mod->name() == "main")
            os << "p.get_main_module()";
        else
            os << "p.create_module(\"" << mod->name() << "\");";
        os << std::endl;
        names = mod->print_py(os, var_name, names);
        os << std::endl;
    }
}

void program::print_cpp(std::ostream& os) const
{
    auto vec_modules = this->get_modules();
    std::unordered_map<instruction_ref, std::string> names;
    os << "migraphx::program p;\n";
    for(auto& mod : vec_modules)
    {
        std::string var_name = "m" + mod->name();
        os << "migraphx::module_ref " << var_name << " = ";
        if(mod->name() == "main")
            os << "p.get_main_module();";
        else
            os << "p.create_module(\"" << mod->name() << "\");";
        os << std::endl;
        names = mod->print_cpp(os, var_name, names);
        os << std::endl;
    }
}

void program::dry_run(std::unordered_map<std::string, argument> params) const
{
    auto& ctx = this->impl->contexts;
    generic_eval(*this, ctx, std::move(params), [](auto ins, auto&&...) {
        return argument{ins->get_shape(), nullptr};
    });
}

void program::annotate(std::ostream& os, const std::function<void(instruction_ref)>& a) const
{
    for(auto& pp : this->impl->modules)
    {
        std::cout << pp.first << ":" << std::endl;
        pp.second.annotate(os, a);
    }
}

const module* program::get_module(const std::string& name) const { return &impl->modules.at(name); }

module* program::create_module(const std::string& name)
{

    assert(not contains(impl->modules, name));
    auto r = impl->modules.emplace(name, name);
    return &(r.first->second);
}

module* program::create_module(const std::string& name, module m)
{
    assert(not contains(impl->modules, name));
    m.set_name(name);
    auto r = impl->modules.emplace(name, std::move(m));
    return &(r.first->second);
}

module* program::get_module(const std::string& name) { return &impl->modules.at(name); }

module* program::get_main_module() { return get_module("main"); }

const module* program::get_main_module() const { return get_module("main"); }

template <class T>
static std::vector<T*> generic_get_modules(T* mm)
{
    std::vector<T*> vec_modules;
    vec_modules.push_back(mm);
    auto sub_modules = mm->get_sub_modules();
    vec_modules.insert(vec_modules.end(), sub_modules.begin(), sub_modules.end());
    return vec_modules;
}

template <class Map, class T, class OutputIterator>
static void generic_get_unused_modules(Map& m, const std::vector<T*>& mods, OutputIterator out)
{
    std::unordered_set<std::string> used;
    std::transform(mods.begin(), mods.end(), std::inserter(used, used.end()), [](auto&& mod) {
        return mod->name();
    });
    transform_if(
        m.begin(),
        m.end(),
        out,
        [&](auto&& pp) { return not contains(used, pp.first); },
        [](auto&& pp) { return &pp.second; });
}

std::vector<const module*> program::get_modules() const
{
    auto result = generic_get_modules(this->get_main_module());
    generic_get_unused_modules(impl->modules, result, std::back_inserter(result));
    return result;
}

std::vector<module*> program::get_modules()
{
    auto result = generic_get_modules(this->get_main_module());
    generic_get_unused_modules(impl->modules, result, std::back_inserter(result));
    return result;
}

template <class Module, class Map>
static void generic_insert_module_tree(Module* pm, Map& m)
{
    for(auto* sm : pm->get_sub_modules(true))
    {
        m.insert(std::make_pair(sm, pm));
        generic_insert_module_tree(sm, m);
    }
}

std::unordered_multimap<module_ref, module_ref> program::get_module_tree()
{
    std::unordered_multimap<module_ref, module_ref> result;
    generic_insert_module_tree(this->get_main_module(), result);
    return result;
}

template <class Map, class T>
MIGRAPHX_DEBUG_USED static bool
is_unused_module(Map& m, const std::vector<T*>& mods, const std::string& name)
{
    bool is_unused = false;
    generic_get_unused_modules(m, mods, make_function_output_iterator([&](auto* mod) {
                                   if(mod->name() == name)
                                       is_unused = true;
                               }));
    return is_unused;
}

template <class Map>
MIGRAPHX_DEBUG_USED static bool
references_instruction(Map& m, const instruction& ins, const std::string& name)
{
    return std::any_of(m.begin(), m.end(), [&](auto&& p) {
        if(p.first == name)
            return false;
        return std::any_of(p.second.begin(), p.second.end(), [&](auto&& i) {
            return std::any_of(i.inputs().begin(), i.inputs().end(), [&](auto&& j) {
                return std::addressof(*j) == std::addressof(ins);
            });
        });
    });
}

void program::remove_module(const std::string& name)
{
    // cppcheck-suppress assertWithSideEffect
    assert(is_unused_module(impl->modules, generic_get_modules(this->get_main_module()), name) and
           "Module used in program");
    assert(std::none_of(
               impl->modules.at(name).begin(),
               impl->modules.at(name).end(),
               [&](auto&& ins) { return references_instruction(impl->modules, ins, name); }) and
           "Instruction referenced in another module");

    // if an instruction has an input out side of the current module, need to remove
    // the instruction from its input's outputs
    auto& mod = impl->modules.at(name);
    for(auto ins : iterator_for(mod))
    {
        auto inputs = ins->inputs();
        for(auto in : inputs)
        {
            if(not mod.has_instruction(in))
            {
                in->remove_output(ins);
            }
        }
    }

    impl->modules.erase(name);
}

void program::rename_module(const std::string& old_name, const std::string& new_name)
{
    assert(old_name != new_name);
    assert(contains(impl->modules, old_name));
    assert(not contains(impl->modules, new_name));
    auto node  = impl->modules.extract(old_name);
    node.key() = new_name;
    node.mapped().set_name(new_name);
    impl->modules.insert(std::move(node));
}

void program::remove_unused_modules()
{
    std::vector<module*> unused;
    generic_get_unused_modules(
        impl->modules, generic_get_modules(this->get_main_module()), std::back_inserter(unused));
    for(const auto* m : unused)
        this->remove_module(m->name());
}

program& program::sort()
{
    std::queue<migraphx::module_ref> mqueue;
    mqueue.push(get_main_module());
    while(not mqueue.empty())
    {
        module_ref current_mod = mqueue.front();
        current_mod->sort();
        mqueue.pop();
        auto child_mods = current_mod->get_sub_modules(true);
        for(auto& sub_mod : child_mods)
        {
            mqueue.push(sub_mod);
        }
    }
    return *this;
}

bool operator==(const program& x, const program& y) { return to_string(x) == to_string(y); }

std::ostream& operator<<(std::ostream& os, const program& p)
{
    auto vec_modules = p.get_modules();
    std::unordered_map<instruction_ref, std::string> names;
    for(auto& mod : vec_modules)
    {
        os << "module: \"" << mod->name() << "\"" << std::endl;
        names = mod->print(
            [&](auto ins, const auto& ins_names) {
                instruction::print(os, ins, ins_names);
                os << std::endl;
            },
            names);
        os << std::endl;
    }

    return os;
}

} // namespace MIGRAPHX_INLINE_NS
} // namespace migraphx<|MERGE_RESOLUTION|>--- conflicted
+++ resolved
@@ -460,19 +460,11 @@
 #endif
 
 template <class F>
-<<<<<<< HEAD
-std::vector<argument> generic_eval(const module* mod,
+static std::vector<argument> generic_eval(const module* mod,
                                    std::vector<context>& ctx,
-                                   std::unordered_map<std::string, argument> params,
+                                   const std::unordered_map<std::string, argument>& params,
                                    std::pmr::unordered_map<instruction_ref, argument>& results,
                                    F trace)
-=======
-static std::vector<argument> generic_eval(const module* mod,
-                                          std::vector<context>& ctx,
-                                          std::unordered_map<std::string, argument> params,
-                                          std::unordered_map<instruction_ref, argument> results,
-                                          F trace)
->>>>>>> b0375bcd
 {
     assert(mod->validate() == mod->end());
     std::vector<argument> values;
@@ -496,7 +488,7 @@
                     auto param_name = any_cast<builtin::param>(ins->get_operator()).parameter;
                     if(not contains(params, param_name))
                         MIGRAPHX_THROW("Parameter not found: " + param_name);
-                    auto param = params[param_name];
+                    auto param = params.at(param_name);
                     // TODO: may want to check correct number of dimensions and/or was within bounds
                     if(not ins->get_shape().any_of_dynamic() and
                        param.get_shape() != ins->get_shape())
@@ -564,7 +556,6 @@
                                           F trace)
 {
     const module* mm = p.get_main_module();
-<<<<<<< HEAD
     std::size_t n    = p.total_instructions();
     std::vector<char> buffer(n * (sizeof(instruction_ref) + sizeof(argument)) * 4);
     std::pmr::monotonic_buffer_resource bres(
@@ -581,9 +572,6 @@
                                 std::size_t{0},
                                 std::plus<>{},
                                 [](const auto& p) { return p.second.size(); });
-=======
-    return generic_eval(mm, ctx, std::move(params), {}, trace);
->>>>>>> b0375bcd
 }
 
 std::vector<argument> program::eval_with_context(std::vector<context>& ctx,
