--- conflicted
+++ resolved
@@ -420,13 +420,9 @@
     // for stream syncronization
     shared<hip_event_ptr> begin_event  = nullptr;
     shared<hip_event_ptr> finish_event = nullptr;
-<<<<<<< HEAD
     std::shared_ptr<auto_save_problem_cache> pc = nullptr;
-=======
-    problem_cache pc{};
 
     std::function<std::vector<argument>()> saved_graph = nullptr;
->>>>>>> f4516456
 };
 
 inline void migraphx_to_value(value& v, const context& ctx) { v = ctx.to_value(); }
