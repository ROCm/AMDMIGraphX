--- conflicted
+++ resolved
@@ -37,17 +37,10 @@
     return z % max;
 }
 
-<<<<<<< HEAD
-template <>
-constexpr bool normalize(unsigned long z)
-{
-    return z & 0x1;
-=======
 template <class T, MIGRAPHX_REQUIRES(std::is_same<T, bool>{})>
 constexpr bool normalize(unsigned long z)
 {
     return static_cast<bool>(z % 2);
->>>>>>> 42a97dfb
 }
 
 template <class T>
