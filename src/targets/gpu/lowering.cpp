--- conflicted
+++ resolved
@@ -475,7 +475,6 @@
     void add_roialign()
     {
         apply_map.emplace("roialign", [=](instruction_ref ins) {
-<<<<<<< HEAD
 
             auto s      = ins->get_shape();
             auto op_val = ins->get_operator().to_value();
@@ -486,22 +485,6 @@
             auto io_shapes = to_shapes(args);
             auto co        = compile_roialign(get_context(), io_shapes, op_val);
             return mod->replace_instruction(ins, co, args);
-=======
-            auto s      = ins->get_shape();
-            auto output = insert_allocation(ins, s);
-            std::vector<instruction_ref> cpu_inputs;
-            auto inputs = ins->inputs();
-            std::transform(
-                inputs.begin(), inputs.end(), std::back_inserter(cpu_inputs), [&](auto in) {
-                    return mod->insert_instruction(ins, make_op("hip::copy_from_gpu"), in);
-                });
-            cpu_inputs.front() =
-                mod->insert_instruction(ins, make_op("hip::sync_stream"), cpu_inputs);
-            auto cpu_out = mod->insert_instruction(ins, ins->get_operator(), cpu_inputs);
-            auto gpu_out =
-                mod->insert_instruction(ins, make_op("hip::copy_to_gpu"), cpu_out, output);
-            return mod->replace_instruction(ins, gpu_out);
->>>>>>> 70695da1
         });
     }
 
