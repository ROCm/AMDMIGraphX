--- conflicted
+++ resolved
@@ -588,15 +588,9 @@
     EXPECT(migraphx::verify_range(result_vector, gold));
 }
 
-<<<<<<< HEAD
-TEST_CASE(softsign_test)
-{
-    migraphx::program p = migraphx::parse_onnx("softsign_test.onnx");
-=======
 TEST_CASE(softplus_test)
 {
     migraphx::program p = migraphx::parse_onnx("softplus_test.onnx");
->>>>>>> 4c90e9a3
     p.compile(migraphx::ref::target{});
 
     migraphx::shape s{migraphx::shape::float_type, {5}};
@@ -610,11 +604,28 @@
     result.visit([&](auto output) { result_vector.assign(output.begin(), output.end()); });
     std::vector<float> gold(5);
     std::transform(
-<<<<<<< HEAD
+        data.begin(), data.end(), gold.begin(), [](auto x) { return std::log1p(std::exp(x)); });
+
+    EXPECT(migraphx::verify_range(result_vector, gold));
+}
+
+TEST_CASE(softsign_test)
+{
+    migraphx::program p = migraphx::parse_onnx("softsign_test.onnx");
+    p.compile(migraphx::ref::target{});
+
+    migraphx::shape s{migraphx::shape::float_type, {5}};
+    std::vector<float> data = {0, 1, 2, 3, 4};
+
+    migraphx::parameter_map pp;
+    pp["x"] = migraphx::argument(s, data.data());
+
+    auto result = p.eval(pp).back();
+    std::vector<float> result_vector;
+    result.visit([&](auto output) { result_vector.assign(output.begin(), output.end()); });
+    std::vector<float> gold(5);
+    std::transform(
         data.begin(), data.end(), gold.begin(), [](auto x) { return x / (1.0 + std::abs(x)); });
-=======
-        data.begin(), data.end(), gold.begin(), [](auto x) { return std::log1p(std::exp(x)); });
->>>>>>> 4c90e9a3
 
     EXPECT(migraphx::verify_range(result_vector, gold));
 }
