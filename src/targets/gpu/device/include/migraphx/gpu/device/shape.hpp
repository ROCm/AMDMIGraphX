
#ifndef MIGRAPHX_GUARD_RTGLIB_DEVICE_SHAPE_HPP
#define MIGRAPHX_GUARD_RTGLIB_DEVICE_SHAPE_HPP

#include <migraphx/gpu/device/array.hpp>
#include <migraphx/gpu/device/fast_div.hpp>

namespace migraphx {
inline namespace MIGRAPHX_INLINE_NS {
namespace gpu {
namespace device {

template <index_int N>
struct hip_shape
{
    using hip_index                  = hip_array<index_int, N>;
    hip_index lens                   = {};
    hip_index strides                = {};
    hip_array<std::uint64_t, N> divs = {};
    bool standard                    = false;

    __device__ __host__ hip_shape() = default;

    hip_shape(const shape& s) : standard(s.standard())
    {
        assert(s.lens().size() == N);
        assert(s.strides().size() == N);
        std::copy(s.lens().begin(), s.lens().end(), lens.begin());
        std::copy(s.strides().begin(), s.strides().end(), strides.begin());
        assert(std::all_of(s.lens().begin(), s.lens().end(), &is_divisor_encodable));
        std::transform(s.lens().begin(), s.lens().end(), divs.begin(), &encode_divisor);
    }

    MIGRAPHX_DEVICE_CONSTEXPR index_int elements() const { return lens.product(); }

    MIGRAPHX_DEVICE_CONSTEXPR index_int index(hip_index x) const { return x.dot(strides); }

    MIGRAPHX_DEVICE_CONSTEXPR index_int index(std::initializer_list<index_int> x) const
    {
        index_int idx = 0;
        for(index_int i = 0; i < x.size(); i++)
            idx += *(x.begin() + i) * strides[i];
        return idx;
    }

    MIGRAPHX_DEVICE_CONSTEXPR index_int index(index_int i) const
    {
        if(this->standard)
            return i;
        else
        {
            const index_int rank = this->lens.size();
            index_int s          = 1;
            index_int result     = 0;
            for(index_int j = 0; j < this->lens.size(); j++)
            {
                const index_int k      = rank - j - 1;
                const index_int stride = this->strides[k];
                const index_int len    = this->lens[k];
                const index_int slen   = s * len;
                const index_int idx    = (i % slen) / s;
                result += stride * idx;
                s = slen;
            }
            return result;
        }
    }

    MIGRAPHX_DEVICE_CONSTEXPR hip_index multi(index_int idx) const
    {
        hip_index result;
<<<<<<< HEAD
        index_int tidx = idx;
        for(std::ptrdiff_t is = result.size() - 1; is >= 0; is--)
=======
        std::size_t tidx = idx;
        for(std::ptrdiff_t is = result.size() - 1; is > 0; is--)
>>>>>>> a797f890
        {
            // result[is] = tidx % lens[is];
            // tidx = tidx / lens[is];
            auto q     = fast_div(tidx, divs[is]);
            result[is] = remainder(q, tidx, lens[is]);
            tidx       = q;
        }
        result[0] = tidx;
        return result;
    }
};

template <index_int N>
hip_shape<N> make_hip_shape(const shape& x)
{
    return x;
}

} // namespace device
} // namespace gpu
} // namespace MIGRAPHX_INLINE_NS
} // namespace migraphx

#endif<|MERGE_RESOLUTION|>--- conflicted
+++ resolved
@@ -69,13 +69,8 @@
     MIGRAPHX_DEVICE_CONSTEXPR hip_index multi(index_int idx) const
     {
         hip_index result;
-<<<<<<< HEAD
         index_int tidx = idx;
-        for(std::ptrdiff_t is = result.size() - 1; is >= 0; is--)
-=======
-        std::size_t tidx = idx;
         for(std::ptrdiff_t is = result.size() - 1; is > 0; is--)
->>>>>>> a797f890
         {
             // result[is] = tidx % lens[is];
             // tidx = tidx / lens[is];
