--- conflicted
+++ resolved
@@ -461,29 +461,12 @@
     };
 };
 
-<<<<<<< HEAD
-struct module : MIGRAPHX_HANDLE_BASE(module)
-{
-    module() { this->make_handle(&migraphx_module_create); }
-
-    module(migraphx_module* p, own) { this->set_handle(p, own{}); }
-
-    module(migraphx_module* p, borrow) { this->set_handle(p, borrow{}); }
-
-    void compile(const target& ptarget, migraphx_compile_options poptions) const
-    {
-        call(&migraphx_module_compile, this->get_handle_ptr(), ptarget.get_handle_ptr(), &poptions);
-    }
-
-    void print() const { call(&migraphx_module_print, this->get_handle_ptr()); }
-=======
 struct module
 {
     migraphx_module_t mm;
     module(const migraphx_module_t& m) : mm(m) {}
 
     void print() const { call(&migraphx_module_print, mm); }
->>>>>>> 2d27f5ae
 };
 
 struct program : MIGRAPHX_HANDLE_BASE(program)
@@ -545,11 +528,7 @@
     {
         migraphx_module_t p_modu;
         call(&migraphx_program_get_main_module, &p_modu, this->get_handle_ptr());
-<<<<<<< HEAD
-        return module(p_modu, borrow{});
-=======
         return module{p_modu};
->>>>>>> 2d27f5ae
     }
 
     friend bool operator!=(const program& px, const program& py) { return !(px == py); }
