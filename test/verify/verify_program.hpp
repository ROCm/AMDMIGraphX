/*
 * The MIT License (MIT)
 *
 * Copyright (c) 2015-2022 Advanced Micro Devices, Inc. All rights reserved.
 *
 * Permission is hereby granted, free of charge, to any person obtaining a copy
 * of this software and associated documentation files (the "Software"), to deal
 * in the Software without restriction, including without limitation the rights
 * to use, copy, modify, merge, publish, distribute, sublicense, and/or sell
 * copies of the Software, and to permit persons to whom the Software is
 * furnished to do so, subject to the following conditions:
 *
 * The above copyright notice and this permission notice shall be included in
 * all copies or substantial portions of the Software.
 *
 * THE SOFTWARE IS PROVIDED "AS IS", WITHOUT WARRANTY OF ANY KIND, EXPRESS OR
 * IMPLIED, INCLUDING BUT NOT LIMITED TO THE WARRANTIES OF MERCHANTABILITY,
 * FITNESS FOR A PARTICULAR PURPOSE AND NONINFRINGEMENT.  IN NO EVENT SHALL THE
 * AUTHORS OR COPYRIGHT HOLDERS BE LIABLE FOR ANY CLAIM, DAMAGES OR OTHER
 * LIABILITY, WHETHER IN AN ACTION OF CONTRACT, TORT OR OTHERWISE, ARISING FROM,
 * OUT OF OR IN CONNECTION WITH THE SOFTWARE OR THE USE OR OTHER DEALINGS IN
 * THE SOFTWARE.
 */
#ifndef MIGRAPHX_GUARD_AUTO_REGISTER_VERIFY_PROGRAM_HPP
#define MIGRAPHX_GUARD_AUTO_REGISTER_VERIFY_PROGRAM_HPP

#include <functional>
#include <migraphx/auto_register.hpp>
#include <migraphx/program.hpp>
#include <migraphx/compile_options.hpp>

struct program_info
{
    std::string name;
    std::string section;
    std::function<migraphx::program()> get_program;
<<<<<<< HEAD
    migraphx::compile_options c_options;
=======
    migraphx::compile_options compile_options;
>>>>>>> ea7ca1d1
};

void register_program_info(const program_info& pi);
const std::vector<program_info>& get_programs();

// Don't have access to rank.hpp from CMake configuration
template <int N>
struct rank : rank<N - 1>
{
};

template <>
struct rank<0>
{
};

namespace detail {
template <class T>
auto get_co(rank<1>, const T& t) -> decltype(t.get_compile_options())
{
    return t.get_compile_options();
}

template <class T>
auto get_co(rank<0>, const T&) -> decltype(migraphx::compile_options{})
{
    return migraphx::compile_options{};
}
} // namespace detail

struct register_verify_program_action
{
    template <class T>
    static void apply()
    {
        T x;
        program_info pi;
<<<<<<< HEAD
        pi.name        = migraphx::get_type_name<T>();
        pi.section     = x.section();
        pi.get_program = [x] { return x.create_program(); };
        pi.c_options   = detail::get_co(rank<1>{}, x);
=======
        pi.name            = migraphx::get_type_name<T>();
        pi.section         = x.section();
        pi.get_program     = [x] { return x.create_program(); };
        pi.compile_options = x.get_compile_options();
>>>>>>> ea7ca1d1
        register_program_info(pi);
    }
};

template <class T>
using auto_register_verify_program = migraphx::auto_register<register_verify_program_action, T>;

template <class T>
struct verify_program : auto_register_verify_program<T>
{
    std::string section() const { return "general"; };
    migraphx::compile_options get_compile_options() const { return migraphx::compile_options{}; };
};

#endif<|MERGE_RESOLUTION|>--- conflicted
+++ resolved
@@ -34,40 +34,11 @@
     std::string name;
     std::string section;
     std::function<migraphx::program()> get_program;
-<<<<<<< HEAD
-    migraphx::compile_options c_options;
-=======
     migraphx::compile_options compile_options;
->>>>>>> ea7ca1d1
 };
 
 void register_program_info(const program_info& pi);
 const std::vector<program_info>& get_programs();
-
-// Don't have access to rank.hpp from CMake configuration
-template <int N>
-struct rank : rank<N - 1>
-{
-};
-
-template <>
-struct rank<0>
-{
-};
-
-namespace detail {
-template <class T>
-auto get_co(rank<1>, const T& t) -> decltype(t.get_compile_options())
-{
-    return t.get_compile_options();
-}
-
-template <class T>
-auto get_co(rank<0>, const T&) -> decltype(migraphx::compile_options{})
-{
-    return migraphx::compile_options{};
-}
-} // namespace detail
 
 struct register_verify_program_action
 {
@@ -76,17 +47,10 @@
     {
         T x;
         program_info pi;
-<<<<<<< HEAD
-        pi.name        = migraphx::get_type_name<T>();
-        pi.section     = x.section();
-        pi.get_program = [x] { return x.create_program(); };
-        pi.c_options   = detail::get_co(rank<1>{}, x);
-=======
         pi.name            = migraphx::get_type_name<T>();
         pi.section         = x.section();
         pi.get_program     = [x] { return x.create_program(); };
         pi.compile_options = x.get_compile_options();
->>>>>>> ea7ca1d1
         register_program_info(pi);
     }
 };
