/*
 * The MIT License (MIT)
 *
 * Copyright (c) 2015-2025 Advanced Micro Devices, Inc. All rights reserved.
 *
 * Permission is hereby granted, free of charge, to any person obtaining a copy
 * of this software and associated documentation files (the "Software"), to deal
 * in the Software without restriction, including without limitation the rights
 * to use, copy, modify, merge, publish, distribute, sublicense, and/or sell
 * copies of the Software, and to permit persons to whom the Software is
 * furnished to do so, subject to the following conditions:
 *
 * The above copyright notice and this permission notice shall be included in
 * all copies or substantial portions of the Software.
 *
 * THE SOFTWARE IS PROVIDED "AS IS", WITHOUT WARRANTY OF ANY KIND, EXPRESS OR
 * IMPLIED, INCLUDING BUT NOT LIMITED TO THE WARRANTIES OF MERCHANTABILITY,
 * FITNESS FOR A PARTICULAR PURPOSE AND NONINFRINGEMENT.  IN NO EVENT SHALL THE
 * AUTHORS OR COPYRIGHT HOLDERS BE LIABLE FOR ANY CLAIM, DAMAGES OR OTHER
 * LIABILITY, WHETHER IN AN ACTION OF CONTRACT, TORT OR OTHERWISE, ARISING FROM,
 * OUT OF OR IN CONNECTION WITH THE SOFTWARE OR THE USE OR OTHER DEALINGS IN
 * THE SOFTWARE.
 */
#include <migraphx/simplify_qdq.hpp>
#include <migraphx/instruction.hpp>
#include <migraphx/iterator_for.hpp>
#include <migraphx/make_op.hpp>
#include <migraphx/program.hpp>
#include <migraphx/shape.hpp>
#include <migraphx/matcher.hpp>
#include <migraphx/dead_code_elimination.hpp>
#include <migraphx/pass_manager.hpp>
#include <migraphx/op/convolution.hpp>
#include <migraphx/op/quant_convolution.hpp>
#include <migraphx/op/dot.hpp>
#include <migraphx/op/quant_dot.hpp>
#include <migraphx/op/concat.hpp>
#include <migraphx/register_op.hpp>
#include <migraphx/fp8_types.hpp>
#include <migraphx/match/dq_helpers.hpp>

namespace migraphx {
inline namespace MIGRAPHX_INLINE_NS {
namespace {

std::unordered_set<std::string> get_quantizable_op_names()
{
    static std::unordered_set<std::string> s = {"convolution", "dot"};
    return s;
}

// Helper function to insert quantized versions of any broadcasts and transpose ops that
// occur between dequantizelinear and the quantized op
auto propagate_quantized_ins(module& m,
                             const instruction_ref dqins,
                             const instruction_ref qop_arg,
                             bool is_fp16_model = false)
{
    auto prev_ins = qop_arg;
    std::vector<instruction_ref> ins_between;
    // matcher skips continguous, multi/broadcasts and transposes, collect all those
    // instructions
    while(prev_ins != dqins)
    {
        ins_between.push_back(prev_ins);
        prev_ins = prev_ins->inputs().front();
    }
    auto qinp = dqins->inputs().front();
    for(auto ins : reverse_iterator_for(ins_between))
    {
        if((*ins)->name() == "convert" and is_fp16_model)
        {
            continue;
        }
        qinp = m.insert_instruction(dqins, (*ins)->get_operator(), {qinp});
    }
    return qinp;
}

struct match_find_quantizable_ops
{
    static bool
    is_valid_qparam(instruction_ref qparam, std::vector<std::size_t> lens, std::size_t axis)
    {
        return qparam->get_shape().elements() == 1 or
               qparam->get_shape().elements() == lens.at(axis);
    }

    static bool is_symmetric_zero_point(instruction_ref zp)
    {
        if(not zp->can_eval())
            return false;

        bool all_zeros = false;
        zp->eval().visit([&](auto z) {
            all_zeros =
                std::all_of(z.begin(), z.end(), [&](auto val) { return float_equal(val, 0); });
        });
        return all_zeros;
    }

    static auto
    qparam_broadcast_op(instruction_ref qparam, std::vector<std::size_t> lens, std::size_t axis)
    {
        if(qparam->get_shape().scalar())
        {
            return migraphx::make_op("multibroadcast", {{"out_lens", lens}});
        }
        else
        {
            return migraphx::make_op("broadcast", {{"out_lens", lens}, {"axis", axis}});
        }
    }

    auto matcher() const
    {
        auto dq1 = match::arg(0)(
            skip_post_dq_ops(match::dequantizelinear_op("scale1", "zp1").bind("dq1")));
        auto dq2 = match::arg(1)(
            skip_post_dq_ops(match::dequantizelinear_op("scale2", "zp2").bind("dq2")));
        return match::name(get_quantizable_op_names())(dq1, dq2);
    }

    void apply(module& m, const match::matcher_result& r) const
    {
        auto qop    = r.result;
        auto dq1    = r.instructions["dq1"];
        auto dq2    = r.instructions["dq2"];
        auto scale1 = r.instructions["scale1"];
        auto scale2 = r.instructions["scale2"];
        auto zp1    = r.instructions["zp1"];
        auto zp2    = r.instructions["zp2"];

        // Propagate q1 and q2 through any broadcasts and transposes before qop
        auto qop_args      = qop->inputs();
        bool is_fp16_model = false;
        if(dq1->get_shape().type() != qop->get_shape().type() and
           qop->get_shape().type() == migraphx::shape::half_type)
        {
            assert(dq1->get_shape().type() == migraphx::shape::float_type);
            is_fp16_model = true;
        }
        qop_args.at(0) = propagate_quantized_ins(m, dq1, qop_args[0], is_fp16_model);
        qop_args.at(1) = propagate_quantized_ins(m, dq2, qop_args[1], is_fp16_model);
        auto arg1_lens = qop_args[0]->get_shape().lens();
        auto arg2_lens = qop_args[1]->get_shape().lens();

        std::set<migraphx::shape::type_t> supported_types = fp8_types{}.get();
        supported_types.insert(migraphx::shape::int8_type);
        auto in1 = dq1->inputs().front();
        auto in2 = dq2->inputs().front();
        if(not contains(supported_types, in1->get_shape().type()) or
           not contains(supported_types, in2->get_shape().type()))
        {
            return;
        }

        instruction_ref dq;
        instruction_ref out_scale;
        instruction_ref out_zp;

        if(qop->name() == "convolution")
        {
            auto conv_val = qop->get_operator().to_value();
            dq            = m.insert_instruction(
                qop, migraphx::make_op("quant_convolution", conv_val), qop_args);
            auto out_lens = dq->get_shape().lens();

            // Ensure input and weight quantization paramaters are of a proper form
            // Input is of shape [n, c, x1, ..., xn]. Only scalar quantization allowed
            // Weight is of shape [k, c, y1, ... , yn]. Valid quantization axis is k

            if(not(scale1->get_shape().elements() == 1 and zp1->get_shape().elements() == 1 and
                   is_valid_qparam(scale2, arg2_lens, 0) and is_valid_qparam(zp2, arg2_lens, 0)))
                return;

            // This implementation supports affine quantization for both input and weight
            // In practice, weight is quantized symmetrically

            auto s1_bcast =
                m.insert_instruction(qop, qparam_broadcast_op(scale1, out_lens, 1), scale1);
            auto s2_bcast =
                m.insert_instruction(qop, qparam_broadcast_op(scale2, out_lens, 1), scale2);

            out_scale = m.insert_instruction(qop, migraphx::make_op("mul"), s1_bcast, s2_bcast);

            // Compute the zero-point terms; initialize as 0 and add relevant terms
            auto zero_lit = m.add_literal(literal{shape{dq->get_shape().type()}, {0}});
            out_zp        = m.insert_instruction(
                qop, make_op("multibroadcast", {{"out_lens", dq->get_shape().lens()}}), zero_lit);

            auto inp_zp_bc = m.insert_instruction(qop, qparam_broadcast_op(zp1, arg1_lens, 1), zp1);
            auto w_zp_bc   = m.insert_instruction(qop, qparam_broadcast_op(zp2, arg2_lens, 0), zp2);

            if(not is_symmetric_zero_point(zp1))
            {
                auto out_zp_1 = m.insert_instruction(
                    qop, migraphx::make_op("quant_convolution", conv_val), inp_zp_bc, qop_args[1]);
                out_zp = m.insert_instruction(qop, migraphx::make_op("add"), out_zp, out_zp_1);
            }

            if(not is_symmetric_zero_point(zp2))
            {
                auto out_zp_2 = m.insert_instruction(
                    qop, migraphx::make_op("quant_convolution", conv_val), qop_args[0], w_zp_bc);
                out_zp = m.insert_instruction(qop, migraphx::make_op("add"), out_zp, out_zp_2);
            }

            if(not is_symmetric_zero_point(zp1) and not is_symmetric_zero_point(zp2))
            {
                auto out_zp_3 = m.insert_instruction(
                    qop, migraphx::make_op("quant_convolution", conv_val), inp_zp_bc, w_zp_bc);
                out_zp = m.insert_instruction(qop, migraphx::make_op("sub"), out_zp, out_zp_3);
            }
        }
        else if(qop->name() == "dot")
        {
            dq            = m.insert_instruction(qop, migraphx::make_op("quant_dot"), qop_args);
            auto out_lens = dq->get_shape().lens();

            // For (..., M, N) x (..., N, K) dot, valid quantization axes are M for input1 and K for
            // input 2
            if(not(is_valid_qparam(scale1, out_lens, out_lens.size() - 2) and
                   is_valid_qparam(zp1, out_lens, out_lens.size() - 2) and
                   is_valid_qparam(scale2, out_lens, out_lens.size() - 1) and
                   is_valid_qparam(zp2, out_lens, out_lens.size() - 1)))
            {
                return;
            }

            // This implementation supports both arguments being per-axis affine quantized
            // In practice, inputs are per-tensor affine and weights are per-axis symmetric

            auto s1_bcast = m.insert_instruction(
                qop, qparam_broadcast_op(scale1, out_lens, out_lens.size() - 2), scale1);
            auto s2_bcast = m.insert_instruction(
                qop, qparam_broadcast_op(scale2, out_lens, out_lens.size() - 1), scale2);

            out_scale = m.insert_instruction(qop, migraphx::make_op("mul"), s1_bcast, s2_bcast);

            // Compute the zero-point terms; initialize as 0 and add relevant terms
            auto zero_lit = m.add_literal(literal{shape{dq->get_shape().type()}, {0}});
            out_zp        = m.insert_instruction(
                qop, make_op("multibroadcast", {{"out_lens", dq->get_shape().lens()}}), zero_lit);

            auto zp1_bc = m.insert_instruction(
                qop, qparam_broadcast_op(zp1, arg1_lens, arg1_lens.size() - 2), zp1);
            auto zp2_bc = m.insert_instruction(
                qop, qparam_broadcast_op(zp2, arg2_lens, arg2_lens.size() - 1), zp2);

            if(not is_symmetric_zero_point(zp1))
            {
                auto out_zp_1 =
                    m.insert_instruction(qop, migraphx::make_op("quant_dot"), zp1_bc, qop_args[1]);
                out_zp = m.insert_instruction(qop, migraphx::make_op("add"), out_zp, out_zp_1);
            }

            if(not is_symmetric_zero_point(zp2))
            {
                auto out_zp_2 =
                    m.insert_instruction(qop, migraphx::make_op("quant_dot"), qop_args[0], zp2_bc);
                out_zp = m.insert_instruction(qop, migraphx::make_op("add"), out_zp, out_zp_2);
            }

            if(not is_symmetric_zero_point(zp1) and not is_symmetric_zero_point(zp2))
            {
                auto out_zp_3 =
                    m.insert_instruction(qop, migraphx::make_op("quant_dot"), zp1_bc, zp2_bc);
                out_zp = m.insert_instruction(qop, migraphx::make_op("sub"), out_zp, out_zp_3);
            }
        }

        dq = m.insert_instruction(qop, make_op("dequantizelinear"), dq, out_scale, out_zp);
        if(is_fp16_model)
        {
            dq = m.insert_instruction(
                qop, make_op("convert", {{"target_type", migraphx::shape::half_type}}), dq);
        }
        m.replace_instruction(qop, dq);
    }
};

// Note: scales are not constant b/c of dynamic quantization.
// Checks for block quantized scales by checking scales are not scalar or 1D.
inline auto dynamic_block_dq(const std::string& scale)
{
    // clang-format off
    return match::name("dequantizelinear")(
        match::nargs(2),
        match::arg(1)(match::skip_broadcasts(match::none_of(
            match::is_constant(),
            match::scalar_shape,
            match::ndim(1)
        ).bind(scale))));
    // clang-format on
}

/**
 * Handles block quantization for MX types.
 * Matcher checks that dequantizelinear has no zero point and that
 * the scales are block quantized.
 */
struct match_find_mx_quantizable_ops
{
    auto matcher() const
    {
        auto dq1 = match::arg(0)(skip_post_dq_ops(dynamic_block_dq("scale1").bind("dq1")));
        auto dq2 = match::arg(1)(skip_post_dq_ops(dynamic_block_dq("scale2").bind("dq2")));
        return match::name(get_quantizable_op_names())(dq1, dq2);
    }

    void apply(module& m, const match::matcher_result& r) const
    {
        auto qop    = r.result;
        auto dq1    = r.instructions["dq1"];
        auto dq2    = r.instructions["dq2"];
        auto scale1 = r.instructions["scale1"];
        auto scale2 = r.instructions["scale2"];

        // Propagate q1 and q2 through any broadcasts and transposes before qop
        // Construct 4 arguments for block quantized op
        auto qop_args      = qop->inputs();
        bool is_fp16_model = false;
        if(dq1->get_shape().type() != qop->get_shape().type() and
           qop->get_shape().type() == migraphx::shape::half_type)
        {
            assert(dq1->get_shape().type() == migraphx::shape::float_type);
            is_fp16_model = true;
        }
        qop_args.at(0) = propagate_quantized_ins(m, dq1, qop_args[0], is_fp16_model);
        qop_args.at(1) = propagate_quantized_ins(m, dq2, qop_args[1], is_fp16_model);
        qop_args.push_back(scale1);
        qop_args.push_back(scale2);

        if(qop->name() == "convolution")
        {
            auto conv_val = qop->get_operator().to_value();
            m.replace_instruction(qop, migraphx::make_op("quant_convolution", conv_val), qop_args);
        }
        else if(qop->name() == "dot")
        {
            m.replace_instruction(qop, migraphx::make_op("quant_dot"), qop_args);
        }
    }
};

bool compare_literals(instruction_ref ins1, instruction_ref ins2)
{
    if(ins1->name() == "broadcast" or ins1->name() == "multibroadcast")
        ins1 = ins1->inputs().front();
    auto x = ins1->eval();
    if(x.empty())
        return false;
    auto literal1 = ins1->get_literal();
    if(ins2->name() == "broadcast" or ins2->name() == "multibroadcast")
        ins2 = ins2->inputs().front();
    auto y = ins2->eval();
    if(y.empty())
        return false;
    auto literal2 = ins2->get_literal();

    bool diff_shapes_equal_vals = false;
    visit_all(ins1->get_literal(), ins2->get_literal())([&](const auto l1, const auto l2) {
        diff_shapes_equal_vals =
            std::all_of(l1.begin() + 1,
                        l1.end(),
                        [&](auto v) {
                            return ((float_equal(v, l1.front())) or
                                    (std::isinf(static_cast<double>(l1.front())) and
                                     std::isinf(static_cast<double>(v))));
                        }) and
            std::all_of(l2.begin(), l2.end(), [&](auto v) {
                return ((float_equal(v, l1.front())) or
                        (std::isinf(static_cast<double>(l1.front())) and
                         std::isinf(static_cast<double>(v))));
            });
    });

    return (x == y) or diff_shapes_equal_vals;
}

template <class Iterator>
bool precedes(Iterator x, Iterator y, Iterator last)
{
    auto r = range(std::next(x), last);
    return any_of(iterator_for(r), [&](auto it) { return it == y; });
}

struct match_qlinear_reused
{
    auto matcher() const
    {
        return match::name("quantizelinear")(
            match::used_once(), match::arg(0)(match::none_of(match::used_once()).bind("x")));
    }

    void apply(module& m, const match::matcher_result& r) const
    {
        auto ins   = r.result;
        auto x_ins = r.instructions["x"];
        assert(ins != x_ins);

        auto dq_inputs = ins->inputs();
        dq_inputs[0]   = ins;
        auto outputs   = x_ins->outputs();
        if(outputs.size() != 2)
            return;
        for(auto output : outputs)
        {
            if(output->name() == "quantizelinear")
                continue;
            if(not output->get_operator().attributes().contains("pointwise"))
                continue;
            if(not precedes(ins, output, m.end()))
                continue;
            auto dq = m.insert_instruction(std::next(ins), make_op("dequantizelinear"), dq_inputs);
            instruction::replace_argument(output, x_ins, dq);
        }
    }
};

struct match_concat_qlinear
{
    auto matcher() const
    {
        auto any_pointwise_input = match::any_of[match::inputs()](match::pointwise());
        return match::name("quantizelinear")(match::arg(0)(
            match::name("concat")(match::used_once(), any_pointwise_input).bind("cat")));
    }
    auto get_slices(instruction_ref cat_ins) const
    {
        std::vector<std::vector<std::pair<std::string, value>>> slices;
        auto axis    = any_cast<op::concat>(cat_ins->get_operator()).axis;
        size_t start = 0;
        for(auto cat_inp : cat_ins->inputs())
        {
            auto end = start + cat_inp->get_shape().lens()[axis];
            slices.push_back({{"axes", {axis}}, {"starts", {start}}, {"ends", {end}}});
            start = end;
        }
        return slices;
    }

    void apply(module& m, const match::matcher_result& r) const
    {
        auto ins     = r.result;
        auto cat_ins = r.instructions["cat"];

        assert(ins->inputs().size() == 3);
        auto scale = ins->inputs()[1];
        auto zp    = ins->inputs()[2];

        auto slices = get_slices(cat_ins);
        std::vector<instruction_ref> new_cat_inputs;
        std::transform(
            cat_ins->inputs().begin(),
            cat_ins->inputs().end(),
            slices.begin(),
            std::back_inserter(new_cat_inputs),
            [&](auto i, const auto& slc) {
                auto scale_slc = m.insert_instruction(ins, make_op("slice", slc), {scale});
                auto zp_slc    = m.insert_instruction(ins, make_op("slice", slc), {zp});
                return m.insert_instruction(ins, ins->get_operator(), {i, scale_slc, zp_slc});
            });

        m.replace_instruction(ins, cat_ins->get_operator(), new_cat_inputs);
    }
};

bool is_same_value(instruction_ref a, instruction_ref b)
{
    if(a == b)
        return true;
    return compare_literals(a, b);
}

bool is_same_scale_zero(instruction_ref a, instruction_ref b)
{
    if(a->inputs().size() != b->inputs().size())
        return false;
    if(not is_same_value(a->inputs().at(1), b->inputs().at(1)))
        return false;
    if(a->inputs().size() == 2)
        return true;
    return is_same_value(a->inputs().at(2), b->inputs().at(2));
}

// When an unpack instruction is inserted, its original input must be an int4/uint4.
// Therefore check for an unpack_int4 operator -- while ignoring out shape related ops.
bool is_any_input_int4(instruction_ref a)
{
    static std::set<std::string> ign = {"unsqueeze",
                                        "broadcast",
                                        "multibroadcast",
                                        "contiguous",
                                        "transpose",
                                        "reshape",
                                        "convert"};
    return std::any_of(a->inputs().begin(), a->inputs().end(), [](auto i) {
        while(ign.find(i->name()) != ign.end())
            i = i->inputs()[0];
        return i->name() == "unpack_int4";
    });
}

/** Used to remove fake quantization pairs quantizelinear -> dequantizelinear.
 *
 * Extended to remove the fake quantization pattern for MXFP4:
 *      quantizelinear
 *              ▼
 *       pad (optional)
 *              ▼
 *          pack_fp4
 *              ▼
 *           unpack_fp4
 *              ▼
 *        slice (optional)
 *              ▼
 *      dequantizelinear
 *
 *  Doesn't match the pack/unpack and reshapes explicitly, instead skips instructions
 *  that match the name with one input recursively.
 *  Use this after selected quantizations have been made into real quantized instructions.
 */
struct remove_qdq_pairs
{
    auto matcher() const
    {
        // clang-format off
        static const std::unordered_set<std::string> skip_set = {
            "pack_fp4",
            "unpack_fp4",
            "broadcast",
            "slice",
            "reshape",
            "reshape_lazy",
            "pad",
        };
        // clang-format on
        auto q_ins =
            match::skip(match::name(skip_set))(match::name("quantizelinear").bind("q_ins"));
        return match::name("dequantizelinear")(match::arg(0)(q_ins));
    }

    auto apply(module&, const match::matcher_result& r) const
    {
        auto dq_ins = r.result;
        auto q_ins  = r.instructions["q_ins"];
        if(not is_same_scale_zero(dq_ins, q_ins))
        {
            return;
        }
<<<<<<< HEAD
        for(auto out : dq_ins->outputs())
=======
        // Need to copy outputs since will be modifying dq_ins outputs
        std::vector<instruction_ref> dq_outputs = dq_ins->outputs();
        for(auto out : dq_outputs)
>>>>>>> b5fedf9c
        {
            instruction::replace_argument(out, dq_ins, q_ins->inputs().front());
        }
    }
};

void remove_zero_point(module& m)
{
    for(auto ins : iterator_for(m))
    {
        if(ins->name() != "dequantizelinear")
            continue;
        if(ins->inputs().size() != 3)
            continue;
        auto zp = ins->inputs().at(2);
        if(not zp->can_eval())
            continue;
        auto a       = zp->eval();
        bool is_zero = false;
        a.visit([&](auto t) {
            is_zero = std::all_of(t.begin(), t.end(), [](auto x) { return float_equal(x, 0); });
        });
        if(not is_zero)
            continue;
        m.replace_instruction(ins, ins->get_operator(), ins->inputs().at(0), ins->inputs().at(1));
    }
}

void add_int4_pack_unpack_pair(module& m)
{
    for(auto ins : iterator_for(m))
    {
        if(ins->name() != "dequantizelinear")
            continue;

        for(auto&& inp : ins->inputs())
        {
            if((inp->name() == "quantizelinear") and is_any_input_int4(inp))
            {
                auto pk   = m.insert_instruction(ins, make_op("pack_int4"), inp);
                auto unpk = m.insert_instruction(ins, make_op("unpack_int4"), pk);
                instruction::replace_argument(ins, inp, unpk);
            }
        }
    }
}

} // namespace

void simplify_qdq::apply(module& m) const
{
    // first step: add pack/unpack pair between qdq for int4 weights
    add_int4_pack_unpack_pair(m);
    match::find_matches(m, match_find_quantizable_ops{});
    migraphx::run_passes(m, {migraphx::dead_code_elimination{}});
    match::find_matches(m, match_find_mx_quantizable_ops{});
    migraphx::run_passes(m, {migraphx::dead_code_elimination{}});
    match::find_matches(m, remove_qdq_pairs{});
    migraphx::run_passes(m, {migraphx::dead_code_elimination{}});
    match::find_matches(m, match_qlinear_reused{});
    migraphx::run_passes(m, {migraphx::dead_code_elimination{}});
    match::find_matches(m, match_concat_qlinear{});
    migraphx::run_passes(m, {migraphx::dead_code_elimination{}});
    remove_zero_point(m);
}

} // namespace MIGRAPHX_INLINE_NS
} // namespace migraphx<|MERGE_RESOLUTION|>--- conflicted
+++ resolved
@@ -550,13 +550,9 @@
         {
             return;
         }
-<<<<<<< HEAD
-        for(auto out : dq_ins->outputs())
-=======
         // Need to copy outputs since will be modifying dq_ins outputs
         std::vector<instruction_ref> dq_outputs = dq_ins->outputs();
         for(auto out : dq_outputs)
->>>>>>> b5fedf9c
         {
             instruction::replace_argument(out, dq_ins, q_ins->inputs().front());
         }
