#include <migraphx/simplify_reshapes.hpp>
#include <migraphx/dead_code_elimination.hpp>
#include <migraphx/pass_manager.hpp>
#include <migraphx/operators.hpp>
#include <migraphx/instruction.hpp>
#include <migraphx/generate.hpp>
#include <basic_ops.hpp>
#include <migraphx/make_op.hpp>

#include <migraphx/serialize.hpp>

#include <test.hpp>

void run_pass(migraphx::module& m)
{
    migraphx::run_passes(m, {migraphx::simplify_reshapes{}, migraphx::dead_code_elimination{}});
}

TEST_CASE(double_contig)
{
    migraphx::program p;
    auto* mm = p.get_main_module();

    auto l  = mm->add_literal(get_2x2());
    auto t1 = mm->add_instruction(migraphx::make_op("transpose", {{"permutation", {1, 0}}}), l);
    auto c1 = mm->add_instruction(migraphx::make_op("contiguous"), t1);
    auto c2 = mm->add_instruction(migraphx::make_op("contiguous"), c1);
    mm->add_return({c2});
    EXPECT(mm->get_output_shapes().back().standard());
    EXPECT(not mm->get_output_shapes().back().transposed());
    run_pass(*mm);
    EXPECT(mm->get_output_shapes().back().standard());
    EXPECT(not mm->get_output_shapes().back().transposed());
    EXPECT(std::distance(mm->begin(), mm->end()) == 4);
    auto result = p.eval({}).back();
    EXPECT(result != get_2x2());
}

TEST_CASE(double_transpose)
{
    migraphx::program p;
    auto* mm = p.get_main_module();

    auto l  = mm->add_literal(get_2x2());
    auto t1 = mm->add_instruction(migraphx::make_op("transpose", {{"permutation", {1, 0}}}), l);
    auto t2 = mm->add_instruction(migraphx::make_op("transpose", {{"permutation", {1, 0}}}), t1);
    mm->add_return({t2});
    EXPECT(mm->get_output_shapes().back().standard());
    EXPECT(not mm->get_output_shapes().back().transposed());
    run_pass(*mm);
    EXPECT(mm->get_output_shapes().back().standard());
    EXPECT(not mm->get_output_shapes().back().transposed());
    EXPECT(std::distance(mm->begin(), mm->end()) == 2);
    auto result = p.eval({}).back();
    EXPECT(result == get_2x2());
}

TEST_CASE(double_transpose_contig)
{
    migraphx::program p;
    auto* mm = p.get_main_module();

    auto l  = mm->add_literal(get_2x2());
    auto t1 = mm->add_instruction(migraphx::make_op("transpose", {{"permutation", {1, 0}}}), l);
    auto c1 = mm->add_instruction(migraphx::make_op("contiguous"), t1);
    auto t2 = mm->add_instruction(migraphx::make_op("transpose", {{"permutation", {1, 0}}}), c1);
    auto c2 = mm->add_instruction(migraphx::make_op("contiguous"), t2);
    mm->add_return({c2});
    EXPECT(mm->get_output_shapes().back().standard());
    EXPECT(not mm->get_output_shapes().back().transposed());
    run_pass(*mm);
    EXPECT(mm->get_output_shapes().back().standard());
    EXPECT(not mm->get_output_shapes().back().transposed());
    EXPECT(std::distance(mm->begin(), mm->end()) == 2);
    auto result = p.eval({}).back();
    EXPECT(result == get_2x2());
}

TEST_CASE(single_transpose)
{
    migraphx::program p;
    auto* mm = p.get_main_module();

    auto l  = mm->add_literal(get_2x2());
    auto t1 = mm->add_instruction(migraphx::make_op("transpose", {{"permutation", {1, 0}}}), l);
    mm->add_return({t1});
    EXPECT(not mm->get_output_shapes().back().standard());
    EXPECT(mm->get_output_shapes().back().transposed());
    run_pass(*mm);
    EXPECT(not mm->get_output_shapes().back().standard());
    EXPECT(mm->get_output_shapes().back().transposed());
    EXPECT(std::distance(mm->begin(), mm->end()) == 3);
    auto result = p.eval({}).back();
    EXPECT(result != get_2x2());
}

TEST_CASE(double_transpose_sin_pass)
{
    migraphx::program p;
    auto* mm = p.get_main_module();

    auto l  = mm->add_literal(get_2x2());
    auto t1 = mm->add_instruction(migraphx::make_op("transpose", {{"permutation", {1, 0}}}), l);
    mm->add_instruction(migraphx::make_op("transpose", {{"permutation", {1, 0}}}), t1);
    EXPECT(mm->get_output_shapes().back().standard());
    EXPECT(not mm->get_output_shapes().back().transposed());
    run_pass(*mm);
    EXPECT(mm->get_output_shapes().back().standard());
    EXPECT(not mm->get_output_shapes().back().transposed());
    // TODO: Fix this
    // EXPECT(std::distance(mm->begin(), mm->end()) == 1);
    auto result = p.eval({}).back();
    EXPECT(result == get_2x2());
}

TEST_CASE(single_transpose_sin_pass)
{
    migraphx::program p;
    auto* mm = p.get_main_module();

    auto l = mm->add_literal(get_2x2());
    mm->add_instruction(migraphx::make_op("transpose", {{"permutation", {1, 0}}}), l);
    EXPECT(not mm->get_output_shapes().back().standard());
    EXPECT(mm->get_output_shapes().back().transposed());
    run_pass(*mm);
    EXPECT(not mm->get_output_shapes().back().standard());
    EXPECT(mm->get_output_shapes().back().transposed());
    EXPECT(std::distance(mm->begin(), mm->end()) == 2);
    auto result = p.eval({}).back();
    EXPECT(result != get_2x2());
}

TEST_CASE(reshape_transpose)
{
    migraphx::module m;

    auto s  = migraphx::shape{migraphx::shape::float_type, {1, 112, 56, 56}};
    auto x  = m.add_parameter("x", s);
    auto r1 = m.add_instruction(migraphx::make_op("reshape", {{"dims", {1, 4, 28, 56, 56}}}), x);
    auto t =
        m.add_instruction(migraphx::make_op("transpose", {{"permutation", {0, 2, 1, 3, 4}}}), r1);
    auto ct = m.add_instruction(migraphx::make_op("contiguous"), t);
    auto r2 = m.add_instruction(migraphx::make_op("reshape", {{"dims", {1, 112, 56, 56}}}), ct);
    m.add_return({r2});
    EXPECT(m.get_output_shapes().back() == s);
    auto n = std::distance(m.begin(), m.end());
    run_pass(m);
    EXPECT(m.get_output_shapes().back() == s);
    EXPECT(std::distance(m.begin(), m.end()) == n);
}

TEST_CASE(transpose_contiguous)
{
    migraphx::module m;

    auto s  = migraphx::shape{migraphx::shape::float_type, {4, 4}};
    auto x  = m.add_parameter("x", s);
    auto t  = m.add_instruction(migraphx::make_op("transpose", {{"permutation", {1, 0}}}), x);
    auto c1 = m.add_instruction(migraphx::make_op("contiguous"), t);
    m.add_return({c1});
    auto out_shape = m.get_output_shapes().back();
    auto n         = std::distance(m.begin(), m.end());
    run_pass(m);
    EXPECT(m.get_output_shapes().back() == out_shape);
    EXPECT(std::distance(m.begin(), m.end()) == n);
}

TEST_CASE(transpose_double_contiguous)
{
    migraphx::module m;

    auto s  = migraphx::shape{migraphx::shape::float_type, {4, 4}};
    auto x  = m.add_parameter("x", s);
    auto t  = m.add_instruction(migraphx::make_op("transpose", {{"permutation", {1, 0}}}), x);
    auto c1 = m.add_instruction(migraphx::make_op("contiguous"), t);
    auto c2 = m.add_instruction(migraphx::make_op("contiguous"), c1);
    m.add_return({c2});
    auto out_shape = m.get_output_shapes().back();
    auto n         = std::distance(m.begin(), m.end());
    run_pass(m);
    EXPECT(m.get_output_shapes().back() == out_shape);
    EXPECT(std::distance(m.begin(), m.end()) == n - 1);
    EXPECT(m.has_instruction(t));
}

TEST_CASE(transpose_partial1)
{
    migraphx::module m;

    auto s  = migraphx::shape{migraphx::shape::float_type, {1, 2, 3}};
    auto x  = m.add_parameter("x", s);
    auto t1 = m.add_instruction(migraphx::make_op("transpose", {{"permutation", {1, 0, 2}}}), x);
    auto t2 = m.add_instruction(migraphx::make_op("transpose", {{"permutation", {1, 2, 0}}}), t1);
    m.add_return({t2});
    auto out_shape = m.get_output_shapes().back();
    auto n         = std::distance(m.begin(), m.end());
    run_pass(m);
    EXPECT(m.get_output_shapes().back() == out_shape);
    EXPECT(std::distance(m.begin(), m.end()) == n - 1);
}

TEST_CASE(transpose_partial2)
{
    migraphx::module m;

    auto s  = migraphx::shape{migraphx::shape::float_type, {1, 2, 3}};
    auto x  = m.add_parameter("x", s);
    auto t1 = m.add_instruction(migraphx::make_op("transpose", {{"permutation", {1, 0, 2}}}), x);
    auto t2 = m.add_instruction(migraphx::make_op("transpose", {{"permutation", {1, 2, 0}}}), t1);
    auto t3 = m.add_instruction(migraphx::make_op("transpose", {{"permutation", {1, 0, 2}}}), t2);
    m.add_return({t3});
    auto out_shape = m.get_output_shapes().back();
    auto n         = std::distance(m.begin(), m.end());
    run_pass(m);
    EXPECT(m.get_output_shapes().back() == out_shape);
    EXPECT(std::distance(m.begin(), m.end()) == n - 2);
}

TEST_CASE(transpose_partial3)
{
    migraphx::module m;

    auto s  = migraphx::shape{migraphx::shape::float_type, {1, 2, 3}};
    auto x  = m.add_parameter("x", s);
    auto t1 = m.add_instruction(migraphx::make_op("transpose", {{"permutation", {1, 0, 2}}}), x);
    auto t2 = m.add_instruction(migraphx::make_op("transpose", {{"permutation", {1, 2, 0}}}), t1);
    auto t3 = m.add_instruction(migraphx::make_op("transpose", {{"permutation", {1, 0, 2}}}), t2);
    auto t4 = m.add_instruction(migraphx::make_op("transpose", {{"permutation", {1, 0, 2}}}), t3);
    m.add_return({t4});
    auto out_shape = m.get_output_shapes().back();
    auto n         = std::distance(m.begin(), m.end());
    run_pass(m);
    EXPECT(m.get_output_shapes().back() == out_shape);
    EXPECT(std::distance(m.begin(), m.end()) == n - 3);
}

TEST_CASE(nop_transpose1)
{
    migraphx::module m;

    auto s = migraphx::shape{migraphx::shape::float_type, {1, 2, 3}};
    auto x = m.add_parameter("x", s);
    auto t = m.add_instruction(migraphx::make_op("transpose", {{"permutation", {0, 1, 2}}}), x);
    m.add_return({t});
    auto out_shape = m.get_output_shapes().back();
    auto n         = std::distance(m.begin(), m.end());
    run_pass(m);
    EXPECT(m.get_output_shapes().back() == out_shape);
    EXPECT(std::distance(m.begin(), m.end()) == n - 1);
}

TEST_CASE(nop_transpose2)
{
    migraphx::module m;

    auto s  = migraphx::shape{migraphx::shape::float_type, {1, 2, 3}};
    auto x  = m.add_parameter("x", s);
    auto t1 = m.add_instruction(migraphx::make_op("transpose", {{"permutation", {0, 1, 2}}}), x);
    auto t2 = m.add_instruction(migraphx::make_op("transpose", {{"permutation", {0, 1, 2}}}), t1);
    auto t3 = m.add_instruction(migraphx::make_op("transpose", {{"permutation", {0, 1, 2}}}), t2);
    auto t4 = m.add_instruction(migraphx::make_op("transpose", {{"permutation", {0, 1, 2}}}), t3);
    m.add_instruction(pass_op{}, t4);
    auto out_shape = m.get_output_shapes().back();
    auto n         = std::distance(m.begin(), m.end());
    run_pass(m);
    EXPECT(m.get_output_shapes().back() == out_shape);
    EXPECT(std::distance(m.begin(), m.end()) == n - 4);
}

TEST_CASE(nop_transpose3)
{
    migraphx::module m;

    auto s      = migraphx::shape{migraphx::shape::float_type, {1, 2, 3, 4}};
    auto x      = m.add_parameter("x", s);
    auto y      = m.add_parameter("y", s);
    auto concat = m.add_instruction(migraphx::make_op("concat", {{"axis", 3}}), x, y);
    auto t1 =
        m.add_instruction(migraphx::make_op("transpose", {{"permutation", {0, 1, 2, 3}}}), concat);
    auto t2 =
        m.add_instruction(migraphx::make_op("transpose", {{"permutation", {0, 1, 3, 2}}}), t1);
    m.add_return({t2});
    auto out_shape = m.get_output_shapes().back();
    auto n         = std::distance(m.begin(), m.end());
    run_pass(m);
    EXPECT(m.get_output_shapes().back() == out_shape);
    EXPECT(std::distance(m.begin(), m.end()) == n - 1);
}

TEST_CASE(nop_convert)
{
    migraphx::module m;

    auto s = migraphx::shape{migraphx::shape::float_type, {1, 2, 3}};
    auto x = m.add_parameter("x", s);
    auto t = m.add_instruction(
        migraphx::make_op("convert",
                          {{"target_type", migraphx::to_value(migraphx::shape::float_type)}}),
        x);
    m.add_return({t});
    auto out_shape = m.get_output_shapes().back();
    auto n         = std::distance(m.begin(), m.end());
    run_pass(m);
    EXPECT(m.get_output_shapes().back() == out_shape);
    EXPECT(std::distance(m.begin(), m.end()) == n - 1);
}

TEST_CASE(concat_transpose1)
{
    migraphx::module m;

    auto s  = migraphx::shape{migraphx::shape::float_type, {1, 2, 3, 4}};
    auto x  = m.add_parameter("x", s);
    auto y  = m.add_parameter("y", s);
    auto xt = m.add_instruction(migraphx::make_op("transpose", {{"permutation", {0, 1, 3, 2}}}), x);
    auto yt = m.add_instruction(migraphx::make_op("transpose", {{"permutation", {0, 1, 3, 2}}}), y);
    auto concat = m.add_instruction(migraphx::make_op("concat", {{"axis", 2}}), xt, yt);
    auto t =
        m.add_instruction(migraphx::make_op("transpose", {{"permutation", {0, 1, 3, 2}}}), concat);
    m.add_return({t});
    auto out_shape = m.get_output_shapes().back();
    auto n         = std::distance(m.begin(), m.end());
    run_pass(m);
    EXPECT(m.get_output_shapes().back().lens() == out_shape.lens());
    EXPECT(std::distance(m.begin(), m.end()) == n - 3);
    auto new_concat =
        std::find_if(m.begin(), m.end(), [](auto ins) { return ins.name() == "concat"; });
    EXPECT(bool{new_concat != m.end()});
    EXPECT(migraphx::any_cast<migraphx::op::concat>(new_concat->get_operator()).axis == 3);
}

TEST_CASE(concat_transpose2)
{
    migraphx::module m;

    auto s  = migraphx::shape{migraphx::shape::float_type, {1, 2, 3, 4}};
    auto x  = m.add_parameter("x", s);
    auto y  = m.add_parameter("y", s);
    auto xt = m.add_instruction(migraphx::make_op("transpose", {{"permutation", {0, 2, 3, 1}}}), x);
    auto yt = m.add_instruction(migraphx::make_op("transpose", {{"permutation", {0, 2, 3, 1}}}), y);
    auto concat = m.add_instruction(migraphx::make_op("concat", {{"axis", -1}}), xt, yt);
    auto t =
        m.add_instruction(migraphx::make_op("transpose", {{"permutation", {0, 2, 3, 1}}}), concat);
    m.add_return({t});
    auto out_shape = m.get_output_shapes().back();
    auto n         = std::distance(m.begin(), m.end());
    run_pass(m);
    EXPECT(m.get_output_shapes().back().lens() == out_shape.lens());
    EXPECT(std::distance(m.begin(), m.end()) == n - 2);
    auto new_concat =
        std::find_if(m.begin(), m.end(), [](auto ins) { return ins.name() == "concat"; });
    EXPECT(bool{new_concat != m.end()});
    EXPECT(migraphx::any_cast<migraphx::op::concat>(new_concat->get_operator()).axis == 1);
}

TEST_CASE(concat_transpose3)
{
    migraphx::module m;

    auto s  = migraphx::shape{migraphx::shape::float_type, {1, 2, 3, 4}};
    auto x  = m.add_parameter("x", migraphx::shape{migraphx::shape::float_type, {1, 2, 3, 4}});
    auto y  = m.add_parameter("y", migraphx::shape{migraphx::shape::float_type, {1, 5, 3, 4}});
    auto xt = m.add_instruction(migraphx::make_op("transpose", {{"permutation", {0, 2, 3, 1}}}), x);
    auto yt = m.add_instruction(migraphx::make_op("transpose", {{"permutation", {0, 2, 3, 1}}}), y);
    auto concat = m.add_instruction(migraphx::make_op("concat", {{"axis", 3}}), xt, yt);
    auto t =
        m.add_instruction(migraphx::make_op("transpose", {{"permutation", {0, 2, 3, 1}}}), concat);
    m.add_return({t});
    auto out_shape = m.get_output_shapes().back();
    auto n         = std::distance(m.begin(), m.end());
    run_pass(m);
    EXPECT(m.get_output_shapes().back().lens() == out_shape.lens());
    EXPECT(std::distance(m.begin(), m.end()) == n - 2);
    auto new_concat =
        std::find_if(m.begin(), m.end(), [](auto ins) { return ins.name() == "concat"; });
    EXPECT(bool{new_concat != m.end()});
    EXPECT(migraphx::any_cast<migraphx::op::concat>(new_concat->get_operator()).axis == 1);
}

TEST_CASE(concat_transpose4)
{
    migraphx::module m;
    auto sx = migraphx::shape{migraphx::shape::float_type, {1, 1, 12, 64}};
    auto sy = migraphx::shape{migraphx::shape::float_type, {1, 12, 1, 64}};
    auto x  = m.add_parameter("x", sx);
    auto y  = m.add_parameter("y", sy);
    auto xt = m.add_instruction(migraphx::make_op("transpose", {{"permutation", {0, 2, 3, 1}}}), x);
    auto yt = m.add_instruction(migraphx::make_op("transpose", {{"permutation", {0, 1, 3, 2}}}), y);
    auto concat = m.add_instruction(migraphx::make_op("concat", {{"axis", 3}}), xt, yt);
    auto t =
        m.add_instruction(migraphx::make_op("transpose", {{"permutation", {0, 2, 3, 1}}}), concat);
    m.add_return({t});

    migraphx::module m1 = m;
    run_pass(m);

    EXPECT(m1 == m);
}

TEST_CASE(nested_concat)
{
    migraphx::module m;

    auto s       = migraphx::shape{migraphx::shape::float_type, {1, 2, 3, 4}};
    auto x       = m.add_parameter("x", s);
    auto y       = m.add_parameter("y", s);
    auto concat1 = m.add_instruction(migraphx::make_op("concat", {{"axis", 1}}), x, y);
    auto concat2 = m.add_instruction(migraphx::make_op("concat", {{"axis", 1}}), y, x);
    auto concat3 = m.add_instruction(migraphx::make_op("concat", {{"axis", 1}}), concat1, concat2);
    m.add_return({concat3});
    auto out_shape = m.get_output_shapes().back();
    auto n         = std::distance(m.begin(), m.end());
    run_pass(m);
    EXPECT(m.get_output_shapes().back().lens() == out_shape.lens());
    EXPECT(std::distance(m.begin(), m.end()) == n - 2);
    EXPECT(std::count_if(m.begin(), m.end(), [](auto ins) { return ins.name() == "concat"; }) == 1);
}

TEST_CASE(nested_concat_partial)
{
    migraphx::module m;

    auto s = migraphx::shape{migraphx::shape::float_type, {1, 2, 3, 4}};
    auto x = m.add_parameter("x", s);
    auto y = m.add_parameter("y", s);
    auto l = m.add_literal(
        migraphx::generate_literal(migraphx::shape{migraphx::shape::float_type, {1, 4, 3, 4}}));
    auto concat1 = m.add_instruction(migraphx::make_op("concat", {{"axis", 1}}), x, y);
    auto concat2 = m.add_instruction(migraphx::make_op("concat", {{"axis", 1}}), y, x);
    auto concat3 =
        m.add_instruction(migraphx::make_op("concat", {{"axis", 1}}), concat1, concat2, l);
    m.add_return({concat3});
    auto out_shape = m.get_output_shapes().back();
    auto n         = std::distance(m.begin(), m.end());
    run_pass(m);
    EXPECT(m.get_output_shapes().back().lens() == out_shape.lens());
    EXPECT(std::distance(m.begin(), m.end()) == n - 2);
    EXPECT(std::count_if(m.begin(), m.end(), [](auto ins) { return ins.name() == "concat"; }) == 1);
}

TEST_CASE(multibroadcast_simplify)
{
    migraphx::module m;

    std::vector<size_t> s_lens{1, 2, 3, 4};
    auto s = migraphx::shape{migraphx::shape::float_type, s_lens};
    auto x = m.add_parameter("x", s);
    auto y = m.add_instruction(migraphx::make_op("multibroadcast", {{"out_lens", s_lens}}), x);
    m.add_instruction(migraphx::make_op("mul"), y, y);
    auto n = std::distance(m.begin(), m.end());
    run_pass(m);
    EXPECT(std::distance(m.begin(), m.end()) == n - 1);
}

TEST_CASE(double_slice1)
{
    migraphx::module m1;
    {
        auto x      = m1.add_parameter("x", {migraphx::shape::int32_type, {256}});
        auto slice1 = m1.add_instruction(
            migraphx::make_op("slice", {{"axes", {0}}, {"starts", {32}}, {"ends", {256}}}), x);
        auto slice2 = m1.add_instruction(
            migraphx::make_op("slice", {{"axes", {0}}, {"starts", {32}}, {"ends", {64}}}), slice1);
        m1.add_return({slice2});
    }
    run_pass(m1);

    migraphx::module m2;
    {
        auto x     = m2.add_parameter("x", {migraphx::shape::int32_type, {256}});
        auto slice = m2.add_instruction(
            migraphx::make_op("slice", {{"axes", {0}}, {"starts", {64}}, {"ends", {96}}}), x);
        m2.add_return({slice});
    }
    EXPECT(m1 == m2);
}

TEST_CASE(double_slice2)
{
    migraphx::module m1;
    {
        auto x      = m1.add_parameter("x", {migraphx::shape::int32_type, {256}});
        auto slice1 = m1.add_instruction(
            migraphx::make_op("slice", {{"axes", {0}}, {"starts", {32}}, {"ends", {128}}}), x);
        auto slice2 = m1.add_instruction(
            migraphx::make_op("slice", {{"axes", {0}}, {"starts", {0}}, {"ends", {32}}}), slice1);
        m1.add_return({slice2});
    }
    run_pass(m1);

    migraphx::module m2;
    {
        auto x     = m2.add_parameter("x", {migraphx::shape::int32_type, {256}});
        auto slice = m2.add_instruction(
            migraphx::make_op("slice", {{"axes", {0}}, {"starts", {32}}, {"ends", {64}}}), x);
        m2.add_return({slice});
    }
    EXPECT(m1 == m2);
}

TEST_CASE(double_slice_multi_axes)
{
    migraphx::module m1;
    {
        auto x      = m1.add_parameter("x", {migraphx::shape::int32_type, {256, 128}});
        auto slice1 = m1.add_instruction(
            migraphx::make_op("slice", {{"axes", {0}}, {"starts", {32}}, {"ends", {128}}}), x);
        auto slice2 = m1.add_instruction(
            migraphx::make_op("slice", {{"axes", {1}}, {"starts", {0}}, {"ends", {32}}}), slice1);
        m1.add_return({slice2});
    }
    run_pass(m1);

    migraphx::module m2;

    {
        auto x     = m2.add_parameter("x", {migraphx::shape::int32_type, {256, 128}});
        auto slice = m2.add_instruction(
            migraphx::make_op("slice",
                              {{"axes", {0, 1}}, {"starts", {32, 0}}, {"ends", {128, 32}}}),
            x);
        m2.add_return({slice});
    }
    EXPECT(m1 == m2);
}

TEST_CASE(optimize_resize)
{
    migraphx::shape sx{migraphx::shape::float_type, {1, 1, 2, 2}};
    auto create_resize_module = [&] {
        migraphx::module m;
        auto inx = m.add_parameter("X", sx);

        migraphx::shape si{migraphx::shape::int32_type, {1, 2, 4, 6}};
        std::vector<int> ind = {0, 0, 0, 1, 1, 1, 0, 0, 0, 1, 1, 1, 2, 2, 2, 3,
                                3, 3, 2, 2, 2, 3, 3, 3, 0, 0, 0, 1, 1, 1, 0, 0,
                                0, 1, 1, 1, 2, 2, 2, 3, 3, 3, 2, 2, 2, 3, 3, 3};
        auto li              = m.add_literal(migraphx::literal(si, ind));

        auto lrsp = m.add_instruction(migraphx::make_op("reshape", {{"dims", {4}}}), inx);
        auto gr   = m.add_instruction(migraphx::make_op("gather", {{"axis", 0}}), lrsp, li);
        auto r    = m.add_instruction(migraphx::make_op("softmax", {{"axis", 1}}), gr);
        m.add_return({r});

        return m;
    };

    auto m1 = create_resize_module();
    run_pass(m1);

    auto create_optimized_module = [&] {
        migraphx::module m;
        auto inx                  = m.add_parameter("X", sx);
        std::vector<int64_t> dims = {1, 1, 2, 1, 2, 1};
        auto rspx = m.add_instruction(migraphx::make_op("reshape", {{"dims", dims}}), inx);
        std::vector<int64_t> mb_dims = {1, 2, 2, 2, 2, 3};
        auto mbx =
            m.add_instruction(migraphx::make_op("multibroadcast", {{"out_lens", mb_dims}}), rspx);
        auto std_mb                    = m.add_instruction(migraphx::make_op("contiguous"), mbx);
        std::vector<int64_t> orig_dims = {1, 2, 4, 6};
        auto rmb = m.add_instruction(migraphx::make_op("reshape", {{"dims", orig_dims}}), std_mb);
        auto r   = m.add_instruction(migraphx::make_op("softmax", {{"axis", 1}}), rmb);
        m.add_return({r});

        return m;
    };

    EXPECT(m1 == create_optimized_module());
}

TEST_CASE(optimize_resize_ind_not_apply)
{
    migraphx::shape sx{migraphx::shape::float_type, {1, 1, 2, 2}};
    auto create_resize_module = [&] {
        migraphx::module m;
        auto inx = m.add_parameter("X", sx);

        migraphx::shape si{migraphx::shape::int32_type, {1, 2, 4, 6}};
        std::vector<int> ind = {0, 0, 0, 1, 1, 1, 0, 0, 0, 1, 0, 1, 2, 2, 2, 3,
                                3, 3, 2, 2, 2, 3, 3, 3, 0, 0, 0, 1, 1, 1, 0, 0,
                                0, 1, 1, 1, 2, 2, 2, 3, 3, 3, 2, 2, 2, 3, 3, 3};
        auto li              = m.add_literal(migraphx::literal(si, ind));

        auto lrsp = m.add_instruction(migraphx::make_op("reshape", {{"dims", {4}}}), inx);
        auto gr   = m.add_instruction(migraphx::make_op("gather", {{"axis", 0}}), lrsp, li);
        auto r    = m.add_instruction(migraphx::make_op("softmax", {{"axis", 1}}), gr);
        m.add_return({r});

        return m;
    };

    auto m1 = create_resize_module();
    run_pass(m1);
    EXPECT(m1 == create_resize_module());
}

TEST_CASE(optimize_resize_rsp_dim_1)
{
    migraphx::shape sx{migraphx::shape::float_type, {1, 1, 2, 2}};
    auto create_resize_module = [&] {
        migraphx::module m;
        auto inx = m.add_parameter("X", sx);

        migraphx::shape si{migraphx::shape::int32_type, {1, 1, 4, 3, 2}};
        std::vector<int> ind = {0, 0, 0, 1, 1, 1, 0, 0, 0, 1, 1, 1,
                                2, 2, 2, 3, 3, 3, 2, 2, 2, 3, 3, 3};
        auto li              = m.add_literal(migraphx::literal(si, ind));

        auto lrsp = m.add_instruction(migraphx::make_op("reshape", {{"dims", {2, 2}}}), inx);
        auto r    = m.add_instruction(migraphx::make_op("gather", {{"axis", 0}}), lrsp, li);
        m.add_return({r});

        return m;
    };

    auto m = create_resize_module();
    run_pass(m);
    EXPECT(m == create_resize_module());
}

TEST_CASE(optimize_resize_ndims_unequal)
{
    migraphx::shape sx{migraphx::shape::float_type, {1, 1, 2, 2}};
    migraphx::shape sy{migraphx::shape::float_type, {1, 1, 4, 3, 2}};
    auto create_resize_module = [&] {
        migraphx::module m;
        auto inx = m.add_parameter("X", sx);
        auto iny = m.add_parameter("Y", sy);

        migraphx::shape si{migraphx::shape::int32_type, {1, 1, 4, 3, 2}};
        std::vector<int> ind = {0, 0, 0, 1, 1, 1, 0, 0, 0, 1, 1, 1,
                                2, 2, 2, 3, 3, 3, 2, 2, 2, 3, 3, 3};
        auto li              = m.add_literal(migraphx::literal(si, ind));

        auto lrsp = m.add_instruction(migraphx::make_op("reshape", {{"dims", {4}}}), inx);
        auto gr   = m.add_instruction(migraphx::make_op("gather", {{"axis", 0}}), lrsp, li);
        auto r    = m.add_instruction(migraphx::make_op("sub"), iny, gr);
        m.add_return({r});

        return m;
    };

    auto m = create_resize_module();
    run_pass(m);
    EXPECT(m == create_resize_module());
}

TEST_CASE(optimize_resize_ind_non_brcst)
{
    migraphx::shape sx{migraphx::shape::float_type, {1, 1, 3, 2}};
    migraphx::shape sy{migraphx::shape::float_type, {1, 1, 4, 6}};
    auto create_resize_module = [&] {
        migraphx::module m;
        auto inx = m.add_parameter("X", sx);
        auto iny = m.add_parameter("Y", sy);

        migraphx::shape si{migraphx::shape::int32_type, {1, 1, 4, 6}};
        std::vector<int> ind = {0, 0, 0, 1, 1, 1, 0, 0, 0, 1, 1, 1,
                                2, 2, 2, 3, 3, 3, 2, 2, 2, 3, 3, 3};
        auto li              = m.add_literal(migraphx::literal(si, ind));

        auto lrsp = m.add_instruction(migraphx::make_op("reshape", {{"dims", {6}}}), inx);
        auto gr   = m.add_instruction(migraphx::make_op("gather", {{"axis", 0}}), lrsp, li);
        auto r    = m.add_instruction(migraphx::make_op("sub"), iny, gr);
        m.add_return({r});

        return m;
    };

    auto m = create_resize_module();
    run_pass(m);
    EXPECT(m == create_resize_module());
}

TEST_CASE(optimize_resize_ind_non_const)
{
    migraphx::shape sx{migraphx::shape::float_type, {1, 1, 3, 2}};
    migraphx::shape sy{migraphx::shape::float_type, {1, 1, 4, 6}};
    auto create_resize_module = [&] {
        migraphx::module m;
        auto inx = m.add_parameter("X", sx);
        auto iny = m.add_parameter("Y", sy);

        migraphx::shape si{migraphx::shape::int32_type, {1, 1, 4, 6}};
        auto li   = m.add_parameter("ind", si);
        auto lrsp = m.add_instruction(migraphx::make_op("reshape", {{"dims", {6}}}), inx);
        auto gr   = m.add_instruction(migraphx::make_op("gather", {{"axis", 0}}), lrsp, li);
        auto r    = m.add_instruction(migraphx::make_op("sub"), iny, gr);
        m.add_return({r});

        return m;
    };

    auto m = create_resize_module();
    run_pass(m);
    EXPECT(m == create_resize_module());
}

TEST_CASE(optimize_where_true)
{
    migraphx::shape s{migraphx::shape::float_type, {1, 1, 3, 2}};
    auto create_where_module = [&](bool cond) {
        migraphx::module m;
        auto inx = m.add_parameter("X", s);
        auto iny = m.add_parameter("Y", s);

        migraphx::shape si{migraphx::shape::bool_type, {1, 1, 3, 2}};
        std::vector<char> idata(si.elements(), static_cast<char>(cond));
        auto li     = m.add_literal(migraphx::literal(si, idata));
        auto data   = m.add_instruction(migraphx::make_op("concat", {{"axis", 0}}), inx, iny);
        auto data_1 = m.add_instruction(migraphx::make_op("reshape", {{"dims", {12}}}), data);
        auto r      = m.add_instruction(migraphx::make_op("gather", {{"axis", 0}}), data_1, li);
        m.add_return({r});
        return m;
    };

    auto return_xy = [&](bool cond) {
        migraphx::module m;
        auto x = m.add_parameter("X", s);
        auto y = m.add_parameter("Y", s);
        cond ? m.add_return({x}) : m.add_return({y});
        return m;
    };

    auto m = create_where_module(true);
    run_pass(m);
    EXPECT(m == return_xy(true));

    auto m1 = create_where_module(false);
    run_pass(m1);
    EXPECT(m1 == return_xy(false));
}

TEST_CASE(where_different_cond_values)
{
    auto create_where_module = [] {
        migraphx::module m;
        migraphx::shape s{migraphx::shape::float_type, {1, 1, 3, 2}};
        auto inx = m.add_parameter("X", s);
        auto iny = m.add_parameter("Y", s);

        migraphx::shape si{migraphx::shape::bool_type, {1, 1, 3, 2}};
        std::vector<char> idata = {1, 1, 0, 1, 0, 1};
        auto li                 = m.add_literal(migraphx::literal(si, idata));
        auto data   = m.add_instruction(migraphx::make_op("concat", {{"axis", 0}}), inx, iny);
        auto data_1 = m.add_instruction(migraphx::make_op("reshape", {{"dims", {12}}}), data);
        auto r      = m.add_instruction(migraphx::make_op("gather", {{"axis", 0}}), data_1, li);
        m.add_return({r});
        return m;
    };

    auto m = create_where_module();
    run_pass(m);
    EXPECT(m == create_where_module());
}

TEST_CASE(where_axis_nonzero)
{
    auto create_where_module = [] {
        migraphx::module m;
        migraphx::shape s{migraphx::shape::float_type, {1, 1, 3, 2}};
        auto inx = m.add_parameter("X", s);
        auto iny = m.add_parameter("Y", s);

        migraphx::shape si{migraphx::shape::bool_type, {1, 1, 3, 2}};
        std::vector<char> idata(6, 1);
        auto li     = m.add_literal(migraphx::literal(si, idata));
        auto data   = m.add_instruction(migraphx::make_op("concat", {{"axis", 1}}), inx, iny);
        auto data_1 = m.add_instruction(migraphx::make_op("reshape", {{"dims", {12}}}), data);
        auto r      = m.add_instruction(migraphx::make_op("gather", {{"axis", 0}}), data_1, li);
        m.add_return({r});
        return m;
    };

    auto m = create_where_module();
    run_pass(m);
    EXPECT(m == create_where_module());
}

TEST_CASE(where_three_concat_inputs)
{
    auto create_where_module = [] {
        migraphx::module m;
        migraphx::shape s{migraphx::shape::float_type, {1, 1, 3, 2}};
        auto inx = m.add_parameter("X", s);
        auto iny = m.add_parameter("Y", s);

        migraphx::shape si{migraphx::shape::bool_type, {1, 1, 3, 2}};
        std::vector<char> idata(6, 1);
        auto li     = m.add_literal(migraphx::literal(si, idata));
        auto data   = m.add_instruction(migraphx::make_op("concat", {{"axis", 0}}), inx, iny, inx);
        auto data_1 = m.add_instruction(migraphx::make_op("reshape", {{"dims", {18}}}), data);
        auto r      = m.add_instruction(migraphx::make_op("gather", {{"axis", 0}}), data_1, li);
        m.add_return({r});
        return m;
    };

    auto m = create_where_module();
    run_pass(m);
    EXPECT(m == create_where_module());
}

TEST_CASE(where_three_inputs_diff_shapes)
{
    auto create_where_module = [] {
        migraphx::module m;
        migraphx::shape sx{migraphx::shape::float_type, {1, 1, 3, 2}};
        migraphx::shape sy{migraphx::shape::float_type, {2, 1, 3, 2}};
        auto inx = m.add_parameter("X", sx);
        auto iny = m.add_parameter("Y", sy);

        migraphx::shape si{migraphx::shape::bool_type, {1, 1, 3, 2}};
        std::vector<char> idata(6, 1);
        auto li     = m.add_literal(migraphx::literal(si, idata));
        auto data   = m.add_instruction(migraphx::make_op("concat", {{"axis", 0}}), inx, iny);
        auto data_1 = m.add_instruction(migraphx::make_op("reshape", {{"dims", {18}}}), data);
        auto r      = m.add_instruction(migraphx::make_op("gather", {{"axis", 0}}), data_1, li);
        m.add_return({r});
        return m;
    };

    auto m = create_where_module();
    run_pass(m);
    EXPECT(m == create_where_module());
}

TEST_CASE(where_three_lens_diff)
{
    auto create_where_module = [] {
        migraphx::module m;
        migraphx::shape sx{migraphx::shape::float_type, {1, 1, 3, 2}};
        migraphx::shape sy{migraphx::shape::float_type, {1, 1, 3, 2}};
        auto inx = m.add_parameter("X", sx);
        auto iny = m.add_parameter("Y", sy);

        migraphx::shape si{migraphx::shape::bool_type, {1, 1, 6}};
        std::vector<char> idata(6, 1);
        auto li     = m.add_literal(migraphx::literal(si, idata));
        auto data   = m.add_instruction(migraphx::make_op("concat", {{"axis", 0}}), inx, iny);
        auto data_1 = m.add_instruction(migraphx::make_op("reshape", {{"dims", {12}}}), data);
        auto r      = m.add_instruction(migraphx::make_op("gather", {{"axis", 0}}), data_1, li);
        m.add_return({r});
        return m;
    };

    auto m = create_where_module();
    run_pass(m);
    EXPECT(m == create_where_module());
}

TEST_CASE(reshape_cont)
{
    auto create_module = [] {
        migraphx::module m;
        migraphx::shape sx{migraphx::shape::float_type, {1, 4, 1}};
        migraphx::shape sy{migraphx::shape::float_type, {2, 2, 2, 6}};

        auto inx = m.add_parameter("x", sx);
        auto iny = m.add_parameter("y", sy);
        auto mb_inx =
            m.add_instruction(migraphx::make_op("multibroadcast", {{"out_lens", {2, 4, 6}}}), inx);
        auto std_inx = m.add_instruction(migraphx::make_op("contiguous"), mb_inx);
        auto rsp =
            m.add_instruction(migraphx::make_op("reshape", {{"dims", {2, 2, 2, 6}}}), std_inx);
        auto r = m.add_instruction(migraphx::make_op("add"), rsp, iny);
        m.add_return({r});

        return m;
    };

    auto m1 = create_module();
    run_pass(m1);

    auto create_opt_module = [] {
        migraphx::module m;
        migraphx::shape sx{migraphx::shape::float_type, {1, 4, 1}};
        migraphx::shape sy{migraphx::shape::float_type, {2, 2, 2, 6}};

        auto inx = m.add_parameter("x", sx);
        auto iny = m.add_parameter("y", sy);
        auto mb_inx =
            m.add_instruction(migraphx::make_op("multibroadcast", {{"out_lens", {2, 4, 6}}}), inx);
        auto rsp_iny = m.add_instruction(migraphx::make_op("reshape", {{"dims", {2, 4, 6}}}), iny);
        auto sum     = m.add_instruction(migraphx::make_op("add"), mb_inx, rsp_iny);
        auto r = m.add_instruction(migraphx::make_op("reshape", {{"dims", {2, 2, 2, 6}}}), sum);
        m.add_return({r});

        return m;
    };

    EXPECT(m1 == create_opt_module());
}

TEST_CASE(reshape_input_non_std)
{
    auto create_module = [] {
        migraphx::module m;
        migraphx::shape sx{migraphx::shape::float_type, {1, 4, 1}};
        migraphx::shape sy{migraphx::shape::float_type, {2, 6, 2, 2}};

        auto inx = m.add_parameter("x", sx);
        auto iny = m.add_parameter("y", sy);
        auto mb_inx =
            m.add_instruction(migraphx::make_op("multibroadcast", {{"out_lens", {2, 4, 6}}}), inx);
        auto std_inx = m.add_instruction(migraphx::make_op("contiguous"), mb_inx);
        auto rsp =
            m.add_instruction(migraphx::make_op("reshape", {{"dims", {2, 2, 2, 6}}}), std_inx);
        auto ty =
            m.add_instruction(migraphx::make_op("transpose", {{"permutation", {0, 2, 3, 1}}}), iny);
        auto r = m.add_instruction(migraphx::make_op("add"), rsp, ty);
        m.add_return({r});

        return m;
    };

    auto m1 = create_module();
    run_pass(m1);

    EXPECT(m1 == create_module());
}

TEST_CASE(reshape_cont_nonpw)
{
    auto create_module = [] {
        migraphx::module m;
        migraphx::shape sx{migraphx::shape::float_type, {1, 4, 1}};
        migraphx::shape sy{migraphx::shape::float_type, {2, 2, 2, 6}};

        auto inx = m.add_parameter("x", sx);
        auto iny = m.add_parameter("y", sy);
        auto mb_inx =
            m.add_instruction(migraphx::make_op("multibroadcast", {{"out_lens", {2, 4, 6}}}), inx);
        auto std_inx = m.add_instruction(migraphx::make_op("contiguous"), mb_inx);
        auto rsp =
            m.add_instruction(migraphx::make_op("reshape", {{"dims", {2, 2, 2, 6}}}), std_inx);
        auto r = m.add_instruction(migraphx::make_op("convolution"), rsp, iny);
        m.add_return({r});

        return m;
    };

    auto m1 = create_module();
    run_pass(m1);

    EXPECT(m1 == create_module());
}

TEST_CASE(transpose_contiguous_reshape_unary)
{
    migraphx::module m1;
    {
        auto x = m1.add_parameter("x", {migraphx::shape::float_type, {2, 8, 5, 5}});
        auto reshape_ins1 =
            m1.add_instruction(migraphx::make_op("reshape", {{"dims", {2, 2, 2, 2, 5, 5}}}), x);
        auto transpose_ins = m1.add_instruction(
            migraphx::make_op("transpose", {{"permutation", {0, 3, 4, 1, 5, 2}}}), reshape_ins1);
        auto cont_ins = m1.add_instruction(migraphx::make_op("contiguous"), transpose_ins);
        auto reshape_ins2 =
            m1.add_instruction(migraphx::make_op("reshape", {{"dims", {2, 2, 10, 10}}}), cont_ins);
        auto relu = m1.add_instruction(migraphx::make_op("relu"), reshape_ins2);
        m1.add_instruction(pass_op{}, relu);
    }
    run_pass(m1);
    migraphx::module m2;
    {
        auto x = m2.add_parameter("x", {migraphx::shape::float_type, {2, 8, 5, 5}});
        auto reshape_ins1 =
            m2.add_instruction(migraphx::make_op("reshape", {{"dims", {2, 2, 2, 2, 5, 5}}}), x);
        auto transpose_ins = m2.add_instruction(
            migraphx::make_op("transpose", {{"permutation", {0, 3, 4, 1, 5, 2}}}), reshape_ins1);
        auto relu     = m2.add_instruction(migraphx::make_op("relu"), transpose_ins);
        auto cont_ins = m2.add_instruction(migraphx::make_op("contiguous"), relu);
        auto reshape_ins2 =
            m2.add_instruction(migraphx::make_op("reshape", {{"dims", {2, 2, 10, 10}}}), cont_ins);
        m2.add_instruction(pass_op{}, reshape_ins2);
    }
    EXPECT(m1 == m2);
}

TEST_CASE(transpose_contiguous_squeeze_unary)
{
    migraphx::module m1;
    {
        auto x = m1.add_parameter("x", {migraphx::shape::float_type, {2, 8, 1, 5}});
        auto transpose_ins =
            m1.add_instruction(migraphx::make_op("transpose", {{"permutation", {0, 2, 3, 1}}}), x);
        auto cont_ins = m1.add_instruction(migraphx::make_op("contiguous"), transpose_ins);
        auto sq_ins   = m1.add_instruction(migraphx::make_op("squeeze", {{"axes", {1}}}), cont_ins);
        auto rsqrt    = m1.add_instruction(migraphx::make_op("rsqrt"), sq_ins);
        m1.add_instruction(pass_op{}, rsqrt);
    }
    run_pass(m1);
    migraphx::module m2;
    {
        auto x = m2.add_parameter("x", {migraphx::shape::float_type, {2, 8, 1, 5}});
        auto transpose_ins =
            m2.add_instruction(migraphx::make_op("transpose", {{"permutation", {0, 2, 3, 1}}}), x);
        auto rsqrt    = m2.add_instruction(migraphx::make_op("rsqrt"), transpose_ins);
        auto cont_ins = m2.add_instruction(migraphx::make_op("contiguous"), rsqrt);
        auto sq_ins   = m2.add_instruction(migraphx::make_op("squeeze", {{"axes", {1}}}), cont_ins);
        m2.add_instruction(pass_op{}, sq_ins);
    }
    EXPECT(m1 == m2);
}

TEST_CASE(transpose_contiguous_unsqueeze_unary)
{
    migraphx::module m1;
    {
        auto x = m1.add_parameter("x", {migraphx::shape::float_type, {2, 8, 5, 5}});
        auto transpose_ins =
            m1.add_instruction(migraphx::make_op("transpose", {{"permutation", {0, 2, 3, 1}}}), x);
        auto cont_ins = m1.add_instruction(migraphx::make_op("contiguous"), transpose_ins);
        auto unsq_ins =
            m1.add_instruction(migraphx::make_op("unsqueeze", {{"axes", {2}}}), cont_ins);
        auto round = m1.add_instruction(migraphx::make_op("round"), unsq_ins);
        m1.add_instruction(pass_op{}, round);
    }
    run_pass(m1);
    migraphx::module m2;
    {
        auto x = m2.add_parameter("x", {migraphx::shape::float_type, {2, 8, 5, 5}});
        auto transpose_ins =
            m2.add_instruction(migraphx::make_op("transpose", {{"permutation", {0, 2, 3, 1}}}), x);
        auto round    = m2.add_instruction(migraphx::make_op("round"), transpose_ins);
        auto cont_ins = m2.add_instruction(migraphx::make_op("contiguous"), round);
        auto unsq_ins =
            m2.add_instruction(migraphx::make_op("unsqueeze", {{"axes", {2}}}), cont_ins);
        m2.add_instruction(pass_op{}, unsq_ins);
    }
    EXPECT(m1 == m2);
}

TEST_CASE(transpose_contiguous_reshape_binary_packed)
{
    migraphx::module m1;
    {
        auto x  = m1.add_parameter("x", {migraphx::shape::float_type, {2, 128, 28, 28}});
        auto w1 = m1.add_literal(
            migraphx::generate_literal({migraphx::shape::float_type, {256, 128, 1, 1}}));
        auto conv1 = m1.add_instruction(
            migraphx::make_op("convolution",
                              {{"padding", {0, 0}}, {"stride", {1, 1}}, {"dilation", {1, 1}}}),
            x,
            w1); // (2, 256, 28, 28)
        auto w2 = m1.add_literal(
            migraphx::generate_literal({migraphx::shape::float_type, {512, 256, 1, 1}}));
        auto conv2 = m1.add_instruction(
            migraphx::make_op("convolution",
                              {{"padding", {0, 0}}, {"stride", {2, 2}}, {"dilation", {1, 1}}}),
            conv1,
            w2); // (2, 512, 14, 14)

        auto conv2_rsp1 = m1.add_instruction(
            migraphx::make_op("reshape", {{"dims", {2, 2, 2, 128, 14, 14}}}), conv2);
        auto conv2_trans = m1.add_instruction(
            migraphx::make_op("transpose", {{"permutation", {0, 3, 4, 1, 5, 2}}}), conv2_rsp1);
        auto conv2_cont = m1.add_instruction(migraphx::make_op("contiguous"), conv2_trans);
        auto conv2_rsp2 = m1.add_instruction(
            migraphx::make_op("reshape", {{"dims", {2, 128, 28, 28}}}), conv2_cont);
        auto add_ins = m1.add_instruction(migraphx::make_op("add"), conv2_rsp2, x);
        m1.add_instruction(pass_op{}, add_ins);
    }
    run_pass(m1);
    migraphx::module m2;
    {
        auto x  = m2.add_parameter("x", {migraphx::shape::float_type, {2, 128, 28, 28}});
        auto w1 = m2.add_literal(
            migraphx::generate_literal({migraphx::shape::float_type, {256, 128, 1, 1}}));
        auto conv1 = m2.add_instruction(
            migraphx::make_op("convolution",
                              {{"padding", {0, 0}}, {"stride", {1, 1}}, {"dilation", {1, 1}}}),
            x,
            w1); // (2, 256, 28, 28)
        auto w2 = m2.add_literal(
            migraphx::generate_literal({migraphx::shape::float_type, {512, 256, 1, 1}}));
        auto conv2 = m2.add_instruction(
            migraphx::make_op("convolution",
                              {{"padding", {0, 0}}, {"stride", {2, 2}}, {"dilation", {1, 1}}}),
            conv1,
            w2); // (2, 512, 14, 14)

        auto conv2_rsp = m2.add_instruction(
            migraphx::make_op("reshape", {{"dims", {2, 2, 2, 128, 14, 14}}}), conv2);
        auto conv2_trans = m2.add_instruction(
            migraphx::make_op("transpose", {{"permutation", {0, 3, 4, 1, 5, 2}}}), conv2_rsp);
        auto x_rsp =
            m2.add_instruction(migraphx::make_op("reshape", {{"dims", {2, 128, 14, 2, 14, 2}}}), x);
        auto add_ins = m2.add_instruction(migraphx::make_op("add"), conv2_trans, x_rsp);
        auto add_rsp =
            m2.add_instruction(migraphx::make_op("reshape", {{"dims", {2, 128, 28, 28}}}), add_ins);
        m2.add_instruction(pass_op{}, add_rsp);
    }
    EXPECT(m1 == m2);
}

TEST_CASE(transpose_contiguous_reshape_binary_broadcast)
{
    migraphx::module m1;
    {
        migraphx::shape sx{migraphx::shape::float_type, {4}};
        migraphx::shape sy{migraphx::shape::float_type, {2, 6, 2, 2}};

        auto x       = m1.add_parameter("x", sx);
        auto y       = m1.add_parameter("y", sy);
        auto x_brcst = m1.add_instruction(
            migraphx::make_op("broadcast", {{"axis", 1}, {"out_lens", {2, 4, 6}}}), x);
        auto y_trans =
            m1.add_instruction(migraphx::make_op("transpose", {{"permutation", {0, 2, 3, 1}}}), y);
        auto y_cont = m1.add_instruction(migraphx::make_op("contiguous"), y_trans);
        auto y_rsp =
            m1.add_instruction(migraphx::make_op("reshape", {{"dims", {2, 4, 6}}}), y_cont);
        auto r = m1.add_instruction(migraphx::make_op("add"), y_rsp, x_brcst);
        m1.add_return({r});
    }
    migraphx::module m2 = m1;
    run_pass(m1);
    EXPECT(m1 == m2);
}

TEST_CASE(transpose_slice)
{
    migraphx::module m1;
    {
        auto x      = m1.add_parameter("x", {migraphx::shape::float_type, {1, 384, 36, 64}});
        auto slice1 = m1.add_instruction(
            migraphx::make_op("slice", {{"axes", {2}}, {"starts", {0}}, {"ends", {12}}}), x);
        auto transpose1 = m1.add_instruction(
            migraphx::make_op("transpose", {{"permutation", {0, 2, 1, 3}}}), slice1);
        auto slice2 = m1.add_instruction(
            migraphx::make_op("slice", {{"axes", {2}}, {"starts", {12}}, {"ends", {24}}}), x);
        auto transpose2 = m1.add_instruction(
            migraphx::make_op("transpose", {{"permutation", {0, 2, 1, 3}}}), slice2);
        auto slice3 = m1.add_instruction(
            migraphx::make_op("slice", {{"axes", {2}}, {"starts", {24}}, {"ends", {36}}}), x);
        auto transpose3 = m1.add_instruction(
            migraphx::make_op("transpose", {{"permutation", {0, 2, 1, 3}}}), slice3);
        m1.add_return({transpose1, transpose2, transpose3});
    }
    run_pass(m1);
    migraphx::module m2;
    {
        auto x = m2.add_parameter("x", {migraphx::shape::float_type, {1, 384, 36, 64}});
        auto transpose =
            m2.add_instruction(migraphx::make_op("transpose", {{"permutation", {0, 2, 1, 3}}}), x);
        auto slice1 = m2.add_instruction(
            migraphx::make_op("slice", {{"axes", {1}}, {"starts", {0}}, {"ends", {12}}}),
            transpose);
        auto slice2 = m2.add_instruction(
            migraphx::make_op("slice", {{"axes", {1}}, {"starts", {12}}, {"ends", {24}}}),
            transpose);
        auto slice3 = m2.add_instruction(
            migraphx::make_op("slice", {{"axes", {1}}, {"starts", {24}}, {"ends", {36}}}),
            transpose);
        m2.add_return({slice1, slice2, slice3});
    }
    EXPECT(m1 == m2);
}

TEST_CASE(transpose_slice_diff_perm)
{
    migraphx::module m1;
    {
        auto x      = m1.add_parameter("x", {migraphx::shape::float_type, {1, 384, 36, 64}});
        auto slice1 = m1.add_instruction(
            migraphx::make_op("slice", {{"axes", {2}}, {"starts", {0}}, {"ends", {12}}}), x);
        auto transpose1 = m1.add_instruction(
            migraphx::make_op("transpose", {{"permutation", {0, 2, 1, 3}}}), slice1);
        auto slice2 = m1.add_instruction(
            migraphx::make_op("slice", {{"axes", {2}}, {"starts", {12}}, {"ends", {24}}}), x);
        auto transpose2 = m1.add_instruction(
            migraphx::make_op("transpose", {{"permutation", {0, 2, 3, 1}}}), slice2);
        auto slice3 = m1.add_instruction(
            migraphx::make_op("slice", {{"axes", {2}}, {"starts", {24}}, {"ends", {36}}}), x);
        auto transpose3 = m1.add_instruction(
            migraphx::make_op("transpose", {{"permutation", {0, 2, 1, 3}}}), slice3);
        m1.add_return({transpose1, transpose2, transpose3});
    }
    run_pass(m1);
    migraphx::module m2;
    {
        auto x = m2.add_parameter("x", {migraphx::shape::float_type, {1, 384, 36, 64}});
        auto transpose =
            m2.add_instruction(migraphx::make_op("transpose", {{"permutation", {0, 2, 1, 3}}}), x);
        auto slice1 = m2.add_instruction(
            migraphx::make_op("slice", {{"axes", {1}}, {"starts", {0}}, {"ends", {12}}}),
            transpose);
        auto slice2 = m2.add_instruction(
            migraphx::make_op("slice", {{"axes", {1}}, {"starts", {12}}, {"ends", {24}}}),
            transpose);
        auto transpose2 = m2.add_instruction(
            migraphx::make_op("transpose", {{"permutation", {0, 1, 3, 2}}}), slice2);
        auto slice3 = m2.add_instruction(
            migraphx::make_op("slice", {{"axes", {1}}, {"starts", {24}}, {"ends", {36}}}),
            transpose);
        m2.add_return({slice1, transpose2, slice3});
    }
    EXPECT(m1 == m2);
}

TEST_CASE(transpose_slice_single_transpose)
{
    migraphx::module m1;
    {
        auto x      = m1.add_parameter("x", {migraphx::shape::float_type, {1, 384, 36, 64}});
        auto slice1 = m1.add_instruction(
            migraphx::make_op("slice", {{"axes", {2}}, {"starts", {0}}, {"ends", {12}}}), x);
        auto sqrt1  = m1.add_instruction(migraphx::make_op("sqrt"), slice1);
        auto slice2 = m1.add_instruction(
            migraphx::make_op("slice", {{"axes", {2}}, {"starts", {12}}, {"ends", {24}}}), x);
        auto transpose2 = m1.add_instruction(
            migraphx::make_op("transpose", {{"permutation", {0, 2, 1, 3}}}), slice2);
        auto slice3 = m1.add_instruction(
            migraphx::make_op("slice", {{"axes", {2}}, {"starts", {24}}, {"ends", {36}}}), x);
        auto sqrt3 = m1.add_instruction(migraphx::make_op("sqrt"), slice3);
        m1.add_return({sqrt1, transpose2, sqrt3});
    }
    migraphx::module m2 = m1;
    run_pass(m1);
    EXPECT(m1 == m2);
}

<<<<<<< HEAD
=======
TEST_CASE(transpose_slice_non_packed_axis)
{
    migraphx::module m1;
    {
        auto x = m1.add_parameter("x", {migraphx::shape::float_type, {2, 384, 36, 64}});
        auto transpose =
            m1.add_instruction(migraphx::make_op("transpose", {{"permutation", {0, 2, 1, 3}}}), x);
        auto slice = m1.add_instruction(
            migraphx::make_op("slice", {{"axes", {1}}, {"starts", {0}}, {"ends", {12}}}),
            transpose);
        auto sqrt = m1.add_instruction(migraphx::make_op("sqrt"), slice);
        m1.add_return({sqrt});
    }
    auto output_shapes = m1.get_output_shapes();
    run_pass(m1);
    EXPECT(m1.get_output_shapes() == output_shapes);
    migraphx::module m2;
    {
        auto x = m2.add_parameter("x", {migraphx::shape::float_type, {2, 384, 36, 64}});
        auto unsqueeze =
            m2.add_instruction(migraphx::make_op("unsqueeze", {{"axes", {2}}, {"steps", {12}}}), x);
        auto transpose = m2.add_instruction(
            migraphx::make_op("transpose", {{"permutation", {3, 0, 2, 1, 4}}}), unsqueeze);
        auto slice = m2.add_instruction(
            migraphx::make_op("slice", {{"axes", {0}}, {"starts", {0}}, {"ends", {1}}}), transpose);
        auto squeeze = m2.add_instruction(migraphx::make_op("squeeze", {{"axes", {0}}}), slice);
        auto sqrt    = m2.add_instruction(migraphx::make_op("sqrt"), squeeze);
        m2.add_return({sqrt});
    }
    EXPECT(m1 == m2);
}

TEST_CASE(transpose_slice_non_packed_multi_axis)
{
    migraphx::module m1;
    {
        auto x = m1.add_parameter("x", {migraphx::shape::float_type, {2, 384, 36, 64}});
        auto transpose =
            m1.add_instruction(migraphx::make_op("transpose", {{"permutation", {0, 2, 1, 3}}}), x);
        auto slice1 = m1.add_instruction(
            migraphx::make_op("slice", {{"axes", {1}}, {"starts", {0}}, {"ends", {12}}}),
            transpose);
        auto slice2 = m1.add_instruction(
            migraphx::make_op("slice", {{"axes", {1}}, {"starts", {12}}, {"ends", {24}}}),
            transpose);
        auto transpose2 = m1.add_instruction(
            migraphx::make_op("transpose", {{"permutation", {0, 1, 3, 2}}}), slice2);
        auto slice3 = m1.add_instruction(
            migraphx::make_op("slice", {{"axes", {1}}, {"starts", {24}}, {"ends", {36}}}),
            transpose);
        m1.add_return({slice1, transpose2, slice3});
    }
    auto output_shapes = m1.get_output_shapes();
    run_pass(m1);
    EXPECT(m1.get_output_shapes() == output_shapes);
    migraphx::module m2;
    {
        auto x = m2.add_parameter("x", {migraphx::shape::float_type, {2, 384, 36, 64}});
        auto unsqueeze =
            m2.add_instruction(migraphx::make_op("unsqueeze", {{"axes", {2}}, {"steps", {12}}}), x);
        auto transpose = m2.add_instruction(
            migraphx::make_op("transpose", {{"permutation", {3, 0, 2, 1, 4}}}), unsqueeze);
        auto slice1 = m2.add_instruction(
            migraphx::make_op("slice", {{"axes", {0}}, {"starts", {0}}, {"ends", {1}}}), transpose);
        auto squeeze1 = m2.add_instruction(migraphx::make_op("squeeze", {{"axes", {0}}}), slice1);
        auto slice2   = m2.add_instruction(
            migraphx::make_op("slice", {{"axes", {0}}, {"starts", {1}}, {"ends", {2}}}), transpose);
        auto squeeze2   = m2.add_instruction(migraphx::make_op("squeeze", {{"axes", {0}}}), slice2);
        auto transpose2 = m2.add_instruction(
            migraphx::make_op("transpose", {{"permutation", {0, 1, 3, 2}}}), squeeze2);
        auto slice3 = m2.add_instruction(
            migraphx::make_op("slice", {{"axes", {0}}, {"starts", {2}}, {"ends", {3}}}), transpose);
        auto squeeze3 = m2.add_instruction(migraphx::make_op("squeeze", {{"axes", {0}}}), slice3);
        m2.add_return({squeeze1, transpose2, squeeze3});
    }
    EXPECT(m1.sort() == m2.sort());
}

>>>>>>> 1555f298
int main(int argc, const char* argv[]) { test::run(argc, argv); }<|MERGE_RESOLUTION|>--- conflicted
+++ resolved
@@ -1220,8 +1220,6 @@
     EXPECT(m1 == m2);
 }
 
-<<<<<<< HEAD
-=======
 TEST_CASE(transpose_slice_non_packed_axis)
 {
     migraphx::module m1;
@@ -1300,5 +1298,4 @@
     EXPECT(m1.sort() == m2.sort());
 }
 
->>>>>>> 1555f298
 int main(int argc, const char* argv[]) { test::run(argc, argv); }