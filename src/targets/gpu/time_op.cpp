--- conflicted
+++ resolved
@@ -47,13 +47,8 @@
     return args;
 }
 
-<<<<<<< HEAD
 double
 time_loop(migraphx::gpu::context& gctx, int bundle, int nruns, const std::function<void()>& f)
-=======
-template <class F>
-static double time_loop(migraphx::gpu::context& gctx, int bundle, int nruns, F f)
->>>>>>> e90b3768
 {
     // check for manual overrides
     bundle = value_of(MIGRAPHX_BENCHMARKING_BUNDLE{}, bundle);
