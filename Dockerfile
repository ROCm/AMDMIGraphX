FROM ubuntu:xenial-20180417

ARG PREFIX=/usr/local

# Support multiarch
RUN dpkg --add-architecture i386

# Add rocm repository
RUN apt-get update && DEBIAN_FRONTEND=noninteractive apt-get install -y curl apt-utils wget software-properties-common
RUN curl https://raw.githubusercontent.com/RadeonOpenCompute/ROCm-docker/master/add-rocm.sh | bash

# Add ubuntu toolchain
RUN apt-get update && add-apt-repository ppa:ubuntu-toolchain-r/test -y

# Install dependencies
RUN apt-get update && DEBIAN_FRONTEND=noninteractive apt-get install -y --allow-unauthenticated \
    apt-utils \
    build-essential \
    clang-5.0 \
    clang-format-5.0 \
    clang-tidy-5.0 \
    cmake \
    comgr \
    curl \
    doxygen \
    g++-7 \
    gdb \
    git \
    hsa-rocr-dev \
    hsakmt-roct-dev \
    lcov \
    libelf-dev \
    libfile-which-perl \
    libncurses5-dev \
    libnuma-dev \
    libpthread-stubs0-dev \
    libssl-dev \
    locales \
    pkg-config \
    python3 \
    python3-dev \
    python3-pip \
    python-pip \
    python-dev \
    rocm-device-libs \
    rocm-opencl \
    rocm-opencl-dev \
    software-properties-common \
    sudo \
    wget \
    zlib1g-dev && \
    apt-get clean && \
    rm -rf /var/lib/apt/lists/*

RUN locale-gen en_US.UTF-8
RUN update-locale LANG=en_US.UTF-8

ENV LC_ALL=C.UTF-8
ENV LANG=C.UTF-8

# Install cget
<<<<<<< HEAD
RUN pip3 install cget && pip3 install numpy && pip3 install onnx
=======
RUN pip3 install cget && pip3 install numpy==1.18.5
>>>>>>> 478a2d1e

# Install rclone
RUN pip install https://github.com/pfultz2/rclone/archive/master.tar.gz

# Install yapf
RUN pip3 install yapf==0.28.0

# Install doc requirements
ADD doc/requirements.txt /doc-requirements.txt
RUN pip3 install -r /doc-requirements.txt

# Install hcc
RUN rclone -b roc-3.0.x -c 286651a04d9c3a8e3052dd84b1822985498cd27d https://github.com/RadeonOpenCompute/hcc.git /hcc
RUN cget -p $PREFIX install hcc,/hcc

# Use hcc
RUN cget -p $PREFIX init --cxx $PREFIX/bin/hcc

# Workaround hip's broken cmake
RUN ln -s $PREFIX /opt/rocm/hip
RUN ln -s $PREFIX /opt/rocm/hcc

# Install dependencies
ADD dev-requirements.txt /dev-requirements.txt
ADD requirements.txt /requirements.txt
RUN cget -p $PREFIX install -f /dev-requirements.txt -DMIOPEN_CACHE_DIR=""

# Install newer cmake for onnx runtime
RUN cget -p /opt/cmake install kitware/cmake@v3.13.0

ARG ONNXRUNTIME_REPO=https://github.com/Microsoft/onnxruntime
ARG ONNXRUNTIME_BRANCH=master
ARG ONNXRUNTIME_COMMIT=bfc888613f4e831d29c8b0bc17182ae061712553
RUN git clone --single-branch --branch ${ONNXRUNTIME_BRANCH} --recursive ${ONNXRUNTIME_REPO} onnxruntime && \
    cd onnxruntime && \
    git checkout ${ONNXRUNTIME_COMMIT} && \
    /bin/sh dockerfiles/scripts/install_common_deps.sh

ADD tools/build_and_test_onnxrt.sh /onnxruntime/build_and_test_onnxrt.sh

ENV MIOPEN_FIND_DB_PATH=/tmp/miopen/find-db
ENV MIOPEN_USER_DB_PATH=/tmp/miopen/user-db

ENV LD_LIBRARY_PATH=$PREFIX/lib

# Setup ubsan environment to printstacktrace
ENV UBSAN_OPTIONS=print_stacktrace=1
ENV ASAN_OPTIONS=detect_stack_use_after_return=1:check_initialization_order=1:strict_init_order=1<|MERGE_RESOLUTION|>--- conflicted
+++ resolved
@@ -59,11 +59,7 @@
 ENV LANG=C.UTF-8
 
 # Install cget
-<<<<<<< HEAD
-RUN pip3 install cget && pip3 install numpy && pip3 install onnx
-=======
-RUN pip3 install cget && pip3 install numpy==1.18.5
->>>>>>> 478a2d1e
+RUN pip3 install cget && pip3 install numpy==1.18.5 && pip3 install onnx
 
 # Install rclone
 RUN pip install https://github.com/pfultz2/rclone/archive/master.tar.gz
