--- conflicted
+++ resolved
@@ -48,11 +48,7 @@
 MIGRAPHX_GLOBAL void pooling_kernel(void* in_data, void* output)
 {
     transform_args(make_tensors(), rotate_last())(in_data, output)([](auto&&... xs) {
-<<<<<<< HEAD
-        pooling<${count_include_pad}>(${op}, make_window(index_ints<${window}>{}, index_ints<${stride}>{}, index_ints<${padding}>{}), xs...);
-=======
         pooling<${algo}, ${group_size}>(${op}, make_window(index_ints<${window}>{}, index_ints<${stride}>{}, index_ints<${padding}>{}), xs...);
->>>>>>> b6b228cf
     });
 }
 
