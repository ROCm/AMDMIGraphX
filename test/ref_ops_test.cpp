#include <iostream>
#include <vector>
#include <cmath>
#include <random>
#include <migraphx/literal.hpp>
#include <migraphx/op/pooling.hpp>
#include <migraphx/op/batch_norm_inference.hpp>
#include <migraphx/instruction.hpp>
#include <migraphx/quantization.hpp>
#include <migraphx/ref/target.hpp>
#include <migraphx/quantization.hpp>
#include <migraphx/verify.hpp>
#include <migraphx/onnx.hpp>
#include <migraphx/make_op.hpp>

#include <migraphx/serialize.hpp>

#include "test.hpp"
#include <migraphx/half.hpp>
#include <iomanip>

float sigmoid(float x) { return 1 / (1 + expf(-x)); }

float elu(float a, float x) { return x > 0 ? x : a * std::expm1(x); }

TEST_CASE(abs_test)
{
    migraphx::program p;
    auto* mm = p.get_main_module();
    migraphx::shape s{migraphx::shape::float_type, {2, 2}};
    auto l = mm->add_literal(migraphx::literal{s, {-1, 2, -3, 4}});
    mm->add_instruction(migraphx::make_op("abs"), l);
    p.compile(migraphx::ref::target{});
    auto result = p.eval({}).back();
    std::vector<float> results_vector(4);
    result.visit([&](auto output) { results_vector.assign(output.begin(), output.end()); });
    std::vector<float> gold{1, 2, 3, 4};
    EXPECT(migraphx::verify_range(results_vector, gold));
}

TEST_CASE(acos_test)
{
    migraphx::program p;
    auto* mm = p.get_main_module();
    migraphx::shape s{migraphx::shape::double_type, {3}};
    std::vector<float> data{-0.8f, 0.0f, 1.0f};
    auto l = mm->add_literal(migraphx::literal{s, data});
    mm->add_instruction(migraphx::make_op("acos"), l);
    p.compile(migraphx::ref::target{});
    auto result = p.eval({}).back();
    std::vector<float> results_vector(3);
    result.visit([&](auto output) { results_vector.assign(output.begin(), output.end()); });
    std::vector<float> gold = data;
    std::transform(
        gold.begin(), gold.end(), gold.begin(), [](float n) -> float { return acosf(n); });
    EXPECT(migraphx::verify_range(results_vector, gold));
}

TEST_CASE(acosh_test)
{
    migraphx::program p;
    auto* mm = p.get_main_module();
    migraphx::shape s{migraphx::shape::double_type, {3}};
    std::vector<float> data{1.1f, 1.2f, 2.0f};
    auto l = mm->add_literal(migraphx::literal{s, data});
    mm->add_instruction(migraphx::make_op("acosh"), l);
    p.compile(migraphx::ref::target{});
    auto result = p.eval({}).back();
    std::vector<float> results_vector(3);
    result.visit([&](auto output) { results_vector.assign(output.begin(), output.end()); });
    std::vector<float> gold = data;
    std::transform(
        gold.begin(), gold.end(), gold.begin(), [](float n) -> float { return acoshf(n); });
    EXPECT(migraphx::verify_range(results_vector, gold));
}

TEST_CASE(add_broadcast_test)
{
    {
        migraphx::program p;
        auto* mm = p.get_main_module();
        migraphx::shape a_shape{migraphx::shape::float_type, {2, 2, 3}};
        std::vector<float> a_data{0, 1, 2, 3, 4, 5, 6, 7, 8, 9, 10, 11};
        migraphx::shape b_shape{migraphx::shape::float_type, {2, 2}};
        std::vector<float> b_data{0, -1, -2, -3};
        uint64_t axis = 0;
        auto l1       = mm->add_literal(migraphx::literal{a_shape, a_data});
        auto l2       = mm->add_literal(migraphx::literal{b_shape, b_data});
        auto l3       = mm->add_instruction(
            migraphx::make_op("broadcast", {{"axis", axis}, {"out_lens", l1->get_shape().lens()}}),
            l2);
        mm->add_instruction(migraphx::make_op("add"), l1, l3);
        p.compile(migraphx::ref::target{});
        auto result = p.eval({}).back();
        EXPECT(result.get_shape().packed());
        std::vector<float> results_vector(12);
        result.visit([&](auto output) { results_vector.assign(output.begin(), output.end()); });
        std::vector<float> gold = {0, 1, 2, 2, 3, 4, 4, 5, 6, 6, 7, 8};
        EXPECT(migraphx::verify_range(results_vector, gold));
    }
    {
        migraphx::program p;
        auto* mm = p.get_main_module();
        migraphx::shape a_shape{migraphx::shape::float_type, {2, 2, 3}};
        std::vector<float> a_data{0, 1, 2, 3, 4, 5, 6, 7, 8, 9, 10, 11};
        migraphx::shape b_shape{migraphx::shape::float_type, {2, 2, 1}};
        std::vector<float> b_data{0, -1, -2, -3};
        auto l1 = mm->add_literal(migraphx::literal{a_shape, a_data});
        auto l2 = mm->add_literal(migraphx::literal{b_shape, b_data});
        auto l3 =
            mm->add_instruction(migraphx::make_op("multibroadcast", {{"out_lens", {2, 2, 3}}}), l1);
        auto l4 =
            mm->add_instruction(migraphx::make_op("multibroadcast", {{"out_lens", {2, 2, 3}}}), l2);
        mm->add_instruction(migraphx::make_op("add"), l3, l4);
        p.compile(migraphx::ref::target{});
        auto result = p.eval({}).back();
        EXPECT(result.get_shape().packed());
        std::vector<float> results_vector(12);
        result.visit([&](auto output) { results_vector.assign(output.begin(), output.end()); });
        std::vector<float> gold = {0, 1, 2, 2, 3, 4, 4, 5, 6, 6, 7, 8};
        EXPECT(migraphx::verify_range(results_vector, gold));
    }
}

TEST_CASE(add_test)
{
    migraphx::program p;
    auto* mm = p.get_main_module();
    migraphx::shape s{migraphx::shape::float_type, {3}};
    auto l1 = mm->add_literal(migraphx::literal{s, {-1, 0, 1}});
    auto l2 = mm->add_literal(migraphx::literal{s, {1, 2, 3}});
    mm->add_instruction(migraphx::make_op("add"), l1, l2);
    p.compile(migraphx::ref::target{});
    auto result = p.eval({}).back();
    std::vector<float> results_vector(3);
    result.visit([&](auto output) { results_vector.assign(output.begin(), output.end()); });
    std::vector<float> gold = {0, 2, 4};
    EXPECT(migraphx::verify_range(results_vector, gold));
}

TEST_CASE(argmax_test_0)
{
    migraphx::program p;
    auto* mm                = p.get_main_module();
    std::vector<float> data = {1.2255,  1.6834,  -2.0305, -0.3221, 0.4701,  0.2583, 0.7545, 2.5758,
                               -1.6849, 0.0928,  0.9022,  -0.8765, -0.4090, 0.9301, 2.0724, -1.5706,
                               0.4867,  -0.1493, 0.6957,  -0.2179, 0.7142,  0.7177, 0.0183, 1.3497};
    std::vector<int64_t> res_gold = {0, 0, 1, 0, 1, 0, 0, 0, 1, 1, 0, 1};
    migraphx::shape data_shape{migraphx::shape::float_type, {2, 3, 4}};
    auto dl = mm->add_literal(migraphx::literal{data_shape, data});
    mm->add_instruction(migraphx::make_op("argmax", {{"axis", 0}}), dl);
    p.compile(migraphx::ref::target{});
    auto result = p.eval({}).back();
    std::vector<int64_t> result_vec;
    result.visit([&](auto output) { result_vec.assign(output.begin(), output.end()); });

    EXPECT(migraphx::verify_range(result_vec, res_gold));
}

TEST_CASE(argmax_test_1)
{
    migraphx::program p;
    auto* mm                = p.get_main_module();
    std::vector<float> data = {1.2255,  1.6834,  -2.0305, -0.3221, 0.4701,  0.2583, 0.7545, 2.5758,
                               -1.6849, 0.0928,  0.9022,  -0.8765, -0.4090, 0.9301, 2.0724, -1.5706,
                               0.4867,  -0.1493, 0.6957,  -0.2179, 0.7142,  0.7177, 0.0183, 1.3497};
    std::vector<int64_t> res_gold = {0, 0, 2, 1, 2, 0, 0, 2};
    migraphx::shape data_shape{migraphx::shape::float_type, {2, 3, 4}};
    auto dl = mm->add_literal(migraphx::literal{data_shape, data});
    mm->add_instruction(migraphx::make_op("argmax", {{"axis", 1}}), dl);
    p.compile(migraphx::ref::target{});
    auto result = p.eval({}).back();
    std::vector<int64_t> result_vec;
    result.visit([&](auto output) { result_vec.assign(output.begin(), output.end()); });

    EXPECT(migraphx::verify_range(result_vec, res_gold));
}

TEST_CASE(argmax_test_2)
{
    migraphx::program p;
    auto* mm                = p.get_main_module();
    std::vector<float> data = {1.2255,  1.6834,  -2.0305, -0.3221, 0.4701,  0.2583, 0.7545, 2.5758,
                               -1.6849, 0.0928,  0.9022,  -0.8765, -0.4090, 0.9301, 2.0724, -1.5706,
                               0.4867,  -0.1493, 0.6957,  -0.2179, 0.7142,  0.7177, 0.0183, 1.3497};
    std::vector<int64_t> res_gold = {1, 3, 2, 2, 2, 3};
    migraphx::shape data_shape{migraphx::shape::float_type, {2, 3, 4}};
    auto dl = mm->add_literal(migraphx::literal{data_shape, data});
    mm->add_instruction(migraphx::make_op("argmax", {{"axis", 2}}), dl);
    p.compile(migraphx::ref::target{});
    auto result = p.eval({}).back();
    std::vector<int64_t> result_vec;
    result.visit([&](auto output) { result_vec.assign(output.begin(), output.end()); });

    EXPECT(migraphx::verify_range(result_vec, res_gold));
}

TEST_CASE(argmax_test_neg_2)
{
    migraphx::program p;
    auto* mm                = p.get_main_module();
    std::vector<float> data = {1.2255,  1.6834,  -2.0305, -0.3221, 0.4701,  0.2583, 0.7545, 2.5758,
                               -1.6849, 0.0928,  0.9022,  -0.8765, -0.4090, 0.9301, 2.0724, -1.5706,
                               0.4867,  -0.1493, 0.6957,  -0.2179, 0.7142,  0.7177, 0.0183, 1.3497};
    std::vector<int64_t> res_gold = {0, 0, 2, 1, 2, 0, 0, 2};
    migraphx::shape data_shape{migraphx::shape::float_type, {2, 3, 4}};
    auto dl = mm->add_literal(migraphx::literal{data_shape, data});
    mm->add_instruction(migraphx::make_op("argmax", {{"axis", -2}}), dl);
    p.compile(migraphx::ref::target{});
    auto result = p.eval({}).back();
    std::vector<int64_t> result_vec;
    result.visit([&](auto output) { result_vec.assign(output.begin(), output.end()); });

    EXPECT(migraphx::verify_range(result_vec, res_gold));
}

TEST_CASE(argmin_test_0)
{
    migraphx::program p;
    auto* mm                = p.get_main_module();
    std::vector<float> data = {1.2255,  1.6834,  -2.0305, -0.3221, 0.4701,  0.2583, 0.7545, 2.5758,
                               -1.6849, 0.0928,  0.9022,  -0.8765, -0.4090, 0.9301, 2.0724, -1.5706,
                               0.4867,  -0.1493, 0.6957,  -0.2179, 0.7142,  0.7177, 0.0183, 1.3497};
    std::vector<int64_t> res_gold = {1, 1, 0, 1, 0, 1, 1, 1, 0, 0, 1, 0};
    migraphx::shape data_shape{migraphx::shape::float_type, {2, 3, 4}};
    auto dl = mm->add_literal(migraphx::literal{data_shape, data});
    mm->add_instruction(migraphx::make_op("argmin", {{"axis", 0}}), dl);
    p.compile(migraphx::ref::target{});
    auto result = p.eval({}).back();
    std::vector<int64_t> result_vec;
    result.visit([&](auto output) { result_vec.assign(output.begin(), output.end()); });

    EXPECT(migraphx::verify_range(result_vec, res_gold));
}

TEST_CASE(argmin_test_1)
{
    migraphx::program p;
    auto* mm                = p.get_main_module();
    std::vector<float> data = {1.2255,  1.6834,  -2.0305, -0.3221, 0.4701,  0.2583, 0.7545, 2.5758,
                               -1.6849, 0.0928,  0.9022,  -0.8765, -0.4090, 0.9301, 2.0724, -1.5706,
                               0.4867,  -0.1493, 0.6957,  -0.2179, 0.7142,  0.7177, 0.0183, 1.3497};
    std::vector<int64_t> res_gold = {2, 2, 0, 2, 0, 1, 2, 0};
    migraphx::shape data_shape{migraphx::shape::float_type, {2, 3, 4}};
    auto dl = mm->add_literal(migraphx::literal{data_shape, data});
    mm->add_instruction(migraphx::make_op("argmin", {{"axis", 1}}), dl);
    p.compile(migraphx::ref::target{});
    auto result = p.eval({}).back();
    std::vector<int64_t> result_vec;
    result.visit([&](auto output) { result_vec.assign(output.begin(), output.end()); });

    EXPECT(migraphx::verify_range(result_vec, res_gold));
}

TEST_CASE(argmin_test_2)
{
    migraphx::program p;
    auto* mm                = p.get_main_module();
    std::vector<float> data = {1.2255,  1.6834,  -2.0305, -0.3221, 0.4701,  0.2583, 0.7545, 2.5758,
                               -1.6849, 0.0928,  0.9022,  -0.8765, -0.4090, 0.9301, 2.0724, -1.5706,
                               0.4867,  -0.1493, 0.6957,  -0.2179, 0.7142,  0.7177, 0.0183, 1.3497};
    std::vector<int64_t> res_gold = {2, 1, 0, 3, 3, 2};
    migraphx::shape data_shape{migraphx::shape::float_type, {2, 3, 4}};
    auto dl = mm->add_literal(migraphx::literal{data_shape, data});
    mm->add_instruction(migraphx::make_op("argmin", {{"axis", 2}}), dl);
    p.compile(migraphx::ref::target{});
    auto result = p.eval({}).back();
    std::vector<int64_t> result_vec;
    result.visit([&](auto output) { result_vec.assign(output.begin(), output.end()); });

    EXPECT(migraphx::verify_range(result_vec, res_gold));
}

TEST_CASE(argmin_test_neg_1)
{
    migraphx::program p;
    auto* mm                = p.get_main_module();
    std::vector<float> data = {1.2255,  1.6834,  -2.0305, -0.3221, 0.4701,  0.2583, 0.7545, 2.5758,
                               -1.6849, 0.0928,  0.9022,  -0.8765, -0.4090, 0.9301, 2.0724, -1.5706,
                               0.4867,  -0.1493, 0.6957,  -0.2179, 0.7142,  0.7177, 0.0183, 1.3497};
    std::vector<int64_t> res_gold = {2, 1, 0, 3, 3, 2};
    migraphx::shape data_shape{migraphx::shape::float_type, {2, 3, 4}};
    auto dl = mm->add_literal(migraphx::literal{data_shape, data});
    mm->add_instruction(migraphx::make_op("argmin", {{"axis", -1}}), dl);
    p.compile(migraphx::ref::target{});
    auto result = p.eval({}).back();
    std::vector<int64_t> result_vec;
    result.visit([&](auto output) { result_vec.assign(output.begin(), output.end()); });

    EXPECT(migraphx::verify_range(result_vec, res_gold));
}

TEST_CASE(asin_test)
{
    migraphx::program p;
    auto* mm = p.get_main_module();
    migraphx::shape s{migraphx::shape::float_type, {3}};
    std::vector<float> data{-0.5f, 0.0f, 0.9f};
    auto l = mm->add_literal(migraphx::literal{s, data});
    mm->add_instruction(migraphx::make_op("asin"), l);
    p.compile(migraphx::ref::target{});
    auto result = p.eval({}).back();
    std::vector<float> results_vector(3);
    result.visit([&](auto output) { results_vector.assign(output.begin(), output.end()); });
    std::vector<float> gold = data;
    std::transform(
        gold.begin(), gold.end(), gold.begin(), [](float n) -> float { return asinf(n); });
    EXPECT(migraphx::verify_range(results_vector, gold));
}

TEST_CASE(asinh_test)
{
    migraphx::program p;
    auto* mm = p.get_main_module();
    migraphx::shape s{migraphx::shape::float_type, {3}};
    std::vector<float> data{-0.5f, 0.0f, 0.9f};
    auto l = mm->add_literal(migraphx::literal{s, data});
    mm->add_instruction(migraphx::make_op("asinh"), l);
    p.compile(migraphx::ref::target{});
    auto result = p.eval({}).back();
    std::vector<float> results_vector(3);
    result.visit([&](auto output) { results_vector.assign(output.begin(), output.end()); });
    std::vector<float> gold = data;
    std::transform(
        gold.begin(), gold.end(), gold.begin(), [](float n) -> float { return asinhf(n); });
    EXPECT(migraphx::verify_range(results_vector, gold));
}

TEST_CASE(atan_test)
{
    migraphx::program p;
    auto* mm = p.get_main_module();
    migraphx::shape s{migraphx::shape::double_type, {3}};
    std::vector<float> data{-1.0f, 0.0f, 1.0f};
    auto l = mm->add_literal(migraphx::literal{s, data});
    mm->add_instruction(migraphx::make_op("atan"), l);
    p.compile(migraphx::ref::target{});
    auto result = p.eval({}).back();
    std::vector<float> results_vector(3);
    result.visit([&](auto output) { results_vector.assign(output.begin(), output.end()); });
    std::vector<float> gold = data;
    std::transform(
        gold.begin(), gold.end(), gold.begin(), [](float n) -> float { return atanf(n); });
    EXPECT(migraphx::verify_range(results_vector, gold));
}

TEST_CASE(atanh_test)
{
    migraphx::program p;
    auto* mm = p.get_main_module();
    migraphx::shape s{migraphx::shape::double_type, {3}};
    std::vector<float> data{0.4435683f, 0.6223626f, 0.316958f};
    auto l = mm->add_literal(migraphx::literal{s, data});
    mm->add_instruction(migraphx::make_op("atanh"), l);
    p.compile(migraphx::ref::target{});
    auto result = p.eval({}).back();
    std::vector<float> results_vector(3);
    result.visit([&](auto output) { results_vector.assign(output.begin(), output.end()); });
    std::vector<float> gold = data;
    std::transform(
        gold.begin(), gold.end(), gold.begin(), [](float n) -> float { return atanhf(n); });
    EXPECT(migraphx::verify_range(results_vector, gold));
}

TEST_CASE(avgpool_test)
{
    // 1D case 1, input is 3D
    {
        migraphx::program p;
        auto* mm   = p.get_main_module();
        auto s     = migraphx::shape{migraphx::shape::float_type, {1, 3, 4}};
        auto op    = migraphx::op::pooling{"average"};
        op.lengths = {2};
        op.padding = {0};
        op.stride  = {1};

        std::vector<float> data{0.3, 0.2, 0.4, 0.1, 0.8, 0.5, 0.9, 0.1, 0.1, 0.7, 0.1, 0.6};
        auto l0 = mm->add_literal(migraphx::literal{s, data});
        mm->add_instruction(op, l0);
        p.compile(migraphx::ref::target{});
        auto result = p.eval({}).back();

        std::vector<float> results_vector;
        result.visit([&](auto output) { results_vector.assign(output.begin(), output.end()); });
        std::vector<float> gold{0.25, 0.3, 0.25, 0.65, 0.7, 0.5, 0.4, 0.4, 0.35};
        EXPECT(migraphx::verify_range(results_vector, gold));
    }

    // 1D case 2, stride 2
    {
        migraphx::program p;
        auto* mm   = p.get_main_module();
        auto s     = migraphx::shape{migraphx::shape::float_type, {2, 2, 4}};
        auto op    = migraphx::op::pooling{"average"};
        op.lengths = {2};
        op.padding = {1};
        op.stride  = {2};

        std::vector<float> data{1.6321,
                                -2.4186,
                                0.2239,
                                -1.4232,
                                0.8158,
                                0.4103,
                                -0.3149,
                                -0.1361,
                                -0.3442,
                                2.007,
                                0.4331,
                                1.5295,
                                0.9965,
                                0.4766,
                                1.0942,
                                -0.2915};
        auto l0 = mm->add_literal(migraphx::literal{s, data});
        mm->add_instruction(op, l0);
        p.compile(migraphx::ref::target{});
        auto result = p.eval({}).back();
        std::vector<float> results_vector;
        result.visit([&](auto output) { results_vector.assign(output.begin(), output.end()); });
        std::vector<float> gold{1.6321,
                                -1.0974,
                                -1.4232,
                                0.8158,
                                0.0477,
                                -0.1361,
                                -0.3442,
                                1.22005,
                                1.5295,
                                0.9965,
                                0.7854,
                                -0.2915};
        EXPECT(migraphx::verify_range(results_vector, gold));
    }

    // 3D, input is 5D
    {
        migraphx::program p;
        auto* mm   = p.get_main_module();
        auto s     = migraphx::shape{migraphx::shape::float_type, {2, 2, 3, 3, 3}};
        auto op    = migraphx::op::pooling{"average"};
        op.lengths = {2, 2, 2};
        op.padding = {0, 0, 0};
        op.stride  = {1, 1, 1};

        std::vector<float> data{
            -0.179, -1.756, 0.651,  1.955,  1.87,   -0.604, 0.247,  0.449,  -0.137, 1.187,  1.593,
            0.424,  2.698,  -0.104, -0.069, -1.293, 0.538,  1.291,  0.974,  1.096,  0.74,   -0.669,
            -1.08,  -1.041, -1.407, 1.43,   -0.211, -0.017, 0.532,  1.276,  0.627,  0.236,  -0.396,
            -0.204, 0.501,  -0.599, -1.414, -0.615, -0.274, 0.168,  -0.144, 0.5,    1.42,   1.082,
            -0.952, -0.846, -1.244, 1.475,  1.246,  1.344,  -1.722, -1.24,  -0.851, 0.06,   0.507,
            0.762,  -0.007, -1.484, 1.028,  0.317,  1.077,  -1.289, 0.875,  -0.417, -0.673, 1.715,
            -0.307, 0.264,  -0.973, 1.412,  2.561,  -0.515, -0.201, 0.827,  -1.231, 1.958,  -0.552,
            0.036,  -0.993, -0.859, -1.458, -0.575, 0.048,  -0.779, -1.025, -1.135, 1.166,  -0.131,
            0.726,  0.52,   0.467,  -0.494, 0.675,  0.203,  -0.63,  -0.918, -0.5,   -1.395, 1.39,
            1.705,  0.444,  -0.835, -0.506, 0.101,  0.602,  0.543,  0.357,  1.042};
        auto l0 = mm->add_literal(migraphx::literal{s, data});
        mm->add_instruction(op, l0);
        p.compile(migraphx::ref::target{});
        auto result = p.eval({}).back();
        std::vector<float> results_vector;
        result.visit([&](auto output) { results_vector.assign(output.begin(), output.end()); });
        std::vector<float> gold{
            0.908,     0.250625,  0.795,     0.40425, 0.711875,  0.194875,  0.014125,  0.09425,
            -0.078375, 0.139375,  0.46075,   0.0285,  -0.188125, -0.085,    0.378125,  -0.085375,
            -0.04,     0.304125,  0.40775,   0.2835,  0.112375,  -0.073375, 0.4355,    -0.187,
            -0.392625, -0.258375, -0.485875, -0.0345, 0.16125,   -0.131875, -0.228375, 0.068625};
        EXPECT(migraphx::verify_range(results_vector, gold));
    }
}

TEST_CASE(batch_norm_1d_per_actv_test)
{
    migraphx::program p;
    auto* mm = p.get_main_module();
    migraphx::shape x_shape{migraphx::shape::float_type, {2, 2, 4}};
    migraphx::shape c_shape(migraphx::shape::float_type, {2, 4});

    std::vector<float> x_data     = {0.3547,
                                 0.477,
                                 -1.8575,
                                 0.663,
                                 -0.1881,
                                 -0.5113,
                                 -0.1803,
                                 -0.5915,
                                 -0.1552,
                                 0.9821,
                                 1.827,
                                 0.0558,
                                 -0.0417,
                                 -1.0693,
                                 1.9948,
                                 -0.7448};
    std::vector<float> scale_data = {
        -0.3181, -0.3885, 1.655, 0.0704, -0.2565, -1.1761, -0.3751, 0.1057};
    std::vector<float> bias_data = {
        -1.2118, -2.1156, 0.0046, -0.1341, -0.2724, -1.0718, 0.5535, -0.889};
    std::vector<float> mean_data = {
        0.0997, 0.7295, -0.0153, 0.3594, -0.1149, -0.7903, 0.9073, -0.6681};
    std::vector<float> variance_data = {
        0.13, 0.1276, 6.7878, 0.1843, 0.0107, 0.1556, 2.3655, 0.0117};

    auto x        = mm->add_literal(migraphx::literal{x_shape, x_data});
    auto scale    = mm->add_literal(migraphx::literal{c_shape, scale_data});
    auto bias     = mm->add_literal(migraphx::literal{c_shape, bias_data});
    auto mean     = mm->add_literal(migraphx::literal{c_shape, mean_data});
    auto variance = mm->add_literal(migraphx::literal{c_shape, variance_data});

    mm->add_instruction(
        migraphx::make_op(
            "batch_norm_inference",
            {{"epsilon", 1e-6},
             {"momentum", 0.9},
             {"bn_mode", migraphx::to_value(migraphx::op::batch_norm_inference::per_activation)}}),
        x,
        scale,
        bias,
        mean,
        variance);
    p.compile(migraphx::ref::target{});
    auto result = p.eval({}).back();

    std::vector<float> result_vector;
    result.visit([&](auto output) { result_vector.assign(output.begin(), output.end()); });
    std::vector<float> gold = {-1.43677,
                               -1.84098,
                               -1.16563,
                               -0.0843136,
                               -0.090896,
                               -1.90364,
                               0.81875,
                               -0.81415,
                               -0.986915,
                               -2.39032,
                               1.17489,
                               -0.183886,
                               -0.453904,
                               -0.239955,
                               0.288275,
                               -0.963948};
    EXPECT(migraphx::verify_range(result_vector, gold));
}

TEST_CASE(batch_norm_1d_test)
{
    migraphx::program p;
    auto* mm = p.get_main_module();
    migraphx::shape x_shape{migraphx::shape::float_type, {2, 3, 4}};
    migraphx::shape c_shape(migraphx::shape::float_type, {3});

    std::vector<float> x_data        = {0.7253,  -0.6356, 0.4606,  -0.8689, -1.1932, 0.4538,
                                 -1.0018, -0.365,  -0.214,  -0.9553, -0.7672, 0.2331,
                                 -0.8416, -0.6142, 0.0814,  0.2498,  -0.6706, 1.4872,
                                 0.5112,  -1.5212, -0.9126, 0.0735,  1.085,   -0.3417};
    std::vector<float> scale_data    = {1.1, 1.2, 1.3};
    std::vector<float> bias_data     = {0.1, 0.2, 0.3};
    std::vector<float> mean_data     = {-0.1804, -0.2875, -0.2249};
    std::vector<float> variance_data = {2.7914, 7.3424, 3.3287};

    auto x        = mm->add_literal(migraphx::literal{x_shape, x_data});
    auto scale    = mm->add_literal(migraphx::literal{c_shape, scale_data});
    auto bias     = mm->add_literal(migraphx::literal{c_shape, bias_data});
    auto mean     = mm->add_literal(migraphx::literal{c_shape, mean_data});
    auto variance = mm->add_literal(migraphx::literal{c_shape, variance_data});

    mm->add_instruction(migraphx::make_op("batch_norm_inference", {{"epsilon", 1e-5}}),
                        x,
                        scale,
                        bias,
                        mean,
                        variance);
    p.compile(migraphx::ref::target{});
    auto result = p.eval({}).back();

    std::vector<float> result_vector;
    result.visit([&](auto output) { result_vector.assign(output.begin(), output.end()); });
    std::vector<float> gold = {0.696301,  -0.199697, 0.522026,  -0.353299, -0.201094, 0.528289,
                               -0.116332, 0.165679,  0.307767,  -0.220435, -0.086407, 0.62634,
                               -0.335325, -0.185608, 0.272366,  0.383238,  0.0303421, 0.985936,
                               0.553709,  -0.346351, -0.190009, 0.51262,   1.23335,   0.216776};
    EXPECT(migraphx::verify_range(result_vector, gold));
}

TEST_CASE(batch_norm_3d_test)
{
    migraphx::program p;
    auto* mm = p.get_main_module();
    migraphx::shape x_shape{migraphx::shape::float_type, {2, 2, 2, 2, 2}};
    migraphx::shape c_shape(migraphx::shape::float_type, {2});

    std::vector<float> x_data     = {-1.0833, 1.9681,  1.2075,  -0.723,  -0.4076, -0.8738, 0.5853,
                                 -0.5357, 1.734,   0.7904,  0.6953,  -0.468,  -0.425,  0.6895,
                                 0.0096,  0.4205,  -0.1749, 1.2821,  2.1453,  -0.8538, 1.0687,
                                 0.0906,  0.0714,  -1.3079, -0.6376, 1.3023,  0.945,   0.0927,
                                 -0.7421, -1.4341, -1.0309, 1.5153};
    std::vector<float> scale_data = {1.1, 1.3};
    std::vector<float> bias_data  = {0.1, 0.2};
    std::vector<float> mean_data  = {0.1537, 0.2161};
    std::vector<float> variance_data = {18.0805, 13.3906};

    auto x        = mm->add_literal(migraphx::literal{x_shape, x_data});
    auto scale    = mm->add_literal(migraphx::literal{c_shape, scale_data});
    auto bias     = mm->add_literal(migraphx::literal{c_shape, bias_data});
    auto mean     = mm->add_literal(migraphx::literal{c_shape, mean_data});
    auto variance = mm->add_literal(migraphx::literal{c_shape, variance_data});

    mm->add_instruction(migraphx::make_op("batch_norm_inference"), x, scale, bias, mean, variance);
    p.compile(migraphx::ref::target{});
    auto result = p.eval({}).back();
    std::vector<float> result_vector;
    result.visit([&](auto output) { result_vector.assign(output.begin(), output.end()); });
    std::vector<float> gold = {
        -0.220005, 0.569376, 0.372612, -0.126798,  -0.0452053, -0.165809, 0.211653,  -0.0783441,
        0.739245,  0.404024, 0.370239, -0.0430317, -0.0277556, 0.368179,  0.126639,  0.272615,
        0.0149929, 0.391911, 0.615216, -0.160635,  0.336706,   0.0836764, 0.0787094, -0.278108,
        -0.103283, 0.585881, 0.458947, 0.156161,   -0.140408,  -0.386246, -0.243006, 0.661551};
    EXPECT(migraphx::verify_range(result_vector, gold));
}

TEST_CASE(batch_norm_inference_test)
{
    migraphx::program p;
    auto* mm                 = p.get_main_module();
    const size_t width       = 2;
    const size_t height      = 2;
    const size_t channels    = 4;
    const size_t batches     = 2;
    const float x_val        = 8.0;
    const float mean_val     = 2.0;
    const float variance_val = 4.0;
    const float scale_val    = 2.0f;
    const float bias_val     = 1.0f;
    const float output_val = scale_val * (x_val - mean_val) / (std::sqrt(variance_val)) + bias_val;

    migraphx::shape s{migraphx::shape::float_type, {batches, channels, height, width}};
    migraphx::shape vars{migraphx::shape::float_type, {channels}};
    std::vector<float> x_data(width * height * channels * batches);
    std::vector<float> scale_data(channels);
    std::vector<float> bias_data(channels);
    std::vector<float> mean_data(channels);
    std::vector<float> variance_data(channels);

    std::fill(x_data.begin(), x_data.end(), x_val);
    std::fill(mean_data.begin(), mean_data.end(), mean_val);
    std::fill(variance_data.begin(), variance_data.end(), variance_val);
    std::fill(scale_data.begin(), scale_data.end(), scale_val);
    std::fill(bias_data.begin(), bias_data.end(), bias_val);

    auto x        = mm->add_literal(migraphx::literal{s, x_data});
    auto scale    = mm->add_literal(migraphx::literal{vars, scale_data});
    auto bias     = mm->add_literal(migraphx::literal{vars, bias_data});
    auto mean     = mm->add_literal(migraphx::literal{vars, mean_data});
    auto variance = mm->add_literal(migraphx::literal{vars, variance_data});

    mm->add_instruction(migraphx::make_op("batch_norm_inference"), x, scale, bias, mean, variance);
    p.compile(migraphx::ref::target{});
    auto result = p.eval({}).back();

    std::vector<float> result_vector(width * height * channels * batches);
    std::vector<float> gold(width * height * channels * batches);
    std::fill(gold.begin(), gold.end(), output_val);
    result.visit([&](auto output) { result_vector.assign(output.begin(), output.end()); });

    EXPECT(migraphx::verify_range(result_vector, gold));
}

TEST_CASE(broadcast_test)
{
    migraphx::program p;
    auto* mm = p.get_main_module();
    migraphx::shape a_shape{migraphx::shape::int32_type, {2, 2}};
    std::vector<int32_t> a_data{0, 0, 0, 0};
    migraphx::shape b_shape{migraphx::shape::int32_type, {2}};
    std::vector<int32_t> b_data{-2, -3};
    uint64_t axis = 0;
    auto l1       = mm->add_literal(migraphx::literal{a_shape, a_data});
    auto l2       = mm->add_literal(migraphx::literal{b_shape, b_data});
    mm->add_instruction(
        migraphx::make_op("broadcast", {{"axis", axis}, {"out_lens", l1->get_shape().lens()}}), l2);
    p.compile(migraphx::ref::target{});
    auto result = p.eval({}).back();
    auto output = result.get<int32_t>();
    EXPECT(output(0, 0) == -2);
    EXPECT(output(0, 1) == -2);
    EXPECT(output(1, 0) == -3);
    EXPECT(output(1, 1) == -3);
}

TEST_CASE(ceil_test)
{
    migraphx::program p;
    auto* mm = p.get_main_module();
    migraphx::shape s{migraphx::shape::float_type, {9}};
    std::vector<float> data = {1.1, 1.5, 1.6, -1.1, -1.5, -1.6, 0.0, 2.0, -2.0};
    auto l                  = mm->add_literal(migraphx::literal{s, data});
    mm->add_instruction(migraphx::make_op("ceil"), l);
    p.compile(migraphx::ref::target{});
    auto result = p.eval({}).back();
    std::vector<float> results_vector;
    result.visit([&](auto output) { results_vector.assign(output.begin(), output.end()); });
    std::vector<float> gold = data;
    std::transform(
        gold.begin(), gold.end(), gold.begin(), [](float n) -> float { return std::ceil(n); });
    EXPECT(migraphx::verify_range(results_vector, gold));
}

TEST_CASE(clip_test)
{
    migraphx::program p;
    auto* mm = p.get_main_module();
    migraphx::shape s{migraphx::shape::float_type, {3}};
    auto l       = mm->add_literal(migraphx::literal{s, {-1.0, 0.0, 10.0}});
    auto min_val = mm->add_literal(0.0f);
    auto max_val = mm->add_literal(6.0f);
    min_val =
        mm->add_instruction(migraphx::make_op("multibroadcast", {{"out_lens", {3}}}), min_val);
    max_val =
        mm->add_instruction(migraphx::make_op("multibroadcast", {{"out_lens", {3}}}), max_val);
    mm->add_instruction(migraphx::make_op("clip"), l, min_val, max_val);
    p.compile(migraphx::ref::target{});
    auto result = p.eval({}).back();
    std::vector<float> results_vector(3);
    result.visit([&](auto output) { results_vector.assign(output.begin(), output.end()); });
    std::vector<float> gold = {0.0, 0.0, 6.0};
    EXPECT(migraphx::verify_range(results_vector, gold));
}

TEST_CASE(concat_test)
{
    {
        migraphx::program p;
        auto* mm               = p.get_main_module();
        int axis               = 1;
        std::vector<int> data0 = {0, 1, 5, 6};
        std::vector<int> data1 = {2, 3, 4, 7, 8, 9};
        std::vector<int> data2 = {10, 20};
        migraphx::shape s0{migraphx::shape::int32_type, {2, 2}};
        migraphx::shape s1{migraphx::shape::int32_type, {2, 3}};
        migraphx::shape s2{migraphx::shape::int32_type, {2, 1}};
        auto l0 = mm->add_literal(migraphx::literal{s0, data0});
        auto l1 = mm->add_literal(migraphx::literal{s1, data1});
        auto l2 = mm->add_literal(migraphx::literal{s2, data2});
        mm->add_instruction(migraphx::make_op("concat", {{"axis", axis}}), l0, l1, l2);
        p.compile(migraphx::ref::target{});
        auto result           = p.eval({}).back();
        std::vector<int> gold = {0, 1, 2, 3, 4, 10, 5, 6, 7, 8, 9, 20};
        std::vector<int> results_vector(2 * 6);
        result.visit([&](auto output) { results_vector.assign(output.begin(), output.end()); });
        EXPECT(migraphx::verify_range(results_vector, gold));
        EXPECT(migraphx::verify_range(result.get_shape().lens(), std::vector<std::size_t>({2, 6})));
        EXPECT(
            migraphx::verify_range(result.get_shape().strides(), std::vector<std::size_t>({6, 1})));
    }

    {
        migraphx::program p;
        auto* mm               = p.get_main_module();
        int axis               = -1;
        std::vector<int> data0 = {0, 1, 5, 6};
        std::vector<int> data1 = {2, 3, 4, 7, 8, 9};
        std::vector<int> data2 = {10, 20};
        migraphx::shape s0{migraphx::shape::int32_type, {2, 2}};
        migraphx::shape s1{migraphx::shape::int32_type, {2, 3}};
        migraphx::shape s2{migraphx::shape::int32_type, {2, 1}};
        auto l0 = mm->add_literal(migraphx::literal{s0, data0});
        auto l1 = mm->add_literal(migraphx::literal{s1, data1});
        auto l2 = mm->add_literal(migraphx::literal{s2, data2});
        mm->add_instruction(migraphx::make_op("concat", {{"axis", axis}}), l0, l1, l2);
        p.compile(migraphx::ref::target{});
        auto result           = p.eval({}).back();
        std::vector<int> gold = {0, 1, 2, 3, 4, 10, 5, 6, 7, 8, 9, 20};
        std::vector<int> results_vector(2 * 6);
        result.visit([&](auto output) { results_vector.assign(output.begin(), output.end()); });
        EXPECT(migraphx::verify_range(results_vector, gold));
        EXPECT(migraphx::verify_range(result.get_shape().lens(), std::vector<std::size_t>({2, 6})));
        EXPECT(
            migraphx::verify_range(result.get_shape().strides(), std::vector<std::size_t>({6, 1})));
    }

    {
        migraphx::program p;
        auto* mm               = p.get_main_module();
        int axis               = 0;
        std::vector<int> data0 = {0, 1, 2, 3};
        std::vector<int> data1 = {4, 5, 6, 7, 8, 9};
        std::vector<int> data2 = {10, 11};
        migraphx::shape s0{migraphx::shape::int32_type, {2, 2}};
        migraphx::shape s1{migraphx::shape::int32_type, {3, 2}};
        migraphx::shape s2{migraphx::shape::int32_type, {1, 2}};
        auto l0 = mm->add_literal(migraphx::literal{s0, data0});
        auto l1 = mm->add_literal(migraphx::literal{s1, data1});
        auto l2 = mm->add_literal(migraphx::literal{s2, data2});
        mm->add_instruction(migraphx::make_op("concat", {{"axis", axis}}), l0, l1, l2);
        p.compile(migraphx::ref::target{});
        auto result           = p.eval({}).back();
        std::vector<int> gold = {0, 1, 2, 3, 4, 5, 6, 7, 8, 9, 10, 11};
        std::vector<int> results_vector(6 * 2);
        result.visit([&](auto output) { results_vector.assign(output.begin(), output.end()); });
        EXPECT(migraphx::verify_range(results_vector, gold));
        EXPECT(migraphx::verify_range(result.get_shape().lens(), std::vector<std::size_t>({6, 2})));
        EXPECT(
            migraphx::verify_range(result.get_shape().strides(), std::vector<std::size_t>({2, 1})));
    }

    {
        migraphx::program p;
        auto* mm               = p.get_main_module();
        int axis               = -2;
        std::vector<int> data0 = {0, 1, 2, 3};
        std::vector<int> data1 = {4, 5, 6, 7, 8, 9};
        std::vector<int> data2 = {10, 11};
        migraphx::shape s0{migraphx::shape::int32_type, {2, 2}};
        migraphx::shape s1{migraphx::shape::int32_type, {3, 2}};
        migraphx::shape s2{migraphx::shape::int32_type, {1, 2}};
        auto l0 = mm->add_literal(migraphx::literal{s0, data0});
        auto l1 = mm->add_literal(migraphx::literal{s1, data1});
        auto l2 = mm->add_literal(migraphx::literal{s2, data2});
        mm->add_instruction(migraphx::make_op("concat", {{"axis", axis}}), l0, l1, l2);
        p.compile(migraphx::ref::target{});
        auto result           = p.eval({}).back();
        std::vector<int> gold = {0, 1, 2, 3, 4, 5, 6, 7, 8, 9, 10, 11};
        std::vector<int> results_vector(6 * 2);
        result.visit([&](auto output) { results_vector.assign(output.begin(), output.end()); });
        EXPECT(migraphx::verify_range(results_vector, gold));
        EXPECT(migraphx::verify_range(result.get_shape().lens(), std::vector<std::size_t>({6, 2})));
        EXPECT(
            migraphx::verify_range(result.get_shape().strides(), std::vector<std::size_t>({2, 1})));
    }
}

TEST_CASE(contiguous_test)
{
    migraphx::shape a_shape{migraphx::shape::float_type, {1, 3, 2, 2}, {12, 1, 6, 3}};
    std::vector<float> data(12);
    std::iota(data.begin(), data.end(), 0);

    migraphx::program p;
    auto* mm = p.get_main_module();
    auto l   = mm->add_literal(migraphx::literal{a_shape, data});
    mm->add_instruction(migraphx::make_op("contiguous"), l);
    p.compile(migraphx::ref::target{});
    auto result = p.eval({}).back();

    std::vector<float> results_vector(12);
    result.visit([&](auto output) { results_vector.assign(output.begin(), output.end()); });
    std::vector<size_t> new_lens    = {1, 3, 2, 2};
    std::vector<size_t> new_strides = {12, 1, 6, 3};
    EXPECT(migraphx::verify_range(results_vector, data));
}

TEST_CASE(conv2d_padding_stride_test)
{
    migraphx::program p;
    auto* mm             = p.get_main_module();
    std::vector<float> a = {
        2.71567607,  -0.9960829,  0.91671127,  0.28140706,  0.63235772,  0.08077253,  0.80927712,
        -0.59108931, -1.05421555, -2.76622486, -0.85044265, -0.52049929, 0.67726439,  -0.65290606,
        0.02345525,  -0.33579525, 0.38901961,  1.05473483,  -1.31188095, 1.8963089,   -0.07265259,
        0.947339,    0.41949373,  -0.70814759, 0.25892952,  1.07311416,  1.2571274,   -0.62318051,
        -0.19951548, -0.94232577, -0.29393643, 0.42292568,  -0.80230367, 1.40909171,  0.63617158,
        0.13900366,  1.09253144,  -0.15265895, 1.54781747,  0.72780299,  1.09189606,  -0.38068101,
        0.97057933,  -0.58958799, 1.56188643,  0.21474874,  0.58725154,  -1.27097559, -0.03024297,
        1.09437096,  -0.4897908,  0.34838957,  -1.31042492, -1.69069934, 0.86956722,  -0.40457946,
        0.46691212,  1.29273605,  0.26464137,  0.22073045,  -1.02178168, 0.22163901,  -1.84387338,
        0.75522131,  -0.45775682, -0.42241111, -1.50944722, 1.07256448,  -1.95876884, -0.28106022,
        0.3341668,   2.13129425,  -1.14728117, -1.06555498, -0.298444,   -0.88322699, -0.65866792,
        -2.06007552, 0.01374334,  0.45612028,  0.52715492,  1.01914406,  -1.72659791, 0.80650896,
        0.16860051,  2.24112225,  -0.78620857, 0.36566174,  -0.07020134, -0.47976932, -0.68230027,
        -0.94711417, -0.54506505, 1.66504931,  -0.71860826, 0.61132306};

    std::vector<float> c = {
        -0.14601797, -0.13000923, 0.06521662,  0.06178288,  -0.11083675, 0.10154136,  0.09990512,
        0.06030385,  -0.11374587, -0.17523311, -0.14344215, 0.17802463,  0.06300922,  -0.15325832,
        0.07066704,  0.05166031,  0.00615084,  -0.02606523, 0.08083995,  -0.17913306, 0.0624622,
        0.0735731,   -0.04198661, -0.0164391,  -0.06374192, 0.16569914,  0.10681538,  0.07370754,
        0.02802075,  0.00282027,  0.15104802,  -0.11084409, -0.00197773, 0.07924436,  0.03528272,
        0.04765259,  -0.15896152, 0.07917164,  0.12125669,  -0.1154705,  -0.11999125, 0.12749968,
        -0.06269585, 0.18658121,  -0.03944227, 0.0111798,   -0.17731084, 0.11789055,  -0.09982193,
        0.08142821,  0.0729029,   0.11303909,  0.12735154,  0.03885292};

    std::vector<float> s = {-0.20817225,
                            0.87965256,
                            0.14958936,
                            -1.24887264,
                            -0.06540672,
                            0.20778663,
                            0.40456355,
                            -0.99900877,
                            0.4917807,
                            0.1994698,
                            0.64205718,
                            0.37798831,
                            -0.25315839,
                            0.44276932,
                            -0.16138598,
                            0.79344082};

    migraphx::shape a_shape{migraphx::shape::float_type, {2, 3, 4, 4}};
    auto al = mm->add_literal(migraphx::literal{a_shape, a});

    migraphx::shape c_shape{migraphx::shape::float_type, {2, 3, 3, 3}};
    auto cl = mm->add_literal(migraphx::literal{c_shape, c});

    mm->add_instruction(
        migraphx::make_op("convolution", {{"padding", {1, 1}}, {"stride", {2, 2}}}), al, cl);
    p.compile(migraphx::ref::target{});
    auto result = p.eval({}).back();

    std::vector<float> results_vector(16);
    result.visit([&](auto output) { results_vector.assign(output.begin(), output.end()); });
    EXPECT(migraphx::verify_range(results_vector, s));
}

TEST_CASE(conv2d_padding_test)
{
    migraphx::program p;
    auto* mm             = p.get_main_module();
    std::vector<float> a = {
        2.71567607,  -0.9960829,  0.91671127,  0.28140706,  0.63235772,  0.08077253,  0.80927712,
        -0.59108931, -1.05421555, -2.76622486, -0.85044265, -0.52049929, 0.67726439,  -0.65290606,
        0.02345525,  -0.33579525, 0.38901961,  1.05473483,  -1.31188095, 1.8963089,   -0.07265259,
        0.947339,    0.41949373,  -0.70814759, 0.25892952,  1.07311416,  1.2571274,   -0.62318051,
        -0.19951548, -0.94232577, -0.29393643, 0.42292568,  -0.80230367, 1.40909171,  0.63617158,
        0.13900366,  1.09253144,  -0.15265895, 1.54781747,  0.72780299,  1.09189606,  -0.38068101,
        0.97057933,  -0.58958799, 1.56188643,  0.21474874,  0.58725154,  -1.27097559, -0.03024297,
        1.09437096,  -0.4897908,  0.34838957,  -1.31042492, -1.69069934, 0.86956722,  -0.40457946,
        0.46691212,  1.29273605,  0.26464137,  0.22073045,  -1.02178168, 0.22163901,  -1.84387338,
        0.75522131,  -0.45775682, -0.42241111, -1.50944722, 1.07256448,  -1.95876884, -0.28106022,
        0.3341668,   2.13129425,  -1.14728117, -1.06555498, -0.298444,   -0.88322699, -0.65866792,
        -2.06007552, 0.01374334,  0.45612028,  0.52715492,  1.01914406,  -1.72659791, 0.80650896,
        0.16860051,  2.24112225,  -0.78620857, 0.36566174,  -0.07020134, -0.47976932, -0.68230027,
        -0.94711417, -0.54506505, 1.66504931,  -0.71860826, 0.61132306};

    std::vector<float> c = {
        -0.16115488, -0.09800646, -0.05412646, 0.10475694,  0.00555485,  -0.12667653, 0.0458357,
        -0.02656217, -0.16338061, 0.15037455,  0.0102711,   0.01303349,  0.05242859,  0.02034754,
        0.04751867,  -0.17038961, -0.1434752,  -0.10770349, 0.05676742,  -0.15838449, 0.10128359,
        -0.18958683, 0.11954515,  0.10758857,  -0.01058291, -0.12797487, 0.08971019,  0.18793164,
        -0.00881396, -0.06588994, -0.13321903, -0.03300409, 0.01439607,  0.07618178,  -0.11556662,
        0.00764295,  0.12956454,  -0.08937147, -0.12763587, 0.04674943,  0.05765297,  0.11336918,
        0.14747436,  -0.06199479, -0.01166052, -0.12432006, -0.04494537, -0.17581205, 0.09475745,
        0.1149437,   -0.1014564,  0.0274073,   -0.01323579, -0.11092556};

    std::vector<float> s = {
        -0.0201216,  0.40407312,  -0.39005592, -0.0631946,  0.37963012,  -0.64611685, 0.1349397,
        -0.54113752, 0.28533003,  0.27667275,  -0.16442731, -0.181494,   0.30564839,  0.58744538,
        0.32015014,  0.24969585,  -0.27367792, -0.53308117, 0.41236052,  0.26136363,  -0.01489828,
        0.57652152,  -0.38506854, 0.119615,    0.0437076,   0.04779706,  0.57887721,  0.23126155,
        0.05695833,  -0.68200272, 0.02063358,  -0.10267162, 0.8062973,   -0.38149622, -0.40134856,
        -0.03353126, 0.38991132,  -0.3478111,  0.03661491,  0.25783631,  0.62772679,  -0.1961118,
        0.76423508,  -0.36241418, -0.20994355, -0.12368261, -0.9406727,  0.02340185,  -0.08793129,
        -0.02471633, -0.58163726, -0.02211772, -0.42014724, 0.77525634,  0.504951,    -0.20537445,
        -0.20369984, -0.83037728, -1.40423918, -0.46160448, -0.22944322, 0.36074194,  0.49579027,
        0.46527559};

    migraphx::shape a_shape{migraphx::shape::float_type, {2, 3, 4, 4}};
    auto al = mm->add_literal(migraphx::literal{a_shape, a});

    migraphx::shape c_shape{migraphx::shape::float_type, {2, 3, 3, 3}};
    auto cl = mm->add_literal(migraphx::literal{c_shape, c});

    mm->add_instruction(
        migraphx::make_op("convolution", {{"padding", {1, 1}}, {"stride", {1, 1}}}), al, cl);
    p.compile(migraphx::ref::target{});
    auto result = p.eval({}).back();

    std::vector<float> results_vector(64);
    result.visit([&](auto output) { results_vector.assign(output.begin(), output.end()); });
    EXPECT(migraphx::verify_range(results_vector, s));
}

TEST_CASE(conv2d_test)
{
    migraphx::program p;
    auto* mm             = p.get_main_module();
    std::vector<float> a = {
        2.71567607,  -0.9960829,  0.91671127,  0.28140706,  0.63235772,  0.08077253,  0.80927712,
        -0.59108931, -1.05421555, -2.76622486, -0.85044265, -0.52049929, 0.67726439,  -0.65290606,
        0.02345525,  -0.33579525, 0.38901961,  1.05473483,  -1.31188095, 1.8963089,   -0.07265259,
        0.947339,    0.41949373,  -0.70814759, 0.25892952,  1.07311416,  1.2571274,   -0.62318051,
        -0.19951548, -0.94232577, -0.29393643, 0.42292568,  -0.80230367, 1.40909171,  0.63617158,
        0.13900366,  1.09253144,  -0.15265895, 1.54781747,  0.72780299,  1.09189606,  -0.38068101,
        0.97057933,  -0.58958799, 1.56188643,  0.21474874,  0.58725154,  -1.27097559, -0.03024297,
        1.09437096,  -0.4897908,  0.34838957,  -1.31042492, -1.69069934, 0.86956722,  -0.40457946,
        0.46691212,  1.29273605,  0.26464137,  0.22073045,  -1.02178168, 0.22163901,  -1.84387338,
        0.75522131,  -0.45775682, -0.42241111, -1.50944722, 1.07256448,  -1.95876884, -0.28106022,
        0.3341668,   2.13129425,  -1.14728117, -1.06555498, -0.298444,   -0.88322699, -0.65866792,
        -2.06007552, 0.01374334,  0.45612028,  0.52715492,  1.01914406,  -1.72659791, 0.80650896,
        0.16860051,  2.24112225,  -0.78620857, 0.36566174,  -0.07020134, -0.47976932, -0.68230027,
        -0.94711417, -0.54506505, 1.66504931,  -0.71860826, 0.61132306};

    std::vector<float> c = {
        2.82721668e-02,  6.44195229e-02,  1.53499246e-02,  1.72468081e-01,  -6.33238107e-02,
        9.49496776e-02,  1.40258059e-01,  -7.92879611e-02, -1.29301161e-01, 3.11307609e-03,
        -1.90624535e-01, 1.13238767e-01,  -2.80647576e-02, 3.12882811e-02,  -3.52091640e-02,
        3.33581865e-02,  6.43158704e-02,  7.40238279e-02,  -1.00106120e-01, -9.56912562e-02,
        1.44342467e-01,  9.40258950e-02,  6.36333972e-02,  1.66158378e-03,  -8.91554281e-02,
        2.58734226e-02,  1.70919895e-02,  1.78214177e-01,  8.84564668e-02,  8.98126513e-02,
        -1.63809001e-01, 1.37802169e-01,  1.66439757e-01,  -1.45631135e-02, 1.88469887e-04,
        4.76950556e-02,  -1.91969007e-01, -1.76233292e-01, -7.70473927e-02, 1.14828631e-01,
        1.76608220e-01,  -1.50728196e-01, 1.99946314e-02,  -5.88052124e-02, 1.31612435e-01,
        1.61106288e-02,  -1.35080189e-01, 1.49512306e-01,  3.86456847e-02,  1.29330024e-01,
        -3.22975963e-02, -5.60784787e-02, -5.41997552e-02, 4.78562862e-02};

    std::vector<float> s = {0.27039781,
                            0.19105849,
                            -0.06339942,
                            -0.65087199,
                            0.40867025,
                            0.05063812,
                            -0.14907975,
                            0.49018705,
                            -0.49197209,
                            0.33236548,
                            -0.39374301,
                            0.16012701,
                            0.06574871,
                            0.71606487,
                            -0.55201721,
                            -0.46427044};
    migraphx::shape a_shape{migraphx::shape::float_type, {2, 3, 4, 4}};
    auto al = mm->add_literal(migraphx::literal{a_shape, a});

    migraphx::shape c_shape{migraphx::shape::float_type, {2, 3, 3, 3}};
    auto cl = mm->add_literal(migraphx::literal{c_shape, c});

    mm->add_instruction(migraphx::make_op("convolution"), al, cl);
    p.compile(migraphx::ref::target{});
    auto result = p.eval({}).back();

    std::vector<float> results_vector(16);
    result.visit([&](auto output) { results_vector.assign(output.begin(), output.end()); });
    EXPECT(migraphx::verify_range(results_vector, s));
}

TEST_CASE(conv3d_test)
{
    migraphx::program p;
    auto* mm             = p.get_main_module();
    std::vector<float> a = {
        2.71567607,  -0.9960829,  0.91671127,  0.28140706,  0.63235772,  0.08077253,  0.80927712,
        -0.59108931, -1.05421555, -2.76622486, -0.85044265, -0.52049929, 0.67726439,  -0.65290606,
        0.02345525,  -0.33579525, 0.38901961,  1.05473483,  -1.31188095, 1.8963089,   -0.07265259,
        0.947339,    0.41949373,  -0.70814759, 0.25892952,  1.07311416,  1.2571274,   -0.62318051,
        -0.19951548, -0.94232577, -0.29393643, 0.42292568,  -0.80230367, 1.40909171,  0.63617158,
        0.13900366,  1.09253144,  -0.15265895, 1.54781747,  0.72780299,  1.09189606,  -0.38068101,
        0.97057933,  -0.58958799, 1.56188643,  0.21474874,  0.58725154,  -1.27097559, -0.03024297,
        1.09437096,  -0.4897908,  0.34838957,  -1.31042492, -1.69069934, 0.86956722,  -0.40457946,
        0.46691212,  1.29273605,  0.26464137,  0.22073045,  -1.02178168, 0.22163901,  -1.84387338,
        0.75522131,  -0.45775682, -0.42241111, -1.50944722, 1.07256448,  -1.95876884, -0.28106022,
        0.3341668,   2.13129425,  -1.14728117, -1.06555498, -0.298444,   -0.88322699, -0.65866792,
        -2.06007552, 0.01374334,  0.45612028,  0.52715492,  1.01914406,  -1.72659791, 0.80650896,
        0.16860051,  2.24112225,  -0.78620857, 0.36566174,  -0.07020134, -0.47976932, -0.68230027,
        -0.94711417, -0.54506505, 1.66504931,  -0.71860826, 0.61132306};

    std::vector<float> c = {
        2.82721668e-02,  6.44195229e-02,  1.53499246e-02,  1.72468081e-01,  -6.33238107e-02,
        9.49496776e-02,  1.40258059e-01,  -7.92879611e-02, -1.29301161e-01, 3.11307609e-03,
        -1.90624535e-01, 1.13238767e-01,  -2.80647576e-02, 3.12882811e-02,  -3.52091640e-02,
        3.33581865e-02,  6.43158704e-02,  7.40238279e-02,  -1.00106120e-01, -9.56912562e-02,
        1.44342467e-01,  9.40258950e-02,  6.36333972e-02,  1.66158378e-03,  -8.91554281e-02,
        2.58734226e-02,  1.70919895e-02,  1.78214177e-01,  8.84564668e-02,  8.98126513e-02,
        -1.63809001e-01, 1.37802169e-01,  1.66439757e-01,  -1.45631135e-02, 1.88469887e-04,
        4.76950556e-02,  -1.91969007e-01, -1.76233292e-01, -7.70473927e-02, 1.14828631e-01,
        1.76608220e-01,  -1.50728196e-01, 1.99946314e-02,  -5.88052124e-02, 1.31612435e-01,
        1.61106288e-02,  -1.35080189e-01, 1.49512306e-01,  3.86456847e-02,  1.29330024e-01,
        -3.22975963e-02, -5.60784787e-02, -5.41997552e-02, 4.78562862e-02};

    std::vector<float> s = {0.27039781,
                            0.19105849,
                            -0.06339942,
                            -0.65087199,
                            0.40867025,
                            0.05063812,
                            -0.14907975,
                            0.49018705,
                            -0.49197209,
                            0.33236548,
                            -0.39374301,
                            0.16012701,
                            0.06574871,
                            0.71606487,
                            -0.55201721,
                            -0.46427044};
    migraphx::shape a_shape{migraphx::shape::float_type, {2, 3, 4, 4, 1}};
    auto al = mm->add_literal(migraphx::literal{a_shape, a});

    migraphx::shape c_shape{migraphx::shape::float_type, {2, 3, 3, 3, 1}};
    auto cl = mm->add_literal(migraphx::literal{c_shape, c});

    mm->add_instruction(
        migraphx::make_op("convolution",
                          {{"padding", {0, 0, 0}}, {"stride", {1, 1, 1}}, {"dilation", {1, 1, 1}}}),
        al,
        cl);
    p.compile(migraphx::ref::target{});
    auto result = p.eval({}).back();

    std::vector<float> results_vector(16);
    result.visit([&](auto output) { results_vector.assign(output.begin(), output.end()); });
    EXPECT(migraphx::verify_range(results_vector, s));
}

TEST_CASE(cos_test)
{
    migraphx::program p;
    auto* mm = p.get_main_module();
    migraphx::shape s{migraphx::shape::float_type, {3}};
    std::vector<float> data{-1, 0, 1};
    auto l = mm->add_literal(migraphx::literal{s, data});
    mm->add_instruction(migraphx::make_op("cos"), l);
    p.compile(migraphx::ref::target{});
    auto result = p.eval({}).back();
    std::vector<float> results_vector(3);
    result.visit([&](auto output) { results_vector.assign(output.begin(), output.end()); });
    std::vector<float> gold = data;
    std::transform(
        gold.begin(), gold.end(), gold.begin(), [](float n) -> float { return cosf(n); });
    EXPECT(migraphx::verify_range(results_vector, gold));
}

TEST_CASE(cosh_test)
{
    migraphx::program p;
    auto* mm = p.get_main_module();
    migraphx::shape s{migraphx::shape::float_type, {2, 2}};
    std::vector<float> data = {-1.0, 2.0, -3.0, 4.0};
    auto l                  = mm->add_literal(migraphx::literal{s, data});
    mm->add_instruction(migraphx::make_op("cosh"), l);
    p.compile(migraphx::ref::target{});
    auto result = p.eval({}).back();
    std::vector<float> results_vector(4);
    result.visit([&](auto output) { results_vector.assign(output.begin(), output.end()); });
    std::vector<float> gold = data;
    std::transform(
        gold.begin(), gold.end(), gold.begin(), [](float n) -> float { return coshf(n); });
    EXPECT(migraphx::verify_range(results_vector, gold));
}

TEST_CASE(deconv_1d_test)
{
    migraphx::shape s{migraphx::shape::float_type, {1, 1, 3}};
    std::vector<float> x_data{0, 0.5, 1};
    std::vector<float> w_data{0.5, 0.5, 0.5};

    std::vector<float> gold{0, 0.25, 0.75, 0.75, 0.5};

    migraphx::program p;
    auto* mm = p.get_main_module();
    auto x   = mm->add_literal(migraphx::literal{s, x_data});
    auto w   = mm->add_literal(migraphx::literal{s, w_data});

    mm->add_instruction(
        migraphx::make_op("deconvolution", {{"padding", {0}}, {"stride", {1}}, {"dilation", {1}}}),
        x,
        w);
    p.compile(migraphx::ref::target{});
    auto result = p.eval({}).back();

    std::vector<float> results_vector;
    result.visit([&](auto output) { results_vector.assign(output.begin(), output.end()); });
    EXPECT(migraphx::verify_range(results_vector, gold));
}

TEST_CASE(deconv_3d_test)
{
    migraphx::shape s_1{migraphx::shape::float_type, {1, 1, 1, 2, 3}};
    migraphx::shape s_2{migraphx::shape::float_type, {1, 1, 3, 2, 3}};
    std::vector<float> x_data{0.8471, -0.4195, -2.2749, 1.2491, 0.1722, 0.3246};
    std::vector<float> w_data{0.6478,
                              -0.1985,
                              0.0633,
                              -0.3479,
                              2.7056,
                              -0.1440,
                              -1.1229,
                              -0.7507,
                              -1.3151,
                              0.8884,
                              -0.1859,
                              -0.3407,
                              -1.1544,
                              -1.5893,
                              1.6265,
                              -1.4624,
                              0.3812,
                              -1.5378};

    std::vector<float> gold{0.5488,  -0.4399, -1.3369, 0.4251,  -0.1439, 0.5145,  2.3015,  -0.2104,
                            -6.1482, 0.3482,  -0.4346, 3.3197,  0.1731,  0.8533,  -0.0467, -0.9512,
                            -0.1649, 1.7553,  2.2594,  2.9917,  -0.6500, -1.6612, -4.3680, 0.0957,
                            0.3482,  1.1097,  -0.0792, -0.1692, -0.1190, -0.1106, -0.9779, -0.8621,
                            4.6707,  2.9332,  -3.7001, -2.6808, -1.2476, 3.2475,  -0.4578, 4.0263,
                            -1.8267, 0.2243,  -2.3299, -0.1411, -0.4991};

    migraphx::program p;
    auto* mm = p.get_main_module();
    auto x   = mm->add_literal(migraphx::literal{s_1, x_data});
    auto w   = mm->add_literal(migraphx::literal{s_2, w_data});

    mm->add_instruction(
        migraphx::make_op("deconvolution",
                          {{"padding", {0, 0, 0}}, {"stride", {1, 1, 1}}, {"dilation", {1, 1, 1}}}),
        x,
        w);
    p.compile(migraphx::ref::target{});
    auto result = p.eval({}).back();

    std::vector<float> results_vector;
    result.visit([&](auto output) { results_vector.assign(output.begin(), output.end()); });
    EXPECT(migraphx::verify_range(results_vector, gold));
}

TEST_CASE(deconv_test)
{
    migraphx::shape s{migraphx::shape::float_type, {1, 1, 3, 3}};
    std::vector<float> x_data{0, 1, 2, 3, 4, 5, 6, 7, 8};
    std::vector<float> w_data{1, 1, 1, 1, 1, 1, 1, 1, 1};

    std::vector<float> gold{0,  1,  3, 3,  2,  3,  8,  15, 12, 7,  9,  21, 36,
                            27, 15, 9, 20, 33, 24, 13, 6,  13, 21, 15, 8};

    migraphx::program p;
    auto* mm = p.get_main_module();
    auto x   = mm->add_literal(migraphx::literal{s, x_data});
    auto w   = mm->add_literal(migraphx::literal{s, w_data});

    mm->add_instruction(migraphx::make_op("deconvolution"), x, w);
    p.compile(migraphx::ref::target{});
    auto result = p.eval({}).back();

    std::vector<float> results_vector;
    result.visit([&](auto output) { results_vector.assign(output.begin(), output.end()); });
    EXPECT(migraphx::verify_range(results_vector, gold));
}

TEST_CASE(dequantizelinear)
{
    { /*uint8*/
        migraphx::shape xs{migraphx::shape::uint8_type, {1, 3, 3}};
        std::vector<uint8_t> xv = {0, 1, 2, 5, 10, 50, 100, 150, 250};
        migraphx::shape ss{migraphx::shape::float_type, {1, 3, 3}};
        std::vector<float> sv = {2, 2, 2, 2, 2, 2, 2, 2, 2};
        migraphx::shape zs{migraphx::shape::uint8_type, {1, 3, 3}};
        std::vector<uint8_t> zv = {0, 0, 0, 0, 0, 0, 0, 0, 0};
        auto create_program     = [&]() {
            migraphx::program p;
            auto* mm = p.get_main_module();
            auto x   = mm->add_literal(xs, xv);
            auto s   = mm->add_literal(ss, sv);
            auto z   = mm->add_literal(zs, zv);
            mm->add_instruction(migraphx::make_op("dequantizelinear"), x, s, z);
            return p;
        };

        migraphx::program p1 = create_program();
        p1.compile(migraphx::ref::target{});
        auto result = p1.eval({}).back();
        std::vector<float> results_vector(9);
        result.visit([&](auto output) { results_vector.assign(output.begin(), output.end()); });
        std::vector<float> gold{0, 2, 4, 10, 20, 100, 200, 300, 500};
        EXPECT(results_vector == gold);
    }

    { /*int8*/
        migraphx::shape xs{migraphx::shape::int8_type, {1, 3, 3}};
        std::vector<int8_t> xv = {-128, -100, -50, -1, 0, 1, 50, 100, 127};
        migraphx::shape ss{migraphx::shape::float_type, {1, 3, 3}};
        std::vector<float> sv = {2, 2, 2, 2, 2, 2, 2, 2, 2};
        auto create_program   = [&]() {
            migraphx::program p;
            auto* mm = p.get_main_module();
            auto x   = mm->add_literal(xs, xv);
            auto s   = mm->add_literal(ss, sv);
            mm->add_instruction(migraphx::make_op("dequantizelinear"), x, s);
            return p;
        };

        migraphx::program p1 = create_program();
        p1.compile(migraphx::ref::target{});
        auto result = p1.eval({}).back();
        std::vector<float> results_vector(9);
        result.visit([&](auto output) { results_vector.assign(output.begin(), output.end()); });
        std::vector<float> gold{-256, -200, -100, -2, 0, 2, 100, 200, 254};
        EXPECT(results_vector == gold);
    }
}

TEST_CASE(div_test)
{
    migraphx::program p;
    auto* mm = p.get_main_module();
    migraphx::shape s{migraphx::shape::float_type, {3}};
    std::vector<float> data1 = {-1.0f, 0.5f, 1.0f};
    std::vector<float> data2 = {1.0f, 2.0f, 4.0f};
    auto l1                  = mm->add_literal(migraphx::literal{s, data1});
    auto l2                  = mm->add_literal(migraphx::literal{s, data2});
    mm->add_instruction(migraphx::make_op("div"), l1, l2);
    p.compile(migraphx::ref::target{});
    auto result = p.eval({}).back();
    std::vector<float> results_vector(3);
    result.visit([&](auto output) { results_vector.assign(output.begin(), output.end()); });
    std::vector<float> gold(data1.size());
    std::transform(data1.begin(), data1.end(), data2.begin(), gold.begin(), std::divides<float>());
    EXPECT(migraphx::verify_range(results_vector, gold));
}

TEST_CASE(elu_test)
{
    migraphx::program p;
    auto* mm = p.get_main_module();
    migraphx::shape s{migraphx::shape::float_type, {2, 2}};
    auto l      = mm->add_literal(migraphx::literal{s, {-1.0, 2.0, -3.0, 4.0}});
    float alpha = 0.5;
    mm->add_instruction(migraphx::make_op("elu", {{"alpha", alpha}}), l);
    p.compile(migraphx::ref::target{});
    auto result = p.eval({}).back();
    std::vector<float> results_vector(4);
    result.visit([&](auto output) { results_vector.assign(output.begin(), output.end()); });
    std::vector<float> gold{elu(alpha, -1), elu(alpha, 2), elu(alpha, -3), elu(alpha, 4)};
    EXPECT(migraphx::verify_range(results_vector, gold));
}

TEST_CASE(equal_brcst_test)
{
    migraphx::program p;
    auto* mm = p.get_main_module();
    migraphx::shape s0{migraphx::shape::float_type, {3, 3}};
    auto l0 =
        mm->add_literal(migraphx::literal{s0, {1.1, 1.5, 0.1, -1.1, -1.5, -0.6, 0.0, 2.0, -2.0}});
    migraphx::shape s1{migraphx::shape::float_type, {3, 1}};
    auto l1  = mm->add_literal(migraphx::literal{s1, {1.1, -1.5, 0.0}});
    auto bl1 = mm->add_instruction(migraphx::make_op("multibroadcast", {{"out_lens", {3, 3}}}), l1);
    auto eq  = mm->add_instruction(migraphx::make_op("equal"), l0, bl1);
    auto r   = mm->add_instruction(
        migraphx::make_op("convert",
                          {{"target_type", migraphx::to_value(migraphx::shape::bool_type)}}),
        eq);
    mm->add_return({r});

    p.compile(migraphx::ref::target{});
    auto result = p.eval({}).back();
    std::vector<bool> results_vector;
    result.visit([&](auto output) { results_vector.assign(output.begin(), output.end()); });
    std::vector<bool> gold = {true, false, false, false, true, false, true, false, false};
    EXPECT(results_vector == gold);
}

TEST_CASE(equal_test)
{
    migraphx::program p;
    auto* mm = p.get_main_module();
    migraphx::shape s{migraphx::shape::float_type, {9}};
    auto l0 =
        mm->add_literal(migraphx::literal{s, {1.1, 1.5, 0.1, -1.1, -1.5, -0.6, 0.0, 2.0, -2.0}});
    auto l1 =
        mm->add_literal(migraphx::literal{s, {1.1, 1.6, -0.1, -1.2, -1.5, -0.7, 0.0, 2.3, -2.1}});
    auto eq = mm->add_instruction(migraphx::make_op("equal"), l0, l1);
    auto r  = mm->add_instruction(
        migraphx::make_op("convert",
                          {{"target_type", migraphx::to_value(migraphx::shape::bool_type)}}),
        eq);
    mm->add_return({r});

    p.compile(migraphx::ref::target{});
    auto result = p.eval({}).back();
    std::vector<bool> results_vector;
    result.visit([&](auto output) { results_vector.assign(output.begin(), output.end()); });
    std::vector<bool> gold = {true, false, false, false, true, false, true, false, false};
    EXPECT(results_vector == gold);
}

TEST_CASE(erf_test)
{
    migraphx::program p;
    auto* mm = p.get_main_module();
    migraphx::shape s{migraphx::shape::float_type, {4}};
    std::vector<float> data = {0.73785057, 1.58165966, -0.43597795, -0.01677432};
    auto l                  = mm->add_literal(migraphx::literal{s, data});
    mm->add_instruction(migraphx::make_op("erf"), l);
    p.compile(migraphx::ref::target{});
    auto result = p.eval({}).back();
    std::vector<float> results_vector;
    result.visit([&](auto output) { results_vector.assign(output.begin(), output.end()); });
    std::vector<float> gold = data;
    std::transform(
        gold.begin(), gold.end(), gold.begin(), [](float n) -> float { return erff(n); });
    EXPECT(migraphx::verify_range(results_vector, gold));
}

TEST_CASE(exp_test)
{
    migraphx::program p;
    auto* mm = p.get_main_module();
    std::vector<float> data{-1, 0, 1};
    migraphx::shape s{migraphx::shape::float_type, {3}};
    auto l = mm->add_literal(migraphx::literal{s, data});
    mm->add_instruction(migraphx::make_op("exp"), l);
    p.compile(migraphx::ref::target{});
    auto result = p.eval({}).back();
    std::vector<float> results_vector(3);
    result.visit([&](auto output) { results_vector.assign(output.begin(), output.end()); });
    std::vector<float> gold = data;
    std::transform(
        gold.begin(), gold.end(), gold.begin(), [](float n) -> float { return expf(n); });
    EXPECT(migraphx::verify_range(results_vector, gold));
}

TEST_CASE(floor_test)
{
    migraphx::program p;
    auto* mm = p.get_main_module();
    migraphx::shape s{migraphx::shape::float_type, {9}};
    std::vector<float> data = {1.1, 1.5, 0.6, -1.1, -1.5, -0.6, 0.0, 2.0, -2.0};
    auto l                  = mm->add_literal(migraphx::literal{s, data});
    mm->add_instruction(migraphx::make_op("floor"), l);
    p.compile(migraphx::ref::target{});
    auto result = p.eval({}).back();
    std::vector<float> results_vector;
    result.visit([&](auto output) { results_vector.assign(output.begin(), output.end()); });
    std::vector<float> gold = data;
    std::transform(
        gold.begin(), gold.end(), gold.begin(), [](float n) -> float { return floor(n); });
    EXPECT(migraphx::verify_range(results_vector, gold));
}

TEST_CASE(fp16_test)
{
    migraphx::program p;
    auto* mm = p.get_main_module();
    migraphx::shape s{migraphx::shape::half_type, {1}};
    migraphx::half a{1.5};
    migraphx::half b{2.5};
    migraphx::half c{4.0};
    auto l0 = mm->add_literal(migraphx::literal{s, {a}});
    auto l1 = mm->add_literal(migraphx::literal{s, {b}});
    mm->add_instruction(migraphx::make_op("add"), l0, l1);
    p.compile(migraphx::ref::target{});
    auto result = p.eval({}).back();
    std::vector<migraphx::half> results_vector(1);
    result.visit([&](auto output) { results_vector.assign(output.begin(), output.end()); });
    std::vector<migraphx::half> gold{c};
    EXPECT(migraphx::verify_range(results_vector, gold));
}

TEST_CASE(fp32_fp16_test)
{
    auto create_program = [] {
        migraphx::program p;
        auto* mm = p.get_main_module();
        migraphx::shape s{migraphx::shape::float_type, {2, 3}};
        std::vector<float> data(2 * 3);
        std::iota(data.begin(), data.end(), 1.0f);
        auto l1 = mm->add_literal(migraphx::literal(s, data));
        auto l2 = mm->add_literal(migraphx::literal(s, data));
        mm->add_instruction(migraphx::make_op("add"), l1, l2);
        return p;
    };

    auto test_case = [&](std::vector<std::string>&& op_names) {
        std::vector<float> gold_res = {2.0, 4.0, 6.0, 8.0, 10.0, 12.0};
        auto p                      = create_program();
        migraphx::quantize_fp16(p, op_names);
        p.compile(migraphx::ref::target{});
        auto result = p.eval({}).back();
        std::vector<float> res;
        result.visit([&](auto output) { res.assign(output.begin(), output.end()); });
        EXPECT(migraphx::verify_range(res, gold_res));
    };

    test_case({"all"});
    test_case({"add"});
}

TEST_CASE(gather_test)
{
    {
        migraphx::program p;
        auto* mm = p.get_main_module();

        std::vector<float> data(3 * 3);
        std::iota(data.begin(), data.end(), 0.5);
        migraphx::shape s{migraphx::shape::float_type, {3, 3}};
        auto a0 = mm->add_literal(migraphx::literal{s, data});
        migraphx::shape s_indices{migraphx::shape::int32_type, {1, 2}};
        std::vector<int> indices{0, 2};
        auto a1  = mm->add_literal(migraphx::literal{s_indices, indices});
        int axis = 0;
        mm->add_instruction(migraphx::make_op("gather", {{"axis", axis}}), a0, a1);
        p.compile(migraphx::ref::target{});
        auto result = p.eval({}).back();
        std::vector<float> res_data(4 * 5);
        std::vector<float> golden = {0.5f, 1.5f, 2.5f, 6.5f, 7.5f, 8.5f};
        result.visit([&](auto output) { res_data.assign(output.begin(), output.end()); });
        EXPECT(migraphx::verify_range(res_data, golden));
    }

    {
        migraphx::program p;
        auto* mm = p.get_main_module();

        std::vector<float> data(3 * 3);
        std::iota(data.begin(), data.end(), 0.5);
        migraphx::shape s{migraphx::shape::float_type, {3, 3}};
        auto a0 = mm->add_literal(migraphx::literal{s, data});
        migraphx::shape s_indices{migraphx::shape::int32_type, {1, 2}};
        std::vector<int> indices{-3, -1};
        auto a1  = mm->add_literal(migraphx::literal{s_indices, indices});
        int axis = 0;
        mm->add_instruction(migraphx::make_op("gather", {{"axis", axis}}), a0, a1);
        p.compile(migraphx::ref::target{});
        auto result = p.eval({}).back();
        std::vector<float> res_data(4 * 5);
        std::vector<float> golden = {0.5f, 1.5f, 2.5f, 6.5f, 7.5f, 8.5f};
        result.visit([&](auto output) { res_data.assign(output.begin(), output.end()); });
        EXPECT(migraphx::verify_range(res_data, golden));
    }

    {
        migraphx::program p;
        auto* mm = p.get_main_module();

        std::vector<float> data(3 * 3);
        std::iota(data.begin(), data.end(), 0.5);
        migraphx::shape s{migraphx::shape::float_type, {3, 3}};
        auto a0 = mm->add_literal(migraphx::literal{s, data});
        migraphx::shape s_indices{migraphx::shape::int32_type, {1, 2}};
        std::vector<int> indices{0, 2};
        auto a1  = mm->add_literal(migraphx::literal{s_indices, indices});
        int axis = 1;
        mm->add_instruction(migraphx::make_op("gather", {{"axis", axis}}), a0, a1);
        p.compile(migraphx::ref::target{});
        auto result = p.eval({}).back();
        std::vector<float> res_data(4 * 5);
        std::vector<float> golden = {0.5f, 2.5f, 3.5f, 5.5f, 6.5f, 8.5f};
        result.visit([&](auto output) { res_data.assign(output.begin(), output.end()); });
        EXPECT(migraphx::verify_range(res_data, golden));
    }

    {
        migraphx::program p;
        auto* mm = p.get_main_module();

        std::vector<float> data(3 * 3);
        std::iota(data.begin(), data.end(), 0.5);
        migraphx::shape s{migraphx::shape::float_type, {3, 3}};
        auto a0 = mm->add_literal(migraphx::literal{s, data});
        migraphx::shape s_indices{migraphx::shape::int32_type, {1, 2}};
        std::vector<int> indices{0, 2};
        auto a1  = mm->add_literal(migraphx::literal{s_indices, indices});
        int axis = -1;
        mm->add_instruction(migraphx::make_op("gather", {{"axis", axis}}), a0, a1);
        p.compile(migraphx::ref::target{});
        auto result = p.eval({}).back();
        std::vector<float> res_data(4 * 5);
        std::vector<float> golden = {0.5f, 2.5f, 3.5f, 5.5f, 6.5f, 8.5f};
        result.visit([&](auto output) { res_data.assign(output.begin(), output.end()); });
        EXPECT(migraphx::verify_range(res_data, golden));
    }

    {
        migraphx::program p;
        auto* mm = p.get_main_module();

        std::vector<float> data(3 * 3);
        std::iota(data.begin(), data.end(), 0.5);
        migraphx::shape s{migraphx::shape::float_type, {3, 3}};
        auto a0 = mm->add_literal(migraphx::literal{s, data});
        // scalar index
        migraphx::shape s_indices{migraphx::shape::int32_type};
        std::vector<int> indices{0};
        auto a1  = mm->add_literal(migraphx::literal{s_indices, indices});
        int axis = -1;
        mm->add_instruction(migraphx::make_op("gather", {{"axis", axis}}), a0, a1);
        p.compile(migraphx::ref::target{});
        auto result = p.eval({}).back();
        std::vector<float> res_data{};
        std::vector<float> golden = {0.5f, 3.5f, 6.5f};
        result.visit([&](auto output) { res_data.assign(output.begin(), output.end()); });
        EXPECT(migraphx::verify_range(res_data, golden));
    }

    {
        migraphx::program p;
        auto* mm = p.get_main_module();

        std::vector<float> data(3 * 3);
        std::iota(data.begin(), data.end(), 0.5);
        migraphx::shape s{migraphx::shape::float_type, {3, 3}};
        auto a0 = mm->add_literal(migraphx::literal{s, data});
        // scalar index
        migraphx::shape s_indices{migraphx::shape::int32_type};
        std::vector<int> indices{-3};
        auto a1  = mm->add_literal(migraphx::literal{s_indices, indices});
        int axis = -1;
        mm->add_instruction(migraphx::make_op("gather", {{"axis", axis}}), a0, a1);
        p.compile(migraphx::ref::target{});
        auto result = p.eval({}).back();
        std::vector<float> res_data{};
        std::vector<float> golden = {0.5f, 3.5f, 6.5f};
        result.visit([&](auto output) { res_data.assign(output.begin(), output.end()); });
        EXPECT(migraphx::verify_range(res_data, golden));
    }

    {
        migraphx::program p;
        auto* mm = p.get_main_module();

        std::vector<float> data(3);
        std::iota(data.begin(), data.end(), 0.5);
        migraphx::shape s{migraphx::shape::float_type, {3}};
        auto a0 = mm->add_literal(migraphx::literal{s, data});
        // scalar index
        migraphx::shape s_indices{migraphx::shape::int32_type};
        std::vector<int> indices{0};
        auto a1  = mm->add_literal(migraphx::literal{s_indices, indices});
        int axis = -1;
        mm->add_instruction(migraphx::make_op("gather", {{"axis", axis}}), a0, a1);
        p.compile(migraphx::ref::target{});
        auto result = p.eval({}).back();
        std::vector<float> res_data{};
        std::vector<float> golden = {0.5f};
        result.visit([&](auto output) { res_data.assign(output.begin(), output.end()); });
        EXPECT(migraphx::verify_range(res_data, golden));
    }
}

TEST_CASE(globalavgpool_test)
{
    migraphx::program p;
    auto* mm   = p.get_main_module();
    auto s     = migraphx::shape{migraphx::shape::float_type, {1, 3, 2, 2}};
    auto op    = migraphx::op::pooling{"average"};
    auto lens  = s.lens();
    op.lengths = {lens[2], lens[3]};

    std::vector<float> data{0.3, 0.2, 0.4, 0.1, 0.8, 0.5, 0.9, 0.1, 0.1, 0.7, 0.1, 0.6};
    auto l0 = mm->add_literal(migraphx::literal{s, data});
    mm->add_instruction(op, l0);
    p.compile(migraphx::ref::target{});
    auto result = p.eval({}).back();

    std::vector<float> results_vector(3);
    result.visit([&](auto output) { results_vector.assign(output.begin(), output.end()); });
    std::vector<float> gold{0.25, 0.575, 0.375};
    EXPECT(migraphx::verify_range(results_vector, gold));
}

TEST_CASE(globalmaxpool_test)
{
    migraphx::program p;
    auto* mm   = p.get_main_module();
    auto s     = migraphx::shape{migraphx::shape::float_type, {1, 3, 2, 2}};
    auto op    = migraphx::op::pooling{"max"};
    auto lens  = s.lens();
    op.lengths = {lens[2], lens[3]};

    std::vector<float> data{0.3, 0.2, 0.4, 0.1, 0.8, 0.5, 0.9, 0.1, 0.1, 0.7, 0.1, 0.6};
    auto l0 = mm->add_literal(migraphx::literal{s, data});
    mm->add_instruction(op, l0);
    p.compile(migraphx::ref::target{});
    auto result = p.eval({}).back();

    std::vector<float> results_vector(3);
    result.visit([&](auto output) { results_vector.assign(output.begin(), output.end()); });
    std::vector<float> gold{0.4, 0.9, 0.7};
    EXPECT(migraphx::verify_range(results_vector, gold));
}

TEST_CASE(greater_brcst_test)
{
    migraphx::program p;
    auto* mm = p.get_main_module();
    migraphx::shape s0{migraphx::shape::float_type, {3, 3}};
    auto l0 =
        mm->add_literal(migraphx::literal{s0, {1.1, 1.5, 0.1, -1.1, -1.5, -0.6, 0.0, 2.0, -2.0}});
    migraphx::shape s1{migraphx::shape::float_type, {3, 1}};
    auto l1  = mm->add_literal(migraphx::literal{s1, {1.1, -1.5, 0.0}});
    auto bl1 = mm->add_instruction(migraphx::make_op("multibroadcast", {{"out_lens", {3, 3}}}), l1);
    auto gr  = mm->add_instruction(migraphx::make_op("greater"), l0, bl1);
    auto r   = mm->add_instruction(
        migraphx::make_op("convert",
                          {{"target_type", migraphx::to_value(migraphx::shape::bool_type)}}),
        gr);
    mm->add_return({r});

    p.compile(migraphx::ref::target{});
    auto result = p.eval({}).back();
    std::vector<bool> results_vector;
    result.visit([&](auto output) { results_vector.assign(output.begin(), output.end()); });
    std::vector<bool> gold = {false, true, false, true, false, true, false, true, false};
    EXPECT(results_vector == gold);
}

TEST_CASE(greater_test)
{
    migraphx::program p;
    auto* mm = p.get_main_module();
    migraphx::shape s{migraphx::shape::float_type, {9}};
    auto l0 =
        mm->add_literal(migraphx::literal{s, {1.1, 1.5, 0.1, -1.1, -1.5, -0.6, 0.0, 2.0, -2.0}});
    auto l1 =
        mm->add_literal(migraphx::literal{s, {1.1, 1.6, -0.1, -1.2, -1.5, -0.7, 0.0, 2.3, -2.1}});
    auto gr = mm->add_instruction(migraphx::make_op("greater"), l0, l1);
    auto r  = mm->add_instruction(
        migraphx::make_op("convert",
                          {{"target_type", migraphx::to_value(migraphx::shape::bool_type)}}),
        gr);
    mm->add_return({r});

    p.compile(migraphx::ref::target{});
    auto result = p.eval({}).back();
    std::vector<bool> results_vector;
    result.visit([&](auto output) { results_vector.assign(output.begin(), output.end()); });
    std::vector<bool> gold = {false, false, true, true, false, true, false, false, true};
    EXPECT(results_vector == gold);
}

TEST_CASE(identity_test)
{
    migraphx::program p;
    auto* mm = p.get_main_module();
    migraphx::shape s{migraphx::shape::float_type, {2, 2}};
    std::vector<int> data{1, 2, 3, 4};
    auto l = mm->add_literal(migraphx::literal{s, data});
    mm->add_instruction(migraphx::make_op("identity"), l);
    p.compile(migraphx::ref::target{});
    auto result = p.eval({}).back();
    std::vector<int> results_vector(4);
    result.visit([&](auto output) { results_vector.assign(output.begin(), output.end()); });
    EXPECT(std::equal(data.begin(), data.end(), results_vector.begin()));
}

TEST_CASE(if_literal_test)
{
    auto create_program = [] {
        migraphx::program p;
        auto* mm = p.get_main_module();
        migraphx::shape cond_s{migraphx::shape::bool_type};
        auto cond = mm->add_parameter("cond", cond_s);

        migraphx::shape s{migraphx::shape::float_type, {5}};

        auto* then_mod           = p.create_module("If_0_if");
        std::vector<float> data1 = {1, 2, 3, 4, 5};
        auto l1                  = then_mod->add_literal(migraphx::literal(s, data1));
        then_mod->add_return({l1});

        auto* else_mod           = p.create_module("If_0_else");
        std::vector<float> data2 = {5, 4, 3, 2, 1};
        auto l2                  = else_mod->add_literal(migraphx::literal(s, data2));
        else_mod->add_return({l2});

        auto ret = mm->add_instruction(migraphx::make_op("if"), {cond}, {then_mod, else_mod});
        auto r   = mm->add_instruction(migraphx::make_op("get_tuple_elem", {{"index", 0}}), ret);
        mm->add_return({r});

        return p;
    };

    auto run_prog = [&](bool cond) {
        auto p = create_program();
        p.compile(migraphx::ref::target());
        std::vector<char> c_data = {static_cast<char>(cond)};
        migraphx::shape cs{migraphx::shape::bool_type};
        migraphx::parameter_map m;
        m["cond"] = migraphx::argument(cs, c_data.data());

        auto res = p.eval(m).back();
        std::vector<float> ret;
        res.visit([&](auto v) { ret.assign(v.begin(), v.end()); });

        return ret;
    };

    // then branch
    {
        std::vector<float> gold_ret = {1.0f, 2.0f, 3.0f, 4.0f, 5.0f};
        auto ret                    = run_prog(true);
        EXPECT(gold_ret == ret);
    }

    // else branch
    {
        std::vector<float> gold_ret = {5.0f, 4.0f, 3.0f, 2.0f, 1.0f};
        auto ret                    = run_prog(false);
        EXPECT(gold_ret == ret);
    }
}

TEST_CASE(if_param_test)
{
    auto create_program = [] {
        migraphx::program p;
        auto* mm = p.get_main_module();
        migraphx::shape cond_s{migraphx::shape::bool_type};
        auto cond = mm->add_parameter("cond", cond_s);
        migraphx::shape ds{migraphx::shape::float_type, {2, 3}};
        auto x                   = mm->add_parameter("x", ds);
        auto y                   = mm->add_parameter("y", ds);
        std::vector<float> data2 = {-0.258047, 0.360394, 0.536804, -0.577762, 1.0217, 1.02442};
        auto l2                  = mm->add_literal(migraphx::literal(ds, data2));
        auto sum                 = mm->add_instruction(migraphx::make_op("add"), x, l2);

        auto* then_mod           = p.create_module("If_0_if");
        std::vector<float> data1 = {0.384804, -1.77948, -0.453775, 0.477438, -1.06333, -1.12893};
        auto l1                  = then_mod->add_literal(migraphx::literal(ds, data1));
        auto tx                  = then_mod->add_parameter("x", ds);
        auto a1                  = then_mod->add_instruction(migraphx::make_op("add"), tx, l1);
        then_mod->add_return({a1});

        auto* else_mod = p.create_module("If_0_else");
        auto ey        = else_mod->add_parameter("y", ds);
        auto a2        = else_mod->add_instruction(migraphx::make_op("mul"), ey, sum);
        else_mod->add_return({a2});

        auto ret = mm->add_instruction(migraphx::make_op("if"), {cond, x, y}, {then_mod, else_mod});
        auto r   = mm->add_instruction(migraphx::make_op("get_tuple_elem", {{"index", 0}}), ret);
        mm->add_return({r});

        return p;
    };

    auto run_prog = [&](bool cond) {
        auto p = create_program();
        p.compile(migraphx::ref::target());
        std::vector<char> c_data = {static_cast<char>(cond)};
        migraphx::shape cs{migraphx::shape::bool_type};
        migraphx::parameter_map m;
        m["cond"] = migraphx::argument(cs, c_data.data());
        migraphx::shape ds{migraphx::shape::float_type, {2, 3}};
        std::vector<float> data_x(ds.elements(), 1);
        m["x"] = migraphx::argument(ds, data_x.data());
        std::vector<float> data_y(ds.elements(), 2);
        m["y"] = migraphx::argument(ds, data_y.data());

        auto res = p.eval(m).back();
        std::vector<float> ret;
        res.visit([&](auto v) { ret.assign(v.begin(), v.end()); });
        return ret;
    };

    // then branch
    {
        std::vector<float> gold_ret = {
            1.384804, -0.77947998, 0.54622501, 1.477438, -0.063330054, -0.12892997};
        auto ret = run_prog(true);
        EXPECT(gold_ret == ret);
    }

    // else branch
    {
        std::vector<float> gold_ret = {
            1.483906, 2.720788, 3.0736079, 0.84447598, 4.0433998, 4.04884};
        auto ret = run_prog(false);
        EXPECT(gold_ret == ret);
    }
}

TEST_CASE(if_pl_test)
{
    auto create_program = [] {
        migraphx::program p;
        auto* mm = p.get_main_module();
        migraphx::shape cond_s{migraphx::shape::bool_type};
        migraphx::shape s{migraphx::shape::float_type, {5}};
        auto cond = mm->add_parameter("cond", cond_s);
        auto x    = mm->add_parameter("x", s);

        auto* then_mod           = p.create_module("If_0_if");
        std::vector<float> data1 = {1, 2, 3, 4, 5};
        auto l1                  = then_mod->add_literal(migraphx::literal(s, data1));
        then_mod->add_return({l1, x});

        auto* else_mod           = p.create_module("If_0_else");
        std::vector<float> data2 = {5, 4, 3, 2, 1};
        auto l2                  = else_mod->add_literal(migraphx::literal(s, data2));
        auto s2                  = else_mod->add_instruction(migraphx::make_op("add"), x, l2);
        else_mod->add_return({s2, l2});

        auto ret     = mm->add_instruction(migraphx::make_op("if"), {cond}, {then_mod, else_mod});
        auto outline = mm->add_outline(s);
        auto r = mm->add_instruction(migraphx::make_op("get_tuple_elem", {{"index", 0}}), ret);
        mm->add_return({outline, r});

        return p;
    };

    auto run_prog = [&](bool cond) {
        auto p = create_program();
        p.compile(migraphx::ref::target());
        std::vector<char> c_data = {static_cast<char>(cond)};
        migraphx::shape cs{migraphx::shape::bool_type};
        migraphx::parameter_map m;
        m["cond"] = migraphx::argument(cs, c_data.data());
        migraphx::shape ds{migraphx::shape::float_type, {5}};
        std::vector<float> data(ds.elements(), 1);
        m["x"] = migraphx::argument(ds, data.data());

        auto res = p.eval(m).back();
        std::vector<float> ret;
        res.visit([&](auto v) { ret.assign(v.begin(), v.end()); });

        return ret;
    };

    // then branch
    {
        std::vector<float> gold_ret = {1.0f, 2.0f, 3.0f, 4.0f, 5.0f};
        auto ret                    = run_prog(true);
        EXPECT(gold_ret == ret);
    }

    // else branch
    {
        std::vector<float> gold_ret = {6.0f, 5.0f, 4.0f, 3.0f, 2.0f};
        auto ret                    = run_prog(false);
        EXPECT(gold_ret == ret);
    }
}

TEST_CASE(im2col_3x3_no_pad_identity_test)
{
    std::size_t f[2]    = {3, 3};
    std::size_t size[2] = {3, 3};
    std::vector<std::size_t> padding{0, 0};
    std::vector<std::size_t> stride{1, 1};
    std::vector<std::size_t> dilation{1, 1};
    std::size_t channels = 1;

    std::vector<int32_t> weights(channels * f[0] * f[1]);
    std::vector<int32_t> input(channels * size[0] * size[1]);
    std::iota(input.begin(), input.end(), 0);

    migraphx::program p;
    auto* mm = p.get_main_module();
    migraphx::shape s_image{migraphx::shape::int32_type, {1, channels, size[0], size[1]}};
    migraphx::shape s_weights{migraphx::shape::int32_type, {1, channels, f[0], f[1]}};
    auto l_image   = mm->add_literal(migraphx::literal{s_image, input});
    auto l_weights = mm->add_literal(migraphx::literal{s_weights, weights});
    mm->add_instruction(
        migraphx::make_op("im2col",
                          {{"padding", padding}, {"stride", stride}, {"dilation", dilation}}),
        l_image,
        l_weights);
    p.compile(migraphx::ref::target{});
    auto result = p.eval({}).back();

    std::size_t col_height = (size[0] - f[0] + 2 * padding[0]) / stride[0] + 1;
    std::size_t col_width  = (size[1] - f[1] + 2 * padding[1]) / stride[1] + 1;
    std::vector<float> results_vector(channels * f[0] * f[1] * col_height * col_width);
    result.visit([&](auto output) { results_vector.assign(output.begin(), output.end()); });
    EXPECT(migraphx::verify_range(results_vector, input));
}

TEST_CASE(im2col_3x3_no_pad_test)
{
    std::size_t f[2]    = {3, 3};
    std::size_t size[2] = {4, 4};
    std::vector<std::size_t> padding{0, 0};
    std::vector<std::size_t> stride{1, 1};
    std::vector<std::size_t> dilation{1, 1};
    std::size_t channels = 1;

    std::vector<int32_t> weights(channels * f[0] * f[1]);
    std::vector<int32_t> input(channels * size[0] * size[1]);
    std::iota(input.begin(), input.end(), 0);

    migraphx::program p;
    auto* mm = p.get_main_module();
    migraphx::shape s_image{migraphx::shape::int32_type, {1, channels, size[0], size[1]}};
    migraphx::shape s_weights{migraphx::shape::int32_type, {1, channels, f[0], f[1]}};
    auto l_image   = mm->add_literal(migraphx::literal{s_image, input});
    auto l_weights = mm->add_literal(migraphx::literal{s_weights, weights});
    mm->add_instruction(
        migraphx::make_op("im2col",
                          {{"padding", padding}, {"stride", stride}, {"dilation", dilation}}),
        l_image,
        l_weights);
    p.compile(migraphx::ref::target{});
    auto result = p.eval({}).back();

    std::vector<int> correct = {0, 1, 2, 4, 5, 6,  8,  9,  10, 1, 2, 3, 5, 6,  7,  9,  10, 11,
                                4, 5, 6, 8, 9, 10, 12, 13, 14, 5, 6, 7, 9, 10, 11, 13, 14, 15};

    std::size_t col_height = (size[0] - f[0] + 2 * padding[0]) / stride[0] + 1;
    std::size_t col_width  = (size[1] - f[1] + 2 * padding[1]) / stride[1] + 1;
    std::vector<float> results_vector(channels * f[0] * f[1] * col_height * col_width);
    result.visit([&](auto output) { results_vector.assign(output.begin(), output.end()); });
    EXPECT(migraphx::verify_range(results_vector, correct));
}

TEST_CASE(im2col_3x3_stride_2_no_pad_test)
{
    std::size_t f[2]    = {3, 3};
    std::size_t size[2] = {6, 6};
    std::vector<std::size_t> padding{0, 0};
    std::vector<std::size_t> stride{2, 2};
    std::vector<std::size_t> dilation{1, 1};
    std::size_t channels = 1;

    std::vector<int32_t> weights(channels * f[0] * f[1]);
    std::vector<int32_t> input(channels * size[0] * size[1]);
    std::iota(input.begin(), input.end(), 0);

    migraphx::program p;
    auto* mm = p.get_main_module();
    migraphx::shape s_image{migraphx::shape::int32_type, {1, channels, size[0], size[1]}};
    migraphx::shape s_weights{migraphx::shape::int32_type, {1, channels, f[0], f[1]}};
    auto l_image   = mm->add_literal(migraphx::literal{s_image, input});
    auto l_weights = mm->add_literal(migraphx::literal{s_weights, weights});
    mm->add_instruction(
        migraphx::make_op("im2col",
                          {{"padding", padding}, {"stride", stride}, {"dilation", dilation}}),
        l_image,
        l_weights);
    p.compile(migraphx::ref::target{});
    auto result = p.eval({}).back();

    std::vector<int> correct = {0,  1,  2,  6,  7,  8,  12, 13, 14, 2,  3,  4,
                                8,  9,  10, 14, 15, 16, 12, 13, 14, 18, 19, 20,
                                24, 25, 26, 14, 15, 16, 20, 21, 22, 26, 27, 28};

    std::size_t col_height = (size[0] - f[0] + 2 * padding[0]) / stride[0] + 1;
    std::size_t col_width  = (size[1] - f[1] + 2 * padding[1]) / stride[1] + 1;
    std::vector<float> results_vector(channels * f[0] * f[1] * col_height * col_width);
    result.visit([&](auto output) { results_vector.assign(output.begin(), output.end()); });
    EXPECT(migraphx::verify_range(results_vector, correct));
}

TEST_CASE(im2col_3x3_with_channels_identity_test)
{
    std::size_t f[2]    = {3, 3};
    std::size_t size[2] = {3, 3};
    std::vector<std::size_t> padding{0, 0};
    std::vector<std::size_t> stride{1, 1};
    std::vector<std::size_t> dilation{1, 1};
    std::size_t channels = 2;

    std::vector<int32_t> weights(channels * f[0] * f[1]);
    std::vector<int32_t> input(channels * size[0] * size[1]);
    std::iota(input.begin(), input.end(), 0);

    migraphx::program p;
    auto* mm = p.get_main_module();
    migraphx::shape s_image{migraphx::shape::int32_type, {1, channels, size[0], size[1]}};
    migraphx::shape s_weights{migraphx::shape::int32_type, {1, channels, f[0], f[1]}};
    auto l_image   = mm->add_literal(migraphx::literal{s_image, input});
    auto l_weights = mm->add_literal(migraphx::literal{s_weights, weights});
    mm->add_instruction(
        migraphx::make_op("im2col",
                          {{"padding", padding}, {"stride", stride}, {"dilation", dilation}}),
        l_image,
        l_weights);
    p.compile(migraphx::ref::target{});
    auto result = p.eval({}).back();

    std::size_t col_height = (size[0] - f[0] + 2 * padding[0]) / stride[0] + 1;
    std::size_t col_width  = (size[1] - f[1] + 2 * padding[1]) / stride[1] + 1;
    std::vector<float> results_vector(channels * f[0] * f[1] * col_height * col_width);
    result.visit([&](auto output) { results_vector.assign(output.begin(), output.end()); });
    EXPECT(migraphx::verify_range(results_vector, input));
}

TEST_CASE(im2col_3x3_with_padding_test)
{
    std::size_t f[2]    = {3, 3};
    std::size_t size[2] = {2, 2};
    std::vector<std::size_t> padding{1, 1};
    std::vector<std::size_t> stride{1, 1};
    std::vector<std::size_t> dilation{1, 1};
    std::size_t channels = 1;

    std::vector<int32_t> weights(channels * f[0] * f[1]);
    std::vector<int32_t> input(channels * size[0] * size[1]);
    std::iota(input.begin(), input.end(), 0);

    migraphx::program p;
    auto* mm = p.get_main_module();
    migraphx::shape s_image{migraphx::shape::int32_type, {1, channels, size[0], size[1]}};
    migraphx::shape s_weights{migraphx::shape::int32_type, {1, channels, f[0], f[1]}};
    auto l_image   = mm->add_literal(migraphx::literal{s_image, input});
    auto l_weights = mm->add_literal(migraphx::literal{s_weights, weights});
    mm->add_instruction(
        migraphx::make_op("im2col",
                          {{"padding", padding}, {"stride", stride}, {"dilation", dilation}}),
        l_image,
        l_weights);
    p.compile(migraphx::ref::target{});
    auto result = p.eval({}).back();

    std::vector<int> correct = {0, 0, 0, 0, 0, 1, 0, 2, 3, 0, 0, 0, 0, 1, 0, 2, 3, 0,
                                0, 0, 1, 0, 2, 3, 0, 0, 0, 0, 1, 0, 2, 3, 0, 0, 0, 0};

    std::size_t col_height = (size[0] - f[0] + 2 * padding[0]) / stride[0] + 1;
    std::size_t col_width  = (size[1] - f[1] + 2 * padding[1]) / stride[1] + 1;
    std::vector<float> results_vector(channels * f[0] * f[1] * col_height * col_width);
    result.visit([&](auto output) { results_vector.assign(output.begin(), output.end()); });
    EXPECT(migraphx::verify_range(results_vector, correct));
}

TEST_CASE(imagescaler_test)
{
    migraphx::program p;
    auto* mm = p.get_main_module();
    migraphx::shape s{migraphx::shape::float_type, {1, 3, 2, 2}};
    auto img           = mm->add_literal(migraphx::literal{s,
                                                 {0.2,
                                                  0.3,
                                                  0.5,
                                                  0.4,

                                                  0.7,
                                                  0.8,
                                                  0.1,
                                                  0.9,

                                                  0.15,
                                                  0.25,
                                                  0.35,
                                                  0.45}});
    auto scale_val     = mm->add_literal(2.f);
    auto scaled_tensor = mm->add_instruction(
        migraphx::make_op("scalar", {{"scalar_bcst_dims", s.lens()}}), scale_val);
    auto img_scaled = mm->add_instruction(migraphx::make_op("mul"), img, scaled_tensor);
    auto bias_vals  = mm->add_literal(
        migraphx::literal{migraphx::shape{migraphx::shape::float_type, {3}}, {0.01, 0.02, 0.03}});
    auto bias_bcast = mm->add_instruction(
        migraphx::make_op("broadcast", {{"axis", 1}, {"out_lens", s.lens()}}), bias_vals);
    mm->add_instruction(migraphx::make_op("add"), img_scaled, bias_bcast);
    p.compile(migraphx::ref::target{});
    auto result = p.eval({}).back();
    std::vector<float> results_vector(12);
    result.visit([&](auto output) { results_vector.assign(output.begin(), output.end()); });
    std::vector<float> gold = {0.41,
                               0.61,
                               1.01,
                               0.81,

                               1.42,
                               1.62,
                               0.22,
                               1.82,

                               0.33,
                               0.53,
                               0.73,
                               0.93};
    EXPECT(migraphx::verify_range(results_vector, gold));
}

TEST_CASE(leaky_relu_test)
{
    migraphx::program p;
    auto* mm = p.get_main_module();
    migraphx::shape s{migraphx::shape::float_type, {3}};
    auto l = mm->add_literal(migraphx::literal{s, {-1.f, 0.f, 1.f}});
    mm->add_instruction(migraphx::make_op("leaky_relu", {{"alpha", 0.01}}), l);
    p.compile(migraphx::ref::target{});
    auto result = p.eval({}).back();
    std::vector<float> results_vector(3);
    result.visit([&](auto output) { results_vector.assign(output.begin(), output.end()); });
    std::vector<float> gold = {-0.01f, 0.f, 1.f};
    EXPECT(migraphx::verify_range(results_vector, gold));
}

TEST_CASE(less_brcst_test)
{
    migraphx::program p;
    auto* mm = p.get_main_module();
    migraphx::shape s0{migraphx::shape::float_type, {3, 3}};
    auto l0 =
        mm->add_literal(migraphx::literal{s0, {1.1, 1.5, 0.1, -1.1, -1.5, -0.6, 0.0, 2.0, -2.0}});
    migraphx::shape s1{migraphx::shape::float_type, {3, 1}};
    auto l1  = mm->add_literal(migraphx::literal{s1, {1.1, -1.5, 0.0}});
    auto bl1 = mm->add_instruction(migraphx::make_op("multibroadcast", {{"out_lens", {3, 3}}}), l1);
    auto le  = mm->add_instruction(migraphx::make_op("less"), l0, bl1);
    auto r   = mm->add_instruction(
        migraphx::make_op("convert",
                          {{"target_type", migraphx::to_value(migraphx::shape::bool_type)}}),
        le);
    mm->add_return({r});

    p.compile(migraphx::ref::target{});
    auto result = p.eval({}).back();
    std::vector<bool> results_vector;
    result.visit([&](auto output) { results_vector.assign(output.begin(), output.end()); });
    std::vector<bool> gold = {false, false, true, false, false, false, false, false, true};
    EXPECT(results_vector == gold);
}

TEST_CASE(less_test)
{
    migraphx::program p;
    auto* mm = p.get_main_module();
    migraphx::shape s{migraphx::shape::float_type, {9}};
    std::vector<float> data1 = {1.1, 1.5, 0.1, -1.1, -1.5, -0.6, 0.0, 2.0, -2.0};
    std::vector<float> data2 = {1.1, 1.6, -0.1, -1.2, -1.5, -0.7, 0.0, 2.3, -2.1};
    auto l0                  = mm->add_literal(migraphx::literal{s, data1});
    auto l1                  = mm->add_literal(migraphx::literal{s, data2});
    auto le                  = mm->add_instruction(migraphx::make_op("less"), l0, l1);
    auto r                   = mm->add_instruction(
        migraphx::make_op("convert",
                          {{"target_type", migraphx::to_value(migraphx::shape::bool_type)}}),
        le);
    mm->add_return({r});

    p.compile(migraphx::ref::target{});
    auto result = p.eval({}).back();
    std::vector<bool> results_vector;
    result.visit([&](auto output) { results_vector.assign(output.begin(), output.end()); });
    std::vector<bool> gold(data1.size());
    std::transform(
        data1.begin(), data1.end(), data2.begin(), gold.begin(), [](float n1, float n2) -> bool {
            return n1 < n2;
        });
    EXPECT(results_vector == gold);
}

TEST_CASE(log_test)
{
    migraphx::program p;
    auto* mm = p.get_main_module();
    migraphx::shape s{migraphx::shape::float_type, {3}};
    std::vector<float> data = {1, 2, 3};
    auto l                  = mm->add_literal(migraphx::literal{s, data});
    mm->add_instruction(migraphx::make_op("log"), l);
    p.compile(migraphx::ref::target{});
    auto result = p.eval({}).back();
    std::vector<float> results_vector(3);
    result.visit([&](auto output) { results_vector.assign(output.begin(), output.end()); });
    std::vector<float> gold = data;
    std::transform(
        gold.begin(), gold.end(), gold.begin(), [](float n) -> float { return logf(n); });
    EXPECT(migraphx::verify_range(results_vector, gold));
}

TEST_CASE(logical_and_test)
{
    migraphx::program p;
    auto* mm = p.get_main_module();
    migraphx::shape s{migraphx::shape::bool_type, {4}};
    std::vector<bool> data1{true, false, true, false};
    std::vector<bool> data2{true, true, false, false};
    auto l1 = mm->add_literal(migraphx::literal{s, data1});
    auto l2 = mm->add_literal(migraphx::literal{s, data2});
    mm->add_instruction(migraphx::make_op("logical_and"), l1, l2);
    p.compile(migraphx::ref::target{});
    auto result = p.eval({}).back();
    std::vector<char> results_vector;
    result.visit([&](auto output) { results_vector.assign(output.begin(), output.end()); });
    std::vector<bool> gold(data2.size());
    std::transform(
        data1.begin(), data1.end(), data2.begin(), gold.begin(), [](bool n1, bool n2) -> bool {
            return n1 and n2;
        });
    EXPECT(migraphx::verify_range(results_vector, gold));
}

TEST_CASE(logical_or_test)
{
    migraphx::program p;
    auto* mm = p.get_main_module();
    migraphx::shape s{migraphx::shape::bool_type, {4}};
    std::vector<bool> data1{true, false, true, false};
    std::vector<bool> data2{true, true, false, false};
    auto l1 = mm->add_literal(migraphx::literal{s, data1});
    auto l2 = mm->add_literal(migraphx::literal{s, data2});
    mm->add_instruction(migraphx::make_op("logical_or"), l1, l2);
    p.compile(migraphx::ref::target{});
    auto result = p.eval({}).back();
    std::vector<char> results_vector;
    result.visit([&](auto output) { results_vector.assign(output.begin(), output.end()); });
    std::vector<bool> gold(data1.size());
    std::transform(
        data1.begin(), data1.end(), data2.begin(), gold.begin(), [](bool n1, bool n2) -> bool {
            return n1 or n2;
        });
    EXPECT(migraphx::verify_range(results_vector, gold));
}

TEST_CASE(logical_xor_test)
{
    migraphx::program p;
    auto* mm = p.get_main_module();
    migraphx::shape s{migraphx::shape::bool_type, {4}};
    std::vector<bool> data1{true, false, true, false};
    std::vector<bool> data2{true, true, false, false};
    auto l1 = mm->add_literal(migraphx::literal{s, data1});
    auto l2 = mm->add_literal(migraphx::literal{s, data2});
    mm->add_instruction(migraphx::make_op("logical_xor"), l1, l2);
    p.compile(migraphx::ref::target{});
    auto result = p.eval({}).back();
    std::vector<char> results_vector;
    result.visit([&](auto output) { results_vector.assign(output.begin(), output.end()); });
    std::vector<bool> gold = {false, true, true, false};
    std::transform(
        data1.begin(), data1.end(), data2.begin(), gold.begin(), [](bool n1, bool n2) -> bool {
            return n1 ^ n2;
        });
    EXPECT(migraphx::verify_range(results_vector, gold));
}

TEST_CASE(logsoftmax_test_axis_0)
{
    migraphx::program p;
    auto* mm             = p.get_main_module();
    std::vector<float> a = {
        1.93885877,  -1.20006269, 0.90960855,  0.42108916,  -1.50797544, -1.31047913, 1.07816336,
        -1.13288733, -0.86411064, 0.97800238,  0.76631385,  2.07962834,  -0.8940665,  -1.62855592,
        -0.53763057, -1.48165117, -0.64154112, 0.42486547,  0.89330917,  -2.42022666, 0.192611,
        -0.01257413, -1.5326607,  0.53137897,  -1.52383859, 0.46994381,  0.00453619,  0.0066996,
        1.58394908,  0.84216752,  -0.04137941, -0.88580789, 1.44055158,  -0.17621241, -1.98917923,
        -0.08610038, 0.79020567,  -0.67714548, 0.42774631,  0.1376574,   2.23569227,  1.16681234,
        -1.21191456, -0.28411502, -0.18688975, 1.67552548,  2.48357974,  0.95891282,  -0.06616535,
        -0.99628491, 1.04314606,  -1.22943315, 0.76930403,  0.31106618};

    std::vector<float> s = {
        -0.135261, -2.843968, -0.659995, -0.488413, -1.051857, -2.812936, -0.250956, -0.353985,
        -1.155980, -0.603651, -0.211969, -0.175371, -1.336552, -3.885010, -1.871544, -0.837083,
        -0.887745, -0.433338, -1.158864, -4.911197, -1.147972, -0.666711, -0.996874, -0.981418,
        -0.851145, -0.853988, -0.858112, -2.067420, -0.059956, -0.727436, -0.950881, -0.429689,
        -0.061906, -1.505332, -1.210277, -0.377970, -0.791448, -1.655428, -1.827253, -0.304828,
        -0.020762, -0.167101, -0.567346, -0.530319, -1.045094, -0.376648, -0.007391, -0.381670,
        -0.720302, -0.460499, -0.469651, -0.556740, -0.554628, -0.551582};

    migraphx::shape a_shape{migraphx::shape::float_type, {2, 3, 3, 3}};
    auto al  = mm->add_literal(migraphx::literal{a_shape, a});
    int axis = 0;
    mm->add_instruction(migraphx::make_op("logsoftmax", {{"axis", axis}}), al);
    p.compile(migraphx::ref::target{});
    auto result = p.eval({}).back();
    std::vector<float> results_vector;
    result.visit([&](auto output) { results_vector.assign(output.begin(), output.end()); });
    EXPECT(migraphx::verify_range(results_vector, s));
}

TEST_CASE(logsoftmax_test_axis_1)
{
    migraphx::program p;
    auto* mm             = p.get_main_module();
    std::vector<float> a = {
        1.93885877,  -1.20006269, 0.90960855,  0.42108916,  -1.50797544, -1.31047913, 1.07816336,
        -1.13288733, -0.86411064, 0.97800238,  0.76631385,  2.07962834,  -0.8940665,  -1.62855592,
        -0.53763057, -1.48165117, -0.64154112, 0.42486547,  0.89330917,  -2.42022666, 0.192611,
        -0.01257413, -1.5326607,  0.53137897,  -1.52383859, 0.46994381,  0.00453619,  0.0066996,
        1.58394908,  0.84216752,  -0.04137941, -0.88580789, 1.44055158,  -0.17621241, -1.98917923,
        -0.08610038, 0.79020567,  -0.67714548, 0.42774631,  0.1376574,   2.23569227,  1.16681234,
        -1.21191456, -0.28411502, -0.18688975, 1.67552548,  2.48357974,  0.95891282,  -0.06616535,
        -0.99628491, 1.04314606,  -1.22943315, 0.76930403,  0.31106618};

    std::vector<float> s = {
        -0.550468, -2.132973, -1.549746, -0.650533, -1.051529, -2.248570, -0.141017, -2.028357,
        -1.947730, -1.511324, -0.166597, -0.379726, -1.965689, -1.172109, -1.475721, -2.700831,
        -1.537011, -0.658754, -1.596017, -3.353137, -2.266743, -1.084197, -1.076214, -0.406712,
        -2.743019, -0.425526, -1.079083, -2.139486, -1.270584, -1.024088, -1.154231, -3.201762,
        -0.888957, -0.532855, -3.103583, -1.221339, -1.355980, -3.531678, -1.438510, -0.975194,
        -0.080261, -1.162697, -1.568557, -1.398519, -1.322129, -0.470660, -0.370953, -0.907343,
        -1.179017, -3.312239, -1.286363, -1.586076, -0.345100, -0.824173};

    migraphx::shape a_shape{migraphx::shape::float_type, {2, 3, 3, 3}};
    auto al  = mm->add_literal(migraphx::literal{a_shape, a});
    int axis = 1;
    mm->add_instruction(migraphx::make_op("logsoftmax", {{"axis", axis}}), al);
    p.compile(migraphx::ref::target{});
    auto result = p.eval({}).back();
    std::vector<float> results_vector;
    result.visit([&](auto output) { results_vector.assign(output.begin(), output.end()); });
    EXPECT(migraphx::verify_range(results_vector, s));
}

TEST_CASE(logsoftmax_test_axis_2)
{
    migraphx::program p;
    auto* mm             = p.get_main_module();
    std::vector<float> a = {
        1.93885877,  -1.20006269, 0.90960855,  0.42108916,  -1.50797544, -1.31047913, 1.07816336,
        -1.13288733, -0.86411064, 0.97800238,  0.76631385,  2.07962834,  -0.8940665,  -1.62855592,
        -0.53763057, -1.48165117, -0.64154112, 0.42486547,  0.89330917,  -2.42022666, 0.192611,
        -0.01257413, -1.5326607,  0.53137897,  -1.52383859, 0.46994381,  0.00453619,  0.0066996,
        1.58394908,  0.84216752,  -0.04137941, -0.88580789, 1.44055158,  -0.17621241, -1.98917923,
        -0.08610038, 0.79020567,  -0.67714548, 0.42774631,  0.1376574,   2.23569227,  1.16681234,
        -1.21191456, -0.28411502, -0.18688975, 1.67552548,  2.48357974,  0.95891282,  -0.06616535,
        -0.99628491, 1.04314606,  -1.22943315, 0.76930403,  0.31106618};

    std::vector<float> s = {
        -0.495957, -1.031212, -0.245531, -2.013726, -1.339125, -2.465619, -1.356652, -0.964037,
        -2.019250, -0.214522, -0.289569, -0.234392, -2.086591, -2.684439, -2.851651, -2.674176,
        -1.697424, -1.889155, -0.401029, -3.064586, -1.173030, -1.306912, -2.177020, -0.834262,
        -2.818177, -0.174415, -1.361105, -1.024571, -0.106766, -1.167645, -1.072650, -2.576522,
        -0.569261, -1.207483, -3.679894, -2.095913, -0.504264, -3.039291, -1.290559, -1.156812,
        -0.126453, -0.551493, -2.506384, -2.646261, -1.905195, -0.206994, -0.191369, -0.959754,
        -1.948685, -3.671233, -0.875521, -3.111952, -1.905644, -1.6076011};

    migraphx::shape a_shape{migraphx::shape::float_type, {2, 3, 3, 3}};
    auto al  = mm->add_literal(migraphx::literal{a_shape, a});
    int axis = 2;
    mm->add_instruction(migraphx::make_op("logsoftmax", {{"axis", axis}}), al);
    p.compile(migraphx::ref::target{});
    auto result = p.eval({}).back();
    std::vector<float> results_vector;
    result.visit([&](auto output) { results_vector.assign(output.begin(), output.end()); });
    EXPECT(migraphx::verify_range(results_vector, s));
}

TEST_CASE(logsoftmax_test_axis_3)
{
    migraphx::program p;
    auto* mm             = p.get_main_module();
    std::vector<float> a = {
        1.93885877,  -1.20006269, 0.90960855,  0.42108916,  -1.50797544, -1.31047913, 1.07816336,
        -1.13288733, -0.86411064, 0.97800238,  0.76631385,  2.07962834,  -0.8940665,  -1.62855592,
        -0.53763057, -1.48165117, -0.64154112, 0.42486547,  0.89330917,  -2.42022666, 0.192611,
        -0.01257413, -1.5326607,  0.53137897,  -1.52383859, 0.46994381,  0.00453619,  0.0066996,
        1.58394908,  0.84216752,  -0.04137941, -0.88580789, 1.44055158,  -0.17621241, -1.98917923,
        -0.08610038, 0.79020567,  -0.67714548, 0.42774631,  0.1376574,   2.23569227,  1.16681234,
        -1.21191456, -0.28411502, -0.18688975, 1.67552548,  2.48357974,  0.95891282,  -0.06616535,
        -0.99628491, 1.04314606,  -1.22943315, 0.76930403,  0.31106618};

    std::vector<float> s = {
        -0.336904, -3.475825, -1.366154, -0.279366, -2.208430, -2.010934, -0.225511, -2.436562,
        -2.167785, -1.572415, -1.784104, -0.470789, -1.067459, -1.801948, -0.711023, -2.307197,
        -1.467087, -0.400681, -0.426983, -3.740518, -1.127681, -1.078919, -2.599005, -0.534965,
        -2.561400, -0.567617, -1.033025, -2.097713, -0.520463, -1.262245, -1.763230, -2.607658,
        -0.281299, -0.814243, -2.627210, -0.724131, -0.655704, -2.123055, -1.018163, -2.480634,
        -0.382599, -1.451479, -1.843102, -0.915303, -0.818078, -1.316929, -0.508875, -2.033541,
        -1.487672, -2.417791, -0.378360, -2.568531, -0.569794, -1.028032};

    migraphx::shape a_shape{migraphx::shape::float_type, {2, 3, 3, 3}};
    auto al  = mm->add_literal(migraphx::literal{a_shape, a});
    int axis = 3;
    mm->add_instruction(migraphx::make_op("logsoftmax", {{"axis", axis}}), al);
    p.compile(migraphx::ref::target{});
    auto result = p.eval({}).back();
    std::vector<float> results_vector;
    result.visit([&](auto output) { results_vector.assign(output.begin(), output.end()); });
    EXPECT(migraphx::verify_range(results_vector, s));
}

TEST_CASE(lrn_test)
{
    migraphx::program p;
    auto* mm = p.get_main_module();
    migraphx::shape s{migraphx::shape::float_type, {1, 5, 1, 1}};
    auto l = mm->add_literal(migraphx::literal{s, {-2.0f, 1.0f, 0.f, 1.0f, 2.0f}});
    mm->add_instruction(
        migraphx::make_op("lrn", {{"alpha", 0.0001}, {"beta", 0.75}, {"bias", 1}, {"size", 5}}), l);
    p.compile(migraphx::ref::target{});
    auto result = p.eval({}).back();
    std::vector<float> results_vector(5);
    result.visit([&](auto output) { results_vector.assign(output.begin(), output.end()); });
    std::vector<float> gold = {-2 / 1.000075, 1 / 1.00009, 0 / 1.000145, 1 / 1.00009, 2 / 1.000075};
    EXPECT(migraphx::verify_range(results_vector, gold));
}

TEST_CASE(max_test)
{
    migraphx::program p;
    auto* mm = p.get_main_module();
    migraphx::shape s{migraphx::shape::float_type, {3}};
    auto l0       = mm->add_literal(migraphx::literal{s, {1, 4, 3}});
    auto l1       = mm->add_literal(migraphx::literal{s, {2, 8, 6}});
    auto l2       = mm->add_literal(migraphx::literal{s, {7, 5, 9}});
    auto curr_max = mm->add_instruction(migraphx::make_op("max"), l0, l1);
    mm->add_instruction(migraphx::make_op("max"), curr_max, l2);
    p.compile(migraphx::ref::target{});
    auto result = p.eval({}).back();
    std::vector<float> results_vector(4);
    result.visit([&](auto output) { results_vector.assign(output.begin(), output.end()); });
    std::vector<float> gold{7, 8, 9};
    EXPECT(migraphx::verify_range(results_vector, gold));
}

TEST_CASE(maxpool_test)
{
    migraphx::program p;
    auto* mm             = p.get_main_module();
    std::vector<float> a = {
        -2.1314404,  -1.63041711, 1.54562736,  1.04625261,  -1.42931843, -0.48703974, 0.4065806,
        -0.1524526,  1.30775225,  0.45538983,  -0.06631992, -1.75332725, 1.33493888,  0.47327688,
        0.36873096,  1.18358743,  -0.34640595, 1.22098756,  0.01946825,  -0.20238149, 0.43348005,
        -0.67991608, -0.83041084, 0.93537551,  0.70241445,  -0.5654031,  -1.30899191, -0.26735824,
        -0.52444768, 1.99097753,  1.86504853,  -0.26506025, 0.26236168,  0.43763575,  0.95300823,
        -1.02733946, -0.74655169, -0.5374338,  -0.28901565, -0.59789604, 0.5310151,   0.99125904,
        0.40609556,  -1.57175648, 0.22031412,  1.45862222,  0.53217483,  1.39087725,  1.00170159,
        -0.87175864, -1.7204628,  -1.72008383, -0.38656762, -0.01443311, 1.46645272,  -1.39995027,
        0.22505587,  -0.43461126, -0.05511411, -0.79950953, -0.01439556, 0.08795211,  1.18943918,
        -0.84079367, -1.73383629, -0.55662078, -0.30626822, -0.67339015, 0.44179603,  0.54316711,
        0.40899998,  -0.27831686, -1.11900508, -0.0881724,  0.35483059,  2.36277103,  -0.04765317,
        -0.36865309, 0.73814237,  1.47151589,  1.36546791,  -0.32649881, -1.0517807,  2.24768877,
        0.68883753,  0.58646208,  -0.91017133, -0.50462508, -0.4013325,  -0.72348958, -0.47368807,
        0.35285577,  -1.01817429, -0.5152272,  0.60321307,  0.43521205,  -0.23733577, 0.66427642,
        0.82949388,  0.82443929,  0.71550399,  0.34561086,  0.68570769,  -0.40718508, -1.20350206,
        0.15793853,  -2.31013632, -0.07934658, -0.09348056, 0.36576006,  2.46601582,  0.11090943,
        0.9144392,   0.56759721,  -0.22112127, -0.21955389, 0.72474903,  -1.28448462, 1.53285873,
        0.37437943,  0.31409341,  1.95433736,  0.91620457,  0.86205518,  1.24365854,  0.19248386,
        0.22526583,  0.13462132,  -0.27561715, -2.06446075, -0.02306402, -1.38278747, 1.1411345,
        1.31293464,  -1.86041689, 1.06763375,  -0.26541466, 1.4545635,   1.11430049,  -0.66491818,
        0.87101674,  0.67768967,  -1.02062869, -1.05031872, -2.2764678,  -2.0200038,  0.37592548,
        -0.26701379, -0.83388507, 0.19403623,  1.00968623,  0.11020003,  1.16736257,  -1.1160326,
        0.47346735,  0.6126079,   -0.19135755, 1.33624589,  -0.29802522, -0.57873946, -1.06555879,
        -0.20686582, 1.36892557,  -0.19937795, 0.8649236,   -1.40126073, 1.53441942,  0.34682792,
        -1.31724346, -1.32898355, 2.40126371,  0.07845283,  1.35732043,  -0.63678312, 0.39429256,
        -1.36487007, -0.31026676, -0.44981545, -0.28994772, -0.14657612, -1.75206447, -0.70612341,
        1.20071781,  -1.64647579, -0.7133292,  0.88494766,  0.52119428,  -2.77387547, 2.07681108,
        -0.90133125, 0.2847338,   0.6174528,   -0.20616426, -0.64263535, -1.08496261, 0.54275119,
        -0.88503587, 0.6629802,   1.47319221,  -1.05829155, -0.97027361, -0.93187737, -1.39954746,
        -0.52359426, -0.14743951, 1.51522756,  0.2078452,   -1.28156149, -1.19363916, -0.78680223,
        -0.89094824, 1.30212069,  -0.77974445, -0.58411664, 0.48764706,  -0.67132682};
    std::vector<float> c = {1.33493888, 1.54562736, 1.22098756, 1.33493888, 1.18358743, 1.99097753,
                            1.00170159, 1.45862222, 1.39087725, 1.46645272, 1.18943918, -0.01443311,
                            1.47151589, 2.36277103, 2.24768877, 0.68883753, 0.82949388, 0.71550399,
                            1.95433736, 2.46601582, 1.53285873, 1.95433736, 1.06763375, 1.4545635,
                            1.33624589, 1.16736257, 0.6126079,  1.36892557, 2.40126371, 1.53441942,
                            0.52119428, 2.07681108, 0.88494766, 1.51522756, 0.54275119, 0.6629802};
    migraphx::shape a_shape{migraphx::shape::float_type, {2, 3, 6, 6}};
    auto al = mm->add_literal(migraphx::literal{a_shape, a});
    mm->add_instruction(
        migraphx::make_op(
            "pooling",
            {{"mode", "max"}, {"padding", {0, 0}}, {"stride", {2, 2}}, {"lengths", {3, 2}}}),
        al);
    p.compile(migraphx::ref::target{});
    auto result = p.eval({}).back();
    std::vector<float> results_vector(36);
    result.visit([&](auto output) { results_vector.assign(output.begin(), output.end()); });
    EXPECT(migraphx::verify_range(results_vector, c));
}

TEST_CASE(maxpool_test_1D_3D)
{
    // 1D case 1, input is 3D
    {
        migraphx::program p;
        auto* mm   = p.get_main_module();
        auto s     = migraphx::shape{migraphx::shape::float_type, {1, 3, 4}};
        auto op    = migraphx::op::pooling{"max"};
        op.lengths = {2};
        op.padding = {0};
        op.stride  = {1};

        std::vector<float> data{0.3, 0.2, 0.4, 0.1, 0.8, 0.5, 0.9, 0.1, 0.1, 0.7, 0.1, 0.6};
        auto l0 = mm->add_literal(migraphx::literal{s, data});
        mm->add_instruction(op, l0);
        p.compile(migraphx::ref::target{});
        auto result = p.eval({}).back();

        std::vector<float> results_vector;
        result.visit([&](auto output) { results_vector.assign(output.begin(), output.end()); });
        std::vector<float> gold{0.3, 0.4, 0.4, 0.8, 0.9, 0.9, 0.7, 0.7, 0.6};
        EXPECT(migraphx::verify_range(results_vector, gold));
    }

    // 1D case 2, input is 3D
    {
        migraphx::program p;
        auto* mm   = p.get_main_module();
        auto s     = migraphx::shape{migraphx::shape::float_type, {2, 2, 5}};
        auto op    = migraphx::op::pooling{"max"};
        op.lengths = {2};
        op.padding = {0};
        op.stride  = {2};

        std::vector<float> data{0.4975, -0.1226, -0.0405, -0.2861, -0.1227, -0.6186, -0.9618,
                                0.6022, -0.1912, 1.1925,  0.5493,  0.1692,  -0.8039, -1.0281,
                                0.9907, 0.477,   1.5001,  -1.1603, -1.361,  1.2556};
        auto l0 = mm->add_literal(migraphx::literal{s, data});
        mm->add_instruction(op, l0);
        p.compile(migraphx::ref::target{});
        auto result = p.eval({}).back();

        std::vector<float> results_vector;
        result.visit([&](auto output) { results_vector.assign(output.begin(), output.end()); });
        std::vector<float> gold{0.4975, -0.0405, -0.6186, 0.6022, 0.5493, -0.8039, 1.5001, -1.1603};
        EXPECT(migraphx::verify_range(results_vector, gold));
    }

    // 1D case 2, input is 3D, ceil mode
    {
        migraphx::program p;
        auto* mm     = p.get_main_module();
        auto s       = migraphx::shape{migraphx::shape::float_type, {2, 2, 5}};
        auto op      = migraphx::op::pooling{"max"};
        op.lengths   = {2};
        op.padding   = {0};
        op.stride    = {2};
        op.ceil_mode = true;

        std::vector<float> data{0.4975, -0.1226, -0.0405, -0.2861, -0.1227, -0.6186, -0.9618,
                                0.6022, -0.1912, 1.1925,  0.5493,  0.1692,  -0.8039, -1.0281,
                                0.9907, 0.477,   1.5001,  -1.1603, -1.361,  1.2556};
        auto l0 = mm->add_literal(migraphx::literal{s, data});
        mm->add_instruction(op, l0);
        p.compile(migraphx::ref::target{});
        auto result = p.eval({}).back();

        std::vector<float> results_vector;
        result.visit([&](auto output) { results_vector.assign(output.begin(), output.end()); });
        std::vector<float> gold{0.4975,
                                -0.0405,
                                -0.1227,
                                -0.6186,
                                0.6022,
                                1.1925,
                                0.5493,
                                -0.8039,
                                0.9907,
                                1.5001,
                                -1.1603,
                                1.2556};
        EXPECT(migraphx::verify_range(results_vector, gold));
    }

    // 3D, input is 5D
    {
        migraphx::program p;
        auto* mm   = p.get_main_module();
        auto s     = migraphx::shape{migraphx::shape::float_type, {2, 2, 3, 3, 3}};
        auto op    = migraphx::op::pooling{"max"};
        op.lengths = {2, 2, 2};
        op.padding = {0, 0, 0};
        op.stride  = {2, 2, 2};

        std::vector<float> data{
            -2.8029, 0.5861,  0.7015,  0.1297,  -1.44,   -1.9472, 0.7812,  2.408,   -0.3145,
            0.3405,  -0.9146, 0.0624,  1.5064,  -0.8345, 1.7977,  1.8949,  1.0073,  -0.2102,
            -0.042,  -0.7146, 0.6227,  -0.5263, -2.2598, 0.1713,  0.449,   0.5303,  -0.8622,
            -0.5691, 0.907,   -0.0569, -1.5348, -0.4109, -0.1461, -0.5445, 0.4266,  0.2282,
            1.3655,  -2.1519, 0.6068,  -0.2001, -0.4702, 0.3864,  1.7083,  0.9096,  0.4286,
            -1.8866, 0.7034,  0.0293,  1.4587,  0.7672,  -2.8614, 0.8124,  -0.053,  1.0449,
            0.845,   -0.0131, 0.1139,  -0.859,  -1.2681, -0.6337, -0.4644, 0.1938,  0.2889,
            0.9035,  0.7118,  -0.5767, 0.4577,  -0.0549, 0.2237,  0.5756,  0.0677,  -0.0223,
            -0.329,  0.2364,  2.7666,  -0.7417, -1.3196, -0.2655, 0.1698,  -0.1777, -0.9427,
            2.6859,  -0.7501, 0.5175,  1.0029,  -2.6436, -0.4388, -1.2348, -0.1539, -0.6229,
            -0.4136, 0.5085,  0.4136,  -0.6439, -1.1953, -0.406,  -0.0195, 0.1869,  -0.8664,
            1.1364,  0.5041,  0.0647,  0.1941,  -1.0819, -0.4629, -0.5107, 0.3612,  -0.3583};
        auto l0 = mm->add_literal(migraphx::literal{s, data});
        mm->add_instruction(op, l0);
        p.compile(migraphx::ref::target{});
        auto result = p.eval({}).back();
        std::vector<float> results_vector;
        result.visit([&](auto output) { results_vector.assign(output.begin(), output.end()); });
        std::vector<float> gold{1.5064, 1.3655, 0.9035, 2.6859};
        EXPECT(migraphx::verify_range(results_vector, gold));
    }
}

TEST_CASE(min_test)
{
    migraphx::program p;
    auto* mm = p.get_main_module();
    migraphx::shape s{migraphx::shape::float_type, {3}};
    auto l0       = mm->add_literal(migraphx::literal{s, {1, 4, 3}});
    auto l1       = mm->add_literal(migraphx::literal{s, {2, 8, 6}});
    auto l2       = mm->add_literal(migraphx::literal{s, {7, 5, 9}});
    auto curr_min = mm->add_instruction(migraphx::make_op("min"), l0, l1);
    mm->add_instruction(migraphx::make_op("min"), curr_min, l2);
    p.compile(migraphx::ref::target{});
    auto result = p.eval({}).back();
    std::vector<float> results_vector(4);
    result.visit([&](auto output) { results_vector.assign(output.begin(), output.end()); });
    std::vector<float> gold{1, 4, 3};
    EXPECT(migraphx::verify_range(results_vector, gold));
}

TEST_CASE(mul_test)
{
    migraphx::program p;
    auto* mm = p.get_main_module();
    migraphx::shape s{migraphx::shape::float_type, {3}};
    std::vector<float> data1{-1, 0, 1};
    std::vector<float> data2{1, 2, 3};
    auto l1 = mm->add_literal(migraphx::literal{s, {-1, 0, 1}});
    auto l2 = mm->add_literal(migraphx::literal{s, {1, 2, 3}});
    mm->add_instruction(migraphx::make_op("mul"), l1, l2);
    p.compile(migraphx::ref::target{});
    auto result = p.eval({}).back();
    std::vector<float> results_vector(3);
    result.visit([&](auto output) { results_vector.assign(output.begin(), output.end()); });
    std::vector<float> gold(data1.size());
    std::transform(
        data1.begin(), data1.end(), data2.begin(), gold.begin(), [](float n1, float n2) -> float {
            return n1 * n2;
        });
    EXPECT(migraphx::verify_range(results_vector, gold));
}

TEST_CASE(multinomial_test)
{
    migraphx::program p;
    auto* mm = p.get_main_module();

    size_t sample_size = 100000;
    float seed         = 0.0f;
    std::mt19937 gen(seed);
    std::uniform_real_distribution<> dis(0.0, 1.0);
    std::vector<float> rand_samples(sample_size);
    std::generate(rand_samples.begin(), rand_samples.end(), [&]() { return dis(gen); });
    migraphx::shape rs{migraphx::shape::float_type, {1, sample_size}};
    auto rs_lit = mm->add_literal(migraphx::literal{rs, rand_samples});

    migraphx::shape s{migraphx::shape::float_type, {1, 5}};
    std::vector<int> dist{15, 25, 15, 25, 20};
    std::vector<float> data(5);
    std::transform(dist.begin(), dist.end(), data.begin(), [&](auto d) { return std::log(d); });
    auto input = mm->add_literal(migraphx::literal(s, data));

    auto maxes = mm->add_instruction(migraphx::make_op("reduce_max", {{"axes", {1}}}), input);
    auto mb_maxes =
        mm->add_instruction(migraphx::make_op("multibroadcast", {{"out_lens", {1, 5}}}), maxes);
    auto cdf = mm->add_instruction(migraphx::make_op("sub"), input, mb_maxes);
    cdf      = mm->add_instruction(migraphx::make_op("exp"), cdf);
    cdf      = mm->add_instruction(
        migraphx::make_op("prefix_scan_sum", {{"axis", 1}, {"exclusive", false}}), cdf);

    mm->add_instruction(migraphx::make_op("multinomial"), cdf, rs_lit);
    p.compile(migraphx::ref::target{});
    auto result = p.eval({}).back();
    std::vector<int32_t> result_vec(sample_size);
    result.visit([&](auto output) { result_vec.assign(output.begin(), output.end()); });

    std::vector<int> res_dist(5, 0);
    for(auto& r : result_vec)
        res_dist[r]++;
    auto dist_sum     = std::accumulate(dist.begin(), dist.end(), 0);
    auto res_dist_sum = std::accumulate(res_dist.begin(), res_dist.end(), 0);
    std::vector<float> norm(5);
    std::vector<float> res_norm(5);
    std::transform(dist.begin(), dist.end(), norm.begin(), [&](auto n) {
        return static_cast<double>(n) / dist_sum;
    });
    std::transform(res_dist.begin(), res_dist.end(), res_norm.begin(), [&](auto n) {
        return static_cast<double>(n) / res_dist_sum;
    });
    EXPECT(migraphx::verify_range(norm, res_norm, 100000));
}

TEST_CASE(neg_test)
{
    migraphx::program p;
    auto* mm = p.get_main_module();
    migraphx::shape s{migraphx::shape::float_type, {2, 3}};
    std::vector<float> data = {1.0f, 1.3f, -1.2f, 0.0f, -100.f, 200.f};
    auto input              = mm->add_literal(migraphx::literal(s, data));
    auto ret                = mm->add_instruction(migraphx::make_op("neg"), input);
    mm->add_return({ret});
    p.compile(migraphx::ref::target{});
    auto result = p.eval({}).back();
    std::vector<float> result_vector;
    result.visit([&](auto output) { result_vector.assign(output.begin(), output.end()); });
    std::vector<float> gold = data;
    std::transform(gold.begin(), gold.end(), gold.begin(), std::negate<float>());
    EXPECT(migraphx::verify_range(result_vector, gold));
}

TEST_CASE(nonzero_test)
{
    migraphx::program p;
    auto* mm = p.get_main_module();
    migraphx::shape s{migraphx::shape::float_type, {2, 2, 3}};
    std::vector<float> data = {
        1.0f, 1.3f, 0.0f, -1.2f, 0.0f, -100.f, 200.f, 0.0f, 0.1f, 0.2f, 0.0f, 0.5f};
    auto input = mm->add_literal(migraphx::literal(s, data));
    auto ret   = mm->add_instruction(migraphx::make_op("nonzero"), input);
    mm->add_return({ret});
    p.compile(migraphx::ref::target{});
    auto result = p.eval({}).back();
    std::vector<int64_t> result_vector;
    result.visit([&](auto output) { result_vector.assign(output.begin(), output.end()); });
    std::vector<int64_t> gold = {0, 0, 0, 0, 1, 1, 1, 1, 0, 0, 0, 0, 0, 0, 1, 1, 0, 0,
                                 1, 1, 0, 0, 0, 0, 0, 1, 0, 2, 0, 2, 0, 2, 0, 0, 0, 0};
    EXPECT(migraphx::verify_range(result_vector, gold));
}

TEST_CASE(not_test)
{
    // int32
    {
        migraphx::program p;
        auto* mm = p.get_main_module();
        migraphx::shape s{migraphx::shape::int32_type, {4}};
        std::vector<float> data{0, 8, 1, -32};
        auto l1 = mm->add_literal(migraphx::literal{s, data});
        mm->add_instruction(migraphx::make_op("not"), l1);
        p.compile(migraphx::ref::target{});
        auto result = p.eval({}).back();
        std::vector<char> results_vector;
        result.visit([&](auto output) { results_vector.assign(output.begin(), output.end()); });
        std::vector<char> gold{1, 0, 0, 0};
        EXPECT(migraphx::verify_range(results_vector, gold));
    }

    // bool
    {
        migraphx::program p;
        auto* mm = p.get_main_module();
        migraphx::shape s{migraphx::shape::bool_type, {4}};
        std::vector<bool> data{false, false, true, true};
        auto l1 = mm->add_literal(migraphx::literal{s, {0, 0, 1, 1}});
        mm->add_instruction(migraphx::make_op("not"), l1);
        p.compile(migraphx::ref::target{});
        auto result = p.eval({}).back();
        std::vector<char> results_vector;
        result.visit([&](auto output) { results_vector.assign(output.begin(), output.end()); });
        std::vector<bool> gold(data.size());
        std::transform(data.begin(), data.end(), gold.begin(), [](bool n) -> bool { return !n; });
        EXPECT(migraphx::verify_range(results_vector, gold));
    }
}

TEST_CASE(pad_test)
{
    migraphx::program p;
    auto* mm = p.get_main_module();
    migraphx::shape s{migraphx::shape::float_type, {2, 2}};
    auto l0 = mm->add_literal(migraphx::literal{s, {1, 2, 3, 4}});
    mm->add_instruction(migraphx::make_op("pad", {{"pads", {1, 1, 1, 1}}}), l0);
    p.compile(migraphx::ref::target{});
    auto result = p.eval({}).back();
    std::vector<float> results_vector(16);
    result.visit([&](auto output) { results_vector.assign(output.begin(), output.end()); });
    std::vector<float> gold{0, 0, 0, 0, 0, 1, 2, 0, 0, 3, 4, 0, 0, 0, 0, 0};
    EXPECT(migraphx::verify_range(results_vector, gold));
}

TEST_CASE(pad_test_highest_half)
{
    migraphx::program p;
    auto* mm = p.get_main_module();
    migraphx::shape s{migraphx::shape::half_type, {2, 2}};
    auto l0 = mm->add_literal(migraphx::literal{s, {1, 2, 3, 4}});
    mm->add_instruction(
        migraphx::make_op("pad",
                          {{"pads", {1, 1, 1, 1}}, {"value", std::numeric_limits<float>::max()}}),
        l0);
    p.compile(migraphx::ref::target{});
    auto result = p.eval({}).back();
    std::vector<float> results_vector(16);
    result.visit([&](auto output) { results_vector.assign(output.begin(), output.end()); });
    const float x = std::numeric_limits<migraphx::half>::max();
    std::vector<float> gold{x, x, x, x, x, 1, 2, x, x, 3, 4, x, x, x, x, x};
    EXPECT(migraphx::verify_range(results_vector, gold));
}

TEST_CASE(pad_test_lowest_half)
{
    migraphx::program p;
    auto* mm = p.get_main_module();
    migraphx::shape s{migraphx::shape::half_type, {2, 2}};
    auto l0 = mm->add_literal(migraphx::literal{s, {1, 2, 3, 4}});
    mm->add_instruction(
        migraphx::make_op(
            "pad", {{"pads", {1, 1, 1, 1}}, {"value", std::numeric_limits<float>::lowest()}}),
        l0);
    p.compile(migraphx::ref::target{});
    auto result = p.eval({}).back();
    std::vector<float> results_vector(16);
    result.visit([&](auto output) { results_vector.assign(output.begin(), output.end()); });
    const float x = std::numeric_limits<migraphx::half>::lowest();
    std::vector<float> gold{x, x, x, x, x, 1, 2, x, x, 3, 4, x, x, x, x, x};
    EXPECT(migraphx::verify_range(results_vector, gold));
}

TEST_CASE(pointwise_test)
{
    migraphx::program p;
    auto* mm = p.get_main_module();
    migraphx::shape s{migraphx::shape::float_type, {3}};
    auto l1  = mm->add_literal(migraphx::literal{s, {-1, 0, 1}});
    auto l2  = mm->add_literal(migraphx::literal{s, {1, 2, 3}});
    auto* pm = p.create_module("pointwise");
    auto x1  = pm->add_parameter("x1", {migraphx::shape::float_type});
    auto x2  = pm->add_parameter("x2", {migraphx::shape::float_type});
    pm->add_instruction(migraphx::make_op("add"), x1, x2);
    mm->add_instruction(migraphx::make_op("pointwise"), {l1, l2}, {pm});
    p.compile(migraphx::ref::target{});
    auto result = p.eval({}).back();
    std::vector<float> results_vector(3);
    result.visit([&](auto output) { results_vector.assign(output.begin(), output.end()); });
    std::vector<float> gold = {0, 2, 4};
    EXPECT(migraphx::verify_range(results_vector, gold));
}

TEST_CASE(pow_test)
{
    migraphx::program p;
    auto* mm = p.get_main_module();
    migraphx::shape s{migraphx::shape::float_type, {3}};
    std::vector<float> data = {1, 2, 3};
    auto b                  = mm->add_literal(migraphx::literal{s, data});
    auto e                  = mm->add_literal(migraphx::literal{s, data});
    mm->add_instruction(migraphx::make_op("pow"), b, e);
    p.compile(migraphx::ref::target{});
    auto result = p.eval({}).back();
    std::vector<float> results_vector;
    result.visit([&](auto output) { results_vector.assign(output.begin(), output.end()); });
    std::vector<float> gold = data;
    std::transform(
        gold.begin(), gold.end(), gold.begin(), [](float n) -> float { return std::pow(n, n); });
    EXPECT(migraphx::verify_range(results_vector, gold));
}

TEST_CASE(prefix_scan_sum_1d)
{
    migraphx::program p;
    auto* mm = p.get_main_module();
    migraphx::shape s{migraphx::shape::float_type, {6}};
    auto input = migraphx::literal{s, {1, 2, 3, 4, 5, 6}};
    auto l0    = mm->add_literal(input);
    mm->add_instruction(migraphx::make_op("prefix_scan_sum", {{"axis", 0}, {"exclusive", false}}),
                        l0);
    p.compile(migraphx::ref::target{});
    auto result = p.eval({}).back();
    std::vector<float> results_vector;
    result.visit([&](auto output) { results_vector.assign(output.begin(), output.end()); });
    std::vector<float> gold{1.0, 3.0, 6.0, 10.0, 15.0, 21.0};
    EXPECT(results_vector == gold);
}

TEST_CASE(prefix_scan_sum_2d)
{
    {
        migraphx::program p;
        auto* mm = p.get_main_module();
        migraphx::shape s{migraphx::shape::float_type, {3, 3}};
        auto input = migraphx::literal{s, {1, 2, 3, 1, 2, 3, 1, 2, 3}};
        auto l0    = mm->add_literal(input);
        mm->add_instruction(
            migraphx::make_op("prefix_scan_sum", {{"axis", 0}, {"exclusive", false}}), l0);
        p.compile(migraphx::ref::target{});
        auto result = p.eval({}).back();
        std::vector<float> results_vector;
        result.visit([&](auto output) { results_vector.assign(output.begin(), output.end()); });
        std::vector<float> gold{1.0, 2.0, 3.0, 2.0, 4.0, 6.0, 3.0, 6.0, 9.0};
        EXPECT(results_vector == gold);
    }

    {
        migraphx::program p;
        auto* mm = p.get_main_module();
        migraphx::shape s{migraphx::shape::float_type, {3, 3}};
        auto input = migraphx::literal{s, {1, 2, 3, 1, 2, 3, 1, 2, 3}};
        auto l0    = mm->add_literal(input);
        mm->add_instruction(
            migraphx::make_op("prefix_scan_sum", {{"axis", 1}, {"exclusive", false}}), l0);
        p.compile(migraphx::ref::target{});
        auto result = p.eval({}).back();
        std::vector<float> results_vector;
        result.visit([&](auto output) { results_vector.assign(output.begin(), output.end()); });
        std::vector<float> gold{1.0, 3.0, 6.0, 1.0, 3.0, 6.0, 1.0, 3.0, 6.0};
        EXPECT(results_vector == gold);
    }
}

TEST_CASE(prefix_scan_sum_3d)
{
    {
        migraphx::program p;
        auto* mm = p.get_main_module();
        migraphx::shape s{migraphx::shape::float_type, {2, 3, 3}};
        auto input = migraphx::literal{s, {1, 2, 3, 1, 2, 3, 1, 2, 3, 1, 2, 3, 1, 2, 3, 1, 2, 3}};
        auto l0    = mm->add_literal(input);
        mm->add_instruction(
            migraphx::make_op("prefix_scan_sum", {{"axis", 0}, {"exclusive", false}}), l0);
        p.compile(migraphx::ref::target{});
        auto result = p.eval({}).back();
        std::vector<float> results_vector;
        result.visit([&](auto output) { results_vector.assign(output.begin(), output.end()); });
        std::vector<float> gold{1.0,
                                2.0,
                                3.0,
                                1.0,
                                2.0,
                                3.0,
                                1.0,
                                2.0,
                                3.0,
                                2.0,
                                4.0,
                                6.0,
                                2.0,
                                4.0,
                                6.0,
                                2.0,
                                4.0,
                                6.0};
        EXPECT(results_vector == gold);
    }

    {
        migraphx::program p;
        auto* mm = p.get_main_module();
        migraphx::shape s{migraphx::shape::float_type, {2, 3, 3}};
        auto input = migraphx::literal{s, {1, 2, 3, 1, 2, 3, 1, 2, 3, 1, 2, 3, 1, 2, 3, 1, 2, 3}};
        auto l0    = mm->add_literal(input);
        mm->add_instruction(
            migraphx::make_op("prefix_scan_sum", {{"axis", 1}, {"exclusive", false}}), l0);
        p.compile(migraphx::ref::target{});
        auto result = p.eval({}).back();
        std::vector<float> results_vector;
        result.visit([&](auto output) { results_vector.assign(output.begin(), output.end()); });
        std::vector<float> gold{1.0,
                                2.0,
                                3.0,
                                2.0,
                                4.0,
                                6.0,
                                3.0,
                                6.0,
                                9.0,
                                1.0,
                                2.0,
                                3.0,
                                2.0,
                                4.0,
                                6.0,
                                3.0,
                                6.0,
                                9.0};
        EXPECT(results_vector == gold);
    }

    {
        migraphx::program p;
        auto* mm = p.get_main_module();
        migraphx::shape s{migraphx::shape::float_type, {2, 3, 3}};
        auto input = migraphx::literal{s, {1, 2, 3, 1, 2, 3, 1, 2, 3, 1, 2, 3, 1, 2, 3, 1, 2, 3}};
        auto l0    = mm->add_literal(input);
        mm->add_instruction(
            migraphx::make_op("prefix_scan_sum", {{"axis", 2}, {"exclusive", false}}), l0);
        p.compile(migraphx::ref::target{});
        auto result = p.eval({}).back();
        std::vector<float> results_vector;
        result.visit([&](auto output) { results_vector.assign(output.begin(), output.end()); });
        std::vector<float> gold{1.0,
                                3.0,
                                6.0,
                                1.0,
                                3.0,
                                6.0,
                                1.0,
                                3.0,
                                6.0,
                                1.0,
                                3.0,
                                6.0,
                                1.0,
                                3.0,
                                6.0,
                                1.0,
                                3.0,
                                6.0};
        EXPECT(results_vector == gold);
    }
}

TEST_CASE(prefix_scan_sum_exclusive)
{
    {
        migraphx::program p;
        auto* mm = p.get_main_module();
        migraphx::shape s{migraphx::shape::float_type, {8}};
        auto input = migraphx::literal{s, {1, 2, 3, 4, 1, 2, 3, 4}};
        auto l0    = mm->add_literal(input);
        mm->add_instruction(
            migraphx::make_op("prefix_scan_sum", {{"axis", 0}, {"exclusive", true}}), l0);
        p.compile(migraphx::ref::target{});
        auto result = p.eval({}).back();
        std::vector<float> results_vector;
        result.visit([&](auto output) { results_vector.assign(output.begin(), output.end()); });
        std::vector<float> gold{0.0, 1.0, 3.0, 6.0, 10.0, 11.0, 13.0, 16.0};
        EXPECT(results_vector == gold);
    }

    {
        migraphx::program p;
        auto* mm = p.get_main_module();
        migraphx::shape s{migraphx::shape::float_type, {2, 3, 3}};
        auto input = migraphx::literal{s, {1, 2, 3, 1, 2, 3, 1, 2, 3, 1, 2, 3, 1, 2, 3, 1, 2, 3}};
        auto l0    = mm->add_literal(input);
        mm->add_instruction(
            migraphx::make_op("prefix_scan_sum", {{"axis", 1}, {"exclusive", true}}), l0);
        p.compile(migraphx::ref::target{});
        auto result = p.eval({}).back();
        std::vector<float> results_vector;
        result.visit([&](auto output) { results_vector.assign(output.begin(), output.end()); });
        std::vector<float> gold{0.0,
                                0.0,
                                0.0,
                                1.0,
                                2.0,
                                3.0,
                                2.0,
                                4.0,
                                6.0,
                                0.0,
                                0.0,
                                0.0,
                                1.0,
                                2.0,
                                3.0,
                                2.0,
                                4.0,
                                6.0};
        EXPECT(results_vector == gold);
    }
}

TEST_CASE(prefix_scan_sum_exclusive_reverse)
{
    migraphx::program p;
    auto* mm = p.get_main_module();
    migraphx::shape s{migraphx::shape::float_type, {6}};
    auto input = migraphx::literal{s, {1, 2, 3, 4, 5, 6}};
    auto l0    = mm->add_literal(input);
    mm->add_instruction(
        migraphx::make_op("prefix_scan_sum", {{"axis", 0}, {"exclusive", true}, {"reverse", true}}),
        l0);
    p.compile(migraphx::ref::target{});
    auto result = p.eval({}).back();
    std::vector<float> results_vector;
    result.visit([&](auto output) { results_vector.assign(output.begin(), output.end()); });
    std::vector<float> gold{20.0, 18.0, 15.0, 11.0, 6.0, 0.0};
    EXPECT(results_vector == gold);
}

TEST_CASE(prefix_scan_sum_negative_axis)
{
    {
        migraphx::program p;
        auto* mm = p.get_main_module();
        migraphx::shape s{migraphx::shape::float_type, {2, 3, 3}};
        auto input = migraphx::literal{s, {1, 2, 3, 1, 2, 3, 1, 2, 3, 1, 2, 3, 1, 2, 3, 1, 2, 3}};
        auto l0    = mm->add_literal(input);
        mm->add_instruction(
            migraphx::make_op("prefix_scan_sum", {{"axis", -3}, {"exclusive", false}}), l0);
        p.compile(migraphx::ref::target{});
        auto result = p.eval({}).back();
        std::vector<float> results_vector;
        result.visit([&](auto output) { results_vector.assign(output.begin(), output.end()); });
        std::vector<float> gold{1.0,
                                2.0,
                                3.0,
                                1.0,
                                2.0,
                                3.0,
                                1.0,
                                2.0,
                                3.0,
                                2.0,
                                4.0,
                                6.0,
                                2.0,
                                4.0,
                                6.0,
                                2.0,
                                4.0,
                                6.0};
        EXPECT(results_vector == gold);
    }

    {
        migraphx::program p;
        auto* mm = p.get_main_module();
        migraphx::shape s{migraphx::shape::float_type, {2, 3, 3}};
        auto input = migraphx::literal{s, {1, 2, 3, 1, 2, 3, 1, 2, 3, 1, 2, 3, 1, 2, 3, 1, 2, 3}};
        auto l0    = mm->add_literal(input);
        mm->add_instruction(
            migraphx::make_op("prefix_scan_sum", {{"axis", -2}, {"exclusive", false}}), l0);
        p.compile(migraphx::ref::target{});
        auto result = p.eval({}).back();
        std::vector<float> results_vector;
        result.visit([&](auto output) { results_vector.assign(output.begin(), output.end()); });
        std::vector<float> gold{1.0,
                                2.0,
                                3.0,
                                2.0,
                                4.0,
                                6.0,
                                3.0,
                                6.0,
                                9.0,
                                1.0,
                                2.0,
                                3.0,
                                2.0,
                                4.0,
                                6.0,
                                3.0,
                                6.0,
                                9.0};
        EXPECT(results_vector == gold);
    }

    {
        migraphx::program p;
        auto* mm = p.get_main_module();
        migraphx::shape s{migraphx::shape::float_type, {2, 3, 3}};
        auto input = migraphx::literal{s, {1, 2, 3, 1, 2, 3, 1, 2, 3, 1, 2, 3, 1, 2, 3, 1, 2, 3}};
        auto l0    = mm->add_literal(input);
        mm->add_instruction(
            migraphx::make_op("prefix_scan_sum", {{"axis", -1}, {"exclusive", false}}), l0);
        p.compile(migraphx::ref::target{});
        auto result = p.eval({}).back();
        std::vector<float> results_vector;
        result.visit([&](auto output) { results_vector.assign(output.begin(), output.end()); });
        std::vector<float> gold{1.0,
                                3.0,
                                6.0,
                                1.0,
                                3.0,
                                6.0,
                                1.0,
                                3.0,
                                6.0,
                                1.0,
                                3.0,
                                6.0,
                                1.0,
                                3.0,
                                6.0,
                                1.0,
                                3.0,
                                6.0};
        EXPECT(results_vector == gold);
    }
}

TEST_CASE(prefix_scan_sum_reverse)
{
    {
        migraphx::program p;
        auto* mm = p.get_main_module();
        migraphx::shape s{migraphx::shape::float_type, {8}};
        auto input = migraphx::literal{s, {1, 2, 3, 4, 1, 2, 3, 4}};
        auto l0    = mm->add_literal(input);
        mm->add_instruction(
            migraphx::make_op("prefix_scan_sum",
                              {{"axis", 0}, {"exclusive", false}, {"reverse", true}}),
            l0);
        p.compile(migraphx::ref::target{});
        auto result = p.eval({}).back();
        std::vector<float> results_vector;
        result.visit([&](auto output) { results_vector.assign(output.begin(), output.end()); });
        std::vector<float> gold{20.0, 19.0, 17.0, 14.0, 10.0, 9.0, 7.0, 4.0};
        EXPECT(results_vector == gold);
    }

    {
        migraphx::program p;
        auto* mm = p.get_main_module();
        migraphx::shape s{migraphx::shape::float_type, {2, 2, 2}};
        auto input = migraphx::literal{s, {1, 2, 3, 4, 1, 2, 3, 4}};
        auto l0    = mm->add_literal(input);
        mm->add_instruction(
            migraphx::make_op("prefix_scan_sum",
                              {{"axis", 0}, {"exclusive", false}, {"reverse", true}}),
            l0);
        p.compile(migraphx::ref::target{});
        auto result = p.eval({}).back();
        std::vector<float> results_vector;
        result.visit([&](auto output) { results_vector.assign(output.begin(), output.end()); });
        std::vector<float> gold{2.0, 4.0, 6.0, 8.0, 1.0, 2.0, 3.0, 4.0};
        EXPECT(results_vector == gold);
    }
}

TEST_CASE(prelu_test)
{
    migraphx::program p;
    auto* mm = p.get_main_module();
    migraphx::shape s{migraphx::shape::float_type, {3}};
    auto x     = mm->add_literal(migraphx::literal{s, {-1, 0, 2}});
    auto slope = mm->add_literal(migraphx::literal{s, {2, 1, 2}});
    mm->add_instruction(migraphx::make_op("prelu"), x, slope);
    p.compile(migraphx::ref::target{});
    auto result = p.eval({}).back();
    std::vector<float> results_vector;
    result.visit([&](auto output) { results_vector.assign(output.begin(), output.end()); });
    std::vector<float> gold = {-2.0f, 0.0f, 2.0f};
    EXPECT(migraphx::verify_range(results_vector, gold));
}

TEST_CASE(quant_conv2d_padding_stride_test)
{
    migraphx::program p;
    auto* mm = p.get_main_module();
    migraphx::shape a_shape{migraphx::shape::int8_type, {2, 3, 4, 4}};
    std::vector<int8_t> a(2 * 3 * 4 * 4);
    std::iota(a.begin(), a.end(), 0);
    auto al = mm->add_literal(migraphx::literal{a_shape, a});
    migraphx::shape c_shape{migraphx::shape::int8_type, {2, 3, 3, 3}};
    std::vector<int8_t> c(2 * 3 * 3 * 3);
    std::iota(c.begin(), c.end(), 0);
    auto cl = mm->add_literal(migraphx::literal{c_shape, c});
    mm->add_instruction(
        migraphx::make_op("quant_convolution", {{"padding", {1, 1}}, {"stride", {2, 2}}}), al, cl);
    p.compile(migraphx::ref::target{});
    auto result = p.eval({}).back();

    std::vector<int32_t> s = {4521,
                              7014,
                              7830,
                              11952,
                              10515,
                              16734,
                              19737,
                              30906,
                              13161,
                              19542,
                              19494,
                              28800,
                              34707,
                              52590,
                              54729,
                              82746};
    std::vector<int32_t> results_vector;
    result.visit([&](auto output) { results_vector.assign(output.begin(), output.end()); });
    EXPECT(migraphx::verify_range(results_vector, s));
}

TEST_CASE(quant_conv2d_padding_test)
{
    migraphx::program p;
    auto* mm = p.get_main_module();
    migraphx::shape a_shape{migraphx::shape::int8_type, {2, 3, 4, 4}};
    std::vector<int8_t> a(2 * 3 * 4 * 4);
    std::iota(a.begin(), a.end(), 0);
    auto al = mm->add_literal(migraphx::literal{a_shape, a});
    migraphx::shape c_shape{migraphx::shape::int8_type, {2, 3, 3, 3}};
    std::vector<int8_t> c(2 * 3 * 3 * 3);
    std::iota(c.begin(), c.end(), 0);
    auto cl = mm->add_literal(migraphx::literal{c_shape, c});
    mm->add_instruction(
        migraphx::make_op("quant_convolution", {{"padding", {1, 1}}, {"stride", {1, 1}}}), al, cl);
    p.compile(migraphx::ref::target{});
    auto result            = p.eval({}).back();
    std::vector<int32_t> s = {
        4521,  6753,  7014,  4635,  6858,  10197, 10548, 6939,  7830,  11601, 11952, 7839,  5007,
        7383,  7590,  4953,  10515, 15987, 16734, 11277, 16821, 25506, 26586, 17874, 19737, 29826,
        30906, 20718, 13593, 20505, 21198, 14187, 13161, 19281, 19542, 12699, 18522, 27045, 27396,
        17739, 19494, 28449, 28800, 18639, 11919, 17319, 17526, 11289, 34707, 51843, 52590, 34893,
        51813, 77346, 78426, 52002, 54729, 81666, 82746, 54846, 36057, 53769, 54462, 36075};

    std::vector<int32_t> results_vector;
    result.visit([&](auto output) { results_vector.assign(output.begin(), output.end()); });
    EXPECT(migraphx::verify_range(results_vector, s));
}

TEST_CASE(quant_conv2d_test)
{
    migraphx::program p;
    auto* mm = p.get_main_module();
    migraphx::shape a_shape{migraphx::shape::int8_type, {2, 3, 4, 4}};
    std::vector<int8_t> a(2 * 3 * 4 * 4);
    std::iota(a.begin(), a.end(), 0);
    auto al = mm->add_literal(migraphx::literal{a_shape, a});

    migraphx::shape c_shape{migraphx::shape::int8_type, {2, 3, 3, 3}};
    std::vector<int8_t> c(2 * 3 * 3 * 3);
    std::iota(c.begin(), c.end(), 0);
    auto cl = mm->add_literal(migraphx::literal{c_shape, c});

    mm->add_instruction(migraphx::make_op("quant_convolution"), al, cl);
    p.compile(migraphx::ref::target{});
    auto result = p.eval({}).back();

    std::vector<int32_t> s = {10197,
                              10548,
                              11601,
                              11952,
                              25506,
                              26586,
                              29826,
                              30906,
                              27045,
                              27396,
                              28449,
                              28800,
                              77346,
                              78426,
                              81666,
                              82746};

    std::vector<int32_t> results_vector;
    result.visit([&](auto output) { results_vector.assign(output.begin(), output.end()); });
    EXPECT(migraphx::verify_range(results_vector, s));
}

TEST_CASE(quantizelinear)
{
    {
        migraphx::shape xs{migraphx::shape::float_type, {2, 3, 3}};
        std::vector<float> xv = {
            -300, 600, 129, -1000, 4, 3, -6, 600, 550, -300, 600, 129, -1000, 4, 3, -6, 600, 550};
        migraphx::shape ss{migraphx::shape::float_type, {2, 3, 3}};
        std::vector<float> sv = {2, 2, 2, 4, 4, 4, 6, 6, 6, 2, 2, 2, 4, 4, 4, 6, 6, 6};
        migraphx::shape zs{migraphx::shape::int8_type, {2, 3, 3}};
        std::vector<uint8_t> zv = {0, 0, 0, 0, 0, 0, 0, 0, 0, 0, 0, 0, 0, 0, 0, 0, 0, 0};
        auto create_program     = [&]() {
            migraphx::program p;
            auto* mm = p.get_main_module();
            auto x   = mm->add_literal(xs, xv);
            auto s   = mm->add_literal(ss, sv);
            auto z   = mm->add_literal(zs, zv);
            mm->add_instruction(migraphx::make_op("quantizelinear"), x, s, z);
            return p;
        };

        migraphx::program p1 = create_program();
        p1.compile(migraphx::ref::target{});
        auto result = p1.eval({}).back();
        std::vector<float> results_vector(18);
        result.visit([&](auto output) { results_vector.assign(output.begin(), output.end()); });
        std::vector<float> gold{
            -128, 127, 65, -128, 1, 1, -1, 100, 92, -128, 127, 65, -128, 1, 1, -1, 100, 92};
        EXPECT(results_vector == gold);
    }

    {
        migraphx::shape xs{migraphx::shape::float_type, {2, 3, 3}};
        std::vector<float> xv = {
            -300, 600, 129, -1000, 4, 3, -6, 600, 550, -300, 600, 129, -1000, 4, 3, -6, 600, 550};
        migraphx::shape ss{migraphx::shape::float_type, {2, 3, 3}};
        std::vector<float> sv = {2, 2, 2, 2, 2, 2, 2, 2, 2, 2, 2, 2, 2, 2, 2, 2, 2, 2};
        auto create_program   = [&]() {
            migraphx::program p;
            auto* mm = p.get_main_module();
            auto x   = mm->add_literal(xs, xv);
            auto s   = mm->add_literal(ss, sv);
            mm->add_instruction(migraphx::make_op("quantizelinear"), x, s);
            return p;
        };

        migraphx::program p1 = create_program();
        p1.compile(migraphx::ref::target{});
        auto result = p1.eval({}).back();
        std::vector<float> results_vector(18);
        result.visit([&](auto output) { results_vector.assign(output.begin(), output.end()); });
        std::vector<float> gold{0, 255, 65, 0, 2, 2, 0, 255, 255, 0, 255, 65, 0, 2, 2, 0, 255, 255};
        EXPECT(results_vector == gold);
    }
}

TEST_CASE(recip_test)
{
    migraphx::program p;
    auto* mm = p.get_main_module();
    migraphx::shape s{migraphx::shape::double_type, {3}};
    std::vector<float> data{-0.5f, 0.1f, 0.5f};
    auto l = mm->add_literal(migraphx::literal{s, data});
    mm->add_instruction(migraphx::make_op("recip"), l);
    p.compile(migraphx::ref::target{});
    auto result = p.eval({}).back();
    std::vector<float> results_vector(3);
    result.visit([&](auto output) { results_vector.assign(output.begin(), output.end()); });
    std::vector<float> gold = {-2.0f, 10.0f, 2.0f};
    EXPECT(migraphx::verify_range(results_vector, gold));
}

TEST_CASE(reduce_max_axis0)
{
    migraphx::program p;
    auto* mm = p.get_main_module();
    migraphx::shape s{migraphx::shape::float_type, {3, 2, 2}};
    auto input = migraphx::literal{s, {1, 2, 3, 4, 5, 6, 7, 8, 9, 10, 11, 12}};
    auto l0    = mm->add_literal(input);
    mm->add_instruction(migraphx::make_op("reduce_max", {{"axes", {0}}}), l0);
    p.compile(migraphx::ref::target{});
    auto result = p.eval({}).back();
    std::vector<float> results_vector;
    result.visit([&](auto output) { results_vector.assign(output.begin(), output.end()); });
    std::vector<float> gold{9, 10, 11, 12};
    EXPECT(results_vector == gold);
}

TEST_CASE(reduce_max_axis01)
{
    migraphx::program p;
    auto* mm = p.get_main_module();
    migraphx::shape s{migraphx::shape::float_type, {3, 2, 2}};
    auto input = migraphx::literal{s, {1, 2, 3, 4, 5, 6, 7, 8, 9, 10, 11, 12}};
    auto l0    = mm->add_literal(input);
    mm->add_instruction(migraphx::make_op("reduce_max", {{"axes", {0, 1}}}), l0);
    p.compile(migraphx::ref::target{});
    auto result = p.eval({}).back();
    std::vector<float> results_vector;
    result.visit([&](auto output) { results_vector.assign(output.begin(), output.end()); });
    std::vector<float> gold{11, 12};
    EXPECT(results_vector == gold);
}

TEST_CASE(reduce_max_axis02)
{
    migraphx::program p;
    auto* mm = p.get_main_module();
    migraphx::shape s{migraphx::shape::float_type, {3, 2, 2}};
    auto input = migraphx::literal{s, {1, 2, 3, 4, 5, 6, 7, 8, 9, 10, 11, 12}};
    auto l0    = mm->add_literal(input);
    mm->add_instruction(migraphx::make_op("reduce_max", {{"axes", {0, 2}}}), l0);
    p.compile(migraphx::ref::target{});
    auto result = p.eval({}).back();
    std::vector<float> results_vector;
    result.visit([&](auto output) { results_vector.assign(output.begin(), output.end()); });
    std::vector<float> gold{10, 12};
    EXPECT(results_vector == gold);
}

TEST_CASE(reduce_mean_axis02)
{
    migraphx::program p;
    auto* mm = p.get_main_module();
    migraphx::shape s{migraphx::shape::float_type, {3, 2, 2}};
    auto input = migraphx::literal{s, {1, 2, 3, 4, 5, 6, 7, 8, 9, 10, 11, 12}};
    auto l0    = mm->add_literal(input);
    mm->add_instruction(migraphx::make_op("reduce_mean", {{"axes", {0, 2}}}), l0);
    p.compile(migraphx::ref::target{});
    auto result = p.eval({}).back();
    std::vector<float> results_vector;
    result.visit([&](auto output) { results_vector.assign(output.begin(), output.end()); });
    std::vector<float> gold{5.5, 7.5};
    EXPECT(results_vector == gold);
}

TEST_CASE(reduce_mean_axis1)
{
    migraphx::program p;
    auto* mm = p.get_main_module();
    migraphx::shape s{migraphx::shape::float_type, {3, 2, 2}};
    auto input = migraphx::literal{s, {1, 2, 3, 4, 5, 6, 7, 8, 9, 10, 11, 12}};
    auto l0    = mm->add_literal(input);
    mm->add_instruction(migraphx::make_op("reduce_mean", {{"axes", {1}}}), l0);
    p.compile(migraphx::ref::target{});
    auto result = p.eval({}).back();
    std::vector<float> results_vector;
    result.visit([&](auto output) { results_vector.assign(output.begin(), output.end()); });
    std::vector<float> gold{2, 3, 6, 7, 10, 11};
    EXPECT(results_vector == gold);
}

TEST_CASE(reduce_mean_axis12)
{
    migraphx::program p;
    auto* mm = p.get_main_module();
    migraphx::shape s{migraphx::shape::float_type, {3, 2, 2}};
    auto input = migraphx::literal{s, {1, 2, 3, 4, 5, 6, 7, 8, 9, 10, 11, 12}};
    auto l0    = mm->add_literal(input);
    mm->add_instruction(migraphx::make_op("reduce_mean", {{"axes", {1, 2}}}), l0);
    p.compile(migraphx::ref::target{});
    auto result = p.eval({}).back();
    std::vector<float> results_vector;
    result.visit([&](auto output) { results_vector.assign(output.begin(), output.end()); });
    std::vector<float> gold{2.5f, 6.5f, 10.5f};
    EXPECT(results_vector == gold);
}

TEST_CASE(reduce_mean_axis2)
{
    migraphx::program p;
    auto* mm = p.get_main_module();
    migraphx::shape s{migraphx::shape::float_type, {3, 2, 2}};
    auto input = migraphx::literal{s, {1, 2, 3, 4, 5, 6, 7, 8, 9, 10, 11, 12}};
    auto l0    = mm->add_literal(input);
    mm->add_instruction(migraphx::make_op("reduce_mean", {{"axes", {2}}}), l0);
    p.compile(migraphx::ref::target{});
    auto result = p.eval({}).back();
    std::vector<float> results_vector;
    result.visit([&](auto output) { results_vector.assign(output.begin(), output.end()); });
    std::vector<float> gold{1.5f, 3.5f, 5.5f, 7.5f, 9.5f, 11.5f};
    EXPECT(results_vector == gold);
}

TEST_CASE(reduce_mean_int)
{
    migraphx::program p;
    auto* mm = p.get_main_module();
    migraphx::shape s{migraphx::shape::int32_type, {3, 2, 2}};
    auto input = migraphx::literal{s, {1, 2, 3, 4, 5, 6, 7, 8, 9, 10, 11, 12}};
    auto l0    = mm->add_literal(input);
    mm->add_instruction(migraphx::make_op("reduce_mean", {{"axes", {1, 2}}}), l0);
    p.compile(migraphx::ref::target{});
    auto result = p.eval({}).back();
    std::vector<int> results_vector;
    result.visit([&](auto output) { results_vector.assign(output.begin(), output.end()); });
    std::vector<int> gold{2, 6, 10};
    EXPECT(results_vector == gold);
}

TEST_CASE(reduce_min_axis02)
{
    migraphx::program p;
    auto* mm = p.get_main_module();
    migraphx::shape s{migraphx::shape::float_type, {3, 2, 2}};
    auto input = migraphx::literal{s, {1, 2, 3, 4, 5, 6, 7, 8, 9, 10, 11, 12}};
    auto l0    = mm->add_literal(input);
    mm->add_instruction(migraphx::make_op("reduce_min", {{"axes", {0, 2}}}), l0);
    p.compile(migraphx::ref::target{});
    auto result = p.eval({}).back();
    std::vector<float> results_vector;
    result.visit([&](auto output) { results_vector.assign(output.begin(), output.end()); });
    std::vector<float> gold{1, 3};
    EXPECT(results_vector == gold);
}

TEST_CASE(reduce_min_axis1)
{
    migraphx::program p;
    auto* mm = p.get_main_module();
    migraphx::shape s{migraphx::shape::float_type, {3, 2, 2}};
    auto input = migraphx::literal{s, {1, 2, 3, 4, 5, 6, 7, 8, 9, 10, 11, 12}};
    auto l0    = mm->add_literal(input);
    mm->add_instruction(migraphx::make_op("reduce_min", {{"axes", {1}}}), l0);
    p.compile(migraphx::ref::target{});
    auto result = p.eval({}).back();
    std::vector<float> results_vector;
    result.visit([&](auto output) { results_vector.assign(output.begin(), output.end()); });
    std::vector<float> gold{1, 2, 5, 6, 9, 10};
    EXPECT(results_vector == gold);
}

TEST_CASE(reduce_min_axis12)
{
    migraphx::program p;
    auto* mm = p.get_main_module();
    migraphx::shape s{migraphx::shape::float_type, {3, 2, 2}};
    auto input = migraphx::literal{s, {1, 2, 3, 4, 5, 6, 7, 8, 9, 10, 11, 12}};
    auto l0    = mm->add_literal(input);
    mm->add_instruction(migraphx::make_op("reduce_min", {{"axes", {1, 2}}}), l0);
    p.compile(migraphx::ref::target{});
    auto result = p.eval({}).back();
    std::vector<float> results_vector;
    result.visit([&](auto output) { results_vector.assign(output.begin(), output.end()); });
    std::vector<float> gold{1, 5, 9};
    EXPECT(results_vector == gold);
}

TEST_CASE(reduce_prod_axis0)
{
    migraphx::program p;
    auto* mm = p.get_main_module();
    migraphx::shape s{migraphx::shape::float_type, {4, 2, 2}};
    auto input = migraphx::literal{s, {1, 2, 3, 1, 2, 3, 1, 2, 3, 1, 2, 3, 1, 3, 2, 3}};
    auto l0    = mm->add_literal(input);
    mm->add_instruction(migraphx::make_op("reduce_prod", {{"axes", {0}}}), l0);
    p.compile(migraphx::ref::target{});
    auto result = p.eval({}).back();
    std::vector<float> results_vector;
    result.visit([&](auto output) { results_vector.assign(output.begin(), output.end()); });
    std::vector<float> gold{6, 18, 12, 18};
    EXPECT(results_vector == gold);
}

TEST_CASE(reduce_sum_axis0)
{
    migraphx::program p;
    auto* mm = p.get_main_module();
    migraphx::shape s{migraphx::shape::float_type, {3, 2, 2}};
    auto input = migraphx::literal{s, {1, 2, 3, 4, 5, 6, 7, 8, 9, 10, 11, 12}};
    auto l0    = mm->add_literal(input);
    mm->add_instruction(migraphx::make_op("reduce_sum", {{"axes", {0}}}), l0);
    p.compile(migraphx::ref::target{});
    auto result = p.eval({}).back();
    std::vector<float> results_vector;
    result.visit([&](auto output) { results_vector.assign(output.begin(), output.end()); });
    std::vector<float> gold{15, 18, 21, 24};
    EXPECT(results_vector == gold);
}

TEST_CASE(reduce_sum_axis02)
{
    migraphx::program p;
    auto* mm = p.get_main_module();
    migraphx::shape s{migraphx::shape::float_type, {3, 2, 2}};
    auto input = migraphx::literal{s, {1, 2, 3, 4, 5, 6, 7, 8, 9, 10, 11, 12}};
    auto l0    = mm->add_literal(input);
    mm->add_instruction(migraphx::make_op("reduce_sum", {{"axes", {0, 2}}}), l0);
    p.compile(migraphx::ref::target{});
    auto result = p.eval({}).back();
    std::vector<float> results_vector;
    result.visit([&](auto output) { results_vector.assign(output.begin(), output.end()); });
    std::vector<float> gold{33, 45};
    EXPECT(results_vector == gold);
}

TEST_CASE(reduce_sum_axis1)
{
    migraphx::program p;
    auto* mm = p.get_main_module();
    migraphx::shape s{migraphx::shape::float_type, {3, 2, 2}};
    auto input = migraphx::literal{s, {1, 2, 3, 4, 5, 6, 7, 8, 9, 10, 11, 12}};
    auto l0    = mm->add_literal(input);
    mm->add_instruction(migraphx::make_op("reduce_sum", {{"axes", {1}}}), l0);
    p.compile(migraphx::ref::target{});
    auto result = p.eval({}).back();
    std::vector<float> results_vector;
    result.visit([&](auto output) { results_vector.assign(output.begin(), output.end()); });
    std::vector<float> gold{4, 6, 12, 14, 20, 22};
    EXPECT(results_vector == gold);
}

TEST_CASE(reduce_sum_axis12)
{
    migraphx::program p;
    auto* mm = p.get_main_module();
    migraphx::shape s{migraphx::shape::float_type, {3, 2, 2}};
    auto input = migraphx::literal{s, {1, 2, 3, 4, 5, 6, 7, 8, 9, 10, 11, 12}};
    auto l0    = mm->add_literal(input);
    mm->add_instruction(migraphx::make_op("reduce_sum", {{"axes", {1, 2}}}), l0);
    p.compile(migraphx::ref::target{});
    auto result = p.eval({}).back();
    std::vector<float> results_vector;
    result.visit([&](auto output) { results_vector.assign(output.begin(), output.end()); });
    std::vector<float> gold{10, 26, 42};
    EXPECT(results_vector == gold);
}

TEST_CASE(reduce_sum_axis2)
{
    migraphx::program p;
    auto* mm = p.get_main_module();
    migraphx::shape s{migraphx::shape::float_type, {3, 2, 2}};
    auto input = migraphx::literal{s, {1, 2, 3, 4, 5, 6, 7, 8, 9, 10, 11, 12}};
    auto l0    = mm->add_literal(input);
    mm->add_instruction(migraphx::make_op("reduce_sum", {{"axes", {2}}}), l0);
    p.compile(migraphx::ref::target{});
    auto result = p.eval({}).back();
    std::vector<float> results_vector;
    result.visit([&](auto output) { results_vector.assign(output.begin(), output.end()); });
    std::vector<float> gold{3, 7, 11, 15, 19, 23};
    EXPECT(results_vector == gold);
}

TEST_CASE(relu_test)
{
    migraphx::program p;
    auto* mm = p.get_main_module();
    migraphx::shape s{migraphx::shape::float_type, {3}};
    auto l = mm->add_literal(migraphx::literal{s, {-1.f, 0.f, 1.f}});
    mm->add_instruction(migraphx::make_op("relu"), l);
    p.compile(migraphx::ref::target{});
    auto result = p.eval({}).back();
    std::vector<float> results_vector(3);
    result.visit([&](auto output) { results_vector.assign(output.begin(), output.end()); });
    std::vector<float> gold = {0.f, 0.f, 1.f};
    EXPECT(migraphx::verify_range(results_vector, gold));
}

TEST_CASE(reshape_test)
{
    migraphx::shape a_shape{migraphx::shape::float_type, {24, 1, 1, 1}};
    std::vector<float> data(24);
    std::iota(data.begin(), data.end(), -3);
    {
        migraphx::program p;
        auto* mm                       = p.get_main_module();
        auto l                         = mm->add_literal(migraphx::literal{a_shape, data});
        std::vector<int64_t> new_shape = {8, 3, 1, 1};
        mm->add_instruction(migraphx::make_op("reshape", {{"dims", new_shape}}), l);
        p.compile(migraphx::ref::target{});
        auto result = p.eval({}).back();
        std::vector<float> results_vector(3);
        result.visit([&](auto output) { results_vector.assign(output.begin(), output.end()); });
        EXPECT(migraphx::verify_range(results_vector, data));
    }
    {
        migraphx::program p;
        auto* mm                       = p.get_main_module();
        auto l                         = mm->add_literal(migraphx::literal{a_shape, data});
        std::vector<int64_t> new_shape = {1, 3, 4, 2};
        mm->add_instruction(migraphx::make_op("reshape", {{"dims", new_shape}}), l);
        p.compile(migraphx::ref::target{});
        auto result = p.eval({}).back();
        std::vector<float> results_vector(3);
        result.visit([&](auto output) { results_vector.assign(output.begin(), output.end()); });
        EXPECT(migraphx::verify_range(results_vector, data));
    }
    {
        migraphx::program p;
        auto* mm                       = p.get_main_module();
        auto l                         = mm->add_literal(migraphx::literal{a_shape, data});
        std::vector<int64_t> new_shape = {1, 3, 4, 2};
        mm->add_instruction(migraphx::make_op("reshape", {{"dims", new_shape}}), l);
        p.compile(migraphx::ref::target{});
        auto result = p.eval({}).back();
        std::vector<float> results_vector(3);
        result.visit([&](auto output) { results_vector.assign(output.begin(), output.end()); });
        EXPECT(migraphx::verify_range(results_vector, data));
    }
}

TEST_CASE(reverse_test_axis0)
{
    migraphx::shape in_shape{migraphx::shape::float_type, {2, 16}};
    std::vector<float> data(32);
    std::iota(data.begin(), data.end(), 1);
    migraphx::program p;
    auto* mm              = p.get_main_module();
    auto l                = mm->add_literal(migraphx::literal{in_shape, data});
    std::vector<int> axes = {0};
    mm->add_instruction(migraphx::make_op("reverse", {{"axes", axes}}), l);
    p.compile(migraphx::ref::target{});
    auto result = p.eval({}).back();
    std::vector<float> results_vector;
    result.visit([&](auto output) { results_vector.assign(output.begin(), output.end()); });
    std::vector<float> target_data = data;
    std::swap_ranges(target_data.begin(), target_data.begin() + 16, target_data.begin() + 16);
    EXPECT(migraphx::verify_range(results_vector, target_data));
}

TEST_CASE(reverse_test_axis1)
{
    migraphx::shape in_shape{migraphx::shape::float_type, {2, 16}};
    std::vector<float> data(32);
    std::iota(data.begin(), data.end(), 1);
    migraphx::program p;
    auto* mm              = p.get_main_module();
    auto l                = mm->add_literal(migraphx::literal{in_shape, data});
    std::vector<int> axes = {1};
    mm->add_instruction(migraphx::make_op("reverse", {{"axes", axes}}), l);
    p.compile(migraphx::ref::target{});
    auto result = p.eval({}).back();
    std::vector<float> results_vector;
    result.visit([&](auto output) { results_vector.assign(output.begin(), output.end()); });
    std::vector<float> target_data = data;
    std::reverse(target_data.begin(), target_data.begin() + 16);
    std::reverse(target_data.end() - 16, target_data.end());
    EXPECT(migraphx::verify_range(results_vector, target_data));
}

TEST_CASE(reverse_test_axis10)
{
    migraphx::shape in_shape{migraphx::shape::float_type, {2, 16}};
    std::vector<float> data(32);
    std::iota(data.begin(), data.end(), 1);
    migraphx::program p;
    auto* mm              = p.get_main_module();
    auto l                = mm->add_literal(migraphx::literal{in_shape, data});
    std::vector<int> axes = {1, 0};
    mm->add_instruction(migraphx::make_op("reverse", {{"axes", axes}}), l);
    p.compile(migraphx::ref::target{});
    auto result = p.eval({}).back();
    std::vector<float> results_vector;
    result.visit([&](auto output) { results_vector.assign(output.begin(), output.end()); });
    std::vector<float> target_data = data;
    std::reverse(target_data.begin(), target_data.begin() + 16);
    std::reverse(target_data.end() - 16, target_data.end());
    std::swap_ranges(target_data.begin(), target_data.begin() + 16, target_data.begin() + 16);
    EXPECT(migraphx::verify_range(results_vector, target_data));
}

TEST_CASE(roialign_out_of_bound_test)
{
    auto create_program = [](const std::string& trans_mode = "half_pixel") {
        migraphx::program p;
        auto* mm = p.get_main_module();
        migraphx::shape x_s{migraphx::shape::float_type, {1, 1, 10, 10}};
        std::vector<float> x_vec = {
            0.2764, 0.7150, 0.1958, 0.3416, 0.4638, 0.0259, 0.2963, 0.6518, 0.4856, 0.7250,
            0.9637, 0.0895, 0.2919, 0.6753, 0.0234, 0.6132, 0.8085, 0.5324, 0.8992, 0.4467,
            0.3265, 0.8479, 0.9698, 0.2471, 0.9336, 0.1878, 0.4766, 0.4308, 0.3400, 0.2162,
            0.0206, 0.1720, 0.2155, 0.4394, 0.0653, 0.3406, 0.7724, 0.3921, 0.2541, 0.5799,
            0.4062, 0.2194, 0.4473, 0.4687, 0.7109, 0.9327, 0.9815, 0.6320, 0.1728, 0.6119,
            0.3097, 0.1283, 0.4984, 0.5068, 0.4279, 0.0173, 0.4388, 0.0430, 0.4671, 0.7119,
            0.1011, 0.8477, 0.4726, 0.1777, 0.9923, 0.4042, 0.1869, 0.7795, 0.9946, 0.9689,
            0.1366, 0.3671, 0.7011, 0.6234, 0.9867, 0.5585, 0.6985, 0.5609, 0.8788, 0.9928,
            0.5697, 0.8511, 0.6711, 0.9406, 0.8751, 0.7496, 0.1650, 0.1049, 0.1559, 0.2514,
            0.7012, 0.4056, 0.7879, 0.3461, 0.0415, 0.2998, 0.5094, 0.3727, 0.5482, 0.0502};

        migraphx::shape roi_s{migraphx::shape::float_type, {3, 4}};
        std::vector<float> roi_vec = {0, 0, 9.99, 9.99, 0, 5, 4, 9, 5, 5, 9.9, 9.9};

        migraphx::shape ind_s{migraphx::shape::int64_type, {3}};
        std::vector<int64_t> ind_vec = {0, 0, 0};

        auto x   = mm->add_literal(migraphx::literal(x_s, x_vec));
        auto roi = mm->add_literal(migraphx::literal(roi_s, roi_vec));
        auto ind = mm->add_literal(migraphx::literal(ind_s, ind_vec));
        auto r =
            mm->add_instruction(migraphx::make_op("roialign",
                                                  {{"coordinate_transformation_mode", trans_mode},
                                                   {"spatial_scale", 5.0},
                                                   {"output_height", 1},
                                                   {"output_width", 1},
                                                   {"sampling_ratio", 1}}),
                                x,
                                roi,
                                ind);
        mm->add_return({r});
        return p;
    };

    {
        auto p = create_program("output_half_pixel");
        p.compile(migraphx::ref::target{});
        auto result = p.eval({}).back();
        std::vector<float> results_vector;
        result.visit([&](auto output) { results_vector.assign(output.begin(), output.end()); });
        std::vector<float> gold = {0.0f, 0.0f, 0.0f};

        EXPECT(migraphx::verify_range(results_vector, gold));
    }
}

TEST_CASE(roialign_test)
{
    auto create_program = [](const std::string& trans_mode   = "half_pixel",
                             const std::string& pooling_mode = "avg",
                             int64_t sampling_ratio          = 2) {
        migraphx::program p;
        auto* mm = p.get_main_module();
        migraphx::shape x_s{migraphx::shape::float_type, {1, 1, 10, 10}};
        std::vector<float> x_vec = {
            0.2764, 0.7150, 0.1958, 0.3416, 0.4638, 0.0259, 0.2963, 0.6518, 0.4856, 0.7250,
            0.9637, 0.0895, 0.2919, 0.6753, 0.0234, 0.6132, 0.8085, 0.5324, 0.8992, 0.4467,
            0.3265, 0.8479, 0.9698, 0.2471, 0.9336, 0.1878, 0.4766, 0.4308, 0.3400, 0.2162,
            0.0206, 0.1720, 0.2155, 0.4394, 0.0653, 0.3406, 0.7724, 0.3921, 0.2541, 0.5799,
            0.4062, 0.2194, 0.4473, 0.4687, 0.7109, 0.9327, 0.9815, 0.6320, 0.1728, 0.6119,
            0.3097, 0.1283, 0.4984, 0.5068, 0.4279, 0.0173, 0.4388, 0.0430, 0.4671, 0.7119,
            0.1011, 0.8477, 0.4726, 0.1777, 0.9923, 0.4042, 0.1869, 0.7795, 0.9946, 0.9689,
            0.1366, 0.3671, 0.7011, 0.6234, 0.9867, 0.5585, 0.6985, 0.5609, 0.8788, 0.9928,
            0.5697, 0.8511, 0.6711, 0.9406, 0.8751, 0.7496, 0.1650, 0.1049, 0.1559, 0.2514,
            0.7012, 0.4056, 0.7879, 0.3461, 0.0415, 0.2998, 0.5094, 0.3727, 0.5482, 0.0502};

        migraphx::shape roi_s{migraphx::shape::float_type, {3, 4}};
        std::vector<float> roi_vec = {0, 0, 9, 9, 0, 5, 4, 9, 5, 5, 9, 9};

        migraphx::shape ind_s{migraphx::shape::int64_type, {3}};
        std::vector<int64_t> ind_vec = {0, 0, 0};

        auto x   = mm->add_literal(migraphx::literal(x_s, x_vec));
        auto roi = mm->add_literal(migraphx::literal(roi_s, roi_vec));
        auto ind = mm->add_literal(migraphx::literal(ind_s, ind_vec));
        auto r =
            mm->add_instruction(migraphx::make_op("roialign",
                                                  {{"coordinate_transformation_mode", trans_mode},
                                                   {"spatial_scale", 1.0},
                                                   {"output_height", 5},
                                                   {"output_width", 5},
                                                   {"sampling_ratio", sampling_ratio},
                                                   {"mode", pooling_mode}}),
                                x,
                                roi,
                                ind);
        mm->add_return({r});
        return p;
    };

    {
        auto p = create_program();
        p.compile(migraphx::ref::target{});
        auto result = p.eval({}).back();
        std::vector<float> results_vector;
        result.visit([&](auto output) { results_vector.assign(output.begin(), output.end()); });
        std::vector<float> gold = {
            0.466421425, 0.446552634, 0.340521216, 0.568848491, 0.606780827, 0.371379346,
            0.429571986, 0.383519977, 0.556241512, 0.351050019, 0.27680251,  0.488286227,
            0.522200167, 0.552770197, 0.417057365, 0.471240699, 0.4844096,   0.690457463,
            0.492039412, 0.877398551, 0.623889625, 0.712461948, 0.628926516, 0.335504025,
            0.349469036, 0.302179992, 0.43046391,  0.469585985, 0.39774403,  0.542259991,
            0.365552008, 0.704923987, 0.516481996, 0.317131996, 0.701444089, 0.291239977,
            0.505897999, 0.647610962, 0.623489916, 0.829879999, 0.591567993, 0.738860011,
            0.704825997, 0.837148011, 0.889315963, 0.622680008, 0.615276039, 0.709713995,
            0.615356028, 0.458524048, 0.238451958, 0.337952018, 0.371693879, 0.609999895,
            0.760059953, 0.376724035, 0.378532052, 0.71468991,  0.924308002, 0.972783983,
            0.574903965, 0.582623959, 0.570936024, 0.761904061, 0.876998067, 0.535508037,
            0.256580025, 0.214098021, 0.279604018, 0.360000014, 0.436488032, 0.350427985,
            0.288755983, 0.366139978, 0.234920025};

        EXPECT(migraphx::verify_range(results_vector, gold));
    }

    {
        auto p = create_program("output_half_pixel");
        p.compile(migraphx::ref::target{});
        auto result = p.eval({}).back();
        std::vector<float> results_vector;
        result.visit([&](auto output) { results_vector.assign(output.begin(), output.end()); });
        std::vector<float> gold = {
            0.517783, 0.343411, 0.322905, 0.447362, 0.634375, 0.40308,  0.536647, 0.442791,
            0.486144, 0.402313, 0.251194, 0.400154, 0.515524, 0.695369, 0.346537, 0.33504,
            0.460099, 0.588069, 0.343863, 0.684932, 0.49319,  0.714058, 0.821744, 0.471935,
            0.403946, 0.306955, 0.218678, 0.33369,  0.488001, 0.486962, 0.18709,  0.49142,
            0.55611,  0.419167, 0.368608, 0.143278, 0.460835, 0.597125, 0.53096,  0.498207,
            0.278818, 0.438569, 0.6022,   0.700038, 0.752436, 0.577385, 0.702383, 0.725097,
            0.733754, 0.816304, 0.23933,  0.407514, 0.337893, 0.252521, 0.474335, 0.367075,
            0.270168, 0.41051,  0.64189,  0.830777, 0.55564,  0.454295, 0.55645,  0.75015,
            0.929997, 0.66257,  0.561664, 0.481275, 0.495449, 0.666306, 0.663573, 0.372107,
            0.205603, 0.192776, 0.247849};

        EXPECT(migraphx::verify_range(results_vector, gold));
    }

    {
        auto p = create_program("output_half_pixel", "max", 0);
        p.compile(migraphx::ref::target{});
        auto result = p.eval({}).back();
        std::vector<float> results_vector;
        result.visit([&](auto output) { results_vector.assign(output.begin(), output.end()); });
<<<<<<< HEAD
        std::cout << "result = " << result << std::endl;
=======
>>>>>>> d7653732
        std::vector<float> gold = {
            0.819145, 0.373103, 0.258302,  0.515419, 0.726104, 0.540536, 0.545512,  0.38511,
            0.376545, 0.274635, 0.22341,   0.184511, 0.230843, 0.404869, 0.29546,   0.540409,
            0.265838, 0.409324, 0.213915,  0.708654, 0.687264, 0.580821, 0.461283,  0.462879,
            0.709632, 0.27873,  0.083619,  0.22428,  0.313992, 0.410508, 0.0929099, 0.415373,
            0.296695, 0.231574, 0.136836,  0.0683,   0.296695, 0.211925, 0.245385,  0.28053,
            0.17091,  0.179879, 0.245385,  0.343539, 0.392742, 0.51273,  0.536193,  0.382995,
            0.422793, 0.761886, 0.0839429, 0.276444, 0.19746,  0.126117, 0.378351,  0.254646,
            0.092148, 0.272825, 0.381955,  0.626599, 0.251325, 0.244475, 0.194875,  0.272825,
            0.44757,  0.351855, 0.342265,  0.244475, 0.274841, 0.553644, 0.607176,  0.202392,
            0.07425,  0.066087, 0.126279};

        EXPECT(migraphx::verify_range(results_vector, gold));
    }
}

TEST_CASE(round_test)
{
    migraphx::program p;
    auto* mm = p.get_main_module();
    migraphx::shape s{migraphx::shape::float_type, {9}};
    auto l =
        mm->add_literal(migraphx::literal{s, {1.1, 1.5, 1.6, -1.1, -1.5, -1.6, 0.0, 2.0, -2.0}});
    mm->add_instruction(migraphx::make_op("round"), l);
    p.compile(migraphx::ref::target{});
    auto result = p.eval({}).back();
    std::vector<float> results_vector;
    result.visit([&](auto output) { results_vector.assign(output.begin(), output.end()); });
    std::vector<float> gold = {1.0, 2.0, 2.0, -1.0, -2.0, -2.0, 0.0, 2.0, -2.0};
    EXPECT(migraphx::verify_range(results_vector, gold));
}

TEST_CASE(rsqrt_test)
{
    migraphx::program p;
    auto* mm = p.get_main_module();
    migraphx::shape s{migraphx::shape::float_type, {3}};
    auto l = mm->add_literal(migraphx::literal{s, {4.0, 16.0, 64.0}});
    mm->add_instruction(migraphx::make_op("rsqrt"), l);
    p.compile(migraphx::ref::target{});
    auto result = p.eval({}).back();
    std::vector<float> results_vector(3);
    result.visit([&](auto output) { results_vector.assign(output.begin(), output.end()); });
    std::vector<float> gold = {0.5, 0.25, 0.125};
    EXPECT(migraphx::verify_range(results_vector, gold));
}

TEST_CASE(scatter_test)
{
    {
        migraphx::program p;
        auto* mm = p.get_main_module();
        migraphx::shape sd{migraphx::shape::float_type, {3, 3}};
        std::vector<float> vd(sd.elements(), 0.0f);

        migraphx::shape si{migraphx::shape::int32_type, {2, 3}};
        std::vector<int> vi = {1, 0, 2, 0, 2, 1};

        migraphx::shape su{migraphx::shape::float_type, {2, 3}};
        std::vector<float> vu = {1.0, 1.1, 1.2, 2.0, 2.1, 2.2};

        auto ld = mm->add_literal(migraphx::literal{sd, vd});
        auto li = mm->add_literal(migraphx::literal{si, vi});
        auto lu = mm->add_literal(migraphx::literal{su, vu});
        auto r  = mm->add_instruction(migraphx::make_op("scatter", {{"axis", 0}}), ld, li, lu);
        mm->add_return({r});
        p.compile(migraphx::ref::target{});
        auto result = p.eval({}).back();
        std::vector<float> results_vector;
        result.visit([&](auto output) { results_vector.assign(output.begin(), output.end()); });
        std::vector<float> gold = {2.0, 1.1, 0.0, 1.0, 0.0, 2.2, 0.0, 2.1, 1.2};
        EXPECT(migraphx::verify_range(results_vector, gold));
    }

    {
        migraphx::program p;
        auto* mm = p.get_main_module();
        migraphx::shape sd{migraphx::shape::float_type, {3, 3}};
        std::vector<float> vd(sd.elements(), 0.0f);

        migraphx::shape si{migraphx::shape::int32_type, {2, 3}};
        std::vector<int> vi = {1, 0, -1, 0, 2, -2};

        migraphx::shape su{migraphx::shape::float_type, {2, 3}};
        std::vector<float> vu = {1.0, 1.1, 1.2, 2.0, 2.1, 2.2};

        auto ld = mm->add_literal(migraphx::literal{sd, vd});
        auto li = mm->add_literal(migraphx::literal{si, vi});
        auto lu = mm->add_literal(migraphx::literal{su, vu});
        auto r  = mm->add_instruction(migraphx::make_op("scatter", {{"axis", -2}}), ld, li, lu);
        mm->add_return({r});
        p.compile(migraphx::ref::target{});
        auto result = p.eval({}).back();
        std::vector<float> results_vector;
        result.visit([&](auto output) { results_vector.assign(output.begin(), output.end()); });
        std::vector<float> gold = {2.0, 1.1, 0.0, 1.0, 0.0, 2.2, 0.0, 2.1, 1.2};
        EXPECT(migraphx::verify_range(results_vector, gold));
    }

    {
        migraphx::program p;
        auto* mm = p.get_main_module();
        migraphx::shape sd{migraphx::shape::float_type, {3, 3}};
        std::vector<float> vd(sd.elements(), 0.0f);

        migraphx::shape si{migraphx::shape::int32_type, {2, 3}};
        std::vector<int> vi = {1, 0, 2, 0, 2, 1};

        migraphx::shape su{migraphx::shape::float_type, {2, 3}};
        std::vector<float> vu = {1.0, 1.1, 1.2, 2.0, 2.1, 2.2};

        auto ld = mm->add_literal(migraphx::literal{sd, vd});
        auto li = mm->add_literal(migraphx::literal{si, vi});
        auto lu = mm->add_literal(migraphx::literal{su, vu});
        auto r  = mm->add_instruction(migraphx::make_op("scatter", {{"axis", 1}}), ld, li, lu);
        mm->add_return({r});
        p.compile(migraphx::ref::target{});
        auto result = p.eval({}).back();
        std::vector<float> results_vector;
        result.visit([&](auto output) { results_vector.assign(output.begin(), output.end()); });
        std::vector<float> gold = {1.1, 1.0, 1.2, 2.0, 2.2, 2.1, 0.0, 0.0, 0.0};
        EXPECT(migraphx::verify_range(results_vector, gold));
    }
}

TEST_CASE(sigmoid_test)
{
    migraphx::program p;
    auto* mm = p.get_main_module();
    migraphx::shape s{migraphx::shape::float_type, {2, 2}};
    auto l = mm->add_literal(migraphx::literal{s, {-1, 2, -3, 4}});
    mm->add_instruction(migraphx::make_op("sigmoid"), l);
    p.compile(migraphx::ref::target{});
    auto result = p.eval({}).back();
    std::vector<float> results_vector(4);
    result.visit([&](auto output) { results_vector.assign(output.begin(), output.end()); });
    std::vector<float> gold{sigmoid(-1), sigmoid(2), sigmoid(-3), sigmoid(4)};
    EXPECT(migraphx::verify_range(results_vector, gold));
}

TEST_CASE(sign_test)
{
    migraphx::program p;
    auto* mm = p.get_main_module();
    migraphx::shape s{migraphx::shape::float_type, {5}};
    auto l = mm->add_literal(
        migraphx::literal{s, {1.02481645, 0.85643062, -0.03404123, -0.92791926, 0.0}});
    mm->add_instruction(migraphx::make_op("sign"), l);
    p.compile(migraphx::ref::target{});
    auto result = p.eval({}).back();
    std::vector<float> results_vector;
    result.visit([&](auto output) { results_vector.assign(output.begin(), output.end()); });
    std::vector<float> gold = {1.0, 1.0, -1.0, -1.0, 0.0};
    EXPECT(migraphx::verify_range(results_vector, gold));
}

TEST_CASE(sin_test)
{
    migraphx::program p;
    auto* mm = p.get_main_module();
    migraphx::shape s{migraphx::shape::float_type, {3}};
    std::vector<float> data = {-1, 0, 1};
    auto l                  = mm->add_literal(migraphx::literal{s, data});
    mm->add_instruction(migraphx::make_op("sin"), l);
    p.compile(migraphx::ref::target{});
    auto result = p.eval({}).back();
    std::vector<float> results_vector(3);
    result.visit([&](auto output) { results_vector.assign(output.begin(), output.end()); });
    std::vector<float> gold = data;
    std::transform(
        gold.begin(), gold.end(), gold.begin(), [](float n) -> float { return sinf(n); });
    EXPECT(migraphx::verify_range(results_vector, gold));
}

TEST_CASE(sinh_test)
{
    migraphx::program p;
    auto* mm = p.get_main_module();
    migraphx::shape s{migraphx::shape::float_type, {2, 2}};
    std::vector<float> data{-1.0, 2.0, -3.0, 4.0};
    auto l = mm->add_literal(migraphx::literal{s, data});
    mm->add_instruction(migraphx::make_op("sinh"), l);
    p.compile(migraphx::ref::target{});
    auto result = p.eval({}).back();
    std::vector<float> results_vector(4);
    result.visit([&](auto output) { results_vector.assign(output.begin(), output.end()); });
    std::vector<float> gold = data;
    std::transform(
        gold.begin(), gold.end(), gold.begin(), [](float n) -> float { return sinhf(n); });
    EXPECT(migraphx::verify_range(results_vector, gold));
}

TEST_CASE(slice_test)
{
    {
        migraphx::program p;
        auto* mm = p.get_main_module();
        std::vector<int> data(2 * 2 * 3);
        std::iota(data.begin(), data.end(), 0);
        migraphx::shape s{migraphx::shape::int32_type, {2, 2, 3}};
        auto l0 = mm->add_literal(migraphx::literal{s, data});
        mm->add_instruction(
            migraphx::make_op("slice", {{"axes", {2}}, {"starts", {1}}, {"ends", {3}}}), l0);
        migraphx::shape s2{migraphx::shape::int32_type, {2, 2, 2}, {6, 3, 1}};
        EXPECT(p.get_output_shapes().back() == s2);
        p.compile(migraphx::ref::target{});
        migraphx::shape sresult{migraphx::shape::int32_type, {2, 2, 2}, {4, 2, 1}};
        auto result           = p.eval({}).back();
        std::vector<int> gold = {1, 2, 4, 5, 7, 8, 10, 11};
        std::vector<int> results_vector(2 * 2 * 2);
        result.visit([&](auto output) { results_vector.assign(output.begin(), output.end()); });
        EXPECT(migraphx::verify_range(results_vector, gold));
        EXPECT(result.get_shape() == sresult);
    }
    {
        migraphx::program p;
        auto* mm = p.get_main_module();
        std::vector<int> data(2 * 2 * 3);
        std::iota(data.begin(), data.end(), 0);
        migraphx::shape s{migraphx::shape::int32_type, {2, 2, 3}};
        auto l0 = mm->add_literal(migraphx::literal{s, data});
        mm->add_instruction(
            migraphx::make_op("slice",
                              {{"axes", {0, 1, 2}}, {"starts", {0, 0, 0}}, {"ends", {2, 2, 2}}}),
            l0);
        migraphx::shape s2{migraphx::shape::int32_type, {2, 2, 2}, {6, 3, 1}};
        EXPECT(p.get_output_shapes().back() == s2);
        p.compile(migraphx::ref::target{});
        migraphx::shape sresult{migraphx::shape::int32_type, {2, 2, 2}, {4, 2, 1}};
        auto result           = p.eval({}).back();
        std::vector<int> gold = {0, 1, 3, 4, 6, 7, 9, 10};
        std::vector<int> results_vector(2 * 2 * 2);
        result.visit([&](auto output) { results_vector.assign(output.begin(), output.end()); });
        EXPECT(migraphx::verify_range(results_vector, gold));
        EXPECT(result.get_shape() == sresult);
    }
}

TEST_CASE(softmax_simple_test)
{
    migraphx::program p;
    auto* mm             = p.get_main_module();
    std::vector<float> a = {0.25, 0.75};
    std::vector<float> s = {0.377541, 0.622459};
    migraphx::shape a_shape{migraphx::shape::float_type, {1, 2}};
    auto al = mm->add_literal(migraphx::literal{a_shape, a});
    mm->add_instruction(migraphx::make_op("softmax", {{"axis", 1}}), al);
    p.compile(migraphx::ref::target{});
    auto result = p.eval({}).back();
    std::vector<float> results_vector(2);
    result.visit([&](auto output) { results_vector.assign(output.begin(), output.end()); });
    EXPECT(migraphx::verify_range(results_vector, s));
}

TEST_CASE(softmax_test)
{
    migraphx::program p;
    auto* mm             = p.get_main_module();
    std::vector<float> a = {
        -5.61869681e-01, 9.07827199e-01,  1.29255986e+00,  3.18533443e-02,  -1.22183852e-03,
        -2.83830553e-01, -1.03245842e+00, -9.28322077e-01, -8.82696748e-01, 1.11327164e-01,
        -9.20038462e-01, 8.47388089e-01,  2.51734018e-01,  1.50563884e+00,  2.23056650e+00,
        -6.17576987e-02, -1.00264274e-01, -6.10369384e-01, 1.17537189e+00,  -2.51560897e-01,
        -8.50333512e-01, -8.03578615e-01, -6.51194930e-01, -2.58137047e-01, 4.65528190e-01,
        3.23284641e-02,  -1.54700470e+00, 1.38096774e+00,  5.39869189e-01,  -7.56884992e-01,
        1.81503093e+00,  -2.11269641e+00, 1.92466557e+00,  1.77230799e+00,  2.21660900e+00,
        1.56777036e+00,  -2.08995026e-03, 3.50566894e-01,  -1.15042710e+00, -1.18577778e+00,
        8.90633047e-01,  -6.63949102e-02, 1.44661188e+00,  1.59215283e+00,  -2.56262213e-01,
        9.39079225e-01,  4.07298543e-02,  3.86590779e-01,  6.09607756e-01,  8.22331488e-01,
        -2.82126725e-01, -9.49052632e-01, -4.24012303e-01, -5.32990396e-01, -3.18386006e+00,
        3.27092171e-01,  -1.33315325e+00, 3.62459183e-01,  3.74710828e-01,  -1.30302286e+00,
        1.79680198e-01,  -4.51832324e-01, 4.34282750e-01,  -7.09520102e-01, 6.20333970e-01,
        -1.28712380e+00, 2.04130828e-01,  -7.70607769e-01, 1.61889160e+00,  -1.50951004e+00,
        -4.10505563e-01, -3.56566496e-02, -1.29747534e+00, -1.49967879e-01, 7.77626812e-01,
        -8.28408226e-02, 2.73412596e-02,  5.79780899e-03,  9.87900198e-02,  -7.95276761e-01,
        -1.38536084e+00, -6.63573861e-01, 3.89783204e-01,  -1.30670881e+00, -7.62425125e-01,
        -4.04883057e-01, 6.24344349e-01,  3.68128955e-01,  -1.01577950e+00, -3.06715906e-01,
        5.67961395e-01,  2.98198581e-01,  -1.63613629e+00, -3.75131965e-01, -6.75393403e-01,
        2.59172034e+00,  6.75538957e-01,  9.07939598e-02,  1.92257717e-01,  -1.21592450e+00,
        -2.73682117e-01, 1.25232983e+00,  -1.39969170e+00, -1.91483587e-01, 2.57732719e-01,
        3.10056299e-01,  1.41833842e+00,  -1.81386679e-01, 3.92868072e-01,  -8.14771175e-01,
        2.02392387e+00,  -9.42091495e-02, -3.77683818e-01, 2.05638766e+00,  2.93796062e-01,
        -6.02131486e-01, 2.70461679e-01,  -8.92358482e-01, 1.04388881e+00,  2.66154885e-01};

    std::vector<float> s = {
        0.30191708, 0.59879845, 0.50029165, 0.24915339, 0.36823985, 0.13190967, 0.0349741,
        0.18750034, 0.21905553, 0.27000085, 0.0547399,  0.56318235, 0.47422904, 0.78964758,
        0.91381913, 0.44601166, 0.47902739, 0.13120073, 0.4449684,  0.18766427, 0.15753111,
        0.07844277, 0.05120674, 0.36648798, 0.14637007, 0.13152322, 0.01560997, 0.29065287,
        0.49196178, 0.10550152, 0.81890774, 0.06369215, 0.62972021, 0.74931765, 0.67285055,
        0.35034987, 0.28612873, 0.31931475, 0.04220394, 0.16093165, 0.22390974, 0.11915915,
        0.3115395,  0.35899726, 0.22190949, 0.57518375, 0.13888834, 0.7753762,  0.4642328,
        0.57055861, 0.21954368, 0.34515455, 0.09486015, 0.40631217, 0.01842281, 0.48770609,
        0.06652815, 0.36023033, 0.42343026, 0.24226256, 0.17348589, 0.44066274, 0.6865865,
        0.17296699, 0.46923906, 0.06921105, 0.3570261,  0.4125829,  0.73165393, 0.15302512,
        0.29499072, 0.33932695, 0.30852377, 0.40762195, 0.40170741, 0.36259529, 0.60848355,
        0.42618036, 0.31721094, 0.02960522, 0.28256637, 0.24389413, 0.2725659,  0.10663581,
        0.27622163, 0.28264219, 0.53652936, 0.09476089, 0.40890986, 0.34848392, 0.32572666,
        0.53076893, 0.11529481, 0.29117745, 0.14625968, 0.8756339,  0.49818122, 0.10656087,
        0.1813329,  0.17664003, 0.21410346, 0.80408043, 0.02315119, 0.27155462, 0.32804728,
        0.13268511, 0.61795473, 0.49703068, 0.41696799, 0.10175809, 0.71028161, 0.29929739,
        0.17377149, 0.76075399, 0.20071237, 0.32632929, 0.36892858, 0.09416146, 0.26656723,
        0.42914796};

    migraphx::shape a_shape{migraphx::shape::float_type, {5, 3, 4, 2}};
    auto al = mm->add_literal(migraphx::literal{a_shape, a});
    mm->add_instruction(migraphx::make_op("softmax", {{"axis", 1}}), al);
    p.compile(migraphx::ref::target{});
    auto result = p.eval({}).back();
    std::vector<float> results_vector(120);
    result.visit([&](auto output) { results_vector.assign(output.begin(), output.end()); });
    EXPECT(migraphx::verify_range(results_vector, s));
}

TEST_CASE(sqdiff_test)
{
    migraphx::program p;
    auto* mm = p.get_main_module();
    migraphx::shape s{migraphx::shape::float_type, {3}};
    auto l1 = mm->add_literal(migraphx::literal{s, {-1, 0, 1}});
    auto l2 = mm->add_literal(migraphx::literal{s, {1, 2, 3}});
    mm->add_instruction(migraphx::make_op("sqdiff"), l1, l2);
    p.compile(migraphx::ref::target{});
    auto result = p.eval({}).back();
    std::vector<float> results_vector(3);
    result.visit([&](auto output) { results_vector.assign(output.begin(), output.end()); });
    std::vector<float> gold = {4, 4, 4};
    EXPECT(migraphx::verify_range(results_vector, gold));
}

TEST_CASE(sqrt_test)
{
    migraphx::program p;
    auto* mm = p.get_main_module();
    migraphx::shape s{migraphx::shape::float_type, {5}};
    std::vector<float> data{1.02481645, 0.85643062, 0.03404123, 0.92791926, 0.10569184};
    auto l = mm->add_literal(migraphx::literal{s, data});
    mm->add_instruction(migraphx::make_op("sqrt"), l);
    p.compile(migraphx::ref::target{});
    auto result = p.eval({}).back();
    std::vector<float> results_vector;
    result.visit([&](auto output) { results_vector.assign(output.begin(), output.end()); });
    std::vector<float> gold = data;
    std::transform(
        gold.begin(), gold.end(), gold.begin(), [](float n) -> float { return sqrtf(n); });
    EXPECT(migraphx::verify_range(results_vector, gold));
}

TEST_CASE(squeeze_test)
{
    {
        migraphx::program p;
        auto* mm = p.get_main_module();
        std::vector<float> data(4 * 3 * 3);
        migraphx::shape s1{migraphx::shape::float_type, {4, 1, 3, 1, 3}};
        migraphx::shape s2{migraphx::shape::float_type, {4, 3, 1, 3}};
        auto l0 = mm->add_literal(migraphx::literal{s1, data});
        mm->add_instruction(migraphx::make_op("squeeze", {{"axes", {1}}}), l0);
        p.compile(migraphx::ref::target{});
        auto result = p.eval({}).back();
        EXPECT(result.get_shape() == s2);
    }
    {
        migraphx::program p;
        auto* mm = p.get_main_module();
        std::vector<float> data(4 * 3 * 3);
        migraphx::shape s1{migraphx::shape::float_type, {4, 1, 3, 1, 3}};
        migraphx::shape s2{migraphx::shape::float_type, {4, 1, 3, 3}};
        auto l0 = mm->add_literal(migraphx::literal{s1, data});
        mm->add_instruction(migraphx::make_op("squeeze", {{"axes", {3}}}), l0);
        p.compile(migraphx::ref::target{});
        auto result = p.eval({}).back();
        EXPECT(result.get_shape() == s2);
    }

    {
        migraphx::program p;
        auto* mm = p.get_main_module();
        std::vector<float> data(4 * 3 * 3);
        migraphx::shape s1{migraphx::shape::float_type, {4, 1, 3, 1, 3}};
        migraphx::shape s2{migraphx::shape::float_type, {4, 3, 3}};
        auto l0 = mm->add_literal(migraphx::literal{s1, data});
        mm->add_instruction(migraphx::make_op("squeeze"), l0);
        p.compile(migraphx::ref::target{});
        auto result = p.eval({}).back();
        EXPECT(result.get_shape() == s2);
    }
}

TEST_CASE(step_test)
{
    {
        migraphx::program p;
        auto* mm = p.get_main_module();
        std::vector<float> data(2 * 4 * 6);
        std::iota(data.begin(), data.end(), 2);
        migraphx::shape s1{migraphx::shape::float_type, {2, 1, 4, 6}};
        auto l0 = mm->add_literal(migraphx::literal{s1, data});
        auto r  = mm->add_instruction(
            migraphx::make_op("step", {{"axes", {0, 2, 3}}, {"steps", {2, 2, 3}}}), l0);
        mm->add_return({r});
        p.compile(migraphx::ref::target{});
        auto result = p.eval({}).back();
        migraphx::shape s2{migraphx::shape::float_type, {1, 1, 2, 2}};
        EXPECT(result.get_shape() == s2);
    }

    {
        migraphx::program p;
        auto* mm = p.get_main_module();
        std::vector<float> data(2 * 4 * 6);
        std::iota(data.begin(), data.end(), 2);
        migraphx::shape s1{migraphx::shape::float_type, {2, 1, 4, 6}};
        auto l0 = mm->add_literal(migraphx::literal{s1, data});
        auto tl = mm->add_instruction(
            migraphx::make_op("transpose", {{"permutation", {0, 2, 3, 1}}}), l0);
        auto r = mm->add_instruction(
            migraphx::make_op("step", {{"axes", {0, 1, 2}}, {"steps", {2, 2, 3}}}), tl);
        mm->add_return({r});
        p.compile(migraphx::ref::target{});
        auto result = p.eval({}).back();
        migraphx::shape s2{migraphx::shape::float_type, {1, 2, 2, 1}};
        EXPECT(result.get_shape() == s2);
    }
}

TEST_CASE(sub_test)
{
    migraphx::program p;
    auto* mm = p.get_main_module();
    migraphx::shape s{migraphx::shape::float_type, {3}};
    auto l1 = mm->add_literal(migraphx::literal{s, {-1, 0, 1}});
    auto l2 = mm->add_literal(migraphx::literal{s, {1, 2, 3}});
    mm->add_instruction(migraphx::make_op("sub"), l1, l2);
    p.compile(migraphx::ref::target{});
    auto result = p.eval({}).back();
    std::vector<float> results_vector(3);
    result.visit([&](auto output) { results_vector.assign(output.begin(), output.end()); });
    std::vector<float> gold = {-2, -2, -2};
    EXPECT(migraphx::verify_range(results_vector, gold));
}

TEST_CASE(tan_test)
{
    migraphx::program p;
    auto* mm = p.get_main_module();
    migraphx::shape s{migraphx::shape::float_type, {3}};
    std::vector<float> data{-1, 0, 1};
    auto l = mm->add_literal(migraphx::literal{s, data});
    mm->add_instruction(migraphx::make_op("tan"), l);
    p.compile(migraphx::ref::target{});
    auto result = p.eval({}).back();
    std::vector<float> results_vector(3);
    result.visit([&](auto output) { results_vector.assign(output.begin(), output.end()); });
    std::vector<float> gold = data;
    std::transform(
        gold.begin(), gold.end(), gold.begin(), [](float n) -> float { return tanf(n); });
    EXPECT(migraphx::verify_range(results_vector, gold));
}

TEST_CASE(tanh_test)
{
    migraphx::program p;
    auto* mm = p.get_main_module();
    migraphx::shape s{migraphx::shape::float_type, {2, 2}};
    std::vector<float> data{-1.0, 2.0, -3.0, 4.0};
    auto l = mm->add_literal(migraphx::literal{s, data});
    mm->add_instruction(migraphx::make_op("tanh"), l);
    p.compile(migraphx::ref::target{});
    auto result = p.eval({}).back();
    std::vector<float> results_vector(4);
    result.visit([&](auto output) { results_vector.assign(output.begin(), output.end()); });
    std::vector<float> gold = data;
    std::transform(
        gold.begin(), gold.end(), gold.begin(), [](float n) -> float { return tanhf(n); });
    EXPECT(migraphx::verify_range(results_vector, gold));
}

TEST_CASE(topk_test)
{
    auto create_program = [](int64_t k, int64_t axis, int largest) {
        migraphx::program p;
        auto* mm = p.get_main_module();
        migraphx::shape s{migraphx::shape::float_type, {3, 5}};
        auto data = mm->add_parameter("data", s);
        auto r    = mm->add_instruction(
            migraphx::make_op("topk", {{"axis", axis}, {"k", k}, {"largest", largest}}), data);
        auto r0 = mm->add_instruction(migraphx::make_op("get_tuple_elem", {{"index", 0}}), r);
        auto r1 = mm->add_instruction(migraphx::make_op("get_tuple_elem", {{"index", 1}}), r);
        mm->add_return({r0, r1});

        return p;
    };

    auto run_program = [&](int64_t k, int64_t axis, int largest) {
        auto p = create_program(k, axis, largest);
        p.compile(migraphx::ref::target{});
        std::vector<float> data = {
            2.1, 2.3, 2.0, 2.5, 1.9, 3.3, 0.2, 4.5, 0.1, 0.8, 1.0, 4.5, 2.1, 0.8, 1.5};
        migraphx::shape s{migraphx::shape::float_type, {3, 5}};
        migraphx::parameter_map pp;
        pp["data"] = migraphx::argument(s, data.data());
        auto rets  = p.eval(pp);
        std::vector<float> ret_val;
        rets.front().visit([&](auto v) { ret_val.assign(v.begin(), v.end()); });
        std::vector<int64_t> ret_ind;
        rets.back().visit([&](auto v) { ret_ind.assign(v.begin(), v.end()); });

        return std::make_pair(ret_val, ret_ind);
    };

    // case 1
    {
        auto results                = run_program(4, 1, 1);
        std::vector<float> gold_val = {2.5, 2.3, 2.1, 2, 4.5, 3.3, 0.8, 0.2, 4.5, 2.1, 1.5, 1};
        EXPECT(results.first == gold_val);
        std::vector<int64_t> gold_ind = {3, 1, 0, 2, 2, 0, 4, 1, 1, 2, 4, 0};
        EXPECT(results.second == gold_ind);
    }

    // case 2
    {
        auto results                = run_program(4, 1, 0);
        std::vector<float> gold_val = {1.9, 2, 2.1, 2.3, 0.1, 0.2, 0.8, 3.3, 0.8, 1, 1.5, 2.1};
        EXPECT(results.first == gold_val);
        std::vector<int64_t> gold_ind = {4, 2, 0, 1, 3, 1, 4, 0, 3, 0, 4, 2};
        EXPECT(results.second == gold_ind);
    }
}

TEST_CASE(transpose_test)
{
    migraphx::shape a_shape{migraphx::shape::float_type, {1, 2, 2, 3}};
    std::vector<float> data(12);
    std::iota(data.begin(), data.end(), 0);

    {
        migraphx::program p;
        auto* mm                  = p.get_main_module();
        auto l                    = mm->add_literal(migraphx::literal{a_shape, data});
        std::vector<int64_t> perm = {0, 3, 1, 2};
        mm->add_instruction(migraphx::make_op("transpose", {{"permutation", perm}}), l);
        p.compile(migraphx::ref::target{});
        auto result = p.eval({}).back();

        result.visit([&](auto output) {
            std::vector<size_t> new_lens = {1, 3, 2, 2};
            EXPECT(bool{output.get_shape().lens() == new_lens});
        });
    }
    {
        migraphx::program p;
        auto* mm                  = p.get_main_module();
        auto l                    = mm->add_literal(migraphx::literal{a_shape, data});
        std::vector<int64_t> perm = {0, 3, 1, 2};
        auto result =
            mm->add_instruction(migraphx::make_op("transpose", {{"permutation", perm}}), l);
        mm->add_instruction(migraphx::make_op("contiguous"), result);
        p.compile(migraphx::ref::target{});
        auto result2 = p.eval({}).back();

        std::vector<float> results_vector(12);
        result2.visit([&](auto output) { results_vector.assign(output.begin(), output.end()); });
        std::vector<float> gold = {0, 3, 6, 9, 1, 4, 7, 10, 2, 5, 8, 11};
        EXPECT(migraphx::verify_range(results_vector, gold));
    }
}

TEST_CASE(unsqueeze_test)
{
    {
        migraphx::program p;
        auto* mm = p.get_main_module();
        std::vector<float> data(4 * 3 * 3);
        migraphx::shape s1{migraphx::shape::float_type, {4, 3, 3}};
        migraphx::shape s2{migraphx::shape::float_type, {4, 1, 3, 3}};
        auto l0 = mm->add_literal(migraphx::literal{s1, data});
        mm->add_instruction(migraphx::make_op("unsqueeze", {{"axes", {1}}}), l0);
        p.compile(migraphx::ref::target{});
        auto result = p.eval({}).back();
        EXPECT(result.get_shape() == s2);
    }
    {
        migraphx::program p;
        auto* mm = p.get_main_module();
        std::vector<float> data(4 * 3 * 3);
        migraphx::shape s1{migraphx::shape::float_type, {4, 3, 3}};
        migraphx::shape s2{migraphx::shape::float_type, {4, 3, 1, 3}};
        auto l0 = mm->add_literal(migraphx::literal{s1, data});
        mm->add_instruction(migraphx::make_op("unsqueeze", {{"axes", {2}}}), l0);
        p.compile(migraphx::ref::target{});
        auto result = p.eval({}).back();
        EXPECT(result.get_shape() == s2);
    }
}

TEST_CASE(where_test)
{
    migraphx::program p;
    auto* mm = p.get_main_module();
    migraphx::shape sb{migraphx::shape::bool_type, {3, 3}};
    migraphx::shape sx{migraphx::shape::float_type, {3, 3}};

    std::vector<bool> b{true, true, true, false, false, false, true, false, true};
    std::vector<float> x(9, 1.0);
    std::vector<float> y(9, 2.0);

    auto lb = mm->add_literal(migraphx::literal{sb, b});
    auto lx = mm->add_literal(migraphx::literal{sx, x});
    auto ly = mm->add_literal(migraphx::literal{sx, y});
    auto w  = mm->add_instruction(migraphx::make_op("where"), lb, lx, ly);
    mm->add_return({w});
    p.compile(migraphx::ref::target{});
    auto result = p.eval({}).back();
    std::vector<float> result_vec;
    result.visit([&](auto output) { result_vec.assign(output.begin(), output.end()); });
    std::vector<float> gold(9);
    for(int i = 0; i < gold.size(); ++i)
        gold[i] = b[i] ? x[i] : y[i];

    EXPECT(migraphx::verify_range(result_vec, gold));
}

TEST_CASE(where_broadcasted_inputs_test)
{
    migraphx::program p;
    auto* mm = p.get_main_module();
    migraphx::shape sb{migraphx::shape::bool_type, {3, 3}};

    std::vector<bool> b{true, true, true, false, false, false, true, false, true};

    auto lb  = mm->add_literal(migraphx::literal{sb, b});
    auto lx  = mm->add_literal(migraphx::literal(1.0f));
    auto ly  = mm->add_literal(migraphx::literal(2.0f));
    auto mbx = mm->add_instruction(migraphx::make_op("multibroadcast", {{"out_lens", {3, 3}}}), lx);
    auto mby = mm->add_instruction(migraphx::make_op("multibroadcast", {{"out_lens", {3, 3}}}), ly);
    auto w   = mm->add_instruction(migraphx::make_op("where"), lb, mbx, mby);
    mm->add_return({w});
    p.compile(migraphx::ref::target{});
    auto result = p.eval({}).back();
    std::vector<float> result_vec;
    result.visit([&](auto output) { result_vec.assign(output.begin(), output.end()); });
    std::vector<float> gold(9);
    std::vector<float> x(9, 1.0);
    std::vector<float> y(9, 2.0);
    for(int i = 0; i < gold.size(); ++i)
        gold[i] = b[i] ? x[i] : y[i];

    EXPECT(migraphx::verify_range(result_vec, gold));
}

int main(int argc, const char* argv[]) { test::run(argc, argv); }<|MERGE_RESOLUTION|>--- conflicted
+++ resolved
@@ -3997,10 +3997,6 @@
         auto result = p.eval({}).back();
         std::vector<float> results_vector;
         result.visit([&](auto output) { results_vector.assign(output.begin(), output.end()); });
-<<<<<<< HEAD
-        std::cout << "result = " << result << std::endl;
-=======
->>>>>>> d7653732
         std::vector<float> gold = {
             0.819145, 0.373103, 0.258302,  0.515419, 0.726104, 0.540536, 0.545512,  0.38511,
             0.376545, 0.274635, 0.22341,   0.184511, 0.230843, 0.404869, 0.29546,   0.540409,
