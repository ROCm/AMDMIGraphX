--- conflicted
+++ resolved
@@ -10,19 +10,11 @@
 
 void auto_contiguous::apply(module& p) const
 {
-<<<<<<< HEAD
-    std::string key = "std_shape";
-    for(auto ins : reverse_iterator_for(p))
-    {
-        auto&& attr = ins->get_operator().attributes();
-        if((attr.contains(key) and attr.at(key).to<bool>()))
-=======
     std::string key = "require_std_shape";
     for(auto ins : reverse_iterator_for(p))
     {
         auto&& attr = ins->get_operator().attributes();
         if((attr.get(key, false)))
->>>>>>> c73c0dae
         {
             auto args     = ins->inputs();
             auto new_args = args;
