--- conflicted
+++ resolved
@@ -211,7 +211,6 @@
             auto nearest_floor = get_nearest_op("floor");
             auto nearest_ceil  = get_nearest_op("ceil");
 
-<<<<<<< HEAD
             // 1 dimension
             if(out_lens.size() == 1)
             {
@@ -368,15 +367,14 @@
                 return info.add_instruction(make_op("add"), dydiff, ins_yf);
             }
         }
-=======
-        // reshape input to one-dimension
-        std::vector<int64_t> rsp_lens = {static_cast<int64_t>(in_s.elements())};
-        shape ind_s{shape::int32_type, out_lens};
-        auto arg_cont = info.make_contiguous(args[0]);
-        auto rsp      = info.add_instruction(make_op("reshape", {{"dims", rsp_lens}}), arg_cont);
-        auto ins_ind  = info.add_literal(literal(ind_s, ind));
-        return info.add_instruction(make_op("gather", {{"axis", 0}}), rsp, ins_ind);
->>>>>>> a2e33148
+
+//        // reshape input to one-dimension
+//        std::vector<int64_t> rsp_lens = {static_cast<int64_t>(in_s.elements())};
+//        shape ind_s{shape::int32_type, out_lens};
+//        auto arg_cont = info.make_contiguous(args[0]);
+//        auto rsp      = info.add_instruction(make_op("reshape", {{"dims", rsp_lens}}), arg_cont);
+//        auto ins_ind  = info.add_literal(literal(ind_s, ind));
+//        return info.add_instruction(make_op("gather", {{"axis", 0}}), rsp, ins_ind);
     }
 };
 
