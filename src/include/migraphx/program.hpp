--- conflicted
+++ resolved
@@ -93,10 +93,6 @@
 
     std::unordered_map<std::string, shape> get_parameter_shapes() const;
 
-<<<<<<< HEAD
-    // argument eval(parameter_map params) const;
-=======
->>>>>>> a9aa3ef5
     std::vector<argument> eval(parameter_map params) const;
 
     bool has_instruction(instruction_ref ins) const;
@@ -105,14 +101,7 @@
     instruction_ref begin() const;
     instruction_ref end() const;
 
-<<<<<<< HEAD
-    // shape get_shape() const;
-
-    // support multiple program outputs
-    std::vector<shape> get_shapes() const;
-=======
     std::vector<shape> get_output_shapes() const;
->>>>>>> a9aa3ef5
 
     context& get_context() const;
 
