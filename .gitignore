--- conflicted
+++ resolved
@@ -64,11 +64,11 @@
 .vscode
 .vs
 
-<<<<<<< HEAD
-# Jetbrains IDEs
+# JetBrains IDEs
 .idea/
+cmake-build*/
 build*/
-=======
+
 # documentation artifacts
 docs/_build
 docs/_images
@@ -76,5 +76,4 @@
 docs/_templates
 docs/.doxygen/docBin
 docs/_doxygen
-/_readthedocs
->>>>>>> 88fb551c
+/_readthedocs