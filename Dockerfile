--- conflicted
+++ resolved
@@ -35,10 +35,7 @@
     libnuma-dev \
     libpthread-stubs0-dev \
     libssl-dev \
-<<<<<<< HEAD
-=======
     locales \
->>>>>>> 59e36b72
     pkg-config \
     python3 \
     python3-dev \
