/*
 * The MIT License (MIT)
 *
 * Copyright (c) 2015-2023 Advanced Micro Devices, Inc. All rights reserved.
 *
 * Permission is hereby granted, free of charge, to any person obtaining a copy
 * of this software and associated documentation files (the "Software"), to deal
 * in the Software without restriction, including without limitation the rights
 * to use, copy, modify, merge, publish, distribute, sublicense, and/or sell
 * copies of the Software, and to permit persons to whom the Software is
 * furnished to do so, subject to the following conditions:
 *
 * The above copyright notice and this permission notice shall be included in
 * all copies or substantial portions of the Software.
 *
 * THE SOFTWARE IS PROVIDED "AS IS", WITHOUT WARRANTY OF ANY KIND, EXPRESS OR
 * IMPLIED, INCLUDING BUT NOT LIMITED TO THE WARRANTIES OF MERCHANTABILITY,
 * FITNESS FOR A PARTICULAR PURPOSE AND NONINFRINGEMENT.  IN NO EVENT SHALL THE
 * AUTHORS OR COPYRIGHT HOLDERS BE LIABLE FOR ANY CLAIM, DAMAGES OR OTHER
 * LIABILITY, WHETHER IN AN ACTION OF CONTRACT, TORT OR OTHERWISE, ARISING FROM,
 * OUT OF OR IN CONNECTION WITH THE SOFTWARE OR THE USE OR OTHER DEALINGS IN
 * THE SOFTWARE.
 */
#ifndef MIGRAPHX_GUARD_RTGLIB_GEMM_IMPL_HPP
#define MIGRAPHX_GUARD_RTGLIB_GEMM_IMPL_HPP

#include <iterator>
#include <migraphx/shape.hpp>
#include <migraphx/argument.hpp>
#include <migraphx/generate.hpp>
#include <migraphx/gpu/context.hpp>
#include <migraphx/reduce_dims.hpp>
#include <migraphx/gpu/hip.hpp>
#include <migraphx/time.hpp>

using milliseconds = std::chrono::duration<double, std::milli>;
using microseconds = std::chrono::duration<double, std::micro>;

namespace migraphx {
inline namespace MIGRAPHX_INLINE_NS {
namespace gpu {

#if ROCBLAS_VERSION_MAJOR >= 2 && ROCBLAS_VERSION_MINOR >= 38
using flag_type = rocblas_gemm_flags;
#else
using flag_type = int;
#endif

/**
 * @brief Templated implementations of the compute() and finalize() methods of the Gemm operator.
 *        For each function, there are overloads using either float or int32_t for the arguments
 * alpha and beta.
 *
 * @param ctx .
 * @param output_shape .
 * @param args .
 * @param alpha .
 * @param beta .
 * @param int8_x4_format .
 * @param compute_fp32 .
 */
<<<<<<< HEAD
void gemm_compute(context& ctx,
                  const shape& output_shape,
                  const std::vector<argument>& args,
                  float alpha,
                  float beta,
                  bool int8_x4_format,
                  bool compute_fp32,
                  int32_t solution_idx);

void gemm_compute(context& ctx,
                  const shape& output_shape,
                  const std::vector<argument>& args,
                  int32_t alpha,
                  int32_t beta,
                  bool int8_x4_format,
                  bool compute_fp32,
                  int32_t solution_idx);

int32_t gemm_finalize(context& ctx,
                      const shape& output_shape,
                      const std::vector<shape>& input_shapes,
                      float alpha,
                      float beta,
                      bool int8_x4_format,
                      bool compute_fp32);

int32_t gemm_finalize(context& ctx,
                      const shape& output_shape,
                      const std::vector<shape>& input_shapes,
                      int32_t alpha,
                      int32_t beta,
                      bool int8_x4_format,
                      bool compute_fp32,
                      int32_t solution_idx);
=======
template <class F, class Pack, class... Ts>
auto rocblas_invoke(F f, Pack p, Ts... xs)
{
    return p([=](auto... ws) {
        auto status = f(ws..., xs...);
        if(status != rocblas_status_success and status != rocblas_status_invalid_value)
        {
            if(status == rocblas_status_perf_degraded)
            {
                std::cerr << "WARNING: degraded perf. in rocBLAS call" << std::endl;
            }
            else
                MIGRAPHX_THROW("rocblas_invoke: rocBLAS call failed with status " +
                               std::to_string(status));
        }
        return status;
    });
}

template <typename T>
struct gemm_impl
{
    gemm_impl(const shape& output_shape,
              const std::vector<shape>& input_shapes,
              T alpha_param,
              T beta_param,
              bool int8_x4_format,
              bool compute_fp32_flag)
        : alpha(alpha_param),
          beta(beta_param),
          is_3inputs(input_shapes.size() == 4),
          compute_fp32(compute_fp32_flag)
    {
        if(not is_3inputs)
        {
            beta = 0;
        }

        transa     = is_transposed(input_shapes[0]);
        transb     = is_transposed(input_shapes[1]);
        auto n_dim = output_shape.lens().size();
        auto dim_0 = n_dim - 2;
        auto dim_1 = n_dim - 1;
        // Leading dimensions of matrices
        lda = input_shapes[0].strides()[transa ? dim_1 : dim_0];
        ldb = input_shapes[1].strides()[transb ? dim_1 : dim_0];
        ldc = input_shapes[2].strides()[dim_0];
        ldd = is_3inputs ? input_shapes[3].strides()[dim_0] : ldc;

        arg_type    = get_type(input_shapes[0].type());
        output_type = arg_type;
        if(output_type == rocblas_datatype_i8_r)
        {
            output_type = rocblas_datatype_i32_r;
        }
        compute_type = output_type;
        if(compute_fp32)
        {
            if(arg_type == rocblas_datatype_f16_r)
                compute_type = rocblas_datatype_f32_r;
        }

        int8_flag = int8_x4_format ? rocblas_gemm_flags_pack_int8x4 : rocblas_gemm_flags_none;

        // use void pointer to select different data type if using fp32 mode
        output_shape.visit_type([&](auto as) {
            auto alpha_r = as(alpha);
            auto beta_r  = as(beta);
            if(compute_fp32)
            {
                alpha_v = &alpha;
                beta_v  = &beta;
            }
            else
            {
                alpha_v = &alpha_r;
                beta_v  = &beta_r;
            }
        });

        auto a_lens = input_shapes[0].lens();
        auto b_lens = input_shapes[1].lens();

        auto out_lens = output_shape.lens();
        m             = out_lens[dim_0];
        n             = out_lens[dim_1];
        k             = input_shapes[0].lens()[dim_1];
        if(input_shapes[0].type() == shape::int8_type and (k % 4) != 0 and int8_x4_format)
        {
            MIGRAPHX_THROW("ROCBLAS_GEMM: k size of int8 type input must be mutlple of 4!");
        }
        a_stride     = get_batch_stride(input_shapes[0]);
        b_stride     = get_batch_stride(input_shapes[1]);
        c_stride     = get_batch_stride(input_shapes[2]);
        d_stride     = is_3inputs ? get_batch_stride(input_shapes[3]) : c_stride;
        num_matrices = std::accumulate(
            out_lens.rbegin() + 2, out_lens.rend(), std::size_t{1}, std::multiplies<std::size_t>());

        if(num_matrices == 1 or (num_matrices > 1 and b_stride == 0))
        {
            // If the batch dimension of B is broadcasted, then we can
            // multiply m by the batch_size and use rocblas_gemm_ex
            // instead of rocblas_gemm_strided_batched_ex.
            m *= num_matrices;
            strided_batched = false;
        }
    }

    void run(context& ctx, const std::vector<argument>& input_args, int32_t solution_idx = 0) const
    {
        if(strided_batched)
        {
            auto common_args = create_strided_batched_args_common(ctx, input_args);
            auto ded_args    = pack(rocblas_gemm_algo_standard, solution_idx, int8_flag);
            rocblas_invoke(&rocblas_gemm_strided_batched_ex, pack_join(common_args, ded_args));
        }
        else
        {
            auto common_args = create_gemm_ex_args_common(ctx, input_args);
            auto ded_args    = pack(rocblas_gemm_algo_standard, solution_idx, int8_flag);
            rocblas_invoke(&rocblas_gemm_ex, pack_join(common_args, ded_args));
        }
    }

#ifdef ROCBLAS_BETA_FEATURES_API
    auto validate(context& ctx, const std::vector<shape>& input_shapes, int32_t solution_idx) const
    {
        std::vector<argument> input_args;
        std::transform(input_shapes.begin(),
                       input_shapes.end(),
                       std::back_inserter(input_args),
                       [](const shape& x) { return to_gpu(generate_argument(x)); });

        return validate(ctx, input_args, solution_idx);
    }

    /**
     * Checks a particular solution for validity by running it with the flag
     * rocblas_gemm_flags_check_solution_index (could be invalid if this model was
     * tuned with a different rocBLAS version)
     *
     * @return Returns either solution_idx if valid, or else the default index 0
     */
    int32_t
    validate(context& ctx, const std::vector<argument>& input_args, int32_t solution_idx) const
    {
        rocblas_status_ check_valid(rocblas_status_success);

        if(strided_batched)
        {
            auto common_args = create_strided_batched_args_common(ctx, input_args);
            auto ded_args    = pack(rocblas_gemm_algo_solution_index,
                                 solution_idx,
                                 rocblas_gemm_flags_check_solution_index);
            check_valid =
                rocblas_invoke(&rocblas_gemm_strided_batched_ex, pack_join(common_args, ded_args));
        }
        else
        {
            auto common_args = create_gemm_ex_args_common(ctx, input_args);
            auto ded_args    = pack(
                rocblas_gemm_algo_standard, solution_idx, rocblas_gemm_flags_check_solution_index);
            check_valid = rocblas_invoke(&rocblas_gemm_ex, pack_join(common_args, ded_args));
        }

        if(check_valid == rocblas_status_invalid_value)
        {
            std::cerr << "WARNING:  tuned solution is invalid; reverting to default" << std::endl;
            return 0;
        }
        return solution_idx;
    }
#endif
    // TODO:  is this still needed?
    void print_args() const
    {
        std::cout << "trans: " << transa << " transb: " << transb << "\n";
        std::cout << "m: " << m << " n: " << n << " k: " << k << "\n";
        std::cout << "alpha: " << alpha << " beta: " << beta << "\n";
        std::cout << "lda : " << lda << " ldb: " << ldb << " ldc: " << ldc << " ldd: " << ldd
                  << "\n";
        std::cout << "strided_batched: " << strided_batched << "\n";
        std::cout << "astride: " << a_stride << " b_stride: " << b_stride
                  << " c_stride: " << c_stride << " d_stride: " << d_stride << "\n";
        std::cout << "arg type : " << arg_type << " compute_type: " << compute_type
                  << " output_type: " << output_type << "\n";
        std::cout << "int8_flag: " << int8_flag << "\n";
    }

    /**
     * Helper method to create that subset of a long rocBLAS argument list that is common
     * to multiple "...strided_batched..." calls.
     *
     * The rocblas_gemm API handles inputs and output matrices as
     *  column-major format. When doing a C = A * B, we actually do
     *  C^T = (B^T) * (A^T). That is the reason we input args[1] as
     *   A and args[0] as B in calling the rocblas_gemm.
     *
     */
    auto create_strided_batched_args_common(context& ctx, const std::vector<argument>& args) const
    {
        return pack(ctx.get_stream().get_rocblas(),
                    transb ? rocblas_operation_transpose : rocblas_operation_none,
                    transa ? rocblas_operation_transpose : rocblas_operation_none,
                    n,
                    m,
                    k,
                    alpha_v,
                    args[1].data(),
                    arg_type,
                    ldb,
                    b_stride,
                    args[0].data(),
                    arg_type,
                    lda,
                    a_stride,
                    beta_v,
                    args[2].data(),
                    output_type,
                    ldc,
                    c_stride,
                    is_3inputs ? args[3].data() : args[2].data(),
                    output_type,
                    ldd,
                    d_stride,
                    num_matrices,
                    compute_type);
    }

    /**
     * Helper method to create that subset of a long rocBLAS argument list that is common
     * to multiple "gemm_ex..." calls.
     *
     * The rocblas_gemm API handles inputs and output matrices as
     *  column-major format. When doing a C = A * B, we actually do
     *   C^T = (B^T) * (A^T). That is the reason we input args[1] as
     *   A and args[0] as B in calling the rocblas_gemm.
     *
     * */
    auto create_gemm_ex_args_common(context& ctx, const std::vector<argument>& args) const
    {
        return pack(ctx.get_stream().get_rocblas(),
                    transb ? rocblas_operation_transpose : rocblas_operation_none,
                    transa ? rocblas_operation_transpose : rocblas_operation_none,
                    n,
                    m,
                    k,
                    alpha_v,
                    args[1].data(),
                    arg_type,
                    ldb,
                    args[0].data(),
                    arg_type,
                    lda,
                    beta_v,
                    args[2].data(),
                    output_type,
                    ldc,
                    is_3inputs ? args[3].data() : args[2].data(),
                    output_type,
                    ldd,
                    compute_type);
    }
#ifdef ROCBLAS_BETA_FEATURES_API

    /** Helper function to create a long argument list for a rocBLAS call */
    auto create_strided_batched_gemm_get_solutions_args(context& ctx,
                                                        const std::vector<argument>& args,
                                                        rocblas_int* list,
                                                        rocblas_int* list_size) const
    {
        auto common_args = create_strided_batched_args_common(ctx, args);
        auto ded_args    = pack(rocblas_gemm_algo_solution_index, int8_flag, list, list_size);

        return pack_join(common_args, ded_args);
    }

    /** Helper function to create a long argument list for a rocBLAS call */
    auto create_gemm_ex_get_solutions_args(context& ctx,
                                           const std::vector<argument>& args,
                                           rocblas_int* list,
                                           rocblas_int* list_size) const
    {
        auto common_args = create_gemm_ex_args_common(ctx, args);
        auto ded_args    = pack(rocblas_gemm_algo_solution_index, int8_flag, list, list_size);
        return pack_join(common_args, ded_args);
    }

    /**
     * Find best rocBLAS solution:  Get list of solutions and try them all, returning the index
     * of the fastest one.
     */
    int tune(context& ctx, const std::vector<shape>& input_shapes) const
    {
        std::vector<argument> input_args;
        std::transform(input_shapes.begin(),
                       input_shapes.end(),
                       std::back_inserter(input_args),
                       [](const shape& x) { return to_gpu(generate_argument(x)); });

        // Find out how many solutions there are
        rocblas_int list_size = 0;
        std::vector<rocblas_int> solution_indices;
        if(strided_batched)
        {
            auto arg_list = create_strided_batched_gemm_get_solutions_args(
                ctx, input_args, nullptr, &list_size);
            rocblas_invoke(&rocblas_gemm_strided_batched_ex_get_solutions, arg_list);
            solution_indices.resize(list_size);
            auto arg_list_solutions = create_strided_batched_gemm_get_solutions_args(
                ctx, input_args, solution_indices.data(), &list_size);
            rocblas_invoke(&rocblas_gemm_strided_batched_ex_get_solutions, arg_list_solutions);
        }
        else
        {
            auto arg_list = create_gemm_ex_get_solutions_args(ctx, input_args, nullptr, &list_size);
            rocblas_invoke(&rocblas_gemm_ex_get_solutions, arg_list);
            solution_indices.resize(list_size);
            auto arg_list_solutions = create_gemm_ex_get_solutions_args(
                ctx, input_args, solution_indices.data(), &list_size);
            rocblas_invoke(&rocblas_gemm_ex_get_solutions, arg_list_solutions);
        }

        double bestTime = std::numeric_limits<double>::max();
        // Initialize to default solution index
        rocblas_int bestSol = 0;
        for(auto sol : solution_indices)
        {
            // Warmup: the first few calls to an op. may not be representative since there is
            // more time taken initializing caches, etc. so we won't time them.
            for(rocblas_int cc = 0; cc < cold_calls; ++cc)
            {
                run(ctx, input_args, sol);
            }
            double host_time = 0.0;
            // Define the function to be timed
            auto run_func = [&]() {
                run(ctx, input_args, sol);
                ctx.finish();
            };
            for(rocblas_int hc = 0; hc < hot_calls; ++hc)
            {
                ctx.finish();
                host_time += time<microseconds>(run_func);
                // todo:  auto [host_time, device_time] = time_op(ctx, op, inputs, p.get(v,
                // "iterations", 100));
            }
            // todo:  Measured time dropped from 20 us to about 6.7 us when I raised hot_calls from
            // 1 to 11. The higher the hot_calls value, the faster per-call time up to at least 25,
            // and increasing cold_calls makes little or no difference.  Why?
            host_time /= hot_calls;
            std::cout << "Solution index " << sol << ": " << host_time << " us" << std::endl;

            // track current best
            if(host_time < bestTime)
            {
                printf(" current best index  %d\n", sol);
                bestSol  = sol;
                bestTime = host_time;
            }
        }
        std::cout << "Winner: " << bestSol << " in " << bestTime << " us" << std::endl;
        return bestSol;
    }
#endif
    private:
    size_t num_matrices;
    rocblas_int m, n, k;
    bool transa, transb;
    T alpha, beta;
    void* alpha_v = nullptr;
    void* beta_v  = nullptr;
    flag_type int8_flag;
    rocblas_int lda, ldb, ldc, ldd;
    rocblas_int a_stride, b_stride, c_stride, d_stride;
    rocblas_datatype compute_type, arg_type, output_type;
    bool strided_batched = true, is_3inputs = true, compute_fp32 = true;
#ifdef ROCBLAS_BETA_FEATURES_API
    // tuning meta parameters
    rocblas_int cold_calls = 4;
    rocblas_int hot_calls  = 100;
#endif
};
>>>>>>> 9b95e7c0

} // namespace gpu
} // namespace MIGRAPHX_INLINE_NS
} // namespace migraphx

#endif<|MERGE_RESOLUTION|>--- conflicted
+++ resolved
@@ -59,7 +59,6 @@
  * @param int8_x4_format .
  * @param compute_fp32 .
  */
-<<<<<<< HEAD
 void gemm_compute(context& ctx,
                   const shape& output_shape,
                   const std::vector<argument>& args,
@@ -94,391 +93,6 @@
                       bool int8_x4_format,
                       bool compute_fp32,
                       int32_t solution_idx);
-=======
-template <class F, class Pack, class... Ts>
-auto rocblas_invoke(F f, Pack p, Ts... xs)
-{
-    return p([=](auto... ws) {
-        auto status = f(ws..., xs...);
-        if(status != rocblas_status_success and status != rocblas_status_invalid_value)
-        {
-            if(status == rocblas_status_perf_degraded)
-            {
-                std::cerr << "WARNING: degraded perf. in rocBLAS call" << std::endl;
-            }
-            else
-                MIGRAPHX_THROW("rocblas_invoke: rocBLAS call failed with status " +
-                               std::to_string(status));
-        }
-        return status;
-    });
-}
-
-template <typename T>
-struct gemm_impl
-{
-    gemm_impl(const shape& output_shape,
-              const std::vector<shape>& input_shapes,
-              T alpha_param,
-              T beta_param,
-              bool int8_x4_format,
-              bool compute_fp32_flag)
-        : alpha(alpha_param),
-          beta(beta_param),
-          is_3inputs(input_shapes.size() == 4),
-          compute_fp32(compute_fp32_flag)
-    {
-        if(not is_3inputs)
-        {
-            beta = 0;
-        }
-
-        transa     = is_transposed(input_shapes[0]);
-        transb     = is_transposed(input_shapes[1]);
-        auto n_dim = output_shape.lens().size();
-        auto dim_0 = n_dim - 2;
-        auto dim_1 = n_dim - 1;
-        // Leading dimensions of matrices
-        lda = input_shapes[0].strides()[transa ? dim_1 : dim_0];
-        ldb = input_shapes[1].strides()[transb ? dim_1 : dim_0];
-        ldc = input_shapes[2].strides()[dim_0];
-        ldd = is_3inputs ? input_shapes[3].strides()[dim_0] : ldc;
-
-        arg_type    = get_type(input_shapes[0].type());
-        output_type = arg_type;
-        if(output_type == rocblas_datatype_i8_r)
-        {
-            output_type = rocblas_datatype_i32_r;
-        }
-        compute_type = output_type;
-        if(compute_fp32)
-        {
-            if(arg_type == rocblas_datatype_f16_r)
-                compute_type = rocblas_datatype_f32_r;
-        }
-
-        int8_flag = int8_x4_format ? rocblas_gemm_flags_pack_int8x4 : rocblas_gemm_flags_none;
-
-        // use void pointer to select different data type if using fp32 mode
-        output_shape.visit_type([&](auto as) {
-            auto alpha_r = as(alpha);
-            auto beta_r  = as(beta);
-            if(compute_fp32)
-            {
-                alpha_v = &alpha;
-                beta_v  = &beta;
-            }
-            else
-            {
-                alpha_v = &alpha_r;
-                beta_v  = &beta_r;
-            }
-        });
-
-        auto a_lens = input_shapes[0].lens();
-        auto b_lens = input_shapes[1].lens();
-
-        auto out_lens = output_shape.lens();
-        m             = out_lens[dim_0];
-        n             = out_lens[dim_1];
-        k             = input_shapes[0].lens()[dim_1];
-        if(input_shapes[0].type() == shape::int8_type and (k % 4) != 0 and int8_x4_format)
-        {
-            MIGRAPHX_THROW("ROCBLAS_GEMM: k size of int8 type input must be mutlple of 4!");
-        }
-        a_stride     = get_batch_stride(input_shapes[0]);
-        b_stride     = get_batch_stride(input_shapes[1]);
-        c_stride     = get_batch_stride(input_shapes[2]);
-        d_stride     = is_3inputs ? get_batch_stride(input_shapes[3]) : c_stride;
-        num_matrices = std::accumulate(
-            out_lens.rbegin() + 2, out_lens.rend(), std::size_t{1}, std::multiplies<std::size_t>());
-
-        if(num_matrices == 1 or (num_matrices > 1 and b_stride == 0))
-        {
-            // If the batch dimension of B is broadcasted, then we can
-            // multiply m by the batch_size and use rocblas_gemm_ex
-            // instead of rocblas_gemm_strided_batched_ex.
-            m *= num_matrices;
-            strided_batched = false;
-        }
-    }
-
-    void run(context& ctx, const std::vector<argument>& input_args, int32_t solution_idx = 0) const
-    {
-        if(strided_batched)
-        {
-            auto common_args = create_strided_batched_args_common(ctx, input_args);
-            auto ded_args    = pack(rocblas_gemm_algo_standard, solution_idx, int8_flag);
-            rocblas_invoke(&rocblas_gemm_strided_batched_ex, pack_join(common_args, ded_args));
-        }
-        else
-        {
-            auto common_args = create_gemm_ex_args_common(ctx, input_args);
-            auto ded_args    = pack(rocblas_gemm_algo_standard, solution_idx, int8_flag);
-            rocblas_invoke(&rocblas_gemm_ex, pack_join(common_args, ded_args));
-        }
-    }
-
-#ifdef ROCBLAS_BETA_FEATURES_API
-    auto validate(context& ctx, const std::vector<shape>& input_shapes, int32_t solution_idx) const
-    {
-        std::vector<argument> input_args;
-        std::transform(input_shapes.begin(),
-                       input_shapes.end(),
-                       std::back_inserter(input_args),
-                       [](const shape& x) { return to_gpu(generate_argument(x)); });
-
-        return validate(ctx, input_args, solution_idx);
-    }
-
-    /**
-     * Checks a particular solution for validity by running it with the flag
-     * rocblas_gemm_flags_check_solution_index (could be invalid if this model was
-     * tuned with a different rocBLAS version)
-     *
-     * @return Returns either solution_idx if valid, or else the default index 0
-     */
-    int32_t
-    validate(context& ctx, const std::vector<argument>& input_args, int32_t solution_idx) const
-    {
-        rocblas_status_ check_valid(rocblas_status_success);
-
-        if(strided_batched)
-        {
-            auto common_args = create_strided_batched_args_common(ctx, input_args);
-            auto ded_args    = pack(rocblas_gemm_algo_solution_index,
-                                 solution_idx,
-                                 rocblas_gemm_flags_check_solution_index);
-            check_valid =
-                rocblas_invoke(&rocblas_gemm_strided_batched_ex, pack_join(common_args, ded_args));
-        }
-        else
-        {
-            auto common_args = create_gemm_ex_args_common(ctx, input_args);
-            auto ded_args    = pack(
-                rocblas_gemm_algo_standard, solution_idx, rocblas_gemm_flags_check_solution_index);
-            check_valid = rocblas_invoke(&rocblas_gemm_ex, pack_join(common_args, ded_args));
-        }
-
-        if(check_valid == rocblas_status_invalid_value)
-        {
-            std::cerr << "WARNING:  tuned solution is invalid; reverting to default" << std::endl;
-            return 0;
-        }
-        return solution_idx;
-    }
-#endif
-    // TODO:  is this still needed?
-    void print_args() const
-    {
-        std::cout << "trans: " << transa << " transb: " << transb << "\n";
-        std::cout << "m: " << m << " n: " << n << " k: " << k << "\n";
-        std::cout << "alpha: " << alpha << " beta: " << beta << "\n";
-        std::cout << "lda : " << lda << " ldb: " << ldb << " ldc: " << ldc << " ldd: " << ldd
-                  << "\n";
-        std::cout << "strided_batched: " << strided_batched << "\n";
-        std::cout << "astride: " << a_stride << " b_stride: " << b_stride
-                  << " c_stride: " << c_stride << " d_stride: " << d_stride << "\n";
-        std::cout << "arg type : " << arg_type << " compute_type: " << compute_type
-                  << " output_type: " << output_type << "\n";
-        std::cout << "int8_flag: " << int8_flag << "\n";
-    }
-
-    /**
-     * Helper method to create that subset of a long rocBLAS argument list that is common
-     * to multiple "...strided_batched..." calls.
-     *
-     * The rocblas_gemm API handles inputs and output matrices as
-     *  column-major format. When doing a C = A * B, we actually do
-     *  C^T = (B^T) * (A^T). That is the reason we input args[1] as
-     *   A and args[0] as B in calling the rocblas_gemm.
-     *
-     */
-    auto create_strided_batched_args_common(context& ctx, const std::vector<argument>& args) const
-    {
-        return pack(ctx.get_stream().get_rocblas(),
-                    transb ? rocblas_operation_transpose : rocblas_operation_none,
-                    transa ? rocblas_operation_transpose : rocblas_operation_none,
-                    n,
-                    m,
-                    k,
-                    alpha_v,
-                    args[1].data(),
-                    arg_type,
-                    ldb,
-                    b_stride,
-                    args[0].data(),
-                    arg_type,
-                    lda,
-                    a_stride,
-                    beta_v,
-                    args[2].data(),
-                    output_type,
-                    ldc,
-                    c_stride,
-                    is_3inputs ? args[3].data() : args[2].data(),
-                    output_type,
-                    ldd,
-                    d_stride,
-                    num_matrices,
-                    compute_type);
-    }
-
-    /**
-     * Helper method to create that subset of a long rocBLAS argument list that is common
-     * to multiple "gemm_ex..." calls.
-     *
-     * The rocblas_gemm API handles inputs and output matrices as
-     *  column-major format. When doing a C = A * B, we actually do
-     *   C^T = (B^T) * (A^T). That is the reason we input args[1] as
-     *   A and args[0] as B in calling the rocblas_gemm.
-     *
-     * */
-    auto create_gemm_ex_args_common(context& ctx, const std::vector<argument>& args) const
-    {
-        return pack(ctx.get_stream().get_rocblas(),
-                    transb ? rocblas_operation_transpose : rocblas_operation_none,
-                    transa ? rocblas_operation_transpose : rocblas_operation_none,
-                    n,
-                    m,
-                    k,
-                    alpha_v,
-                    args[1].data(),
-                    arg_type,
-                    ldb,
-                    args[0].data(),
-                    arg_type,
-                    lda,
-                    beta_v,
-                    args[2].data(),
-                    output_type,
-                    ldc,
-                    is_3inputs ? args[3].data() : args[2].data(),
-                    output_type,
-                    ldd,
-                    compute_type);
-    }
-#ifdef ROCBLAS_BETA_FEATURES_API
-
-    /** Helper function to create a long argument list for a rocBLAS call */
-    auto create_strided_batched_gemm_get_solutions_args(context& ctx,
-                                                        const std::vector<argument>& args,
-                                                        rocblas_int* list,
-                                                        rocblas_int* list_size) const
-    {
-        auto common_args = create_strided_batched_args_common(ctx, args);
-        auto ded_args    = pack(rocblas_gemm_algo_solution_index, int8_flag, list, list_size);
-
-        return pack_join(common_args, ded_args);
-    }
-
-    /** Helper function to create a long argument list for a rocBLAS call */
-    auto create_gemm_ex_get_solutions_args(context& ctx,
-                                           const std::vector<argument>& args,
-                                           rocblas_int* list,
-                                           rocblas_int* list_size) const
-    {
-        auto common_args = create_gemm_ex_args_common(ctx, args);
-        auto ded_args    = pack(rocblas_gemm_algo_solution_index, int8_flag, list, list_size);
-        return pack_join(common_args, ded_args);
-    }
-
-    /**
-     * Find best rocBLAS solution:  Get list of solutions and try them all, returning the index
-     * of the fastest one.
-     */
-    int tune(context& ctx, const std::vector<shape>& input_shapes) const
-    {
-        std::vector<argument> input_args;
-        std::transform(input_shapes.begin(),
-                       input_shapes.end(),
-                       std::back_inserter(input_args),
-                       [](const shape& x) { return to_gpu(generate_argument(x)); });
-
-        // Find out how many solutions there are
-        rocblas_int list_size = 0;
-        std::vector<rocblas_int> solution_indices;
-        if(strided_batched)
-        {
-            auto arg_list = create_strided_batched_gemm_get_solutions_args(
-                ctx, input_args, nullptr, &list_size);
-            rocblas_invoke(&rocblas_gemm_strided_batched_ex_get_solutions, arg_list);
-            solution_indices.resize(list_size);
-            auto arg_list_solutions = create_strided_batched_gemm_get_solutions_args(
-                ctx, input_args, solution_indices.data(), &list_size);
-            rocblas_invoke(&rocblas_gemm_strided_batched_ex_get_solutions, arg_list_solutions);
-        }
-        else
-        {
-            auto arg_list = create_gemm_ex_get_solutions_args(ctx, input_args, nullptr, &list_size);
-            rocblas_invoke(&rocblas_gemm_ex_get_solutions, arg_list);
-            solution_indices.resize(list_size);
-            auto arg_list_solutions = create_gemm_ex_get_solutions_args(
-                ctx, input_args, solution_indices.data(), &list_size);
-            rocblas_invoke(&rocblas_gemm_ex_get_solutions, arg_list_solutions);
-        }
-
-        double bestTime = std::numeric_limits<double>::max();
-        // Initialize to default solution index
-        rocblas_int bestSol = 0;
-        for(auto sol : solution_indices)
-        {
-            // Warmup: the first few calls to an op. may not be representative since there is
-            // more time taken initializing caches, etc. so we won't time them.
-            for(rocblas_int cc = 0; cc < cold_calls; ++cc)
-            {
-                run(ctx, input_args, sol);
-            }
-            double host_time = 0.0;
-            // Define the function to be timed
-            auto run_func = [&]() {
-                run(ctx, input_args, sol);
-                ctx.finish();
-            };
-            for(rocblas_int hc = 0; hc < hot_calls; ++hc)
-            {
-                ctx.finish();
-                host_time += time<microseconds>(run_func);
-                // todo:  auto [host_time, device_time] = time_op(ctx, op, inputs, p.get(v,
-                // "iterations", 100));
-            }
-            // todo:  Measured time dropped from 20 us to about 6.7 us when I raised hot_calls from
-            // 1 to 11. The higher the hot_calls value, the faster per-call time up to at least 25,
-            // and increasing cold_calls makes little or no difference.  Why?
-            host_time /= hot_calls;
-            std::cout << "Solution index " << sol << ": " << host_time << " us" << std::endl;
-
-            // track current best
-            if(host_time < bestTime)
-            {
-                printf(" current best index  %d\n", sol);
-                bestSol  = sol;
-                bestTime = host_time;
-            }
-        }
-        std::cout << "Winner: " << bestSol << " in " << bestTime << " us" << std::endl;
-        return bestSol;
-    }
-#endif
-    private:
-    size_t num_matrices;
-    rocblas_int m, n, k;
-    bool transa, transb;
-    T alpha, beta;
-    void* alpha_v = nullptr;
-    void* beta_v  = nullptr;
-    flag_type int8_flag;
-    rocblas_int lda, ldb, ldc, ldd;
-    rocblas_int a_stride, b_stride, c_stride, d_stride;
-    rocblas_datatype compute_type, arg_type, output_type;
-    bool strided_batched = true, is_3inputs = true, compute_fp32 = true;
-#ifdef ROCBLAS_BETA_FEATURES_API
-    // tuning meta parameters
-    rocblas_int cold_calls = 4;
-    rocblas_int hot_calls  = 100;
-#endif
-};
->>>>>>> 9b95e7c0
 
 } // namespace gpu
 } // namespace MIGRAPHX_INLINE_NS
