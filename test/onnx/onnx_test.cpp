--- conflicted
+++ resolved
@@ -1993,12 +1993,7 @@
 TEST_CASE(resize_downsample_f_test)
 {
     migraphx::program p;
-<<<<<<< HEAD
-    auto* mm              = p.get_main_module();
-=======
-    auto* mm = p.get_main_module();
-
->>>>>>> 2466dd6f
+    auto* mm = p.get_main_module();
     std::vector<float> ds = {1.0f, 1.0f, 0.6f, 0.6f};
     migraphx::shape ss{migraphx::shape::float_type, {4}};
     mm->add_literal(migraphx::literal{ss, ds});
