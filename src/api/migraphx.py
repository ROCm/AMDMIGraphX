--- conflicted
+++ resolved
@@ -179,15 +179,9 @@
         invoke='migraphx::add_parameter_shape($@)',
     )
     h.method(
-<<<<<<< HEAD
-        'set_batch_size',
-        api.params(batch_size='unsigned int'),
-        invoke='migraphx::set_batch_size($@)',
-=======
         'set_default_dim_value',
         api.params(value='size_t'),
         invoke='migraphx::set_default_dim_value($@)',
->>>>>>> 60c14302
     )
 
 
