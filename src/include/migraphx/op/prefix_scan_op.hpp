--- conflicted
+++ resolved
@@ -71,15 +71,9 @@
         auto s = inputs.front();
         if(s.dynamic())
         {
-<<<<<<< HEAD
-            return {s.type(), s.max_lens()};
-        }
-        if(s.broadcasted())
-=======
             return s;
         }
         else if(s.broadcasted())
->>>>>>> 7c034a5e
         {
             return {s.type(), s.lens()};
         }
