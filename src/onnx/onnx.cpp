#include <google/protobuf/text_format.h>
#include <google/protobuf/io/zero_copy_stream_impl.h>
#include <onnx.pb.h>
#include <iostream>
#include <fstream>
#include <unordered_map>
#include <functional>
#include <array>
#include <utility>
#include <vector>

#include <migraphx/fallthrough.hpp>
#include <migraphx/program.hpp>
#include <migraphx/operators.hpp>
#include <migraphx/ranges.hpp>
#include <migraphx/instruction.hpp>
#include <migraphx/config.hpp>

namespace migraphx {
inline namespace MIGRAPHX_INLINE_NS {
struct unknown
{
    std::string op;
    std::string name() const { return "unknown:" + op; }
    shape compute_shape(std::vector<shape> input) const
    {
        if(input.empty())
            return {};
        else
            return input.front();
    }
    friend std::ostream& operator<<(std::ostream& os, const unknown& x)
    {
        os << x.name();
        return os;
    }
};

struct onnx_parser
{
    using attribute_map = std::unordered_map<std::string, onnx::AttributeProto>;
    using node_map      = std::unordered_map<std::string, onnx::NodeProto>;
    using op_func = std::function<instruction_ref(attribute_map, std::vector<instruction_ref>)>;
    node_map nodes;
    std::unordered_map<std::string, instruction_ref> instructions;
    program prog    = program();
    bool is_pytorch = false;

    std::unordered_map<std::string, op_func> ops;

    onnx_parser()
    {
        add_generic_op("MatMul", op::dot{});
        add_generic_op("Relu", op::relu{});
        add_generic_op("Sigmoid", op::sigmoid{});
        add_generic_op("Tanh", op::tanh{});
        add_generic_op("Abs", op::abs{});
        // disable dropout for inference
        add_generic_op("Dropout", op::identity{});
        add_generic_op("Identity", op::identity{});

        add_broadcastable_binary_op("Add", op::add{});
        add_broadcastable_binary_op("Div", op::div{});
        add_broadcastable_binary_op("Mul", op::mul{});
        add_broadcastable_binary_op("Sub", op::sub{});
        add_broadcastable_binary_op("Sum", op::add{});

        add_mem_op("ImageScaler", &onnx_parser::parse_imagescaler);
        add_mem_op("LeakyRelu", &onnx_parser::parse_leaky_relu);
        add_mem_op("Elu", &onnx_parser::parse_elu);
        add_mem_op("Constant", &onnx_parser::parse_constant);
        add_mem_op("Conv", &onnx_parser::parse_conv);
        add_mem_op("MaxPool", &onnx_parser::parse_pooling);
        add_mem_op("AveragePool", &onnx_parser::parse_pooling);
        add_mem_op("GlobalMaxPool", &onnx_parser::parse_pooling);
        add_mem_op("GlobalAveragePool", &onnx_parser::parse_pooling);
        add_mem_op("Reshape", &onnx_parser::parse_reshape);
        add_mem_op("Flatten", &onnx_parser::parse_flatten);
        add_mem_op("Gemm", &onnx_parser::parse_gemm);
        add_mem_op("BatchNormalization", &onnx_parser::parse_batchnorm);
        add_mem_op("Softmax", &onnx_parser::parse_softmax);
        add_mem_op("Squeeze", &onnx_parser::parse_squeeze);
        add_mem_op("Unsqueeze", &onnx_parser::parse_unsqueeze);
        add_mem_op("Slice", &onnx_parser::parse_slice);
        add_mem_op("Concat", &onnx_parser::parse_concat);
        add_mem_op("Transpose", &onnx_parser::parse_transpose);
    }

    template <class F>
    void add_op(std::string name, F f)
    {
        ops.emplace(name, f);
    }

    template <class F>
    void add_mem_op(std::string name, F f)
    {
        ops.emplace(name, [=](auto&&... xs) {
            return std::mem_fn(f)(*this, name, std::forward<decltype(xs)>(xs)...);
        });
    }
    template <class T>
    void add_broadcastable_binary_op(std::string name, T x)
    {
        ops.emplace(name, [this, x](attribute_map attributes, std::vector<instruction_ref> args) {
            if(args.size() != 2)
                MIGRAPHX_THROW("binary operators should have 2 operands");
            if(contains(attributes, "broadcast"))
            {
                uint64_t broadcasted = parse_value(attributes.at("broadcast")).at<uint64_t>();
                if(broadcasted != 0)
                {
                    uint64_t axis = (contains(attributes, "axis"))
                                        ? parse_value(attributes.at("axis")).at<uint64_t>()
                                        : 0;
                    auto l =
                        prog.add_instruction(op::broadcast{axis, args[0]->get_shape()}, args[1]);
                    return prog.add_instruction(x, args[0], l);
                }
                return prog.add_instruction(x, args);
            }
            else if(args[0]->get_shape() != args[1]->get_shape())
            {
                // Example:
                // s0 = (3,2,4,5) and s1 = (2,1,1)
                //
                // In this case we need to broadcast (:,1,1) portion of
                // s1 plus broadcast the 1st dimension of s1
                // giving output_lens = (3,2,4,5)
                //
                // Another example:
                // s0 = (3,2,1,5) and s1 = (2,7,5)
                // In this case we need to broadcast the (:,:,1:,:) axis
                // of s0 plus the 1st dimension of s1 giving
                // output_lens = (3,2,7,5)
                //
                // Get lengths for both arguments
                const std::vector<std::size_t>* s0 = &args[0]->get_shape().lens();
                const std::vector<std::size_t>* s1 = &args[1]->get_shape().lens();

                // Make sure s0 is the smaller size
                if(s0->size() > s1->size())
                    std::swap(s0, s1);

<<<<<<< HEAD
                std::vector<std::size_t> output_lens(s1->size());
                auto offset = s1->size() - s0->size();
=======
                // Copy the larger vector to output_lens
                std::vector<std::size_t> output_lens = *s1;
                auto offset                          = s1->size() - s0->size();
>>>>>>> f0fac3e0
                std::transform(s0->begin(),
                               s0->end(),
                               s1->begin() + offset,
                               output_lens.begin() + offset,
                               [](auto a, auto b) { return std::max(a, b); });

                auto l0 = prog.add_instruction(op::multibroadcast{output_lens}, args[0]);
                auto l1 = prog.add_instruction(op::multibroadcast{output_lens}, args[1]);
                return prog.add_instruction(x, l0, l1);
            }
            else
            {
                return prog.add_instruction(x, args);
            }
        });
    }

    template <class T>
    void add_generic_op(std::string name, T x)
    {
        ops.emplace(name, [this, x](attribute_map, std::vector<instruction_ref> args) {
            return prog.add_instruction(x, args);
        });
    }

    instruction_ref
    parse_softmax(const std::string&, const attribute_map&, std::vector<instruction_ref> args)
    {
        auto dims = args.front()->get_shape().lens();
        auto r =
            prog.add_instruction(op::reshape{{long(dims[0]), long(dims[1]), 1, 1}}, args.front());
        auto s = prog.add_instruction(op::softmax{}, r);
        return prog.add_instruction(op::reshape{{long(dims[0]), long(dims[1])}}, s);
    }

    instruction_ref
    parse_conv(const std::string&, attribute_map attributes, std::vector<instruction_ref> args)
    {
        op::convolution op;
        if(contains(attributes, "pads"))
        {
            if(contains(attributes, "auto_pad"))
            {
                MIGRAPHX_THROW("auto_pad and padding cannot be specified simultaneously");
            }
            std::vector<std::size_t> padding(4);
            copy(attributes["pads"].ints(), padding.begin());
            if(padding.size() != 4)
            {
                MIGRAPHX_THROW("padding should have 4 values");
            }
            if(padding[0] != padding[2] || padding[1] != padding[3])
            {
                MIGRAPHX_THROW("migraphx does not support asymetric padding");
            }
            op.padding[0] = padding[0];
            op.padding[1] = padding[1];
        }
        if(contains(attributes, "strides"))
        {
            copy(attributes["strides"].ints(), op.stride.begin());
        }
        if(contains(attributes, "dilations"))
        {
            copy(attributes["dilations"].ints(), op.dilation.begin());
        }
        if(contains(attributes, "auto_pad"))
        {
            auto s = attributes["auto_pad"].s();
            if(contains(attributes, "pads") and to_upper(s) != "NOTSET")
            {
                MIGRAPHX_THROW("auto_pad and padding cannot be specified simultaneously");
            }

            if(s.find("SAME") != std::string::npos)
            {
                op.padding_mode = op::convolution::same;
            }
        }
        if(args.size() == 3)
        {
            uint64_t axis = 1;
            auto l1       = prog.add_instruction(op, args[0], args[1]);
            auto l2       = prog.add_instruction(op::broadcast{axis, l1->get_shape()}, args[2]);
            return prog.add_instruction(op::add{}, l1, l2);
        }
        return prog.add_instruction(op, args);
    }

    instruction_ref parse_pooling(const std::string& name,
                                  attribute_map attributes,
                                  std::vector<instruction_ref> args)
    {
        op::pooling op{ends_with(name, "MaxPool") ? "max" : "average"};
        if(starts_with(name, "Global"))
        {
            auto lens  = args.front()->get_shape().lens();
            op.lengths = {lens[2], lens[3]};
        }
        if(contains(attributes, "pads"))
        {
            std::vector<std::size_t> padding(4);
            copy(attributes["pads"].ints(), padding.begin());
            if(padding.size() != 4)
            {
                MIGRAPHX_THROW("padding should have 4 values");
            }
            if(padding[0] != padding[2] || padding[1] != padding[3])
            {
                MIGRAPHX_THROW("migraphx does not support asymetric padding");
            }
            op.padding[0] = padding[0];
            op.padding[1] = padding[1];
        }
        if(contains(attributes, "strides"))
        {
            copy(attributes["strides"].ints(), op.stride.begin());
        }
        if(contains(attributes, "kernel_shape"))
        {
            copy(attributes["kernel_shape"].ints(), op.lengths.begin());
        }
        if(contains(attributes, "auto_pad"))
        {
            auto s = attributes["auto_pad"].s();
            if(to_upper(s) != "NOTSET")
            {
                MIGRAPHX_THROW("auto_pad is not supported for pooling");
            }
        }

        return prog.add_instruction(op, std::move(args));
    }

    instruction_ref
    parse_reshape(const std::string&, attribute_map attributes, std::vector<instruction_ref> args)
    {
        op::reshape op;
        if(args.size() == 1)
        {
            literal s = parse_value(attributes.at("shape"));
            s.visit([&](auto v) { copy(v, std::back_inserter(op.dims)); });
        }
        if(args.size() == 2)
        {
            literal s = args[1]->get_literal();
            s.visit([&](auto v) { copy(v, std::back_inserter(op.dims)); });
        }
        return prog.add_instruction(op, args[0]);
    }

    instruction_ref
    parse_flatten(const std::string&, attribute_map attributes, std::vector<instruction_ref> args)
    {
        uint64_t axis = 0;
        if(contains(attributes, "axis"))
        {
            axis = parse_value(attributes.at("axis")).at<int>();
        }
        return prog.add_instruction(op::flatten{axis}, args[0]);
    }

    instruction_ref
    parse_squeeze(const std::string&, attribute_map attributes, std::vector<instruction_ref> args)
    {
        op::squeeze op;
        literal s = parse_value(attributes.at("axes"));
        s.visit([&](auto v) { copy(v, std::back_inserter(op.axes)); });
        return prog.add_instruction(op, args[0]);
    }

    instruction_ref
    parse_unsqueeze(const std::string&, attribute_map attributes, std::vector<instruction_ref> args)
    {
        op::unsqueeze op;
        literal s = parse_value(attributes.at("axes"));
        s.visit([&](auto v) { copy(v, std::back_inserter(op.axes)); });
        return prog.add_instruction(op, args[0]);
    }

    instruction_ref
    parse_concat(const std::string&, attribute_map attributes, std::vector<instruction_ref> args)
    {
        std::size_t axis = parse_value(attributes.at("axis")).at<int>();
        op::concat op{axis};
        return prog.add_instruction(op, std::move(args));
    }

    instruction_ref
    parse_slice(const std::string&, attribute_map attributes, std::vector<instruction_ref> args)
    {
        op::slice op;
        if(contains(attributes, "axes"))
        {
            literal s = parse_value(attributes.at("axes"));
            s.visit([&](auto v) { copy(v, std::back_inserter(op.axes)); });
        }
        {
            literal s = parse_value(attributes.at("ends"));
            s.visit([&](auto v) { copy(v, std::back_inserter(op.ends)); });
        }
        {
            literal s = parse_value(attributes.at("starts"));
            s.visit([&](auto v) { copy(v, std::back_inserter(op.starts)); });
        }
        return prog.add_instruction(op, args[0]);
    }

    instruction_ref parse_constant(const std::string&,
                                   attribute_map attributes,
                                   const std::vector<instruction_ref>&)
    {
        literal v = parse_value(attributes.at("value"));
        return prog.add_literal(v);
    }

    instruction_ref
    parse_gemm(const std::string&, attribute_map attributes, std::vector<instruction_ref> args)
    {
        float alpha = 1.0f;
        float beta  = 0.0f;
        bool transa = false;
        bool transb = false;
        if(contains(attributes, "alpha"))
        {
            alpha = parse_value(attributes.at("alpha")).at<float>();
        }
        if(contains(attributes, "beta"))
        {
            alpha = parse_value(attributes.at("beta")).at<float>();
        }
        if(contains(attributes, "transA"))
        {
            transa = parse_value(attributes.at("transA")).at<bool>();
        }
        if(contains(attributes, "transB"))
        {
            transb = parse_value(attributes.at("transB")).at<bool>();
        }
        std::vector<int64_t> perm = {1, 0};
        auto l1 = (transa) ? prog.add_instruction(op::transpose{perm}, args[0]) : args[0];
        auto l2 = (transb) ? prog.add_instruction(op::transpose{perm}, args[1]) : args[1];
        if(args.size() == 3)
        {
            uint64_t axis = 1;
            auto l3       = prog.add_instruction(op::dot{alpha, beta}, l1, l2);
            auto l4       = prog.add_instruction(op::broadcast{axis, l3->get_shape()}, args[2]);
            return prog.add_instruction(op::add{}, l3, l4);
        }
        return prog.add_instruction(op::dot{alpha, beta}, l1, l2);
    }

    instruction_ref
    parse_batchnorm(const std::string&, attribute_map attributes, std::vector<instruction_ref> args)
    {
        float epsilon                                     = 1e-5f;
        float momentum                                    = 0.9f;
        op::batch_norm_inference::bn_infer_mode_t bn_mode = op::batch_norm_inference::spatial;
        bool is_test                                      = false;
        if(contains(attributes, "epsilon"))
        {
            epsilon = parse_value(attributes.at("epsilon")).at<float>();
        }
        if(contains(attributes, "momentum"))
        {
            momentum = parse_value(attributes.at("momentum")).at<float>();
        }
        if(contains(attributes, "is_test"))
        {
            is_test = parse_value(attributes.at("is_test")).at<uint64_t>() > 0;
        }
        if(contains(attributes, "spatial"))
        {
            bn_mode = (parse_value(attributes.at("spatial")).at<uint64_t>() > 0)
                          ? op::batch_norm_inference::spatial
                          : op::batch_norm_inference::per_activation;
        }
        (void)is_test;
        op::batch_norm_inference op{epsilon, momentum, bn_mode};
        return prog.add_instruction(op, std::move(args));
    }

    instruction_ref parse_leaky_relu(const std::string&,
                                     attribute_map attributes,
                                     std::vector<instruction_ref> args)
    {
        float alpha = 0.01; // default alpha val for leaky relu
        if(contains(attributes, "alpha"))
        {
            alpha = parse_value(attributes.at("alpha")).at<float>();
        }
        op::leaky_relu op{alpha};
        return prog.add_instruction(op, args.front());
    }

    instruction_ref
    parse_elu(const std::string&, attribute_map attributes, std::vector<instruction_ref> args)
    {
        float alpha = 1.0; // default alpha val for elu
        if(contains(attributes, "alpha"))
        {
            alpha = parse_value(attributes.at("alpha")).at<float>();
        }
        op::elu op{alpha};
        return prog.add_instruction(op, args.front());
    }

    instruction_ref parse_imagescaler(const std::string&,
                                      attribute_map attributes,
                                      std::vector<instruction_ref> args)
    {
        float scale = 1.0;
        std::vector<float> bias{};
        if(contains(attributes, "scale"))
        {
            scale = parse_value(attributes.at("scale")).at<float>();
        }

        if(contains(attributes, "bias"))
        {
            auto&& bias_floats = attributes["bias"].floats();
            bias               = std::vector<float>(bias_floats.begin(), bias_floats.end());
        }
        auto input_shape = args.front()->get_shape();

        auto scale_val = prog.add_literal(scale);
        auto bias_vals = prog.add_literal(
            migraphx::literal{migraphx::shape{migraphx::shape::float_type, {bias.size()}}, bias});

        auto scale_tensor = prog.add_instruction(migraphx::op::scalar{input_shape}, scale_val);
        auto img_scaled   = prog.add_instruction(migraphx::op::mul{}, args.front(), scale_tensor);
        auto bias_bcast = prog.add_instruction(migraphx::op::broadcast{1, input_shape}, bias_vals);
        return prog.add_instruction(migraphx::op::add{}, img_scaled, bias_bcast);
    }

    instruction_ref
    parse_transpose(const std::string&, attribute_map attributes, std::vector<instruction_ref> args)
    {
        std::vector<int64_t> perm{};
        if(contains(attributes, "perm"))
        {
            auto&& perm_vals = attributes["perm"].ints();
            perm             = std::vector<int64_t>(perm_vals.begin(), perm_vals.end());
        }
        return prog.add_instruction(migraphx::op::transpose{perm}, args.front());
    }

    void parse_from(std::istream& is)
    {
        onnx::ModelProto model;
        if(model.ParseFromIstream(&is))
        {
            if(model.has_graph())
            {
                this->parse_graph(model.graph());
            }
        }
        else
        {
            throw std::runtime_error("Failed reading");
        }
    }

    void parse_graph(const onnx::GraphProto& graph)
    {
        nodes = get_nodes(graph);
        std::unordered_map<std::string, onnx::TensorProto> initializer_data;
        for(auto&& f : graph.initializer())
        {
            initializer_data[f.name()] = f;
        }
        for(auto&& input : graph.input())
        {
            const std::string& name = input.name();
            // Does the input have an initializer?
            if(contains(initializer_data, name))
            {
                auto t             = initializer_data[name];
                instructions[name] = prog.add_literal(parse_tensor(t));
            }
            else
            {
                // TODO: Get shape of input parameter
                shape s            = parse_type(input.type());
                instructions[name] = prog.add_parameter(name, s);
            }
        }
        for(auto&& p : nodes)
        {
            this->parse_node(get_name(p.second));
        }
    }

    void parse_node(const std::string& name)
    {
        if(name.empty())
            MIGRAPHX_THROW("Onnx node must have a name");
        if(instructions.count(name) == 0)
        {
            auto&& node = nodes.at(name);
            std::vector<instruction_ref> args;
            for(auto&& input : node.input())
            {
                if(nodes.count(input) > 0)
                {
                    auto&& iname = get_name(nodes.at(input));
                    assert(name != iname);
                    this->parse_node(iname);
                    args.push_back(instructions.at(iname));
                }
                else
                {
                    args.push_back(instructions.at(input));
                }
            }
            if(ops.count(node.op_type()) == 0)
            {
                instructions[name] = prog.add_instruction(unknown{node.op_type()}, args);
            }
            else
            {
                instructions[name] = ops[node.op_type()](get_attributes(node), args);
            }
        }
    }

    static attribute_map get_attributes(const onnx::NodeProto& node)
    {
        std::unordered_map<std::string, onnx::AttributeProto> result;
        for(auto&& attr : node.attribute())
        {
            result[attr.name()] = attr;
        }
        return result;
    }

    static std::string get_name(const onnx::NodeProto& node)
    {
        if(node.name().empty())
        {
            std::string generated = "migraphx_unnamed_node";
            return std::accumulate(node.output().begin(),
                                   node.output().end(),
                                   generated,
                                   [](auto x, auto y) { return x + "_" + y; });
        }
        return node.name();
    }

    static node_map get_nodes(const onnx::GraphProto& graph)
    {
        std::unordered_map<std::string, onnx::NodeProto> result;
        for(auto&& node : graph.node())
        {
            result[get_name(node)] = node;
            for(auto&& output : node.output())
            {
                result[output] = node;
            }
        }
        return result;
    }

    template <class T>
    static literal from_repeated(shape::type_t t, const T& r)
    {
        std::size_t size = r.size();
        return literal{{t, {size}}, r.begin(), r.end()};
    }

    static literal parse_value(const onnx::AttributeProto& attr)
    {
        switch(attr.type())
        {
        case onnx::AttributeProto::UNDEFINED: return {};
        case onnx::AttributeProto::FLOAT: return literal{attr.f()};
        case onnx::AttributeProto::INT: return literal{attr.i()};
        case onnx::AttributeProto::STRING: return {};
        case onnx::AttributeProto::TENSOR: return parse_tensor(attr.t());
        case onnx::AttributeProto::GRAPH: return {};
        case onnx::AttributeProto::FLOATS: return from_repeated(shape::float_type, attr.floats());
        case onnx::AttributeProto::INTS: return from_repeated(shape::int64_type, attr.ints());
        case onnx::AttributeProto::STRINGS: return {};
        case onnx::AttributeProto::TENSORS: return {};
        case onnx::AttributeProto::GRAPHS: return {};
        }
        MIGRAPHX_THROW("Invalid attribute type");
    }

    static literal parse_tensor(const onnx::TensorProto& t)
    {
        std::vector<std::size_t> dims(t.dims().begin(), t.dims().end());
        // in case of scalar constants in onnx file, use dims=1 to fill initializer data
        if(dims.size() == 0)
        {
            dims = {1};
        }
        if(t.has_raw_data())
        {
            const std::string& s = t.raw_data();
            switch(t.data_type())
            {
            case onnx::TensorProto::UNDEFINED: throw std::runtime_error("");
            case onnx::TensorProto::FLOAT: return literal{{shape::float_type, dims}, s.data()};
            case onnx::TensorProto::UINT8: throw std::runtime_error("");
            case onnx::TensorProto::INT8: return literal{{shape::int32_type, dims}, s.data()};
            case onnx::TensorProto::UINT16: return literal{{shape::int32_type, dims}, s.data()};
            case onnx::TensorProto::INT16: return literal{{shape::int32_type, dims}, s.data()};
            case onnx::TensorProto::INT32: return literal{{shape::int32_type, dims}, s.data()};
            case onnx::TensorProto::INT64: return literal{{shape::int64_type, dims}, s.data()};
            case onnx::TensorProto::STRING: throw std::runtime_error("");
            case onnx::TensorProto::BOOL: return literal{{shape::int32_type, dims}, s.data()};
            case onnx::TensorProto::FLOAT16: return literal{{shape::half_type, dims}, s.data()};
            case onnx::TensorProto::DOUBLE: return literal{{shape::double_type, dims}, s.data()};
            case onnx::TensorProto::UINT32: throw std::runtime_error("");
            case onnx::TensorProto::UINT64: throw std::runtime_error("");
            case onnx::TensorProto::COMPLEX64: throw std::runtime_error("");
            case onnx::TensorProto::COMPLEX128: throw std::runtime_error("");
            }
            MIGRAPHX_THROW("Invalid tensor type");
        }
        switch(t.data_type())
        {
        case onnx::TensorProto::UNDEFINED: throw std::runtime_error("");
        case onnx::TensorProto::FLOAT:
            return literal{{shape::float_type, dims}, t.float_data().begin(), t.float_data().end()};
        case onnx::TensorProto::UINT8: throw std::runtime_error("");
        case onnx::TensorProto::INT8:
            return literal{{shape::int32_type, dims}, t.int32_data().begin(), t.int32_data().end()};
        case onnx::TensorProto::UINT16:
            return literal{{shape::int32_type, dims}, t.int32_data().begin(), t.int32_data().end()};
        case onnx::TensorProto::INT16:
            return literal{{shape::int32_type, dims}, t.int32_data().begin(), t.int32_data().end()};
        case onnx::TensorProto::INT32:
            return literal{{shape::int32_type, dims}, t.int32_data().begin(), t.int32_data().end()};
        case onnx::TensorProto::INT64:
            return literal{{shape::int64_type, dims}, t.int64_data().begin(), t.int64_data().end()};
        case onnx::TensorProto::STRING: throw std::runtime_error("");
        case onnx::TensorProto::BOOL:
            return literal{{shape::int32_type, dims}, t.int32_data().begin(), t.int32_data().end()};
        case onnx::TensorProto::FLOAT16:
            return literal{{shape::half_type, dims}, t.float_data().begin(), t.float_data().end()};
        case onnx::TensorProto::DOUBLE:
            return literal{
                {shape::double_type, dims}, t.double_data().begin(), t.double_data().end()};
        case onnx::TensorProto::UINT32: throw std::runtime_error("");
        case onnx::TensorProto::UINT64: throw std::runtime_error("");
        case onnx::TensorProto::COMPLEX64: throw std::runtime_error("");
        case onnx::TensorProto::COMPLEX128: throw std::runtime_error("");
        }
        MIGRAPHX_THROW("Invalid tensor type");
    }

    static shape parse_type(const onnx::TypeProto& t)
    {
        shape::type_t shape_type{};
        switch(t.tensor_type().elem_type())
        {
        case onnx::TensorProto::UNDEFINED:
            break; // throw std::runtime_error("Unsupported type UNDEFINED");
        case onnx::TensorProto::FLOAT: shape_type = shape::float_type; break;
        case onnx::TensorProto::UINT8:
            break; // throw std::runtime_error("Unsupported type UINT8");
        case onnx::TensorProto::INT8: shape_type = shape::int8_type; break;
        case onnx::TensorProto::UINT16: shape_type = shape::uint16_type; break;
        case onnx::TensorProto::INT16: shape_type = shape::int16_type; break;
        case onnx::TensorProto::INT32: shape_type = shape::int32_type; break;
        case onnx::TensorProto::INT64: shape_type = shape::int64_type; break;
        case onnx::TensorProto::STRING:
            break; // throw std::runtime_error("Unsupported type STRING");
        case onnx::TensorProto::BOOL:
            break; // throw std::runtime_error("Unsupported type BOOL");
        case onnx::TensorProto::FLOAT16: shape_type = shape::half_type; break;
        case onnx::TensorProto::DOUBLE: shape_type = shape::double_type; break;
        case onnx::TensorProto::UINT32: shape_type = shape::uint32_type; break;
        case onnx::TensorProto::UINT64: shape_type = shape::uint64_type; break;
        case onnx::TensorProto::COMPLEX64:
            break; // throw std::runtime_error("Unsupported type COMPLEX64");
        case onnx::TensorProto::COMPLEX128:
            break; // throw std::runtime_error("Unsupported type COMPLEX128");
        }
        std::vector<std::size_t> dims;
        auto&& tensor_dims = t.tensor_type().shape().dim();
        std::transform(tensor_dims.begin(),
                       tensor_dims.end(),
                       std::back_inserter(dims),
                       [](auto&& d) -> std::size_t {
                           if(not d.has_dim_value())
                           {
                               long default_batch_size = 1; // FIXME
                               return default_batch_size;
                           }
                           return d.dim_value();
                       });
        return {shape_type, dims};
    }
};

program parse_onnx(const std::string& name)
{
    std::fstream input(name.c_str(), std::ios::in | std::ios::binary);
    onnx_parser parser;
#ifndef NDEBUG
    // Log the program when it can't be parsed
    try
    {
        parser.parse_from(input);
    }
    catch(...)
    {
        std::cerr << parser.prog << std::endl;
        throw;
    }
#else
    parser.parse_from(input);
#endif
    return std::move(parser.prog);
}

} // namespace MIGRAPHX_INLINE_NS
} // namespace migraphx<|MERGE_RESOLUTION|>--- conflicted
+++ resolved
@@ -142,14 +142,11 @@
                 if(s0->size() > s1->size())
                     std::swap(s0, s1);
 
-<<<<<<< HEAD
                 std::vector<std::size_t> output_lens(s1->size());
                 auto offset = s1->size() - s0->size();
-=======
                 // Copy the larger vector to output_lens
                 std::vector<std::size_t> output_lens = *s1;
                 auto offset                          = s1->size() - s0->size();
->>>>>>> f0fac3e0
                 std::transform(s0->begin(),
                                s0->end(),
                                s1->begin() + offset,
