/*
 * The MIT License (MIT)
 *
 * Copyright (c) 2015-2024 Advanced Micro Devices, Inc. All rights reserved.
 *
 * Permission is hereby granted, free of charge, to any person obtaining a copy
 * of this software and associated documentation files (the "Software"), to deal
 * in the Software without restriction, including without limitation the rights
 * to use, copy, modify, merge, publish, distribute, sublicense, and/or sell
 * copies of the Software, and to permit persons to whom the Software is
 * furnished to do so, subject to the following conditions:
 *
 * The above copyright notice and this permission notice shall be included in
 * all copies or substantial portions of the Software.
 *
 * THE SOFTWARE IS PROVIDED "AS IS", WITHOUT WARRANTY OF ANY KIND, EXPRESS OR
 * IMPLIED, INCLUDING BUT NOT LIMITED TO THE WARRANTIES OF MERCHANTABILITY,
 * FITNESS FOR A PARTICULAR PURPOSE AND NONINFRINGEMENT.  IN NO EVENT SHALL THE
 * AUTHORS OR COPYRIGHT HOLDERS BE LIABLE FOR ANY CLAIM, DAMAGES OR OTHER
 * LIABILITY, WHETHER IN AN ACTION OF CONTRACT, TORT OR OTHERWISE, ARISING FROM,
 * OUT OF OR IN CONNECTION WITH THE SOFTWARE OR THE USE OR OTHER DEALINGS IN
 * THE SOFTWARE.
 */
#include <iterator>
#include <migraphx/algorithm.hpp>
#include <migraphx/module.hpp>
#include <migraphx/bit_signal.hpp>
#include <migraphx/stringutils.hpp>
#include <migraphx/instruction.hpp>
#include <migraphx/target.hpp>
#include <migraphx/env.hpp>
#include <migraphx/ranges.hpp>
#include <migraphx/time.hpp>
#include <migraphx/iterator_for.hpp>
#include <migraphx/iterator.hpp>
#include <migraphx/pass_manager.hpp>
#include <migraphx/make_op.hpp>
#include <migraphx/param_utils.hpp>
#include <migraphx/register_target.hpp>
#include <migraphx/json.hpp>
#include <iostream>
#include <sstream>
#include <algorithm>
#include <array>
#include <set>
#include <utility>
#include <unordered_set>

namespace migraphx {
inline namespace MIGRAPHX_INLINE_NS {

MIGRAPHX_DECLARE_ENV_VAR(MIGRAPHX_TRACE_FINALIZE)

struct module_impl
{
    // A list is used to keep references to an instruction stable
    std::list<instruction> instructions;
    std::unordered_set<instruction*> instruction_set;
    std::string name;
    uint32_t nparams = 0;
    bool bypass      = false;
    bit_signal<64> changed{};

    bool contains(instruction_ref ins) const
    {
        if(is_end(ins, instructions.end()))
            return false;
        return instruction_set.count(std::addressof(*ins)) > 0;
    }

    template <class... Ts>
    instruction_ref emplace(instruction_ref pos, Ts&&... xs)
    {
        changed.notify();
        // cppcheck-suppress redundantInitialization
        auto r = instructions.emplace(pos, std::forward<Ts>(xs)...);
        instruction_set.insert(std::addressof(*r));
        return r;
    }
    instruction_ref insert(instruction_ref pos, const instruction& ins)
    {
        changed.notify();
        return emplace(pos, ins);
    }

    void clear()
    {
        changed.notify();
        instructions.clear();
        instruction_set.clear();
        nparams = 0;
    }

    void push_front(const instruction& ins) { insert(instructions.begin(), ins); }

    void push_back(const instruction& ins) { insert(instructions.end(), ins); }

    template <class... Ts>
    void emplace_front(Ts&&... xs)
    {
        emplace(instructions.begin(), std::forward<Ts>(xs)...);
    }

    template <class... Ts>
    void emplace_back(Ts&&... xs)
    {
        emplace(instructions.end(), std::forward<Ts>(xs)...);
    }

    instruction_ref erase(instruction_ref pos)
    {
        changed.notify();
        instruction_set.erase(std::addressof(*pos));
        return instructions.erase(pos);
    }

    instruction_ref erase(instruction_ref start, instruction_ref last)
    {
        changed.notify();
        std::for_each(start, last, [&](auto& ins) { instruction_set.erase(std::addressof(ins)); });
        return instructions.erase(start, last);
    }
};

const operation& get_operation(instruction_ref ins) { return ins->get_operator(); }

module::module(const std::string& name) : impl(std::make_unique<module_impl>())
{
    impl->name = name;
}

module::module(module&&) noexcept = default;
module::~module() noexcept        = default;

// copy constructor
module::module(const module& m) { assign(m); }

// copy assignment operator
module& module::operator=(module m)
{
    std::swap(m.impl, this->impl);
    return *this;
}

std::string module::name() const { return impl->name; }

void module::set_name(const std::string& name) { impl->name = name; }

bool module::bypass() const { return impl->bypass; }
void module::set_bypass(bool b) { impl->bypass = b; }

void module::assign(const module& m)
{
    // copy the impl
    if(not impl)
        impl = std::make_unique<module_impl>();
    *impl = *m.impl;

    // clear instructions
    if(not impl->instructions.empty())
    {
        impl->clear();
    }

    std::unordered_map<instruction_ref, instruction_ref> ins_map;
    for(auto ins : iterator_for(m))
    {
        instruction_ref copy_ins{};
        if(ins->name() == "@literal")
        {
            auto l   = ins->get_literal();
            copy_ins = impl->insert(impl->instructions.end(), instruction{l});
        }
        else if(ins->name() == "@param")
        {
            auto&& name = any_cast<builtin::param>(ins->get_operator()).parameter;
            auto order  = any_cast<builtin::param>(ins->get_operator()).order;
            auto s      = ins->get_shape();
            copy_ins    = impl->insert(impl->instructions.end(),
                                    {builtin::param{name, order}, std::move(s), {}});
            impl->nparams++;
        }
        else if(ins->name() == "@outline")
        {
            auto s   = ins->get_shape();
            copy_ins = impl->insert(impl->instructions.end(), {builtin::outline{s}, s, {}});
        }
        else
        {
            // if there are sub_module inputs, need to make a copy of the submodule
            auto module_args = ins->module_inputs();
            // retrieve its mapped input
            auto inputs = ins->inputs();
            std::vector<instruction_ref> copy_inputs(inputs.size());
            std::transform(inputs.begin(), inputs.end(), copy_inputs.begin(), [&](auto i) {
                return contains(ins_map, i) ? ins_map[i] : i;
            });
            if(ins->name() == "@return")
            {
                copy_ins = add_return(copy_inputs);
            }
            else
            {
                copy_ins = add_instruction(ins->get_operator(), copy_inputs, module_args);
            }
        }

        ins_map[ins] = copy_ins;
    }
}

template <class Range, class Inserter>
static std::vector<instruction_ref>
insert_generic_instructions_impl(module& m,
                                 instruction_ref ins,
                                 Range&& instructions,
                                 std::unordered_map<instruction_ref, instruction_ref>& map_ins,
                                 Inserter insert)
{
    assert(m.has_instruction(ins) or is_end(ins, m.end()));
    std::vector<instruction_ref> mod_outputs;
    instruction_ref last;
    for(instruction_ref sins : instructions)
    {
        last = sins;
        if(contains(map_ins, sins))
            continue;
        instruction_ref copy_ins;
        if(sins->name() == "@literal")
        {
            auto l   = sins->get_literal();
            copy_ins = m.add_literal(l);
        }
        else if(sins->name() == "@param")
        {
            auto&& name = any_cast<builtin::param>(sins->get_operator()).parameter;
            auto s      = sins->get_shape();
            copy_ins    = m.add_parameter(name, s);
        }
        else if(sins->name() == "@outline")
        {
            auto s   = sins->get_shape();
            copy_ins = m.add_outline(s);
        }
        else
        {
            auto mod_args = sins->module_inputs();
            auto inputs   = sins->inputs();
            std::vector<instruction_ref> copy_inputs(inputs.size());
            std::transform(inputs.begin(), inputs.end(), copy_inputs.begin(), [&](auto i) {
                return contains(map_ins, i) ? map_ins[i] : i;
            });

            if(sins->name() == "@return")
            {
                mod_outputs = copy_inputs;
                break;
            }

            copy_ins = insert(m, ins, sins->get_operator(), copy_inputs, mod_args);
        }
        map_ins[sins] = copy_ins;
    }
    if(mod_outputs.empty() and instructions.begin() != instructions.end())
        mod_outputs = {map_ins.at(last)};
    return mod_outputs;
}

template <class Range>
static std::vector<instruction_ref>
insert_generic_instructions(module& m,
                            instruction_ref ins,
                            Range&& instructions,
                            std::unordered_map<instruction_ref, instruction_ref>& map_ins,
                            module::inserter insert)
{
    if(insert == nullptr)
        return insert_generic_instructions_impl(
            m, ins, static_cast<Range&&>(instructions), map_ins, [](module& mm, auto&&... xs) {
                return mm.insert_instruction(std::forward<decltype(xs)>(xs)...);
            });
    return insert_generic_instructions_impl(
        m, ins, static_cast<Range&&>(instructions), map_ins, insert);
}

instruction_ref module::add_instruction(const operation& op, std::vector<instruction_ref> args)
{
    return insert_instruction(impl->instructions.end(), op, std::move(args));
}
instruction_ref module::insert_instruction(instruction_ref ins,
                                           const operation& op,
                                           std::vector<instruction_ref> args)
{
    assert(has_instruction(ins) or is_end(ins, this->end()));
    assert(not starts_with(op.name(), "@"));
    shape r     = compute_shape(op, args);
    auto result = impl->insert(ins, {op, r, std::move(args)});
    instruction::backreference(result);
    assert(result->valid(begin()));
    return result;
}

instruction_ref module::add_instruction(const operation& op,
                                        std::vector<instruction_ref> args,
                                        std::vector<module_ref> module_args)
{
    return insert_instruction(
        impl->instructions.end(), op, std::move(args), std::move(module_args));
}

instruction_ref module::insert_instruction(instruction_ref ins,
                                           const operation& op,
                                           std::vector<instruction_ref> args,
                                           std::vector<module_ref> module_args)
{
    assert(has_instruction(ins) or is_end(ins, this->end()));
    assert(not starts_with(op.name(), "@"));
    auto out_shape = compute_shape(op, args, module_args);
    auto result    = impl->insert(ins, {op, out_shape, std::move(args), std::move(module_args)});
    instruction::backreference(result);
    assert(result->valid(begin()));
    return result;
}

instruction_ref module::replace_instruction(instruction_ref ins,
                                            const operation& op,
                                            std::vector<instruction_ref> args) MIGRAPHX_TIDY_CONST
{
    impl->changed.notify();
    assert(has_instruction(ins));
    assert(not starts_with(op.name(), "@"));
    // std::cout << "rep_ins 1" << std::endl;
    shape r = compute_shape(op, args);
    // std::cout << "rep_ins 2" << std::endl;
    instruction::replace(ins, op, r, std::move(args));
    // std::cout << "rep_ins 3" << std::endl;
    assert(ins->valid(begin()));
    return ins;
}

instruction_ref module::replace_instruction(instruction_ref ins,
                                            const operation& op,
                                            std::vector<instruction_ref> args,
                                            std::vector<module_ref> module_args) MIGRAPHX_TIDY_CONST
{
    impl->changed.notify();
    assert(has_instruction(ins));
    assert(not starts_with(op.name(), "@"));
    auto out_shape = compute_shape(op, args, module_args);
    instruction::replace(ins, op, out_shape, std::move(args), std::move(module_args));
    assert(ins->valid(begin()));
    return ins;
}

instruction_ref module::replace_instruction(instruction_ref ins, instruction_ref rep)
{
    impl->changed.notify();
    assert(has_instruction(ins));
    assert(has_instruction(rep));
    assert(ins != rep);

    if(ins == std::prev(this->end()))
    {
        // "rep" instruction could be used earlier in the program and moving it at the end
        // may cause invalid program, therefore make an identity operation in this case.
        return replace_instruction(ins, make_op("identity"), rep);
    }

    // TODO: Should it be an error if the output is empty?
    if(ins->outputs().empty())
    {
        return rep;
    }
    // Make a copy of outputs which can be changed when calling replace_argument
    auto outputs = ins->outputs();
    for(auto out : outputs)
    {
        // TODO: Check for possible cycles
        if(out != rep)
        {
            instruction::replace_argument(out, ins, rep);
        }
        assert(out->valid(begin()));
    }
    // Replacement should not be dead code unless its the last instruction
    assert(not rep->outputs().empty() or rep == std::prev(end()));
    // Output of the original instruction should only be the replacement or empty
    assert(ins->outputs().empty() or std::all_of(ins->outputs().begin(),
                                                 ins->outputs().end(),
                                                 [&](auto i) { return i == rep; }));
    assert(ins->valid(begin()));
    assert(rep->valid(begin()));
    return rep;
}

instruction_ref module::remove_instruction(instruction_ref ins)
{
    assert(has_instruction(ins));
    assert(ins->outputs().empty());
    ins->clear_arguments();
    return impl->erase(ins);
}

instruction_ref module::remove_instructions(instruction_ref first, instruction_ref last)
{
    if(first == last)
        return first;
    // TODO: Check every element
    assert(has_instruction(first));
    std::for_each(first, last, [&](instruction& ins) { ins.clear_arguments(); });
    assert(std::all_of(first, last, [&](const instruction& ins) { return ins.outputs().empty(); }));
    return impl->erase(first, last);
}

instruction_ref module::move_instruction(instruction_ref src, instruction_ref dst)
{
    impl->changed.notify();
    assert(has_instruction(src));
    assert(has_instruction(dst) or is_end(dst, this->end()));
    impl->instructions.splice(dst, impl->instructions, src);
    return src;
}

instruction_ref module::move_instructions(instruction_ref src, instruction_ref dst)
{
    for(auto ins : src->inputs())
    {
        if(not contains(this->impl->instructions, ins))
            continue;
        this->move_instructions(ins, dst);
    }
    this->move_instruction(src, dst);
    return src;
}

std::vector<instruction_ref>
module::add_instructions(const std::vector<instruction_ref>& instructions,
                         std::unordered_map<instruction_ref, instruction_ref>* map_ins,
                         module::inserter insert)
{
    return this->insert_instructions(this->end(), instructions, map_ins, std::move(insert));
}

std::vector<instruction_ref>
module::add_instructions(const_module_ref m,
                         std::unordered_map<instruction_ref, instruction_ref>* map_ins,
                         module::inserter insert)
{
    return this->insert_instructions(this->end(), m, map_ins, std::move(insert));
}

std::vector<instruction_ref>
module::add_instructions(instruction_ref start,
                         instruction_ref last,
                         std::unordered_map<instruction_ref, instruction_ref>* map_ins,
                         module::inserter insert)
{
    return this->insert_instructions(this->end(), start, last, map_ins, std::move(insert));
}

std::vector<instruction_ref>
module::insert_instructions(instruction_ref ins,
                            const std::vector<instruction_ref>& instructions,
                            std::unordered_map<instruction_ref, instruction_ref>* map_ins,
                            module::inserter insert)
{
    std::unordered_map<instruction_ref, instruction_ref> default_map_ins;
    return insert_generic_instructions(*this,
                                       ins,
                                       instructions,
                                       map_ins == nullptr ? default_map_ins : *map_ins,
                                       std::move(insert));
}

std::vector<instruction_ref>
module::insert_instructions(instruction_ref ins,
                            const_module_ref m,
                            std::unordered_map<instruction_ref, instruction_ref>* map_ins,
                            module::inserter insert)
{
    std::unordered_map<instruction_ref, instruction_ref> default_map_ins;
    return insert_generic_instructions(*this,
                                       ins,
                                       iterator_for(*m),
                                       map_ins == nullptr ? default_map_ins : *map_ins,
                                       std::move(insert));
}

std::vector<instruction_ref>
module::insert_instructions(instruction_ref ins,
                            instruction_ref start,
                            instruction_ref last,
                            std::unordered_map<instruction_ref, instruction_ref>* map_ins,
                            module::inserter insert)
{
    auto r = range(start, last);
    std::unordered_map<instruction_ref, instruction_ref> default_map_ins;
    return insert_generic_instructions(*this,
                                       ins,
                                       iterator_for(r),
                                       map_ins == nullptr ? default_map_ins : *map_ins,
                                       std::move(insert));
}

instruction_ref module::add_literal(literal l) { return insert_literal(begin(), std::move(l)); }

instruction_ref module::add_outline(const shape& s)
{
    impl->push_front({builtin::outline{s}, s, {}});
    return impl->instructions.begin();
}

instruction_ref module::add_parameter(std::string name, shape s)
{
    return insert_parameter(begin(), std::move(name), std::move(s));
}

instruction_ref module::add_return(std::vector<instruction_ref> args)
{
    shape instr_shape = compute_shape(builtin::returns{}, args);
    impl->push_back({builtin::returns{}, instr_shape, std::move(args)});
    auto result = std::prev(impl->instructions.end());
    instruction::backreference(result);
    assert(result->valid(begin()));
    return result;
}

instruction_ref module::insert_literal(instruction_ref ins, literal l)
{
    impl->emplace(ins, std::move(l));
    return std::prev(ins);
}

instruction_ref module::insert_parameter(instruction_ref ins, std::string name, shape s)
{
    assert(get_parameter_shape(name) == shape{});
    impl->insert(ins, {builtin::param{std::move(name), impl->nparams}, std::move(s), {}});
    impl->nparams++;
    return std::prev(ins);
}

instruction_ref module::replace_return(std::vector<instruction_ref> args)
{
    impl->changed.notify();
    assert(std::all_of(args.begin(), args.end(), [&](auto ins) { return has_instruction(ins); }));
    auto last = std::prev(this->end());
    // If there is no return then add a return
    if(last->name() != "@return")
        return this->add_return(args);

    shape r = compute_shape(last->get_operator(), args);
    instruction::replace(last, last->get_operator(), r, std::move(args));
    assert(last->valid(begin()));

    return last;
}

shape module::get_parameter_shape(std::string name) const
{
    auto ins = std::find_if(
        impl->instructions.begin(), impl->instructions.end(), [&](const instruction& x) {
            if(x.name() == "@param")
            {
                return any_cast<builtin::param>(x.get_operator()).parameter == name;
            }
            else
            {
                return false;
            }
        });
    if(ins != this->end())
        return ins->get_shape();
    else
        return {};
}

std::vector<std::string> module::get_parameter_names() const
{
    std::vector<std::string> result;
    std::vector<builtin::param> params;
    for(auto&& ins : impl->instructions)
    {
        if(ins.name() == "@param")
        {
            auto&& param = any_cast<builtin::param>(ins.get_operator());
            params.push_back(param);
        }
    }
    std::stable_sort(
        params.begin(), params.end(), by(std::less<>{}, [](auto&& p) { return p.order; }));
    std::transform(params.begin(), params.end(), std::back_inserter(result), [&](auto&& p) {
        return p.parameter;
    });
    return result;
}

instruction_ref module::get_parameter(std::string name) const
{
    auto ins = std::find_if(
        impl->instructions.begin(), impl->instructions.end(), [&](const instruction& x) {
            if(x.name() == "@param")
            {
                return any_cast<builtin::param>(x.get_operator()).parameter == name;
            }
            else
            {
                return false;
            }
        });
    if(ins != this->end())
        return ins;
    else
        return this->end();
}

std::vector<instruction_ref> module::get_parameters() const
{
    std::vector<instruction_ref> result;
    auto refs = iterator_for(*this);
    std::copy_if(refs.begin(), refs.end(), std::back_inserter(result), [&](instruction_ref ins) {
        return ins->name() == "@param";
    });
    return result;
}

void module::rename_parameter(instruction_ref ins, const std::string& name)
{
    impl->changed.notify();
    assert(ins->name() == "@param");
    auto op      = any_cast<builtin::param>(ins->get_operator());
    op.parameter = name;
    auto outputs = ins->outputs();
    *ins         = instruction{op, ins->get_shape(), {}};
    for(auto output : outputs)
        ins->add_output(output);
}

std::unordered_map<std::string, shape> module::get_parameter_shapes() const
{
    std::unordered_map<std::string, shape> result;
    for(auto&& ins : impl->instructions)
    {
        if(ins.name() == "@param")
        {
            auto&& name  = any_cast<builtin::param>(ins.get_operator()).parameter;
            result[name] = ins.get_shape();
        }
    }
    return result;
}

bool module::has_instruction(instruction_ref ins) const { return impl->contains(ins); }

std::size_t module::size() const { return impl->instructions.size(); }
instruction_ref module::begin() const { return impl->instructions.begin(); }
instruction_ref module::end() const { return impl->instructions.end(); }

std::vector<shape> module::get_output_shapes() const
{
    if(impl->instructions.empty())
        return {};
    auto last_ins = impl->instructions.back();
    if(last_ins.name() == "@return")
    {
        const auto& output_ins = last_ins.inputs();
        std::vector<shape> output_shapes;
        std::transform(output_ins.begin(),
                       output_ins.end(),
                       std::back_inserter(output_shapes),
                       [](auto& ins) { return ins->get_shape(); });

        return output_shapes;
    }
    // The else branch is to provide backward compatibility
    else
    {
        return {last_ins.get_shape()};
    }
}

std::vector<shape> module::compute_shapes(const std::vector<shape>& inputs,
                                          compute_shapes_options options) const
{
    auto params = this->get_parameter_names();
    std::sort(params.begin(), params.end());
    std::unordered_map<instruction_ref, shape> ins_shapes;
    std::unordered_map<std::string, shape> adjusted_param_shapes;
    std::transform(inputs.begin(),
                   inputs.end(),
                   params.begin(),
                   std::inserter(adjusted_param_shapes, adjusted_param_shapes.end()),
                   [](auto ps, auto name) { return std::make_pair(name, ps); });
    for(auto ins : iterator_for(*this))
    {
        if(ins->name() == "@param")
        {
            ins_shapes[ins] =
                adjusted_param_shapes[any_cast<builtin::param>(ins->get_operator()).parameter];
            if(options.strict_type and ins->get_shape().type() != ins_shapes[ins].type())
            {
                MIGRAPHX_THROW(options.name + ": Mismatched type: expected " +
                               ins->get_shape().type_string() + " but passed " +
                               ins_shapes[ins].type_string());
            }
            if(options.strict_lens and ins->get_shape().lens() != ins_shapes[ins].lens())
            {
                MIGRAPHX_THROW(options.name + ": Mismatched lens: expected {" +
                               to_string_range(ins->get_shape().lens()) + "} but passed {" +
                               to_string_range(ins_shapes[ins].lens()) + "}");
            }
        }
        else if(ins->name() == "@literal")
        {
            if(not options.scalar_const_out_lens.empty() and ins->get_shape().scalar())
            {
                std::vector<std::size_t> strides(options.scalar_const_out_lens.size());
                ins_shapes[ins] =
                    shape{ins->get_shape().type(), options.scalar_const_out_lens, strides};
            }
            else
            {
                ins_shapes[ins] = ins->get_shape();
            }
        }
        else
        {
            std::vector<shape> input_shapes;
            input_shapes.resize(ins->inputs().size());
            std::transform(ins->inputs().begin(),
                           ins->inputs().end(),
                           input_shapes.begin(),
                           [&](auto in) { return ins_shapes.at(in); });
            if(ins->name() == "@return")
                return input_shapes;
            ins_shapes[ins] = ins->get_operator().compute_shape(input_shapes, ins->module_inputs());
        }
    }
    MIGRAPHX_THROW("No return found in the submodule");
}

std::vector<shape> module::compute_shapes(const std::vector<shape>& inputs) const
{
    return compute_shapes(inputs, {});
}

std::vector<instruction_ref> module::get_returns() const
{
    auto last = std::prev(this->end());
    if(last->name() == "@return")
        return last->inputs();
    return {last};
}

instruction_ref module::validate() const
{
    return std::find_if(
        impl->instructions.begin(), impl->instructions.end(), [&](const instruction& i) {
            auto inputs      = i.inputs();
            bool check_order = std::all_of(
                inputs.begin(), inputs.end(), [&](auto in) { return has_instruction(in); });
            return not i.valid(impl->instructions.begin(), check_order);
        });
}

bool is_borrowed(instruction_ref ins)
{
    auto alias = instruction::get_output_alias(ins, true);
    if(alias == ins)
        return false;
    lifetime l = alias->get_operator().get_lifetime();
    if(l == lifetime::borrow)
        return true;
    return is_borrowed(alias);
}

bool is_global(instruction_ref ins)
{
    const auto& op = instruction::get_output_alias(ins)->get_operator();
    return op.name() == "@param" or op.get_lifetime() == lifetime::global;
}

bool is_dangling(instruction_ref ins) { return not is_global(ins) and is_borrowed(ins); }

instruction_ref module::find_dangling_reference() const
{
    auto last = std::prev(end());
    if(last->name() == "@return")
    {
        auto dangling = std::find_if(
            last->inputs().begin(), last->inputs().end(), [](auto x) { return is_dangling(x); });
        if(dangling != last->inputs().end())
            return *dangling;
    }
    else if(is_dangling(last))
    {
        return last;
    }
    return end();
}

void module::finalize(std::vector<context>& contexts)
{
    assert(not contexts.empty());
    const bool trace = enabled(MIGRAPHX_TRACE_FINALIZE{});
    for(auto ins : iterator_for(*this))
    {
        if(trace)
        {
            std::cout << "Finalize: ";
            this->debug_print(ins);
        }
        ins->finalize(contexts[ins->get_target_id()]);
        for(const auto& smod : ins->module_inputs())
        {
            smod->finalize(contexts);
        }
    }
#ifndef BUILD_DEV
    if(std::any_of(this->begin(), this->end(), [](const auto i) {
           return i.get_shape().type() == migraphx::shape::fp8e4m3fnuz_type;
       }))
    {
        std::cout << "[Warning] : MIGraphX has BETA support for FP8. Using FP8 may result in "
                     "incorrect final outputs\n";
    }
#endif

    // Warn when an instruction is not normalized
    auto ins = std::find_if(begin(), end(), [](auto& i) { return i.need_normalization(); });
    if(ins != end())
        std::cerr << "WARNING: Instruction needs normalization, performance may be affected."
                  << std::endl;
}

std::unordered_map<instruction_ref, instruction_ref>
module::get_ins_param_map(const std::vector<instruction_ref>& inputs, bool reverse) const
{
    std::unordered_map<instruction_ref, instruction_ref> result;
    auto params = this->get_parameters();
    assert(params.size() == inputs.size());
    sort_params(params);
    if(reverse)
    {
        std::transform(
            params.begin(),
            params.end(),
            inputs.begin(),
            std::inserter(result, result.end()),
            [&](instruction_ref param, auto input) { return std::make_pair(param, input); });
    }
    else
    {
        std::transform(
            params.begin(),
            params.end(),
            inputs.begin(),
            std::inserter(result, result.end()),
            [&](instruction_ref param, auto input) { return std::make_pair(input, param); });
    }
    return result;
}

static std::vector<instruction_ref>
select_params(const std::vector<instruction_ref>& instructions,
              const std::unordered_map<instruction_ref, instruction_ref>& param_map)
{
    std::vector<instruction_ref> result;
    std::vector<instruction_ref> params;
    std::copy_if(instructions.begin(),
                 instructions.end(),
                 std::back_inserter(params),
                 [&](instruction_ref ins) { return contains(param_map, ins); });
    sort_params(params);
    std::transform(params.begin(),
                   params.end(),
                   std::back_inserter(result),
                   [&](instruction_ref ins) { return param_map.at(ins); });
    return result;
}

static std::array<module::with_inputs, 2>
generic_split(const module& m,
              const std::vector<instruction_ref>& args,
              const std::vector<instruction_ref>& splits,
              std::unordered_map<instruction_ref, instruction_ref>* map_ins = nullptr)
{
    std::unordered_map<instruction_ref, instruction_ref> param_map =
        m.get_ins_param_map(args, true);

    std::unordered_set<instruction_ref> selected_instructions;
    fix([&](auto self, const std::vector<instruction_ref>& inputs) {
        for(auto input : inputs)
        {
            if(contains(selected_instructions, input))
                continue;
            selected_instructions.insert(input);
            self(input->inputs());
        }
    })(splits);

    std::vector<instruction_ref> instructions1;
    // TODO: copy_if
    for(auto ins : iterator_for(m))
    {
        if(not contains(selected_instructions, ins))
            continue;
        instructions1.push_back(ins);
    }

    std::vector<instruction_ref> inputs1 = select_params(instructions1, param_map);
    module m1;
    std::unordered_map<instruction_ref, instruction_ref> map_ins1;
    m1.add_instructions(instructions1, &map_ins1);
    std::vector<instruction_ref> outputs;
    std::transform(splits.begin(),
                   splits.end(),
                   std::back_inserter(outputs),
                   [&](instruction_ref ins) { return map_ins1.at(ins); });
    m1.add_return(outputs);

    std::vector<instruction_ref> instructions2;
    for(auto ins : iterator_for(m))
    {
        if(contains(selected_instructions, ins))
            continue;
        // Input params can be used in both modules
        std::vector<instruction_ref> input_params;
        std::copy_if(ins->inputs().begin(),
                     ins->inputs().end(),
                     std::back_inserter(input_params),
                     [&](instruction_ref input) {
                         if(input->name() != "@param")
                             return false;
                         return not contains(instructions2, input);
                     });
        instructions2.insert(instructions2.end(), input_params.begin(), input_params.end());
        instructions2.push_back(ins);
    }

    std::vector<instruction_ref> inputs2 = splits;
    module m2;
    std::size_t n = 0;
    std::unordered_map<instruction_ref, instruction_ref> map_ins2;
    for(auto ins : splits)
        map_ins2[ins] = m2.add_parameter(param_name(n++), ins->get_shape().as_standard());
    for(auto ins : iterator_for(m))
    {
        if(ins->name() != "@param")
            continue;
        if(not contains(instructions2, ins))
            continue;
        inputs2.push_back(param_map.at(ins));
        map_ins2[ins] = m2.add_parameter(param_name(n++), ins->get_shape().as_standard());
    }
    auto r = m2.add_instructions(instructions2, &map_ins2);
    m2.add_return(r);
    if(map_ins != nullptr)
        *map_ins = map_ins2;
    return {{{std::move(m1), std::move(inputs1)}, {std::move(m2), std::move(inputs2)}}};
}

std::array<module::with_inputs, 2> module::split(const std::vector<instruction_ref>& args,
                                                 const std::vector<instruction_ref>& splits) const
{
    return generic_split(*this, args, splits);
}

std::array<module::with_inputs, 3> module::split(const std::vector<instruction_ref>& args,
                                                 const std::vector<instruction_ref>& splits1,
                                                 const std::vector<instruction_ref>& splits2) const
{
    std::unordered_map<instruction_ref, instruction_ref> map_ins;
    auto mods1 = generic_split(*this, args, splits1, &map_ins);

    assert(all_of(mods1[0].inputs, [&](auto ins) { return contains(args, ins); }));
    assert(all_of(mods1[1].inputs,
                  [&](auto ins) { return contains(args, ins) or contains(splits1, ins); }));

    std::vector<instruction_ref> new_splits2;
    std::transform(splits2.begin(), splits2.end(), std::back_inserter(new_splits2), [&](auto ins) {
        return map_ins.at(ins);
    });

    auto mods2 = mods1[1].mod.split(mods1[1].inputs, new_splits2);
    // Replace new splits with old splits
    mods2[1].replace(new_splits2, splits2);

    assert(all_of(mods2[0].inputs,
                  [&](auto ins) { return contains(args, ins) or contains(splits1, ins); }));
    assert(all_of(mods2[1].inputs, [&](auto ins) {
        return contains(args, ins) or contains(splits1, ins) or contains(splits2, ins);
    }));

    return {{std::move(mods1[0]), std::move(mods2[0]), std::move(mods2[1])}};
}

// Insert parameters into the module based on the input instructions and then
// update the map_ins to map the input to the parameter.
static void insert_params(module& m,
                          const std::vector<instruction_ref>& inputs,
                          std::unordered_map<instruction_ref, instruction_ref>& map_ins)
{
    auto n = m.get_parameter_shapes().size();
    for(auto input : inputs)
    {
        if(contains(map_ins, input))
            continue;
        map_ins[input] = m.add_parameter(param_name(n++), input->get_shape().as_standard());
    }
}

std::vector<instruction_ref>
module::fuse(const std::vector<instruction_ref>& inss,
             std::unordered_map<instruction_ref, instruction_ref>* map_ins,
             module::inserter insert)
{
    std::unordered_map<instruction_ref, instruction_ref> default_map_ins;
    if(map_ins == nullptr)
        map_ins = &default_map_ins;
    std::vector<instruction_ref> inputs;
    for(auto ins : inss)
    {
        for(auto input : ins->inputs())
        {
            if(contains(inss, input))
                continue;
            if(contains(inputs, input))
                continue;
            inputs.push_back(input);
        }
    }
    insert_params(*this, inputs, *map_ins);
    return this->add_instructions(inss, map_ins, std::move(insert));
}

std::vector<instruction_ref>
module::fuse(const module& m,
             const std::vector<instruction_ref>& inputs,
             std::unordered_map<instruction_ref, instruction_ref>* map_ins,
             module::inserter insert)
{
    std::unordered_map<instruction_ref, instruction_ref> default_map_ins;
    if(map_ins == nullptr)
        map_ins = &default_map_ins;
    insert_params(*this, inputs, *map_ins);
<<<<<<< HEAD
    auto param_map = m.get_ins_param_map(inputs);
    for(auto&& [input, param] : param_map)
=======
    auto param_map = m.get_ins_param_map(inputs, true);
    for(auto&& [param, input] : param_map)
>>>>>>> e81e3f75
    {
        (*map_ins)[param] = map_ins->at(input);
    }
    return this->add_instructions(&m, map_ins, std::move(insert));
}

<<<<<<< HEAD
=======
std::vector<instruction_ref>
module::insert_inline(instruction_ref ins,
                      const module& m,
                      const std::vector<instruction_ref>& inputs,
                      std::unordered_map<instruction_ref, instruction_ref>* map_ins,
                      module::inserter insert)
{
    std::unordered_map<instruction_ref, instruction_ref> default_map_ins;
    if(map_ins == nullptr)
        map_ins = &default_map_ins;
    auto param_map = m.get_ins_param_map(inputs, true);
    map_ins->insert(param_map.begin(), param_map.end());
    return this->insert_instructions(ins, &m, map_ins, std::move(insert));
}

>>>>>>> e81e3f75
void module_with_inputs::replace(instruction_ref ins, instruction_ref rep)
{
    auto it = std::find(inputs.begin(), inputs.end(), ins);
    if(it == inputs.end())
        return;
    assert((*it)->get_shape().lens() == rep->get_shape().lens());
    *it = rep;
}
void module_with_inputs::replace(
    const std::unordered_map<instruction_ref, instruction_ref>& map_ins)
{
    for(auto& ins : inputs)
    {
        if(not contains(map_ins, ins))
            continue;
        assert(ins->get_shape().lens() == map_ins.at(ins)->get_shape().lens());
        ins = map_ins.at(ins);
    }
}
void module_with_inputs::replace(const std::vector<instruction_ref>& keys,
                                 const std::vector<instruction_ref>& values)
{
    for(auto& ins : inputs)
    {
        auto it = std::find(keys.begin(), keys.end(), ins);
        if(it == keys.end())
            continue;
        assert(ins->get_shape().lens() == values[it - keys.begin()]->get_shape().lens());
        ins = values[it - keys.begin()];
    }
}

void module::debug_print() const { std::cout << *this << std::endl; }

void module::debug_print(instruction_ref ins,
                         std::unordered_map<instruction_ref, std::string>& names) const
{
    if(is_end(ins, this->end()))
    {
        std::cout << "End instruction" << std::endl;
        return;
    }
    if(not has_instruction(ins))
    {
        std::cout << "Instruction not part of module" << std::endl;
        return;
    }
    std::stringstream ss;
    names = this->print(
        [&](auto x, auto ins_names) {
            if(x == ins)
            {
                instruction::print(std::cout, x, ins_names);
                std::cout << std::endl;
            }
        },
        names);
}

void module::debug_print(instruction_ref ins) const
{
    std::unordered_map<instruction_ref, std::string> names;
    this->debug_print(ins, names);
}

void module::debug_print(const std::vector<instruction_ref>& inss) const
{
    for(auto ins : inss)
        this->debug_print(ins);
    std::cout << std::endl;
}

std::unordered_map<instruction_ref, std::string> module::print(
    const std::function<void(instruction_ref,
                             const std::unordered_map<instruction_ref, std::string>&)>& print_func,
    std::unordered_map<instruction_ref, std::string> names) const
{
    const bool is_root = names.empty();
    int count = 0;
    for(auto ins : iterator_for(*this))
    {
        std::string var_name;
        if(not this->name().empty() and not is_root)
            var_name = this->name() + ":";
        if(ins->name() == "@param")
        {
            var_name.append(any_cast<builtin::param>(ins->get_operator()).parameter);
        }
        else
        {
            var_name.append("@" + std::to_string(count));
        }
        // count every instruction so index matches loc in the printout program
        count++;
        names.emplace(ins, var_name);

        print_func(ins, names);
    }
    return names;
}

void module::print(const std::function<
                   void(instruction_ref, const std::unordered_map<instruction_ref, std::string>&)>&
                       print_func) const
{
    this->print(print_func, {});
}

static std::string enclose_name(const std::string& name)
{
    return '"' + replace_string(name, "\"", "\\\"") + '"';
}

void module::print_graph(std::ostream& os, bool brief) const
{
    os << "digraph {" << std::endl;
    os << "\trankdir=LR;" << std::endl;
    this->print([&](auto ins, auto ins_names) {
        std::string label;
        if(brief)
            label = ins->name();
        else
            label = to_string(ins->get_operator());
        os << "\t" << enclose_name(ins_names.at(ins)) << "[label=" << enclose_name(label) << "]";
        os << ";" << std::endl;
        if(not ins->inputs().empty())
        {
            for(auto&& arg : ins->inputs())
            {
                os << "\t" << enclose_name(ins_names.at(arg)) << " -> "
                   << enclose_name(ins_names.at(ins));
                if(not brief)
                    os << "[label=" << enclose_name(to_string(ins->get_shape())) << "]";
                os << ";" << std::endl;
            }
        }
    });
    os << "}" << std::endl;
}

static std::string cpp_var_name(const std::string& name)
{
    std::string prefix = "x_";
    if(not contains(name, "@"))
        prefix = "p_";
    return to_c_id(prefix + replace_string(name, ":", "_module_"));
}

static void print_py_op(std::ostream& os, const operation& op)
{
    auto v = op.to_value();
    os << "migraphx.op(" << enclose_name(op.name());

    auto default_values = make_op(op.name()).to_value();
    for(auto&& x : v)
    {
        auto name = x.get_key();
        if(default_values[name] == x)
            continue;
        os << ", " << name << "=" << to_json_string(x.without_key());
    }
    os << ")";
}

static void print_make_op(std::ostream& os, const operation& op)
{
    auto v = op.to_value();
    if(not v.empty())
    {
        os << "migraphx::make_json_op(" << enclose_name(op.name());
        os << ", " << enclose_name(to_json_string(v));
    }
    else
    {
        os << "migraphx::make_op(" << enclose_name(op.name());
    }
    os << ")";
}

static void print_py_shape(std::ostream& os, const migraphx::shape& s)
{
    os << "migraphx.shape(type=" << to_json_string(s.type_string()) << ", lens=["
       << to_string_range(s.lens()) << "]";
    if(not s.standard())
        os << ", strides=[" << to_string_range(s.strides()) << "]";
    os << ")";
}

static void print_cpp_shape(std::ostream& os, const migraphx::shape& s)
{
    os << "migraphx::shape{migraphx::shape::" << s.type_string();
    os << ", {" << to_string_range(s.lens()) << "}";
    if(not s.standard())
        os << ", {" << to_string_range(s.strides()) << "}";
    os << "}";
}

std::unordered_map<instruction_ref, std::string>
module::print_py(std::ostream& os,
                 const std::string& mname,
                 std::unordered_map<instruction_ref, std::string> names) const
{
    // cppcheck-suppress variableScope
    unsigned long seed = names.size();
    auto last          = std::prev(this->end());
    names              = this->print(
        [&](auto ins, auto ins_names) {
            std::vector<std::string> input_vars;
            std::transform(ins->inputs().begin(),
                           ins->inputs().end(),
                           std::back_inserter(input_vars),
                           [&](auto input) { return cpp_var_name(ins_names.at(input)); });
            if(ins != last)
                os << cpp_var_name(ins_names.at(ins)) << " = ";
            if(ins->name() == "@literal")
            {
                os << mname << ".add_literal(";
                if(ins->get_shape().elements() < 10)
                {
                    os << "migraphx.create_argument(";
                    print_py_shape(os, ins->get_shape());
                    os << ", [" << ins->get_literal() << "])";
                }
                else
                {
                    const bool use_abs = false;
                    // Disable abs for now
                    // ins->get_literal().visit([&](auto v) {
                    //     use_abs = std::none_of(v.begin(), v.end(), [](auto x) { return x < 0; });
                    // });
                    if(use_abs)
                        os << "migraphx.abs_literal(";
                    os << "migraphx.generate_argument(";
                    print_py_shape(os, ins->get_shape());
                    os << ", " << seed << ")";
                    if(use_abs)
                        os << ")";
                    seed++;
                }
                os << ")" << std::endl;
            }
            else if(ins->name() == "@param")
            {
                std::string name = any_cast<builtin::param>(ins->get_operator()).parameter;
                os << mname << ".add_parameter(" << enclose_name(name) << ", ";
                print_py_shape(os, ins->get_shape());
                os << ")" << std::endl;
            }
            else if(ins->name() == "@return")
            {
                os << mname << ".add_return([" << join_strings(input_vars, ", ") << "])"
                   << std::endl;
            }
            else
            {
                assert(ins->name().front() != '@');
                os << mname << ".add_instruction(";
                print_py_op(os, ins->get_operator());
                os << ", [" << join_strings(input_vars, ", ") << "]";
                os << ") # ";
                print_py_shape(os, ins->get_shape());
                os << std::endl;
            }
        },
        names);

    return names;
}

std::unordered_map<instruction_ref, std::string>
module::print_cpp(std::ostream& os,
                  const std::string& mname,
                  std::unordered_map<instruction_ref, std::string> names) const
{
    // cppcheck-suppress variableScope
    unsigned long seed = names.size();
    auto last          = std::prev(this->end());
    names              = this->print(
        [&](auto ins, auto ins_names) {
            std::vector<std::string> input_vars;
            std::transform(ins->inputs().begin(),
                           ins->inputs().end(),
                           std::back_inserter(input_vars),
                           [&](auto input) { return cpp_var_name(ins_names.at(input)); });
            if(ins != last)
                os << "auto " << cpp_var_name(ins_names.at(ins)) << " = ";
            if(ins->name() == "@literal")
            {
                os << mname << "->add_literal(";
                bool use_abs = false;
                ins->get_literal().visit([&](auto v) {
                    use_abs = std::none_of(v.begin(), v.end(), [](auto x) { return x < 0; });
                });
                if(use_abs)
                    os << "migraphx::abs(";
                os << "migraphx::generate_literal(";
                print_cpp_shape(os, ins->get_shape());
                os << ", " << seed << ")";
                if(use_abs)
                    os << ")";
                os << ");" << std::endl;
                seed++;
            }
            else if(ins->name() == "@param")
            {
                std::string name = any_cast<builtin::param>(ins->get_operator()).parameter;
                os << mname << "->add_parameter(" << enclose_name(name) << ",";
                print_cpp_shape(os, ins->get_shape());
                os << ");" << std::endl;
            }
            else if(ins->name() == "@return")
            {
                os << mname << "->add_return({";
                os << join_strings(input_vars, ", ");
                os << "});" << std::endl;
            }
            else
            {
                assert(ins->name().front() != '@');
                os << mname << "->add_instruction(";
                print_make_op(os, ins->get_operator());
                os << ", " << join_strings(input_vars, ", ");
                os << ");" << std::endl;
            }
        },
        names);

    return names;
}

void module::print_py(std::ostream& os) const { this->print_py(os, this->name(), {}); }

void module::print_cpp(std::ostream& os) const { this->print_cpp(os, this->name(), {}); }

void module::annotate(std::ostream& os, std::function<void(instruction_ref)> a) const
{
    this->print([&](auto ins, auto ins_names) {
        instruction::print(os, ins, ins_names);
        a(ins);
        os << std::endl;
    });
}

std::vector<module_ref> module::get_sub_modules(bool shallow) const
{
    std::vector<module_ref> vec_modules;
    for(auto ins : iterator_for(*this))
    {
        const auto& mod_args = ins->module_inputs();
        vec_modules.insert(vec_modules.end(), mod_args.begin(), mod_args.end());
        if(not shallow)
        {
            for(const auto& smod : mod_args)
            {
                auto sub_mods = smod->get_sub_modules();
                vec_modules.insert(vec_modules.end(), sub_mods.begin(), sub_mods.end());
            }
        }
    }

    return vec_modules;
}

module& module::sort()
{
    auto implicit_deps = calc_implicit_deps();
    fix([&](auto self, auto ins) {
        this->move_instruction(ins, this->begin());
        auto ins_inputs = ins->inputs();
        if(implicit_deps.find(ins) != implicit_deps.end())
        {
            auto ins_implict_inputs = implicit_deps.at(ins);
            ins_inputs.insert(
                ins_inputs.end(), ins_implict_inputs.begin(), ins_implict_inputs.end());
        }
        for(auto child : ins_inputs)
        {
            if(not contains(this->impl->instructions, child))
            {
                continue;
            }
            self(child);
        }
    })(std::prev(this->end()));
    assert(this->validate() == this->end());
    return *this;
}

void module::calc_implicit_deps(const module& smod,
                                const module& pmod,
                                instruction_ref ins,
                                ins_dep_map& deps) const
{
    const auto& ins_inputs = ins->inputs();
    for(auto ii : iterator_for(smod))
    {
        const auto& ii_inputs = ii->inputs();
        for(auto iii : ii_inputs)
        {
            if(pmod.has_instruction(iii))
            {
                if(not contains(ins_inputs, iii))
                    deps[ins].insert(iii);
            }
        }

        const auto& mod_args = ii->module_inputs();
        for(const auto* ssmod : mod_args)
        {
            calc_implicit_deps(*ssmod, pmod, ins, deps);
        }
    }
}

ins_dep_map module::calc_implicit_deps() const
{
    ins_dep_map mod_implicit_deps;
    for(auto ins : iterator_for(*this))
    {
        const auto& mod_args = ins->module_inputs();
        if(mod_args.empty())
        {
            continue;
        }

        for(const auto* mod : mod_args)
        {
            calc_implicit_deps(*mod, *this, ins, mod_implicit_deps);
        }
    }

    return mod_implicit_deps;
}

void module::repeat_while_changes(std::size_t n, const std::function<void()>& f)
{
    if(n == 0)
        return;
    if(n == 1)
    {
        f();
        return;
    }
    auto has_changed = impl->changed.subscribe();
    for(auto i : range(n))
    {
        f();
        if(not has_changed)
            break;
        (void)i;
    }
}

bool operator==(const module& x, const module& y) { return to_string(x) == to_string(y); }

std::ostream& operator<<(std::ostream& os, const module& m)
{
    m.print([&](auto ins, auto ins_names) {
        instruction::print(os, ins, ins_names);
        os << std::endl;
    });

    return os;
}

} // namespace MIGRAPHX_INLINE_NS
} // namespace migraphx<|MERGE_RESOLUTION|>--- conflicted
+++ resolved
@@ -1043,21 +1043,14 @@
     if(map_ins == nullptr)
         map_ins = &default_map_ins;
     insert_params(*this, inputs, *map_ins);
-<<<<<<< HEAD
-    auto param_map = m.get_ins_param_map(inputs);
-    for(auto&& [input, param] : param_map)
-=======
     auto param_map = m.get_ins_param_map(inputs, true);
     for(auto&& [param, input] : param_map)
->>>>>>> e81e3f75
     {
         (*map_ins)[param] = map_ins->at(input);
     }
     return this->add_instructions(&m, map_ins, std::move(insert));
 }
 
-<<<<<<< HEAD
-=======
 std::vector<instruction_ref>
 module::insert_inline(instruction_ref ins,
                       const module& m,
@@ -1073,7 +1066,6 @@
     return this->insert_instructions(ins, &m, map_ins, std::move(insert));
 }
 
->>>>>>> e81e3f75
 void module_with_inputs::replace(instruction_ref ins, instruction_ref rep)
 {
     auto it = std::find(inputs.begin(), inputs.end(), ins);
