
#include <migraphx/env.hpp>
#include <migraphx/program.hpp>
#include <migraphx/operators.hpp>
#include <migraphx/generate.hpp>
#include <migraphx/cpu/target.hpp>
#include <migraphx/gpu/target.hpp>
#include <migraphx/gpu/miopen.hpp>
#include <migraphx/gpu/hip.hpp>
#include <migraphx/manage_ptr.hpp>
#include <migraphx/type_name.hpp>
#include <migraphx/verify_args.hpp>
#include <migraphx/instruction.hpp>
#include <migraphx/quantization.hpp>

#include <miopen/miopen.h>

#include <future>
#include <thread>

#include <test.hpp>

#ifdef __clang__
#pragma clang diagnostic push
#pragma clang diagnostic ignored "-Wglobal-constructors"
#endif

MIGRAPHX_DECLARE_ENV_VAR(MIGRAPHX_TRACE_GPU_COMPILE)

// An improved async, that doesn't block
template <class Function>
std::future<typename std::result_of<Function()>::type> detach_async(Function&& f,
                                                                    bool parallel = true)
{
    if(parallel)
    {
        using result_type = typename std::result_of<Function()>::type;
        std::packaged_task<result_type()> task(std::forward<Function>(f));
        auto fut = task.get_future();
        std::thread(std::move(task)).detach();
        return std::move(fut);
    }
    return std::async(std::launch::deferred, std::forward<Function>(f));
}

struct auto_print
{
    static void set_terminate_handler(const std::string& name)
    {
        static std::string pname;
        pname = name;
        std::set_terminate(+[] {
            std::cout << "FAILED: " << pname << std::endl;
            try
            {
                std::rethrow_exception(std::current_exception());
            }
            catch(const std::exception& e)
            {
                std::cout << "    what(): " << e.what() << std::endl;
            }
            std::cout << std::endl;
            for(auto&& handle : auto_print::handlers)
                handle();
        });
    }
    static std::array<std::function<void()>, 2> handlers;
    int index;
    template <class T>
    auto_print(T& x, int i) : index(i)
    {
        handlers[index] = [&x] { std::cout << x << std::endl; };
    }

    ~auto_print()
    {
        handlers[index] = [] {};
    }
};
std::array<std::function<void()>, 2> auto_print::handlers = {};

template <class T>
auto get_hash(const T& x)
{
    return std::hash<T>{}(x);
}

void compile_check(migraphx::program& p, const migraphx::target& t, bool show_trace = false)
{
    auto name = t.name();
    auto s    = p.get_shape();
    std::stringstream ss;
    p.compile(t, migraphx::tracer{ss});
    if(p.get_shape() != s)
    {
        std::cout << ss.str() << std::endl;
        throw std::runtime_error("Compiling program with " + name + " alters its shape");
    }
    if(show_trace)
    {
        std::cout << ss.str() << std::endl;
    }
}

template <class V>
migraphx::argument run_cpu(migraphx::program& p)
{
    V v;
    p = v.create_program();
    auto_print pp{p, 0};
    compile_check(p, migraphx::cpu::target{});
    migraphx::program::parameter_map m;
    for(auto&& x : p.get_parameter_shapes())
    {
        m[x.first] = migraphx::generate_argument(x.second, get_hash(x.first));
    }
    return p.eval(m);
}

template <class V>
migraphx::argument run_gpu(migraphx::program& p)
{
    V v;
    p = v.create_program();
    auto_print pp{p, 1};
    compile_check(p, migraphx::gpu::target{}, migraphx::enabled(MIGRAPHX_TRACE_GPU_COMPILE{}));
    migraphx::program::parameter_map m;
    for(auto&& x : p.get_parameter_shapes())
    {
        m[x.first] =
            migraphx::gpu::to_gpu(migraphx::generate_argument(x.second, get_hash(x.first)));
    }
    // Program should have an output parameter
    EXPECT(bool{m.find("output") != m.end()});
    // Ensure the program doesn't modify the context in a dry run
    auto ctx = p.get_context();
    assert(&ctx != &p.get_context());
    EXPECT(is_shared(ctx, p.get_context()));
    p.dry_run(m);
    EXPECT(is_shared(ctx, p.get_context()));
    p.eval(m);
    return migraphx::gpu::from_gpu(p.eval(m));
}

template <class V>
void run_verify_program()
{
    auto_print::set_terminate_handler(migraphx::get_type_name<V>());
    // std::cout << migraphx::get_type_name<V>() << std::endl;
    migraphx::program cpu_prog;
    migraphx::program gpu_prog;
    auto cpu_arg_f = detach_async([&] { return run_cpu<V>(cpu_prog); });
    auto gpu_arg   = run_gpu<V>(gpu_prog);
    auto cpu_arg   = cpu_arg_f.get();
    bool passed    = verify_args(migraphx::get_type_name<V>(), cpu_arg, gpu_arg);
    if(not passed)
    {
        V v;
        auto p = v.create_program();
        std::cout << p << std::endl;
        std::cout << "cpu:\n" << cpu_prog << std::endl;
        std::cout << "gpu:\n" << gpu_prog << std::endl;
        std::cout << std::endl;
    }
    std::set_terminate(nullptr);
}

template <class T>
int auto_register_verify_program()
{
    test::add_test_case(migraphx::get_type_name<T>(), [] { run_verify_program<T>(); });
    return 0;
}

template <class T>
struct verify_program
{
    static int static_register;
    // This typedef ensures that the static member will be instantiated if
    // the class itself is instantiated
    using static_register_type =
        std::integral_constant<decltype(&static_register), &static_register>;
};

template <class T>
int verify_program<T>::static_register = auto_register_verify_program<T>(); // NOLINT

struct test_literals : verify_program<test_literals>
{
    migraphx::program create_program() const
    {
        migraphx::program p;
        auto input = p.add_literal(
            generate_literal(migraphx::shape{migraphx::shape::float_type, {4, 3, 3, 3}}));
        auto weights = p.add_literal(
            generate_literal(migraphx::shape{migraphx::shape::float_type, {4, 3, 3, 3}}));
        auto conv = p.add_instruction(migraphx::op::convolution{}, input, weights);
        p.add_instruction(migraphx::op::relu{}, conv);
        return p;
    }
};

struct test_add : verify_program<test_add>
{
    migraphx::program create_program() const
    {
        migraphx::program p;
        migraphx::shape s{migraphx::shape::float_type, {3}};
        auto x = p.add_parameter("x", s);
        auto y = p.add_parameter("y", s);
        p.add_instruction(migraphx::op::add{}, x, y);
        return p;
    }
};

struct test_add_half : verify_program<test_add_half>
{
    migraphx::program create_program() const
    {
        migraphx::program p;
        migraphx::shape s{migraphx::shape::half_type, {3}};
        auto x = p.add_parameter("x", s);
        auto y = p.add_parameter("y", s);
        p.add_instruction(migraphx::op::add{}, x, y);
        return p;
    }
};

struct test_mul : verify_program<test_mul>
{
    migraphx::program create_program() const
    {
        migraphx::program p;
        migraphx::shape s{migraphx::shape::float_type, {3}};
        auto x = p.add_parameter("x", s);
        auto y = p.add_parameter("y", s);
        p.add_instruction(migraphx::op::mul{}, x, y);
        return p;
    }
};

struct test_exp : verify_program<test_exp>
{
    migraphx::program create_program() const
    {
        migraphx::program p;
        migraphx::shape s{migraphx::shape::float_type, {6}};
        auto x = p.add_instruction(migraphx::op::abs{}, p.add_parameter("x", s));
        p.add_instruction(migraphx::op::exp{}, x);
        return p;
    }
};

struct test_erf : verify_program<test_erf>
{
    migraphx::program create_program() const
    {
        migraphx::program p;
        migraphx::shape s{migraphx::shape::float_type, {2, 3, 4, 6}};
        auto param = p.add_parameter("x", s);
        p.add_instruction(migraphx::op::erf{}, param);
        return p;
    }
};

struct test_sqrt : verify_program<test_sqrt>
{
    migraphx::program create_program() const
    {
        migraphx::program p;
        migraphx::shape s{migraphx::shape::float_type, {2, 3, 4, 6}};
        auto param     = p.add_parameter("x", s);
        auto param_abs = p.add_instruction(migraphx::op::abs{}, param);
        p.add_instruction(migraphx::op::sqrt{}, param_abs);
        return p;
    }
};

struct test_sign : verify_program<test_sign>
{
    migraphx::program create_program() const
    {
        migraphx::program p;
        migraphx::shape s{migraphx::shape::double_type, {2, 3, 4, 6}};
        auto param = p.add_parameter("x", s);
        p.add_instruction(migraphx::op::sign{}, param);
        return p;
    }
};

struct test_log : verify_program<test_log>
{
    migraphx::program create_program() const
    {
        migraphx::program p;
        migraphx::shape s{migraphx::shape::float_type, {6}};
        auto x = p.add_instruction(migraphx::op::abs{}, p.add_parameter("x", s));
        p.add_instruction(migraphx::op::log{}, x);
        return p;
    }
};

struct test_pow : verify_program<test_pow>
{
    migraphx::program create_program() const
    {
        migraphx::program p;
        migraphx::shape s{migraphx::shape::float_type, {6}};
        std::vector<float> vec_e(s.elements(), 2.0f);
        auto b = p.add_parameter("x", s);
        auto e = p.add_literal(migraphx::literal(s, vec_e));
        p.add_instruction(migraphx::op::pow{}, b, e);
        return p;
    }
};

struct test_sin : verify_program<test_sin>
{
    migraphx::program create_program() const
    {
        migraphx::program p;
        migraphx::shape s{migraphx::shape::float_type, {10}};
        auto x = p.add_parameter("x", s);
        p.add_instruction(migraphx::op::sin{}, x);
        return p;
    }
};

struct test_cos : verify_program<test_cos>
{
    migraphx::program create_program() const
    {
        migraphx::program p;
        migraphx::shape s{migraphx::shape::double_type, {8}};
        auto x = p.add_parameter("x", s);
        p.add_instruction(migraphx::op::cos{}, x);
        return p;
    }
};

struct test_tan : verify_program<test_tan>
{
    migraphx::program create_program() const
    {
        migraphx::program p;
        migraphx::shape s{migraphx::shape::float_type, {16}};
        auto x = p.add_parameter("x", s);
        p.add_instruction(migraphx::op::tan{}, x);
        return p;
    }
};

struct test_sinh : verify_program<test_sinh>
{
    migraphx::program create_program() const
    {
        migraphx::program p;
        migraphx::shape s{migraphx::shape::double_type, {16}};
        auto x = p.add_parameter("x", s);
        p.add_instruction(migraphx::op::sinh{}, x);
        return p;
    }
};

struct test_cosh : verify_program<test_cosh>
{
    migraphx::program create_program() const
    {
        migraphx::program p;
        migraphx::shape s{migraphx::shape::double_type, {16}};
        auto x = p.add_parameter("x", s);
        p.add_instruction(migraphx::op::cosh{}, x);
        return p;
    }
};

struct test_tanh : verify_program<test_tanh>
{
    migraphx::program create_program() const
    {
        migraphx::program p;
        auto x = p.add_parameter("x", migraphx::shape{migraphx::shape::float_type, {4, 3, 3, 3}});
        p.add_instruction(migraphx::op::tanh{}, x);
        return p;
    }
};

struct test_trans_tanh : verify_program<test_trans_tanh>
{
    migraphx::program create_program() const
    {
        migraphx::program p;
        auto x  = p.add_parameter("x", migraphx::shape{migraphx::shape::float_type, {4, 3, 3, 3}});
        auto tx = p.add_instruction(migraphx::op::transpose{{0, 1, 3, 2}}, x);
        auto tanhx = p.add_instruction(migraphx::op::tanh{}, tx);
        auto r     = p.add_instruction(migraphx::op::add{}, tanhx, tanhx);
        p.add_instruction(migraphx::op::contiguous{}, r);

        return p;
    }
};

struct test_slice_sin : verify_program<test_slice_sin>
{
    migraphx::program create_program() const
    {
        migraphx::program p;
        auto l = p.add_parameter("x", migraphx::shape{migraphx::shape::float_type, {2, 2}});
        auto t = p.add_instruction(migraphx::op::slice{{1}, {1}, {2}}, l);
        p.add_instruction(migraphx::op::sin{}, t);

        return p;
    }
};

struct test_asin : verify_program<test_asin>
{
    migraphx::program create_program() const
    {
        migraphx::program p;
        migraphx::shape s{migraphx::shape::double_type, {16}};
        auto x = p.add_parameter("x", s);
        p.add_instruction(migraphx::op::asin{}, x);
        return p;
    }
};

struct test_acos : verify_program<test_acos>
{
    migraphx::program create_program() const
    {
        migraphx::program p;
        migraphx::shape s{migraphx::shape::double_type, {16}};
        auto x = p.add_parameter("x", s);
        p.add_instruction(migraphx::op::acos{}, x);
        return p;
    }
};

struct test_atan : verify_program<test_atan>
{
    migraphx::program create_program() const
    {
        migraphx::program p;
        migraphx::shape s{migraphx::shape::double_type, {16}};
        auto x = p.add_parameter("x", s);
        p.add_instruction(migraphx::op::atan{}, x);
        return p;
    }
};

struct test_scale : verify_program<test_scale>
{
    migraphx::program create_program() const
    {
        migraphx::program p;
        migraphx::shape s{migraphx::shape::float_type, {3}};
        auto x     = p.add_parameter("x", s);
        auto y     = p.add_parameter("y", migraphx::shape::float_type);
        auto scale = p.add_instruction(migraphx::op::scalar{s.lens()}, y);
        p.add_instruction(migraphx::op::mul{}, x, scale);
        return p;
    }
};

struct test_slice : verify_program<test_slice>
{
    migraphx::program create_program() const
    {
        migraphx::program p;
        migraphx::shape s{migraphx::shape::int32_type, {2, 2, 4}};
        auto x      = p.add_parameter("x", s);
        auto y      = p.add_parameter("y", {migraphx::shape::int32_type, {2, 2, 2}});
        auto slice0 = p.add_instruction(migraphx::op::slice{{2}, {0}, {2}}, x);
        p.add_instruction(migraphx::op::add{}, y, slice0);

        return p;
    }
};

struct test_triadd : verify_program<test_triadd>
{
    migraphx::program create_program() const
    {
        migraphx::program p;
        migraphx::shape s{migraphx::shape::float_type, {3}};
        auto x   = p.add_parameter("x", s);
        auto y   = p.add_parameter("y", s);
        auto z   = p.add_parameter("z", s);
        auto sum = p.add_instruction(migraphx::op::add{}, x, y);
        p.add_instruction(migraphx::op::add{}, sum, z);
        return p;
    }
};

struct test_triadd2 : verify_program<test_triadd2>
{
    migraphx::program create_program() const
    {
        migraphx::program p;
        migraphx::shape s{migraphx::shape::float_type, {2, 3}};
        migraphx::shape b{migraphx::shape::float_type, {3}};
        auto x   = p.add_parameter("x", s);
        auto y   = p.add_parameter("y", s);
        auto z   = p.add_parameter("z", b);
        auto zb  = p.add_instruction(migraphx::op::broadcast{1, s.lens()}, z);
        auto sum = p.add_instruction(migraphx::op::add{}, x, y);
        p.add_instruction(migraphx::op::add{}, sum, zb);
        return p;
    }
};

struct test_mul_add : verify_program<test_mul_add>
{
    migraphx::program create_program() const
    {
        migraphx::program p;
        migraphx::shape s{migraphx::shape::float_type, {2, 3}};
        migraphx::shape bs{migraphx::shape::float_type, {3}};
        auto x   = p.add_parameter("x", s);
        auto a   = p.add_parameter("a", bs);
        auto b   = p.add_parameter("b", bs);
        auto ab  = p.add_instruction(migraphx::op::broadcast{1, s.lens()}, a);
        auto bb  = p.add_instruction(migraphx::op::broadcast{1, s.lens()}, b);
        auto mul = p.add_instruction(migraphx::op::mul{}, x, ab);
        p.add_instruction(migraphx::op::add{}, mul, bb);
        return p;
    }
};

struct test_add_broadcast : verify_program<test_add_broadcast>
{
    migraphx::program create_program() const
    {
        migraphx::program p;
        migraphx::shape s{migraphx::shape::float_type, {3}};
        auto x  = p.add_parameter("x", {migraphx::shape::float_type, {2, 2, 3}});
        auto y  = p.add_parameter("y", {migraphx::shape::float_type, {2, 2}});
        auto by = p.add_instruction(migraphx::op::broadcast{0, x->get_shape().lens()}, y);
        p.add_instruction(migraphx::op::add{}, x, by);
        return p;
    }
};

struct test_add_broadcast2 : verify_program<test_add_broadcast2>
{
    migraphx::program create_program() const
    {
        migraphx::program p;
        migraphx::shape s{migraphx::shape::float_type, {3}};
        auto x  = p.add_parameter("x", {migraphx::shape::float_type, {2, 3, 4}});
        auto y  = p.add_parameter("y", {migraphx::shape::float_type, {3}});
        auto by = p.add_instruction(migraphx::op::broadcast{1, x->get_shape().lens()}, y);
        p.add_instruction(migraphx::op::add{}, x, by);
        return p;
    }
};

struct test_add_broadcast3 : verify_program<test_add_broadcast3>
{
    migraphx::program create_program() const
    {
        migraphx::program p;
        migraphx::shape s{migraphx::shape::float_type, {3}};
        auto x  = p.add_parameter("x", {migraphx::shape::float_type, {2, 4, 5}});
        auto y  = p.add_parameter("y", {migraphx::shape::float_type, {4}});
        auto by = p.add_instruction(migraphx::op::broadcast{1, x->get_shape().lens()}, y);
        p.add_instruction(migraphx::op::add{}, x, by);
        return p;
    }
};

struct test_add_broadcast4 : verify_program<test_add_broadcast4>
{
    migraphx::program create_program() const
    {
        migraphx::program p;
        migraphx::shape s{migraphx::shape::float_type, {3}};
        auto x  = p.add_parameter("x", {migraphx::shape::float_type, {2, 3, 5}});
        auto y  = p.add_parameter("y", {migraphx::shape::float_type, {3}});
        auto by = p.add_instruction(migraphx::op::broadcast{1, x->get_shape().lens()}, y);
        p.add_instruction(migraphx::op::add{}, x, by);
        return p;
    }
};

struct test_add_broadcast5 : verify_program<test_add_broadcast5>
{
    migraphx::program create_program() const
    {
        migraphx::program p;
        migraphx::shape s{migraphx::shape::float_type, {3}};
        auto x  = p.add_parameter("x", {migraphx::shape::float_type, {2, 4, 8}});
        auto y  = p.add_parameter("y", {migraphx::shape::float_type, {4}});
        auto by = p.add_instruction(migraphx::op::broadcast{1, x->get_shape().lens()}, y);
        p.add_instruction(migraphx::op::add{}, x, by);
        return p;
    }
};

struct test_triadd_broadcast : verify_program<test_triadd_broadcast>
{
    migraphx::program create_program() const
    {
        migraphx::program p;
        migraphx::shape s{migraphx::shape::float_type, {3}};
        auto x   = p.add_parameter("x", {migraphx::shape::float_type, {2, 2, 3}});
        auto y   = p.add_parameter("y", {migraphx::shape::float_type, {2, 2}});
        auto z   = p.add_parameter("z", {migraphx::shape::float_type, {2, 2, 3}});
        auto by  = p.add_instruction(migraphx::op::broadcast{0, x->get_shape().lens()}, y);
        auto sum = p.add_instruction(migraphx::op::add{}, x, by);
        p.add_instruction(migraphx::op::add{}, sum, z);
        return p;
    }
};

struct test_sub : verify_program<test_sub>
{
    migraphx::program create_program() const
    {
        migraphx::program p;
        migraphx::shape s{migraphx::shape::float_type, {3}};
        auto x    = p.add_parameter("x", s);
        auto y    = p.add_parameter("y", s);
        auto z    = p.add_parameter("z", s);
        auto diff = p.add_instruction(migraphx::op::sub{}, x, y);
        p.add_instruction(migraphx::op::sub{}, diff, z);
        return p;
    }
};

struct test_sub2 : verify_program<test_sub2>
{
    migraphx::program create_program() const
    {
        migraphx::program p;
        migraphx::shape s{migraphx::shape::float_type, {2, 3}};
        migraphx::shape b{migraphx::shape::float_type, {3}};
        auto x    = p.add_parameter("x", s);
        auto y    = p.add_parameter("y", s);
        auto z    = p.add_parameter("z", b);
        auto zb   = p.add_instruction(migraphx::op::broadcast{1, s.lens()}, z);
        auto diff = p.add_instruction(migraphx::op::sub{}, x, y);
        p.add_instruction(migraphx::op::sub{}, diff, zb);
        return p;
    }
};

struct test_div : verify_program<test_div>
{
    migraphx::program create_program() const
    {
        migraphx::program p;
        migraphx::shape s{migraphx::shape::float_type, {3}};
        auto x    = p.add_parameter("x", s);
        auto y    = p.add_parameter("y", s);
        auto z    = p.add_parameter("z", s);
        auto diff = p.add_instruction(migraphx::op::div{}, x, y);
        p.add_instruction(migraphx::op::div{}, diff, z);
        return p;
    }
};

struct test_div2 : verify_program<test_div2>
{
    migraphx::program create_program() const
    {
        migraphx::program p;
        migraphx::shape s{migraphx::shape::float_type, {2, 3}};
        migraphx::shape b{migraphx::shape::float_type, {3}};
        auto x    = p.add_parameter("x", s);
        auto y    = p.add_parameter("y", s);
        auto z    = p.add_parameter("z", b);
        auto zb   = p.add_instruction(migraphx::op::broadcast{1, s.lens()}, z);
        auto diff = p.add_instruction(migraphx::op::div{}, x, y);
        p.add_instruction(migraphx::op::div{}, diff, zb);
        return p;
    }
};

struct test_softmax1 : verify_program<test_softmax1>
{
    migraphx::program create_program() const
    {
        migraphx::program p;
        auto x = p.add_parameter("x", migraphx::shape{migraphx::shape::float_type, {5, 3, 3, 4}});
        p.add_instruction(migraphx::op::softmax{0}, x);
        return p;
    }
};

struct test_softmax2 : verify_program<test_softmax2>
{
    migraphx::program create_program() const
    {
        migraphx::program p;
        auto x =
            p.add_parameter("x", migraphx::shape{migraphx::shape::float_type, {1, 1000, 1, 1}});
        p.add_instruction(migraphx::op::softmax{}, x);
        return p;
    }
};

template <int Axis, migraphx::shape::type_t T>
struct test_softmax : verify_program<test_softmax<Axis, T>>
{
    migraphx::program create_program() const
    {
        migraphx::program p;
        migraphx::shape s{T, {512, 4, 1067, 6}};
        auto param = p.add_parameter("0", s);
        p.add_instruction(migraphx::op::softmax{Axis}, param);

        return p;
    }
};

template struct test_softmax<0, migraphx::shape::float_type>;
template struct test_softmax<2, migraphx::shape::float_type>;
template struct test_softmax<1, migraphx::shape::double_type>;
template struct test_softmax<3, migraphx::shape::double_type>;
template struct test_softmax<0, migraphx::shape::half_type>;
template struct test_softmax<1, migraphx::shape::half_type>;
template struct test_softmax<2, migraphx::shape::half_type>;
template struct test_softmax<3, migraphx::shape::half_type>;

template <class T, int Axis>
struct test_arg_ops : verify_program<test_arg_ops<T, Axis>>
{
    migraphx::program create_program() const
    {
        migraphx::program p;
        migraphx::shape s{migraphx::shape::float_type, {2, 3, 4, 1025}};
        auto param = p.add_parameter("data", s);
        p.add_instruction(T{Axis}, param);

        return p;
    }
};

template struct test_arg_ops<migraphx::op::argmax, 0>;
template struct test_arg_ops<migraphx::op::argmax, 1>;
template struct test_arg_ops<migraphx::op::argmax, 2>;
template struct test_arg_ops<migraphx::op::argmax, 3>;

template struct test_arg_ops<migraphx::op::argmin, 0>;
template struct test_arg_ops<migraphx::op::argmin, 1>;
template struct test_arg_ops<migraphx::op::argmin, 2>;
template struct test_arg_ops<migraphx::op::argmin, 3>;

struct test_conv : verify_program<test_conv>
{
    migraphx::program create_program() const
    {
        migraphx::program p;
        auto input =
            p.add_parameter("x", migraphx::shape{migraphx::shape::float_type, {4, 3, 3, 3}});
        auto weights =
            p.add_parameter("w", migraphx::shape{migraphx::shape::float_type, {4, 3, 3, 3}});
        p.add_instruction(migraphx::op::convolution{}, input, weights);
        return p;
    }
};

struct test_conv2 : verify_program<test_conv2>
{
    migraphx::program create_program() const
    {
        migraphx::program p;
        auto input =
            p.add_parameter("x", migraphx::shape{migraphx::shape::float_type, {1, 512, 28, 28}});
        auto weights =
            p.add_parameter("w", migraphx::shape{migraphx::shape::float_type, {256, 512, 1, 1}});
        p.add_instruction(migraphx::op::convolution{{0, 0}, {1, 1}, {1, 1}}, input, weights);
        return p;
    }
};

struct test_group_conv : verify_program<test_group_conv>
{
    migraphx::program create_program() const
    {
        migraphx::program p;
        auto input =
            p.add_parameter("x", migraphx::shape{migraphx::shape::float_type, {1, 4, 16, 16}});
        auto weights =
            p.add_parameter("w", migraphx::shape{migraphx::shape::float_type, {4, 1, 3, 3}});
        migraphx::op::convolution op;
        op.group = 4;
        p.add_instruction(op, input, weights);
        return p;
    }
};

struct test_conv_relu : verify_program<test_conv_relu>
{
    migraphx::program create_program() const
    {
        migraphx::program p;
        auto input =
            p.add_parameter("x", migraphx::shape{migraphx::shape::float_type, {4, 3, 3, 3}});
        auto weights =
            p.add_parameter("w", migraphx::shape{migraphx::shape::float_type, {4, 3, 3, 3}});
        auto conv = p.add_instruction(migraphx::op::convolution{}, input, weights);
        p.add_instruction(migraphx::op::relu{}, conv);
        return p;
    }
};

struct test_conv_relu_half : verify_program<test_conv_relu_half>
{
    migraphx::program create_program() const
    {
        migraphx::program p;
        auto input =
            p.add_parameter("x", migraphx::shape{migraphx::shape::half_type, {4, 3, 3, 3}});
        auto weights =
            p.add_parameter("w", migraphx::shape{migraphx::shape::half_type, {4, 3, 3, 3}});
        auto conv = p.add_instruction(migraphx::op::convolution{}, input, weights);
        p.add_instruction(migraphx::op::relu{}, conv);
        return p;
    }
};

<<<<<<< HEAD
struct test_conv_add : verify_program<test_conv_add>
=======
struct test_conv_bias_clipped_relu : verify_program<test_conv_bias_clipped_relu>
>>>>>>> a797f890
{
    migraphx::program create_program() const
    {
        migraphx::program p;
<<<<<<< HEAD
        auto x = p.add_parameter("x", {migraphx::shape::float_type, {1, 8, 4, 4}});
        auto w =
            p.add_literal(migraphx::generate_literal({migraphx::shape::float_type, {2, 8, 3, 3}}));
        auto y = p.add_parameter("y", {migraphx::shape::float_type, {1, 8, 4, 4}});
        auto v =
            p.add_literal(migraphx::generate_literal({migraphx::shape::float_type, {2, 8, 3, 3}}));
        auto conv1 = p.add_instruction(migraphx::op::convolution{}, x, w);
        auto conv2 = p.add_instruction(migraphx::op::convolution{}, y, v);
        auto sum   = p.add_instruction(migraphx::op::add{}, conv1, conv2);
        p.add_instruction(migraphx::op::exp{}, sum);
        return p;
    }
};

struct test_conv_add2 : verify_program<test_conv_add2>
{
    migraphx::program create_program() const
    {
        migraphx::program p;
        auto x = p.add_parameter("x", {migraphx::shape::float_type, {1, 8, 2, 2}});
        auto w =
            p.add_literal(migraphx::generate_literal({migraphx::shape::float_type, {2, 8, 1, 1}}));
        auto y = p.add_parameter("y", {migraphx::shape::float_type, {1, 8, 4, 4}});
        auto v =
            p.add_literal(migraphx::generate_literal({migraphx::shape::float_type, {2, 8, 1, 1}}));
        auto conv1 = p.add_instruction(migraphx::op::convolution{}, x, w);
        auto conv2 = p.add_instruction(migraphx::op::convolution{{0, 0}, {2, 2}}, y, v);
        auto sum   = p.add_instruction(migraphx::op::add{}, conv1, conv2);
        p.add_instruction(migraphx::op::exp{}, sum);
=======
        auto input =
            p.add_parameter("x", migraphx::shape{migraphx::shape::float_type, {4, 3, 3, 3}});
        auto weights =
            p.add_parameter("w", migraphx::shape{migraphx::shape::float_type, {4, 3, 3, 3}});
        auto l0   = migraphx::literal{migraphx::shape{migraphx::shape::float_type, {4}},
                                    {2.0f, 2.0f, 2.0f, 2.0f}};
        auto bias = p.add_literal(l0);
        auto conv = p.add_instruction(migraphx::op::convolution{}, input, weights);
        auto bcast_add =
            p.add_instruction(migraphx::op::broadcast{1, conv->get_shape().lens()}, bias);
        auto bias_add = p.add_instruction(migraphx::op::add{}, conv, bcast_add);
        p.add_instruction(migraphx::op::clip{6.0f, 0.0f}, bias_add);
>>>>>>> a797f890
        return p;
    }
};

struct test_add_relu : verify_program<test_add_relu>
{
    migraphx::program create_program() const
    {
        migraphx::program p;
        auto x   = p.add_parameter("x", migraphx::shape{migraphx::shape::float_type, {4, 3, 3, 3}});
        auto y   = p.add_parameter("y", migraphx::shape{migraphx::shape::float_type, {4, 3, 3, 3}});
        auto add = p.add_instruction(migraphx::op::add{}, x, y);
        p.add_instruction(migraphx::op::relu{}, add);
        return p;
    }
};

struct test_add_sigmoid : verify_program<test_add_sigmoid>
{
    migraphx::program create_program() const
    {
        migraphx::program p;
        auto x   = p.add_parameter("x", migraphx::shape{migraphx::shape::float_type, {4, 3, 3, 3}});
        auto y   = p.add_parameter("y", migraphx::shape{migraphx::shape::float_type, {4, 3, 3, 3}});
        auto add = p.add_instruction(migraphx::op::add{}, x, y);
        p.add_instruction(migraphx::op::sigmoid{}, add);
        return p;
    }
};

struct test_add_tanh : verify_program<test_add_tanh>
{
    migraphx::program create_program() const
    {
        migraphx::program p;
        auto x   = p.add_parameter("x", migraphx::shape{migraphx::shape::float_type, {4, 3, 3, 3}});
        auto y   = p.add_parameter("y", migraphx::shape{migraphx::shape::float_type, {4, 3, 3, 3}});
        auto add = p.add_instruction(migraphx::op::add{}, x, y);
        p.add_instruction(migraphx::op::tanh{}, add);
        return p;
    }
};

struct test_triadd_relu : verify_program<test_triadd_relu>
{
    migraphx::program create_program() const
    {
        migraphx::program p;
        auto x   = p.add_parameter("x", migraphx::shape{migraphx::shape::float_type, {4, 3, 3, 3}});
        auto y   = p.add_parameter("y", migraphx::shape{migraphx::shape::float_type, {4, 3, 3, 3}});
        auto z   = p.add_parameter("z", migraphx::shape{migraphx::shape::float_type, {4, 3, 3, 3}});
        auto sum = p.add_instruction(migraphx::op::add{}, x, y);
        auto triadd = p.add_instruction(migraphx::op::add{}, sum, z);
        p.add_instruction(migraphx::op::relu{}, triadd);
        return p;
    }
};

struct test_triadd_sigmoid : verify_program<test_triadd_sigmoid>
{
    migraphx::program create_program() const
    {
        migraphx::program p;
        auto x   = p.add_parameter("x", migraphx::shape{migraphx::shape::float_type, {4, 3, 3, 3}});
        auto y   = p.add_parameter("y", migraphx::shape{migraphx::shape::float_type, {4, 3, 3, 3}});
        auto z   = p.add_parameter("z", migraphx::shape{migraphx::shape::float_type, {4, 3, 3, 3}});
        auto sum = p.add_instruction(migraphx::op::add{}, x, y);
        auto triadd = p.add_instruction(migraphx::op::add{}, sum, z);
        p.add_instruction(migraphx::op::sigmoid{}, triadd);
        return p;
    }
};

struct test_triadd_tanh : verify_program<test_triadd_tanh>
{
    migraphx::program create_program() const
    {
        migraphx::program p;
        auto x   = p.add_parameter("x", migraphx::shape{migraphx::shape::float_type, {4, 3, 3, 3}});
        auto y   = p.add_parameter("y", migraphx::shape{migraphx::shape::float_type, {4, 3, 3, 3}});
        auto z   = p.add_parameter("z", migraphx::shape{migraphx::shape::float_type, {4, 3, 3, 3}});
        auto sum = p.add_instruction(migraphx::op::add{}, x, y);
        auto triadd = p.add_instruction(migraphx::op::add{}, sum, z);
        p.add_instruction(migraphx::op::tanh{}, triadd);
        return p;
    }
};

struct test_sigmoid : verify_program<test_sigmoid>
{
    migraphx::program create_program() const
    {
        migraphx::program p;
        auto x = p.add_parameter("x", migraphx::shape{migraphx::shape::float_type, {4, 3, 3, 3}});
        p.add_instruction(migraphx::op::sigmoid{}, x);
        return p;
    }
};

struct test_abs : verify_program<test_abs>
{
    migraphx::program create_program() const
    {
        migraphx::program p;
        auto x = p.add_parameter("x", migraphx::shape{migraphx::shape::float_type, {4, 3, 3, 3}});
        p.add_instruction(migraphx::op::abs{}, x);
        return p;
    }
};

struct test_trans_abs : verify_program<test_trans_abs>
{
    migraphx::program create_program() const
    {
        migraphx::program p;
        auto x  = p.add_parameter("x", migraphx::shape{migraphx::shape::float_type, {4, 3, 3, 3}});
        auto tx = p.add_instruction(migraphx::op::transpose{{0, 1, 3, 2}}, x);
        auto absx = p.add_instruction(migraphx::op::abs{}, tx);
        auto r    = p.add_instruction(migraphx::op::add{}, absx, absx);
        p.add_instruction(migraphx::op::contiguous{}, r);

        return p;
    }
};

struct test_leaky_relu : verify_program<test_leaky_relu>
{
    migraphx::program create_program() const
    {
        migraphx::program p;
        auto x = p.add_parameter("x", migraphx::shape{migraphx::shape::float_type, {4, 3, 3, 3}});
        p.add_instruction(migraphx::op::leaky_relu{0.01}, x);
        return p;
    }
};

struct test_elu : verify_program<test_elu>
{
    migraphx::program create_program() const
    {
        migraphx::program p;
        auto x = p.add_parameter("x", migraphx::shape{migraphx::shape::float_type, {4, 3, 3, 3}});
        p.add_instruction(migraphx::op::leaky_relu{1.0}, x);
        return p;
    }
};

struct test_relu_lrn : verify_program<test_relu_lrn>
{
    migraphx::program create_program() const
    {
        migraphx::program p;
        auto x = p.add_parameter("x", migraphx::shape{migraphx::shape::float_type, {1, 5, 2, 2}});
        auto y = p.add_instruction(migraphx::op::relu{}, x);
        p.add_instruction(migraphx::op::lrn{0.0001, 0.75, 1.0, 5}, y);
        return p;
    }
};

struct test_conv_pooling : verify_program<test_conv_pooling>
{
    migraphx::program create_program() const
    {
        migraphx::program p;
        auto input =
            p.add_parameter("x", migraphx::shape{migraphx::shape::float_type, {4, 3, 32, 32}});
        auto weights =
            p.add_parameter("w", migraphx::shape{migraphx::shape::float_type, {4, 3, 3, 3}});
        auto conv    = p.add_instruction(migraphx::op::convolution{}, input, weights);
        auto pooling = p.add_instruction(migraphx::op::pooling{"max"}, conv);
        p.add_instruction(migraphx::op::relu{}, pooling);
        return p;
    }
};

struct test_concat_pooling : verify_program<test_concat_pooling>
{
    migraphx::program create_program() const
    {
        migraphx::program p;
        auto input =
            p.add_parameter("x", migraphx::shape{migraphx::shape::float_type, {1, 256, 8, 8}});
        auto transpose = p.add_instruction(migraphx::op::transpose{{0, 2, 3, 1}}, input);
        auto concat    = p.add_instruction(migraphx::op::concat{3}, transpose);
        auto concat_t  = p.add_instruction(migraphx::op::transpose{{0, 3, 1, 2}}, concat);

        auto pooling =
            p.add_instruction(migraphx::op::pooling{"average", {0, 0}, {1, 1}, {8, 8}}, concat_t);
        p.add_instruction(migraphx::op::relu{}, pooling);
        return p;
    }
};

struct test_global_avg_pooling : verify_program<test_global_avg_pooling>
{
    migraphx::program create_program() const
    {
        migraphx::program p;
        auto input =
            p.add_parameter("x", migraphx::shape{migraphx::shape::float_type, {1, 3, 16, 16}});
        auto op    = migraphx::op::pooling{"average"};
        auto lens  = input->get_shape().lens();
        op.lengths = {lens[2], lens[3]};
        p.add_instruction(op, input);
        return p;
    }
};

struct test_global_max_pooling : verify_program<test_global_max_pooling>
{
    migraphx::program create_program() const
    {
        migraphx::program p;
        auto input =
            p.add_parameter("x", migraphx::shape{migraphx::shape::float_type, {1, 3, 16, 16}});
        auto op    = migraphx::op::pooling{"max"};
        auto lens  = input->get_shape().lens();
        op.lengths = {lens[2], lens[3]};
        p.add_instruction(op, input);
        return p;
    }
};

struct test_gemm : verify_program<test_gemm>
{
    migraphx::program create_program() const
    {
        migraphx::program p;
        auto a = p.add_parameter("a", migraphx::shape{migraphx::shape::float_type, {4, 5}});
        auto b = p.add_parameter("b", migraphx::shape{migraphx::shape::float_type, {5, 3}});
        p.add_instruction(migraphx::op::dot{}, a, b);
        return p;
    }
};

struct test_gemm_copy : verify_program<test_gemm_copy>
{
    migraphx::program create_program() const
    {
        migraphx::program p;
        migraphx::shape sa{migraphx::shape::float_type, {2, 16}};
        migraphx::shape sb{migraphx::shape::float_type, {16, 8}};
        migraphx::shape sc{migraphx::shape::float_type, {2, 8}};
        auto pa = p.add_parameter("a", sa);
        auto pb = p.add_parameter("b", sb);
        auto pc = p.add_parameter("c", sc);
        auto dr = p.add_instruction(migraphx::op::dot{}, pa, pb, pc);
        p.add_instruction(migraphx::op::add{}, dr, dr);

        return p;
    }
};

struct test_gemm_ex : verify_program<test_gemm_ex>
{
    migraphx::program create_program() const
    {
        migraphx::program p;
        auto a = p.add_parameter("a", migraphx::shape{migraphx::shape::float_type, {1, 1, 4, 5}});
        auto b = p.add_parameter("b", migraphx::shape{migraphx::shape::float_type, {1, 1, 5, 3}});
        p.add_instruction(migraphx::op::dot{}, a, b);
        return p;
    }
};

struct test_gemm_half : verify_program<test_gemm_half>
{
    migraphx::program create_program() const
    {
        migraphx::program p;
        auto a = p.add_parameter("a", migraphx::shape{migraphx::shape::half_type, {4, 5}});
        auto b = p.add_parameter("b", migraphx::shape{migraphx::shape::half_type, {5, 3}});
        p.add_instruction(migraphx::op::dot{}, a, b);
        return p;
    }
};

struct test_gemm_ld //: verify_program<test_gemm_ld>
{
    migraphx::program create_program() const
    {
        migraphx::program p;
        auto a =
            p.add_parameter("a", migraphx::shape{migraphx::shape::float_type, {4, 5}, {10, 1}});
        auto b =
            p.add_parameter("b", migraphx::shape{migraphx::shape::float_type, {5, 3}, {20, 1}});
        p.add_instruction(migraphx::op::dot{}, a, b);
        return p;
    }
};

struct test_gemm_transposeb : verify_program<test_gemm_transposeb>
{
    migraphx::program create_program() const
    {
        migraphx::program p;
        auto a  = p.add_parameter("a", migraphx::shape{migraphx::shape::float_type, {4, 5}});
        auto b  = p.add_parameter("b", migraphx::shape{migraphx::shape::float_type, {3, 5}});
        auto bt = p.add_instruction(migraphx::op::transpose{{1, 0}}, b);
        p.add_instruction(migraphx::op::dot{}, a, bt);
        return p;
    }
};

struct test_gemm_transposeb_ex : verify_program<test_gemm_transposeb_ex>
{
    migraphx::program create_program() const
    {
        migraphx::program p;
        auto a  = p.add_parameter("a", migraphx::shape{migraphx::shape::float_type, {1, 4, 5}});
        auto b  = p.add_parameter("b", migraphx::shape{migraphx::shape::float_type, {1, 3, 5}});
        auto bt = p.add_instruction(migraphx::op::transpose{{0, 2, 1}}, b);
        p.add_instruction(migraphx::op::dot{}, a, bt);
        return p;
    }
};

struct test_gemm_transposea : verify_program<test_gemm_transposea>
{
    migraphx::program create_program() const
    {
        migraphx::program p;
        auto a  = p.add_parameter("a", migraphx::shape{migraphx::shape::float_type, {5, 4}});
        auto b  = p.add_parameter("b", migraphx::shape{migraphx::shape::float_type, {5, 3}});
        auto at = p.add_instruction(migraphx::op::transpose{{1, 0}}, a);
        p.add_instruction(migraphx::op::dot{}, at, b);
        return p;
    }
};

struct test_gemm_transposea_ex : verify_program<test_gemm_transposea_ex>
{
    migraphx::program create_program() const
    {
        migraphx::program p;
        auto a  = p.add_parameter("a", migraphx::shape{migraphx::shape::float_type, {1, 1, 5, 4}});
        auto b  = p.add_parameter("b", migraphx::shape{migraphx::shape::float_type, {1, 1, 5, 3}});
        auto at = p.add_instruction(migraphx::op::transpose{{0, 1, 3, 2}}, a);
        p.add_instruction(migraphx::op::dot{}, at, b);
        return p;
    }
};

struct test_gemm_transposeab : verify_program<test_gemm_transposeab>
{
    migraphx::program create_program() const
    {
        migraphx::program p;
        auto a  = p.add_parameter("a", migraphx::shape{migraphx::shape::float_type, {5, 4}});
        auto b  = p.add_parameter("b", migraphx::shape{migraphx::shape::float_type, {3, 5}});
        auto at = p.add_instruction(migraphx::op::transpose{{1, 0}}, a);
        auto bt = p.add_instruction(migraphx::op::transpose{{1, 0}}, b);
        p.add_instruction(migraphx::op::dot{}, at, bt);
        return p;
    }
};

struct gemm_multi_dim_2 : verify_program<gemm_multi_dim_2>
{
    migraphx::program create_program() const
    {
        migraphx::program p;
        migraphx::shape m1_shape{migraphx::shape::float_type, {2, 2, 3}};
        migraphx::shape m2_shape{migraphx::shape::float_type, {2, 3, 4}};
        auto l1 = p.add_parameter("1", m1_shape);
        auto l2 = p.add_parameter("2", m2_shape);

        p.add_instruction(migraphx::op::dot{}, l1, l2);

        return p;
    }
};

struct gemm_2args_mm_1 : verify_program<gemm_2args_mm_1>
{
    migraphx::program create_program() const
    {
        migraphx::program p;
        migraphx::shape m1_shape{migraphx::shape::float_type, {2, 2, 3}};
        migraphx::shape m2_shape{migraphx::shape::float_type, {1, 3, 4}};
        auto l1  = p.add_parameter("1", m1_shape);
        auto l2  = p.add_parameter("2", m2_shape);
        auto bl2 = p.add_instruction(migraphx::op::multibroadcast{{2, 3, 4}}, l2);

        p.add_instruction(migraphx::op::dot{}, l1, bl2);

        return p;
    }
};

struct gemm_2args_mm_2 : verify_program<gemm_2args_mm_2>
{
    migraphx::program create_program() const
    {
        migraphx::program p;
        migraphx::shape m1_shape{migraphx::shape::float_type, {2, 2, 3}};
        migraphx::shape m2_shape{migraphx::shape::float_type, {3, 4}};
        auto l1  = p.add_parameter("1", m1_shape);
        auto l2  = p.add_parameter("2", m2_shape);
        auto bl2 = p.add_instruction(migraphx::op::multibroadcast{{2, 3, 4}}, l2);

        p.add_instruction(migraphx::op::dot{}, l1, bl2);

        return p;
    }
};

struct gemm_2args_mm_3 : verify_program<gemm_2args_mm_3>
{
    migraphx::program create_program() const
    {
        migraphx::program p;
        migraphx::shape m1_shape{migraphx::shape::float_type, {1, 2, 3}};
        migraphx::shape m2_shape{migraphx::shape::float_type, {3, 3, 4}};
        auto l1  = p.add_parameter("1", m1_shape);
        auto bl1 = p.add_instruction(migraphx::op::multibroadcast{{3, 2, 3}}, l1);
        auto l2  = p.add_parameter("2", m2_shape);

        p.add_instruction(migraphx::op::dot{}, bl1, l2);

        return p;
    }
};

struct gemm_2args_mm_4 : verify_program<gemm_2args_mm_4>
{
    migraphx::program create_program() const
    {
        migraphx::program p;
        migraphx::shape m1_shape{migraphx::shape::float_type, {2, 3}};
        migraphx::shape m2_shape{migraphx::shape::float_type, {3, 3, 4}};
        auto l1  = p.add_parameter("1", m1_shape);
        auto bl1 = p.add_instruction(migraphx::op::multibroadcast{{3, 2, 3}}, l1);
        auto l2  = p.add_parameter("2", m2_shape);

        p.add_instruction(migraphx::op::dot{}, bl1, l2);

        return p;
    }
};

struct gemm_2args_mm_5 : verify_program<gemm_2args_mm_5>
{
    migraphx::program create_program() const
    {
        migraphx::program p;
        migraphx::shape m1_shape{migraphx::shape::float_type, {2, 1, 2, 3}};
        migraphx::shape m2_shape{migraphx::shape::float_type, {2, 3, 3, 4}};
        auto l1  = p.add_parameter("1", m1_shape);
        auto bl1 = p.add_instruction(migraphx::op::multibroadcast{{2, 3, 2, 3}}, l1);
        auto l2  = p.add_parameter("2", m2_shape);

        p.add_instruction(migraphx::op::dot{}, bl1, l2);

        return p;
    }
};

struct gemm_2args_mm_6 : verify_program<gemm_2args_mm_6>
{
    migraphx::program create_program() const
    {
        migraphx::program p;
        migraphx::shape m1_shape{migraphx::shape::float_type, {2, 1, 2, 3}};
        migraphx::shape m2_shape{migraphx::shape::float_type, {1, 3, 3, 4}};
        auto l1  = p.add_parameter("1", m1_shape);
        auto bl1 = p.add_instruction(migraphx::op::multibroadcast{{2, 3, 2, 3}}, l1);
        auto l2  = p.add_parameter("2", m2_shape);
        auto bl2 = p.add_instruction(migraphx::op::multibroadcast{{2, 3, 3, 4}}, l2);

        p.add_instruction(migraphx::op::dot{}, bl1, bl2);

        return p;
    }
};

struct gemm_2args_mm_7 : verify_program<gemm_2args_mm_7>
{
    migraphx::program create_program() const
    {
        migraphx::program p;
        migraphx::shape m1_shape{migraphx::shape::float_type, {2, 3}};
        migraphx::shape m2_shape{migraphx::shape::float_type, {2, 3, 3, 4}};
        auto l1  = p.add_parameter("1", m1_shape);
        auto bl1 = p.add_instruction(migraphx::op::multibroadcast{{2, 3, 2, 3}}, l1);
        auto l2  = p.add_parameter("2", m2_shape);

        p.add_instruction(migraphx::op::dot{}, bl1, l2);

        return p;
    }
};

struct gemm_multi_dim_2_3 : verify_program<gemm_multi_dim_2_3>
{
    migraphx::program create_program() const
    {
        migraphx::program p;
        migraphx::shape m1_shape{migraphx::shape::float_type, {2, 3, 2, 3}};
        migraphx::shape m2_shape{migraphx::shape::float_type, {2, 3, 3, 2}};
        auto l1 = p.add_parameter("1", m1_shape);
        auto l2 = p.add_parameter("2", m2_shape);

        p.add_instruction(migraphx::op::dot{}, l1, l2);

        return p;
    }
};

struct gemm_2args_vv : verify_program<gemm_2args_vv>
{
    migraphx::program create_program() const
    {
        migraphx::program p;
        migraphx::shape m1_shape{migraphx::shape::float_type, {8}};
        migraphx::shape m2_shape{migraphx::shape::float_type, {8}};
        auto l1     = p.add_parameter("1", m1_shape);
        auto ul1    = p.add_instruction(migraphx::op::unsqueeze{{0}}, l1);
        auto l2     = p.add_parameter("2", m2_shape);
        auto ul2    = p.add_instruction(migraphx::op::unsqueeze{{1}}, l2);
        float alpha = 0.23f;

        auto res  = p.add_instruction(migraphx::op::dot{alpha}, ul1, ul2);
        auto sres = p.add_instruction(migraphx::op::squeeze{{0}}, res);
        p.add_instruction(migraphx::op::squeeze{{0}}, sres);

        return p;
    }
};

struct gemm_2args_mv : verify_program<gemm_2args_mv>
{
    migraphx::program create_program() const
    {
        migraphx::program p;
        migraphx::shape m1_shape{migraphx::shape::float_type, {3, 5}};
        migraphx::shape m2_shape{migraphx::shape::float_type, {5}};
        auto l1  = p.add_parameter("1", m1_shape);
        auto l2  = p.add_parameter("2", m2_shape);
        auto ul2 = p.add_instruction(migraphx::op::unsqueeze{{1}}, l2);

        p.add_instruction(migraphx::op::dot{}, l1, ul2);

        return p;
    }
};

struct gemm_2args_bmv : verify_program<gemm_2args_bmv>
{
    migraphx::program create_program() const
    {
        migraphx::program p;
        migraphx::shape m1_shape{migraphx::shape::float_type, {2, 3, 3, 5}};
        migraphx::shape m2_shape{migraphx::shape::float_type, {5}};
        auto l1   = p.add_parameter("1", m1_shape);
        auto l2   = p.add_parameter("2", m2_shape);
        auto ul2  = p.add_instruction(migraphx::op::unsqueeze{{1}}, l2);
        auto bul2 = p.add_instruction(migraphx::op::multibroadcast{{2, 3, 5, 1}}, ul2);

        p.add_instruction(migraphx::op::dot{}, l1, bul2);

        return p;
    }
};

struct gemm_2args_vm : verify_program<gemm_2args_vm>
{
    migraphx::program create_program() const
    {
        migraphx::program p;
        migraphx::shape m1_shape{migraphx::shape::float_type, {5}};
        migraphx::shape m2_shape{migraphx::shape::float_type, {5, 4}};
        auto l1  = p.add_parameter("1", m1_shape);
        auto ul1 = p.add_instruction(migraphx::op::unsqueeze{{0}}, l1);
        auto l2  = p.add_parameter("2", m2_shape);

        auto res = p.add_instruction(migraphx::op::dot{}, ul1, l2);
        p.add_instruction(migraphx::op::squeeze{{0}}, res);

        return p;
    }
};

struct gemm_2args_vbm : verify_program<gemm_2args_vbm>
{
    migraphx::program create_program() const
    {
        migraphx::program p;
        migraphx::shape m1_shape{migraphx::shape::float_type, {5}};
        migraphx::shape m2_shape{migraphx::shape::float_type, {2, 2, 5, 4}};
        auto l1   = p.add_parameter("1", m1_shape);
        auto ul1  = p.add_instruction(migraphx::op::unsqueeze{{0}}, l1);
        auto bul1 = p.add_instruction(migraphx::op::multibroadcast{{2, 2, 1, 5}}, ul1);

        auto l2 = p.add_parameter("2", m2_shape);

        auto res = p.add_instruction(migraphx::op::dot{}, bul1, l2);
        p.add_instruction(migraphx::op::squeeze{{2}}, res);

        return p;
    }
};

struct gemm_multi_3args : verify_program<gemm_multi_3args>
{
    migraphx::program create_program() const
    {
        migraphx::program p;
        migraphx::shape m1_shape{migraphx::shape::float_type, {2, 3, 2, 3}};
        migraphx::shape m2_shape{migraphx::shape::float_type, {2, 3, 3, 2}};
        migraphx::shape m3_shape{migraphx::shape::float_type, {2, 3, 2, 2}};

        auto l1     = p.add_parameter("1", m1_shape);
        auto l2     = p.add_parameter("2", m2_shape);
        auto l3     = p.add_parameter("3", m3_shape);
        float alpha = 0.35;
        float beta  = 0.41;
        p.add_instruction(migraphx::op::dot{alpha, beta}, l1, l2, l3);

        return p;
    }
};

struct gemm_multi_3args_c25 : verify_program<gemm_multi_3args_c25>
{
    migraphx::program create_program() const
    {
        migraphx::program p;
        migraphx::shape m1_shape{migraphx::shape::float_type, {2, 3}};
        migraphx::shape m2_shape{migraphx::shape::float_type, {3, 5}};
        migraphx::shape m3_shape{migraphx::shape::float_type, {2, 5}};

        auto l1     = p.add_parameter("1", m1_shape);
        auto l2     = p.add_parameter("2", m2_shape);
        auto l3     = p.add_parameter("3", m3_shape);
        float alpha = 0.35;
        float beta  = 0.41;
        p.add_instruction(migraphx::op::dot{alpha, beta}, l1, l2, l3);

        return p;
    }
};

struct gemm_multi_3args_beta0 : verify_program<gemm_multi_3args_beta0>
{
    migraphx::program create_program() const
    {
        migraphx::program p;
        migraphx::shape m1_shape{migraphx::shape::float_type, {1, 2, 3}};
        migraphx::shape m2_shape{migraphx::shape::float_type, {1, 3, 4}};
        migraphx::shape m3_shape{migraphx::shape::float_type, {1, 2, 4}};
        auto l1 = p.add_parameter("1", m1_shape);
        auto l2 = p.add_parameter("2", m2_shape);
        auto l3 = p.add_parameter("3", m3_shape);

        float alpha = 1.0f;
        float beta  = 0.0f;
        p.add_instruction(migraphx::op::dot{alpha, beta}, l1, l2, l3);

        return p;
    }
};

struct gemm_multi_3args_alpha0 : verify_program<gemm_multi_3args_alpha0>
{
    migraphx::program create_program() const
    {
        migraphx::program p;
        migraphx::shape m1_shape{migraphx::shape::float_type, {1, 2, 3}};
        migraphx::shape m2_shape{migraphx::shape::float_type, {1, 3, 4}};
        migraphx::shape m3_shape{migraphx::shape::float_type, {1, 2, 4}};
        auto l1 = p.add_parameter("1", m1_shape);
        auto l2 = p.add_parameter("2", m2_shape);
        auto l3 = p.add_parameter("3", m3_shape);

        float alpha = 0.0f;
        float beta  = 1.0f;
        p.add_instruction(migraphx::op::dot{alpha, beta}, l1, l2, l3);

        return p;
    }
};

struct quant_dot_3args_1 : verify_program<quant_dot_3args_1>
{
    migraphx::program create_program() const
    {
        migraphx::program p;
        migraphx::shape m1_shape{migraphx::shape::int8_type, {2, 8}};
        migraphx::shape m2_shape{migraphx::shape::int8_type, {8, 7}};
        migraphx::shape m3_shape{migraphx::shape::int32_type, {2, 7}};

        auto l1 = p.add_parameter("a", m1_shape);
        auto l2 = p.add_parameter("b", m2_shape);
        auto l3 = p.add_parameter("c", m3_shape);
        p.add_instruction(migraphx::op::quant_dot{}, l1, l2, l3);
        return p;
    }
};

struct quant_dot_3args_2 : verify_program<quant_dot_3args_2>
{
    migraphx::program create_program() const
    {
        migraphx::program p;
        migraphx::shape m1_shape{migraphx::shape::int8_type, {8, 2}};
        migraphx::shape m2_shape{migraphx::shape::int8_type, {8, 7}};
        migraphx::shape m3_shape{migraphx::shape::int32_type, {2, 7}};

        auto l1  = p.add_parameter("a", m1_shape);
        auto tl1 = p.add_instruction(migraphx::op::transpose{{1, 0}}, l1);
        auto l2  = p.add_parameter("b", m2_shape);
        auto l3  = p.add_parameter("c", m3_shape);
        p.add_instruction(migraphx::op::quant_dot{1, 3}, tl1, l2, l3);
        return p;
    }
};

struct quant_dot_3args_3 : verify_program<quant_dot_3args_3>
{
    migraphx::program create_program() const
    {
        migraphx::program p;
        migraphx::shape m1_shape{migraphx::shape::int8_type, {2, 8}};
        migraphx::shape m2_shape{migraphx::shape::int8_type, {7, 8}};
        migraphx::shape m3_shape{migraphx::shape::int32_type, {2, 7}};

        auto l1  = p.add_parameter("a", m1_shape);
        auto l2  = p.add_parameter("b", m2_shape);
        auto tl2 = p.add_instruction(migraphx::op::transpose{{1, 0}}, l2);
        auto l3  = p.add_parameter("c", m3_shape);
        p.add_instruction(migraphx::op::quant_dot{2, 3}, l1, tl2, l3);
        return p;
    }
};

struct quant_dot_3args_4 : verify_program<quant_dot_3args_4>
{
    migraphx::program create_program() const
    {
        migraphx::program p;
        migraphx::shape m1_shape{migraphx::shape::int8_type, {8, 2}};
        migraphx::shape m2_shape{migraphx::shape::int8_type, {7, 8}};
        migraphx::shape m3_shape{migraphx::shape::int32_type, {2, 7}};

        auto l1  = p.add_parameter("a", m1_shape);
        auto tl1 = p.add_instruction(migraphx::op::transpose{{1, 0}}, l1);
        auto l2  = p.add_parameter("b", m2_shape);
        auto tl2 = p.add_instruction(migraphx::op::transpose{{1, 0}}, l2);
        auto l3  = p.add_parameter("c", m3_shape);
        p.add_instruction(migraphx::op::quant_dot{3, 2}, tl1, tl2, l3);
        return p;
    }
};

struct batch_quant_dot_1 : verify_program<batch_quant_dot_1>
{
    migraphx::program create_program() const
    {
        migraphx::program p;
        migraphx::shape m1_shape{migraphx::shape::int8_type, {3, 2, 8, 2}};
        migraphx::shape m2_shape{migraphx::shape::int8_type, {3, 2, 7, 8}};
        migraphx::shape m3_shape{migraphx::shape::int32_type, {3, 2, 2, 7}};

        auto l1  = p.add_parameter("a", m1_shape);
        auto tl1 = p.add_instruction(migraphx::op::transpose{{0, 1, 3, 2}}, l1);
        auto l2  = p.add_parameter("b", m2_shape);
        auto tl2 = p.add_instruction(migraphx::op::transpose{{0, 1, 3, 2}}, l2);
        auto l3  = p.add_parameter("c", m3_shape);
        p.add_instruction(migraphx::op::quant_dot{3, 2}, tl1, tl2, l3);
        return p;
    }
};

struct batch_quant_dot_2 : verify_program<batch_quant_dot_2>
{
    migraphx::program create_program() const
    {
        migraphx::program p;
        migraphx::shape m1_shape{migraphx::shape::int8_type, {3, 2, 2, 8}};
        migraphx::shape m2_shape{migraphx::shape::int8_type, {3, 2, 8, 7}};
        migraphx::shape m3_shape{migraphx::shape::int32_type, {3, 2, 2, 7}};

        auto l1 = p.add_parameter("a", m1_shape);
        auto l2 = p.add_parameter("b", m2_shape);
        auto l3 = p.add_parameter("c", m3_shape);
        p.add_instruction(migraphx::op::quant_dot{1, 3}, l1, l2, l3);
        return p;
    }
};

struct test_contiguous : verify_program<test_contiguous>
{
    migraphx::program create_program() const
    {
        migraphx::program p;
        migraphx::shape s{migraphx::shape::float_type, {4, 4, 4, 3}, {48, 4, 1, 16}};
        auto x = p.add_parameter("x", s);
        p.add_instruction(migraphx::op::contiguous{}, x);
        EXPECT(p.get_shape().standard());
        return p;
    }
};

struct test_contiguous_broadcast : verify_program<test_contiguous_broadcast>
{
    migraphx::program create_program() const
    {
        migraphx::program p;
        migraphx::shape s{migraphx::shape::float_type, {1, 2}, {0, 1}};
        auto x = p.add_parameter("x", s);
        p.add_instruction(migraphx::op::contiguous{}, x);
        EXPECT(p.get_shape().standard());
        return p;
    }
};

struct test_contiguous_broadcast_transpose : verify_program<test_contiguous_broadcast_transpose>
{
    migraphx::program create_program() const
    {
        migraphx::program p;
        migraphx::shape s{migraphx::shape::float_type, {1, 3072, 768}, {0, 1, 3072}};
        auto x = p.add_parameter("x", s);
        p.add_instruction(migraphx::op::contiguous{}, x);
        EXPECT(p.get_shape().standard());
        return p;
    }
};

struct test_transpose : verify_program<test_transpose>
{
    migraphx::program create_program() const
    {
        migraphx::program p;
        migraphx::shape s{migraphx::shape::float_type, {4, 3, 4, 4}};
        auto x                    = p.add_parameter("x", s);
        std::vector<int64_t> perm = {0, 2, 3, 1};
        auto l                    = p.add_instruction(migraphx::op::transpose{perm}, x);
        p.add_instruction(migraphx::op::contiguous{}, l);
        return p;
    }
};

struct test_batchnorm_inference_2 : verify_program<test_batchnorm_inference_2>
{
    const size_t width    = 14;
    const size_t height   = 14;
    const size_t channels = 256;
    const size_t batches  = 1;

    migraphx::program create_program() const
    {
        migraphx::program p;

        migraphx::shape s{migraphx::shape::float_type, {batches, channels, height, width}};
        migraphx::shape vars{migraphx::shape::float_type, {channels}};
        auto x        = p.add_parameter("x", s);
        auto scale    = p.add_literal(migraphx::abs(migraphx::generate_literal(vars, 1)));
        auto bias     = p.add_literal(migraphx::abs(migraphx::generate_literal(vars, 2)));
        auto mean     = p.add_literal(migraphx::abs(migraphx::generate_literal(vars, 3)));
        auto variance = p.add_literal(migraphx::abs(migraphx::generate_literal(vars, 4)));
        p.add_instruction(migraphx::op::batch_norm_inference{}, x, scale, bias, mean, variance);
        return p;
    }
};

struct test_batchnorm_inference : verify_program<test_batchnorm_inference>
{
    const size_t width    = 3;
    const size_t height   = 3;
    const size_t channels = 3;
    const size_t batches  = 4;

    migraphx::program create_program() const
    {
        migraphx::program p;

        migraphx::shape s{migraphx::shape::float_type, {batches, channels, height, width}};
        migraphx::shape vars{migraphx::shape::float_type, {channels}};
        auto x        = p.add_parameter("x", s);
        auto scale    = p.add_literal(migraphx::abs(migraphx::generate_literal(vars, 1)));
        auto bias     = p.add_literal(migraphx::abs(migraphx::generate_literal(vars, 2)));
        auto mean     = p.add_literal(migraphx::abs(migraphx::generate_literal(vars, 3)));
        auto variance = p.add_literal(migraphx::abs(migraphx::generate_literal(vars, 4)));
        p.add_instruction(migraphx::op::batch_norm_inference{}, x, scale, bias, mean, variance);
        return p;
    }
};

struct test_clip : verify_program<test_clip>
{
    migraphx::program create_program() const
    {
        migraphx::program p;
        auto x = p.add_parameter("x", migraphx::shape{migraphx::shape::float_type, {3}});
        p.add_instruction(migraphx::op::clip{6.0, 0.0}, x);
        return p;
    }
};

struct test_conv_bn : verify_program<test_conv_bn>
{
    migraphx::program create_program() const
    {
        migraphx::program p;

        migraphx::shape xs{migraphx::shape::float_type, {1, 3, 224, 224}};
        migraphx::shape ws{migraphx::shape::float_type, {64, 3, 7, 7}};
        migraphx::shape vars{migraphx::shape::float_type, {64}};
        auto x        = p.add_parameter("x", xs);
        auto w        = p.add_parameter("w", ws);
        auto conv     = p.add_instruction(migraphx::op::convolution{{3, 3}, {2, 2}, {1, 1}}, x, w);
        auto scale    = p.add_literal(migraphx::abs(migraphx::generate_literal(vars, 1)));
        auto bias     = p.add_literal(migraphx::abs(migraphx::generate_literal(vars, 2)));
        auto mean     = p.add_literal(migraphx::abs(migraphx::generate_literal(vars, 3)));
        auto variance = p.add_literal(migraphx::abs(migraphx::generate_literal(vars, 4)));
        p.add_instruction(migraphx::op::batch_norm_inference{}, conv, scale, bias, mean, variance);
        return p;
    }
};

struct test_conv_bn_relu_pooling : verify_program<test_conv_bn_relu_pooling>
{
    migraphx::program create_program() const
    {
        migraphx::program p;

        migraphx::shape xs{migraphx::shape::float_type, {1, 3, 224, 224}};
        migraphx::shape ws{migraphx::shape::float_type, {64, 3, 7, 7}};
        migraphx::shape vars{migraphx::shape::float_type, {64}};
        auto x        = p.add_parameter("x", xs);
        auto w        = p.add_parameter("w", ws);
        auto conv     = p.add_instruction(migraphx::op::convolution{{3, 3}, {2, 2}, {1, 1}}, x, w);
        auto scale    = p.add_literal(migraphx::abs(migraphx::generate_literal(vars, 1)));
        auto bias     = p.add_literal(migraphx::abs(migraphx::generate_literal(vars, 2)));
        auto mean     = p.add_literal(migraphx::abs(migraphx::generate_literal(vars, 3)));
        auto variance = p.add_literal(migraphx::abs(migraphx::generate_literal(vars, 4)));
        auto bn       = p.add_instruction(
            migraphx::op::batch_norm_inference{}, conv, scale, bias, mean, variance);
        auto relu = p.add_instruction(migraphx::op::relu{}, bn);
        p.add_instruction(migraphx::op::pooling{"average", {1, 1}, {2, 2}, {3, 3}}, relu);
        return p;
    }
};

struct quant_conv : verify_program<quant_conv>
{
    migraphx::program create_program()
    {
        migraphx::program p;
        migraphx::shape a_shape{migraphx::shape::int8_type, {2, 3, 4, 4}};
        auto pa = p.add_parameter("a", a_shape);
        migraphx::shape c_shape{migraphx::shape::int8_type, {2, 3, 3, 3}};
        auto pc = p.add_parameter("c", c_shape);
        p.add_instruction(migraphx::op::quant_convolution{}, pa, pc);
        return p;
    }
};

struct quant_conv_default_mode : verify_program<quant_conv_default_mode>
{
    migraphx::program create_program()
    {
        migraphx::program p;
        migraphx::shape a_shape{migraphx::shape::int8_type, {2, 3, 4, 4}};
        auto pa = p.add_parameter("a", a_shape);
        migraphx::shape c_shape{migraphx::shape::int8_type, {2, 3, 3, 3}};
        auto pc = p.add_parameter("c", c_shape);
        p.add_instruction(
            migraphx::op::quant_convolution{{{0, 0}}, {{1, 1}}, {{1, 1}}, migraphx::op::same},
            pa,
            pc);
        return p;
    }
};

struct quant_conv_valid_mode : verify_program<quant_conv_valid_mode>
{
    migraphx::program create_program()
    {
        migraphx::program p;
        migraphx::shape a_shape{migraphx::shape::int8_type, {2, 3, 4, 4}};
        auto pa = p.add_parameter("a", a_shape);
        migraphx::shape c_shape{migraphx::shape::int8_type, {2, 3, 3, 3}};
        auto pc = p.add_parameter("c", c_shape);
        p.add_instruction(
            migraphx::op::quant_convolution{{{0, 0}}, {{1, 1}}, {{1, 1}}, migraphx::op::valid},
            pa,
            pc);
        return p;
    }
};

struct quant_conv_padding : verify_program<quant_conv_padding>
{
    migraphx::program create_program()
    {
        migraphx::program p;
        migraphx::shape a_shape{migraphx::shape::int8_type, {2, 3, 4, 4}};
        auto pa = p.add_parameter("a", a_shape);
        migraphx::shape c_shape{migraphx::shape::int8_type, {2, 3, 3, 3}};
        auto pc = p.add_parameter("c", c_shape);
        p.add_instruction(migraphx::op::quant_convolution{{{1, 1}}, {{1, 1}}}, pa, pc);
        return p;
    }
};

struct quant_conv_padding_stride : verify_program<quant_conv_padding_stride>
{
    migraphx::program create_program()
    {
        migraphx::program p;
        migraphx::shape a_shape{migraphx::shape::int8_type, {2, 3, 4, 4}};
        auto pa = p.add_parameter("a", a_shape);
        migraphx::shape c_shape{migraphx::shape::int8_type, {2, 3, 3, 3}};
        auto pc = p.add_parameter("c", c_shape);
        p.add_instruction(migraphx::op::quant_convolution{{{1, 1}}, {{2, 2}}}, pa, pc);

        return p;
    }
};

struct test_concat : verify_program<test_concat>
{
    migraphx::program create_program() const
    {
        migraphx::program p;
        std::size_t axis = 1;
        migraphx::shape s0{migraphx::shape::int32_type, {2, 2}};
        migraphx::shape s1{migraphx::shape::int32_type, {2, 3}};
        migraphx::shape s2{migraphx::shape::int32_type, {2, 1}};
        auto l0 = p.add_parameter("x", s0);
        auto l1 = p.add_parameter("y", s1);
        auto l2 = p.add_parameter("z", s2);
        p.add_instruction(migraphx::op::concat{axis}, l0, l1, l2);
        return p;
    }
};

struct test_concat2 : verify_program<test_concat2>
{
    migraphx::program create_program() const
    {
        migraphx::program p;
        std::size_t axis = 0;
        migraphx::shape s0{migraphx::shape::int32_type, {2, 2}};
        migraphx::shape s1{migraphx::shape::int32_type, {3, 2}};
        migraphx::shape s2{migraphx::shape::int32_type, {1, 2}};
        auto l0 = p.add_parameter("x", s0);
        auto l1 = p.add_parameter("y", s1);
        auto l2 = p.add_parameter("z", s2);
        p.add_instruction(migraphx::op::concat{axis}, l0, l1, l2);
        return p;
    }
};

struct test_concat_transpose : verify_program<test_concat_transpose>
{
    migraphx::program create_program() const
    {
        migraphx::program p;
        std::size_t axis = 1;
        migraphx::shape s0{migraphx::shape::int32_type, {2, 2}};
        migraphx::shape s1{migraphx::shape::int32_type, {3, 2}};
        migraphx::shape s2{migraphx::shape::int32_type, {2, 4}};
        auto l0  = p.add_parameter("x", s0);
        auto lp1 = p.add_parameter("y", s1);
        auto l1  = p.add_instruction(migraphx::op::transpose{{1, 0}}, lp1);
        auto l2  = p.add_parameter("z", s2);
        p.add_instruction(migraphx::op::concat{axis}, l0, l1, l2);
        return p;
    }
};

struct test_concat_transpose2 : verify_program<test_concat_transpose2>
{
    migraphx::program create_program() const
    {
        migraphx::program p;
        std::size_t axis = 1;
        migraphx::shape s0{migraphx::shape::int32_type, {2, 2}};
        migraphx::shape s1{migraphx::shape::int32_type, {2, 3}};
        migraphx::shape s2{migraphx::shape::int32_type, {5, 2}};
        auto l0  = p.add_parameter("x", s0);
        auto l1  = p.add_parameter("y", s1);
        auto lp2 = p.add_parameter("z", s2);
        auto l2  = p.add_instruction(migraphx::op::transpose{{1, 0}}, lp2);
        p.add_instruction(migraphx::op::concat{axis}, l0, l1, l2);
        return p;
    }
};

struct test_concat_transpose3 : verify_program<test_concat_transpose3>
{
    migraphx::program create_program() const
    {
        migraphx::program p;
        std::size_t axis = 1;
        migraphx::shape s0{migraphx::shape::int32_type, {2, 2}};
        migraphx::shape s1{migraphx::shape::int32_type, {3, 2}};
        migraphx::shape s2{migraphx::shape::int32_type, {5, 2}};
        auto l0  = p.add_parameter("x", s0);
        auto lp1 = p.add_parameter("y", s1);
        auto l1  = p.add_instruction(migraphx::op::transpose{{1, 0}}, lp1);
        auto lp2 = p.add_parameter("z", s2);
        auto l2  = p.add_instruction(migraphx::op::transpose{{1, 0}}, lp2);
        p.add_instruction(migraphx::op::concat{axis}, l0, l1, l2);
        return p;
    }
};

struct test_concat_relu : verify_program<test_concat_relu>
{
    migraphx::program create_program() const
    {
        migraphx::program p;
        std::size_t axis = 0;
        migraphx::shape s0{migraphx::shape::float_type, {2, 2}};
        migraphx::shape s1{migraphx::shape::float_type, {3, 2}};
        migraphx::shape s2{migraphx::shape::float_type, {1, 2}};
        auto l0 = p.add_parameter("x", s0);
        auto l1 = p.add_parameter("y", s1);
        auto l2 = p.add_parameter("z", s2);
        auto r0 = p.add_instruction(migraphx::op::relu{}, l0);
        auto r1 = p.add_instruction(migraphx::op::relu{}, l1);
        auto r2 = p.add_instruction(migraphx::op::relu{}, l2);
        auto c0 = p.add_instruction(migraphx::op::concat{axis}, r0, r1, r2);
        p.add_instruction(migraphx::op::relu{}, c0);
        return p;
    }
};

struct test_pad : verify_program<test_pad>
{
    migraphx::program create_program() const
    {
        migraphx::program p;
        migraphx::shape s0{migraphx::shape::int32_type, {1, 96, 165, 165}};
        std::vector<int64_t> pads0 = {0, 0, 0, 0, 0, 0, 1, 1};
        std::vector<int64_t> pads1 = {0, 0, 0, 0, 1, 1, 1, 1};
        std::vector<int64_t> pads2 = {1, 1, 1, 1, 0, 0, 0, 0};
        std::vector<int64_t> pads3 = {1, 0, 1, 0, 1, 0, 2, 0};
        auto l0                    = p.add_parameter("x", s0);
        p.add_instruction(migraphx::op::pad{pads0}, l0);
        p.add_instruction(migraphx::op::pad{pads1}, l0);
        p.add_instruction(migraphx::op::pad{pads2}, l0);
        p.add_instruction(migraphx::op::pad{pads3}, l0);
        return p;
    }
};

struct test_pad_int8 : verify_program<test_pad_int8>
{
    migraphx::program create_program() const
    {
        migraphx::program p;
        std::vector<int8_t> data0 = {0, 1, 2, 3};
        migraphx::shape s0{migraphx::shape::float_type, {2, 2}};
        auto l0 = p.add_literal(migraphx::literal{s0, data0});
        migraphx::op::pad op{};
        op.value = std::numeric_limits<int8_t>::lowest();
        op.pads  = {0, 0, 1, 1};
        p.add_instruction(op, l0);
        return p;
    }
};

struct test_pooling_autopad : verify_program<test_pooling_autopad>
{
    migraphx::program create_program() const
    {
        migraphx::program p;
        migraphx::shape s0{migraphx::shape::float_type, {1, 3, 63, 63}};
        auto l0 = p.add_parameter("x", s0);
        migraphx::op::pooling op{"max"};
        op.padding_mode = migraphx::op::padding_mode_t::same;
        op.lengths      = {2, 2};
        op.stride       = {2, 2};
        p.add_instruction(op, l0);
        return p;
    }
};

struct test_gather : verify_program<test_gather>
{
    migraphx::program create_program() const
    {
        migraphx::program p;
        migraphx::shape s{migraphx::shape::float_type, {3, 3}};
        migraphx::shape s_indices{migraphx::shape::int32_type, {2, 2}};
        std::vector<int> indices{1, 2, 2, 1};
        auto a0  = p.add_parameter("data", s);
        auto a1  = p.add_literal(migraphx::literal{s_indices, indices});
        int axis = 0;
        p.add_instruction(migraphx::op::gather{axis}, a0, a1);
        return p;
    }
};

struct test_gather_neg_axis : verify_program<test_gather_neg_axis>
{
    migraphx::program create_program() const
    {
        migraphx::program p;
        migraphx::shape s{migraphx::shape::float_type, {3, 3}};
        migraphx::shape s_indices{migraphx::shape::int32_type, {2, 2}};
        std::vector<int> indices{1, 2, 2, 1};
        auto a0  = p.add_parameter("data", s);
        auto a1  = p.add_literal(migraphx::literal{s_indices, indices});
        int axis = -1;
        p.add_instruction(migraphx::op::gather{axis}, a0, a1);
        return p;
    }
};

struct test_gather_scalar_output : verify_program<test_gather_scalar_output>
{
    migraphx::program create_program() const
    {
        migraphx::program p;
        migraphx::shape s{migraphx::shape::float_type, {3}};
        migraphx::shape s_indices{migraphx::shape::int32_type};
        std::vector<int> indices{1};
        auto a0  = p.add_parameter("data", s);
        auto a1  = p.add_literal(migraphx::literal{s_indices, indices});
        int axis = 0;
        p.add_instruction(migraphx::op::gather{axis}, a0, a1);
        return p;
    }
};

struct test_gather_scalar_index : verify_program<test_gather_scalar_index>
{
    migraphx::program create_program() const
    {
        migraphx::program p;
        migraphx::shape s{migraphx::shape::float_type, {3, 3}};
        migraphx::shape s_indices{migraphx::shape::int32_type};
        std::vector<int> indices{1};
        auto a0  = p.add_parameter("data", s);
        auto a1  = p.add_literal(migraphx::literal{s_indices, indices});
        int axis = -1;
        p.add_instruction(migraphx::op::gather{axis}, a0, a1);
        return p;
    }
};

struct test_gather_1d_index : verify_program<test_gather_1d_index>
{
    migraphx::program create_program() const
    {
        migraphx::program p;
        migraphx::shape s{migraphx::shape::float_type, {3, 3}};
        migraphx::shape s_indices{migraphx::shape::int32_type, {1}};
        std::vector<int> indices{1};
        auto a0  = p.add_parameter("data", s);
        auto a1  = p.add_literal(migraphx::literal{s_indices, indices});
        int axis = -1;
        p.add_instruction(migraphx::op::gather{axis}, a0, a1);
        return p;
    }
};

void manual_identity()
{
    migraphx::program p;
    std::vector<float> data0 = {0, 1, 2, 3};
    migraphx::shape s0{migraphx::shape::float_type, {2, 2}};
    auto l0 = p.add_literal(migraphx::literal{s0, data0});
    p.add_instruction(migraphx::op::identity{}, l0);
    p.compile(migraphx::gpu::target{});
    migraphx::program::parameter_map m;
    for(auto&& x : p.get_parameter_shapes())
    {
        m[x.first] = migraphx::gpu::to_gpu(migraphx::generate_argument(x.second));
    }
    auto result = migraphx::gpu::from_gpu(p.eval(m));
    std::cout << result << std::endl;
}

void manual_test_concat_relu()
{
    migraphx::program p;
    std::size_t axis         = 0;
    std::vector<float> data0 = {0, 1, 2, 3};
    std::vector<float> data1 = {4, 5, 6, 7, 8, 9};
    std::vector<float> data2 = {10, 11};
    migraphx::shape s0{migraphx::shape::float_type, {2, 2}};
    migraphx::shape s1{migraphx::shape::float_type, {3, 2}};
    migraphx::shape s2{migraphx::shape::float_type, {1, 2}};
    auto l0 = p.add_literal(migraphx::literal{s0, data0});
    auto l1 = p.add_literal(migraphx::literal{s1, data1});
    auto l2 = p.add_literal(migraphx::literal{s2, data2});
    auto r0 = p.add_instruction(migraphx::op::relu{}, l0);
    auto r1 = p.add_instruction(migraphx::op::relu{}, l1);
    auto r2 = p.add_instruction(migraphx::op::relu{}, l2);
    auto c0 = p.add_instruction(migraphx::op::concat{axis}, r0, r1, r2);
    p.add_instruction(migraphx::op::relu{}, c0);

    p.compile(migraphx::gpu::target{});
    migraphx::program::parameter_map m;
    for(auto&& x : p.get_parameter_shapes())
    {
        m[x.first] = migraphx::gpu::to_gpu(migraphx::generate_argument(x.second));
    }
    auto result = migraphx::gpu::from_gpu(p.eval(m));
    std::cout << result << std::endl;
}

struct test_conv_bn_relu_pooling2 : verify_program<test_conv_bn_relu_pooling2>
{
    static migraphx::instruction_ref
    add_bn(migraphx::program& p, migraphx::instruction_ref x, std::size_t channels)
    {
        migraphx::shape vars{migraphx::shape::float_type, {channels}};
        auto scale = p.add_literal(migraphx::abs(migraphx::generate_literal(vars, 1 + channels)));
        auto bias  = p.add_literal(migraphx::abs(migraphx::generate_literal(vars, 2 + channels)));
        auto mean  = p.add_literal(migraphx::abs(migraphx::generate_literal(vars, 3 + channels)));
        auto variance =
            p.add_literal(migraphx::abs(migraphx::generate_literal(vars, 4 + channels)));
        return p.add_instruction(
            migraphx::op::batch_norm_inference{}, x, scale, bias, mean, variance);
    }
    migraphx::program create_program() const
    {
        migraphx::program p;

        migraphx::shape xs1{migraphx::shape::float_type, {1, 512, 7, 7}};
        migraphx::shape xs2{migraphx::shape::float_type, {1, 1024, 14, 14}};
        migraphx::shape ws1{migraphx::shape::float_type, {2048, 512, 1, 1}};
        migraphx::shape ws2{migraphx::shape::float_type, {2048, 1024, 1, 1}};
        auto x1    = p.add_parameter("x1", xs1);
        auto w1    = p.add_parameter("w1", ws1);
        auto conv1 = p.add_instruction(migraphx::op::convolution{{0, 0}, {1, 1}, {1, 1}}, x1, w1);
        auto bn1   = add_bn(p, conv1, 2048);
        auto x2    = p.add_parameter("x2", xs2);
        auto w2    = p.add_parameter("w2", ws2);
        auto conv2 = p.add_instruction(migraphx::op::convolution{{0, 0}, {2, 2}, {1, 1}}, x2, w2);
        auto bn2   = add_bn(p, conv2, 2048);
        auto add   = p.add_instruction(migraphx::op::add{}, bn1, bn2);
        auto relu  = p.add_instruction(migraphx::op::relu{}, add);
        p.add_instruction(migraphx::op::pooling{"average", {1, 1}, {2, 2}, {3, 3}}, relu);
        return p;
    }
};

struct test_rnn_forward : verify_program<test_rnn_forward>
{
    migraphx::program create_program() const
    {
        std::size_t batch_size  = 2;
        std::size_t seq_len     = 1;
        std::size_t hidden_size = 4;
        std::size_t input_size  = 3;
        std::size_t num_dirct   = 1;
        float clip              = 0.0f;

        migraphx::program p;
        migraphx::shape in_shape{migraphx::shape::float_type, {seq_len, batch_size, input_size}};
        migraphx::shape w_shape{migraphx::shape::float_type, {num_dirct, hidden_size, input_size}};
        migraphx::shape r_shape{migraphx::shape::float_type, {num_dirct, hidden_size, hidden_size}};
        migraphx::shape b_shape{migraphx::shape::float_type, {num_dirct, 2 * hidden_size}};
        migraphx::shape ih_shape{migraphx::shape::float_type, {num_dirct, batch_size, hidden_size}};

        auto seq  = p.add_parameter("seq", in_shape);
        auto w    = p.add_parameter("w", w_shape);
        auto r    = p.add_parameter("r", r_shape);
        auto bias = p.add_parameter("bias", b_shape);
        auto ih   = p.add_parameter("ih", ih_shape);
        auto und  = p.add_instruction(migraphx::op::undefined{});

        auto output =
            p.add_instruction(migraphx::op::rnn{hidden_size,
                                                {migraphx::op::tanh{}, migraphx::op::tanh{}},
                                                migraphx::op::rnn_direction::forward,
                                                clip},
                              seq,
                              w,
                              r,
                              bias,
                              und,
                              ih);
        p.add_instruction(migraphx::op::rnn_last_output{}, output);

        return p;
    }
};

struct test_rnn_forward10 : verify_program<test_rnn_forward10>
{
    migraphx::program create_program() const
    {
        std::size_t batch_size  = 2;
        std::size_t seq_len     = 10;
        std::size_t hidden_size = 4;
        std::size_t input_size  = 3;
        std::size_t num_dirct   = 1;
        float clip              = 0.0f;

        migraphx::program p;
        migraphx::shape in_shape{migraphx::shape::float_type, {seq_len, batch_size, input_size}};
        migraphx::shape w_shape{migraphx::shape::float_type, {num_dirct, hidden_size, input_size}};
        migraphx::shape r_shape{migraphx::shape::float_type, {num_dirct, hidden_size, hidden_size}};
        migraphx::shape b_shape{migraphx::shape::float_type, {num_dirct, 2 * hidden_size}};
        migraphx::shape ih_shape{migraphx::shape::float_type, {num_dirct, batch_size, hidden_size}};

        auto seq  = p.add_parameter("seq", in_shape);
        auto w    = p.add_parameter("w", w_shape);
        auto r    = p.add_parameter("r", r_shape);
        auto bias = p.add_parameter("bias", b_shape);
        auto ih   = p.add_parameter("ih", ih_shape);
        auto und  = p.add_instruction(migraphx::op::undefined{});

        auto output =
            p.add_instruction(migraphx::op::rnn{hidden_size,
                                                {migraphx::op::tanh{}, migraphx::op::tanh{}},
                                                migraphx::op::rnn_direction::forward,
                                                clip},
                              seq,
                              w,
                              r,
                              bias,
                              und,
                              ih);
        p.add_instruction(migraphx::op::rnn_last_output{}, output);

        return p;
    }
};

struct test_rnn_reverse : verify_program<test_rnn_reverse>
{
    migraphx::program create_program() const
    {
        std::size_t batch_size  = 2;
        std::size_t seq_len     = 1;
        std::size_t hidden_size = 4;
        std::size_t input_size  = 3;
        std::size_t num_dirct   = 1;
        float clip              = 0.0f;

        migraphx::program p;
        migraphx::shape in_shape{migraphx::shape::float_type, {seq_len, batch_size, input_size}};
        migraphx::shape w_shape{migraphx::shape::float_type, {num_dirct, hidden_size, input_size}};
        migraphx::shape r_shape{migraphx::shape::float_type, {num_dirct, hidden_size, hidden_size}};
        migraphx::shape b_shape{migraphx::shape::float_type, {num_dirct, 2 * hidden_size}};
        migraphx::shape ih_shape{migraphx::shape::float_type, {num_dirct, batch_size, hidden_size}};

        auto seq  = p.add_parameter("seq", in_shape);
        auto w    = p.add_parameter("w", w_shape);
        auto r    = p.add_parameter("r", r_shape);
        auto bias = p.add_parameter("bias", b_shape);
        auto ih   = p.add_parameter("ih", ih_shape);
        auto und  = p.add_instruction(migraphx::op::undefined{});

        p.add_instruction(migraphx::op::rnn{hidden_size,
                                            {migraphx::op::tanh{}, migraphx::op::tanh{}},
                                            migraphx::op::rnn_direction::reverse,
                                            clip},
                          seq,
                          w,
                          r,
                          bias,
                          und,
                          ih);

        return p;
    }
};

struct test_rnn_reverse2 : verify_program<test_rnn_reverse2>
{
    migraphx::program create_program() const
    {
        std::size_t batch_size  = 2;
        std::size_t seq_len     = 2;
        std::size_t hidden_size = 4;
        std::size_t input_size  = 3;
        std::size_t num_dirct   = 1;
        float clip              = 0.0f;

        migraphx::program p;
        migraphx::shape in_shape{migraphx::shape::float_type, {seq_len, batch_size, input_size}};
        migraphx::shape w_shape{migraphx::shape::float_type, {num_dirct, hidden_size, input_size}};
        migraphx::shape r_shape{migraphx::shape::float_type, {num_dirct, hidden_size, hidden_size}};
        migraphx::shape b_shape{migraphx::shape::float_type, {num_dirct, 2 * hidden_size}};
        migraphx::shape ih_shape{migraphx::shape::float_type, {num_dirct, batch_size, hidden_size}};

        auto seq  = p.add_parameter("seq", in_shape);
        auto w    = p.add_parameter("w", w_shape);
        auto r    = p.add_parameter("r", r_shape);
        auto bias = p.add_parameter("bias", b_shape);
        auto ih   = p.add_parameter("ih", ih_shape);
        auto und  = p.add_instruction(migraphx::op::undefined{});

        p.add_instruction(migraphx::op::rnn{hidden_size,
                                            {migraphx::op::tanh{}, migraphx::op::tanh{}},
                                            migraphx::op::rnn_direction::reverse,
                                            clip},
                          seq,
                          w,
                          r,
                          bias,
                          und,
                          ih);

        return p;
    }
};

struct test_rnn_3args : verify_program<test_rnn_3args>
{
    migraphx::program create_program() const
    {
        std::size_t batch_size  = 2;
        std::size_t seq_len     = 1;
        std::size_t hidden_size = 4;
        std::size_t input_size  = 3;
        std::size_t num_dirct   = 1;
        float clip              = 0.0f;

        migraphx::program p;
        migraphx::shape in_shape{migraphx::shape::float_type, {seq_len, batch_size, input_size}};
        migraphx::shape w_shape{migraphx::shape::float_type, {num_dirct, hidden_size, input_size}};
        migraphx::shape r_shape{migraphx::shape::float_type, {num_dirct, hidden_size, hidden_size}};

        auto seq = p.add_parameter("seq", in_shape);
        auto w   = p.add_parameter("w", w_shape);
        auto r   = p.add_parameter("r", r_shape);

        p.add_instruction(migraphx::op::rnn{hidden_size,
                                            {migraphx::op::tanh{}, migraphx::op::tanh{}},
                                            migraphx::op::rnn_direction::reverse,
                                            clip},
                          seq,
                          w,
                          r);

        return p;
    }
};

struct test_rnn_4args : verify_program<test_rnn_4args>
{
    migraphx::program create_program() const
    {
        std::size_t batch_size  = 2;
        std::size_t seq_len     = 5;
        std::size_t hidden_size = 4;
        std::size_t input_size  = 3;
        std::size_t num_dirct   = 1;
        float clip              = 0.0f;

        migraphx::program p;
        migraphx::shape in_shape{migraphx::shape::float_type, {seq_len, batch_size, input_size}};
        migraphx::shape w_shape{migraphx::shape::float_type, {num_dirct, hidden_size, input_size}};
        migraphx::shape r_shape{migraphx::shape::float_type, {num_dirct, hidden_size, hidden_size}};
        migraphx::shape b_shape{migraphx::shape::float_type, {num_dirct, 2 * hidden_size}};

        auto seq  = p.add_parameter("seq", in_shape);
        auto w    = p.add_parameter("w", w_shape);
        auto r    = p.add_parameter("r", r_shape);
        auto bias = p.add_parameter("bias", b_shape);

        p.add_instruction(migraphx::op::rnn{hidden_size,
                                            {migraphx::op::tanh{}, migraphx::op::tanh{}},
                                            migraphx::op::rnn_direction::reverse,
                                            clip},
                          seq,
                          w,
                          r,
                          bias);

        return p;
    }
};

struct test_rnn_5args : verify_program<test_rnn_5args>
{
    migraphx::program create_program() const
    {
        std::size_t batch_size  = 2;
        std::size_t seq_len     = 10;
        std::size_t hidden_size = 4;
        std::size_t input_size  = 3;
        std::size_t num_dirct   = 1;
        float clip              = 0.0f;

        migraphx::program p;
        migraphx::shape in_shape{migraphx::shape::float_type, {seq_len, batch_size, input_size}};
        migraphx::shape w_shape{migraphx::shape::float_type, {num_dirct, hidden_size, input_size}};
        migraphx::shape r_shape{migraphx::shape::float_type, {num_dirct, hidden_size, hidden_size}};
        migraphx::shape b_shape{migraphx::shape::float_type, {num_dirct, 2 * hidden_size}};

        auto seq  = p.add_parameter("seq", in_shape);
        auto w    = p.add_parameter("w", w_shape);
        auto r    = p.add_parameter("r", r_shape);
        auto bias = p.add_parameter("bias", b_shape);
        auto und  = p.add_instruction(migraphx::op::undefined{});

        auto output =
            p.add_instruction(migraphx::op::rnn{hidden_size,
                                                {migraphx::op::tanh{}, migraphx::op::tanh{}},
                                                migraphx::op::rnn_direction::forward,
                                                clip},
                              seq,
                              w,
                              r,
                              bias,
                              und);
        p.add_instruction(migraphx::op::rnn_last_output{}, output);

        return p;
    }
};

struct test_rnn_bidirectional : verify_program<test_rnn_bidirectional>
{
    migraphx::program create_program() const
    {
        std::size_t batch_size  = 2;
        std::size_t seq_len     = 1;
        std::size_t hidden_size = 4;
        std::size_t input_size  = 3;
        std::size_t num_dirct   = 2;
        float clip              = 0.0f;

        migraphx::program p;
        migraphx::shape in_shape{migraphx::shape::float_type, {seq_len, batch_size, input_size}};
        migraphx::shape w_shape{migraphx::shape::float_type, {num_dirct, hidden_size, input_size}};
        migraphx::shape r_shape{migraphx::shape::float_type, {num_dirct, hidden_size, hidden_size}};
        migraphx::shape b_shape{migraphx::shape::float_type, {num_dirct, 2 * hidden_size}};
        migraphx::shape ih_shape{migraphx::shape::float_type, {num_dirct, batch_size, hidden_size}};

        auto seq  = p.add_parameter("seq", in_shape);
        auto w    = p.add_parameter("w", w_shape);
        auto r    = p.add_parameter("r", r_shape);
        auto bias = p.add_parameter("bias", b_shape);
        auto ih   = p.add_parameter("ih", ih_shape);
        auto und  = p.add_instruction(migraphx::op::undefined{});

        auto output =
            p.add_instruction(migraphx::op::rnn{hidden_size,
                                                {migraphx::op::tanh{}, migraphx::op::tanh{}},
                                                migraphx::op::rnn_direction::bidirectional,
                                                clip},
                              seq,
                              w,
                              r,
                              bias,
                              und,
                              ih);
        p.add_instruction(migraphx::op::rnn_last_output{}, output);

        return p;
    }
};

struct test_rnn_bidirectional10 : verify_program<test_rnn_bidirectional10>
{
    migraphx::program create_program() const
    {
        std::size_t batch_size  = 2;
        std::size_t seq_len     = 10;
        std::size_t hidden_size = 4;
        std::size_t input_size  = 3;
        std::size_t num_dirct   = 2;
        float clip              = 0.0f;

        migraphx::program p;
        migraphx::shape in_shape{migraphx::shape::float_type, {seq_len, batch_size, input_size}};
        migraphx::shape w_shape{migraphx::shape::float_type, {num_dirct, hidden_size, input_size}};
        migraphx::shape r_shape{migraphx::shape::float_type, {num_dirct, hidden_size, hidden_size}};
        migraphx::shape b_shape{migraphx::shape::float_type, {num_dirct, 2 * hidden_size}};
        migraphx::shape ih_shape{migraphx::shape::float_type, {num_dirct, batch_size, hidden_size}};

        auto seq  = p.add_parameter("seq", in_shape);
        auto w    = p.add_parameter("w", w_shape);
        auto r    = p.add_parameter("r", r_shape);
        auto bias = p.add_parameter("bias", b_shape);
        auto ih   = p.add_parameter("ih", ih_shape);
        auto und  = p.add_instruction(migraphx::op::undefined{});
        auto output =
            p.add_instruction(migraphx::op::rnn{hidden_size,
                                                {migraphx::op::tanh{}, migraphx::op::tanh{}},
                                                migraphx::op::rnn_direction::bidirectional,
                                                clip},
                              seq,
                              w,
                              r,
                              bias,
                              und,
                              ih);
        p.add_instruction(migraphx::op::rnn_last_output{}, output);

        return p;
    }
};

struct test_rnn_bi_3args : verify_program<test_rnn_bi_3args>
{
    migraphx::program create_program() const
    {
        std::size_t batch_size  = 2;
        std::size_t seq_len     = 10;
        std::size_t hidden_size = 4;
        std::size_t input_size  = 3;
        std::size_t num_dirct   = 2;
        float clip              = 0.0f;

        migraphx::program p;
        migraphx::shape in_shape{migraphx::shape::float_type, {seq_len, batch_size, input_size}};
        migraphx::shape w_shape{migraphx::shape::float_type, {num_dirct, hidden_size, input_size}};
        migraphx::shape r_shape{migraphx::shape::float_type, {num_dirct, hidden_size, hidden_size}};
        migraphx::shape b_shape{migraphx::shape::float_type, {num_dirct, 2 * hidden_size}};
        migraphx::shape ih_shape{migraphx::shape::float_type, {num_dirct, batch_size, hidden_size}};

        auto seq = p.add_parameter("seq", in_shape);
        auto w   = p.add_parameter("w", w_shape);
        auto r   = p.add_parameter("r", r_shape);
        auto output =
            p.add_instruction(migraphx::op::rnn{hidden_size,
                                                {migraphx::op::tanh{}, migraphx::op::tanh{}},
                                                migraphx::op::rnn_direction::bidirectional,
                                                clip},
                              seq,
                              w,
                              r);
        p.add_instruction(migraphx::op::rnn_last_output{}, output);

        return p;
    }
};

struct test_gru_forward_last : verify_program<test_gru_forward_last>
{
    migraphx::program create_program() const
    {
        std::size_t batch_size  = 2;
        std::size_t seq_len     = 3;
        std::size_t hidden_size = 5;
        std::size_t input_size  = 8;
        std::size_t num_dirct   = 1;
        float clip              = 0.0f;

        migraphx::program p;
        migraphx::shape in_shape{migraphx::shape::float_type, {seq_len, batch_size, input_size}};
        migraphx::shape w_shape{migraphx::shape::float_type,
                                {num_dirct, 3 * hidden_size, input_size}};
        migraphx::shape r_shape{migraphx::shape::float_type,
                                {num_dirct, 3 * hidden_size, hidden_size}};
        migraphx::shape b_shape{migraphx::shape::float_type, {num_dirct, 6 * hidden_size}};
        migraphx::shape ih_shape{migraphx::shape::float_type, {num_dirct, batch_size, hidden_size}};

        auto seq  = p.add_parameter("seq", in_shape);
        auto w    = p.add_parameter("w", w_shape);
        auto r    = p.add_parameter("r", r_shape);
        auto bias = p.add_parameter("bias", b_shape);
        auto ih   = p.add_parameter("ih", ih_shape);
        auto und  = p.add_instruction(migraphx::op::undefined{});

        auto output =
            p.add_instruction(migraphx::op::gru{hidden_size,
                                                {migraphx::op::sigmoid{}, migraphx::op::tanh{}},
                                                migraphx::op::rnn_direction::forward,
                                                clip},
                              seq,
                              w,
                              r,
                              bias,
                              und,
                              ih);
        p.add_instruction(migraphx::op::rnn_last_output{}, output);

        return p;
    }
};

struct test_gru_forward_hs : verify_program<test_gru_forward_hs>
{
    migraphx::program create_program() const
    {
        std::size_t batch_size  = 2;
        std::size_t seq_len     = 3;
        std::size_t hidden_size = 5;
        std::size_t input_size  = 8;
        std::size_t num_dirct   = 1;
        float clip              = 0.0f;

        migraphx::program p;
        migraphx::shape in_shape{migraphx::shape::float_type, {seq_len, batch_size, input_size}};
        migraphx::shape w_shape{migraphx::shape::float_type,
                                {num_dirct, 3 * hidden_size, input_size}};
        migraphx::shape r_shape{migraphx::shape::float_type,
                                {num_dirct, 3 * hidden_size, hidden_size}};
        migraphx::shape b_shape{migraphx::shape::float_type, {num_dirct, 6 * hidden_size}};
        migraphx::shape ih_shape{migraphx::shape::float_type, {num_dirct, batch_size, hidden_size}};

        auto seq  = p.add_parameter("seq", in_shape);
        auto w    = p.add_parameter("w", w_shape);
        auto r    = p.add_parameter("r", r_shape);
        auto bias = p.add_parameter("bias", b_shape);
        auto ih   = p.add_parameter("ih", ih_shape);
        auto und  = p.add_instruction(migraphx::op::undefined{});

        p.add_instruction(migraphx::op::gru{hidden_size,
                                            {migraphx::op::sigmoid{}, migraphx::op::tanh{}},
                                            migraphx::op::rnn_direction::forward,
                                            clip},
                          seq,
                          w,
                          r,
                          bias,
                          und,
                          ih);

        return p;
    }
};

struct test_gru_forward_3args_und : verify_program<test_gru_forward_3args_und>
{
    migraphx::program create_program() const
    {
        std::size_t batch_size  = 2;
        std::size_t seq_len     = 3;
        std::size_t hidden_size = 5;
        std::size_t input_size  = 8;
        std::size_t num_dirct   = 1;
        float clip              = 0.0f;

        migraphx::program p;
        migraphx::shape in_shape{migraphx::shape::float_type, {seq_len, batch_size, input_size}};
        migraphx::shape w_shape{migraphx::shape::float_type,
                                {num_dirct, 3 * hidden_size, input_size}};
        migraphx::shape r_shape{migraphx::shape::float_type,
                                {num_dirct, 3 * hidden_size, hidden_size}};
        auto seq = p.add_parameter("seq", in_shape);
        auto w   = p.add_parameter("w", w_shape);
        auto r   = p.add_parameter("r", r_shape);
        auto und = p.add_instruction(migraphx::op::undefined{});
        p.add_instruction(migraphx::op::gru{hidden_size,
                                            {migraphx::op::sigmoid{}, migraphx::op::tanh{}},
                                            migraphx::op::rnn_direction::forward,
                                            clip},
                          seq,
                          w,
                          r,
                          und,
                          und,
                          und);

        return p;
    }
};

struct test_gru_forward_3args : verify_program<test_gru_forward_3args>
{
    migraphx::program create_program() const
    {
        std::size_t batch_size  = 2;
        std::size_t seq_len     = 3;
        std::size_t hidden_size = 5;
        std::size_t input_size  = 8;
        std::size_t num_dirct   = 1;
        float clip              = 0.0f;

        migraphx::program p;
        migraphx::shape in_shape{migraphx::shape::float_type, {seq_len, batch_size, input_size}};
        migraphx::shape w_shape{migraphx::shape::float_type,
                                {num_dirct, 3 * hidden_size, input_size}};
        migraphx::shape r_shape{migraphx::shape::float_type,
                                {num_dirct, 3 * hidden_size, hidden_size}};
        auto seq = p.add_parameter("seq", in_shape);
        auto w   = p.add_parameter("w", w_shape);
        auto r   = p.add_parameter("r", r_shape);
        p.add_instruction(migraphx::op::gru{hidden_size,
                                            {migraphx::op::sigmoid{}, migraphx::op::tanh{}},
                                            migraphx::op::rnn_direction::forward,
                                            clip},
                          seq,
                          w,
                          r);

        return p;
    }
};

struct test_gru_forward_seq1 : verify_program<test_gru_forward_seq1>
{
    migraphx::program create_program() const
    {
        std::size_t batch_size  = 2;
        std::size_t seq_len     = 1;
        std::size_t hidden_size = 5;
        std::size_t input_size  = 8;
        std::size_t num_dirct   = 1;
        float clip              = 0.0f;

        migraphx::program p;
        migraphx::shape in_shape{migraphx::shape::float_type, {seq_len, batch_size, input_size}};
        migraphx::shape w_shape{migraphx::shape::float_type,
                                {num_dirct, 3 * hidden_size, input_size}};
        migraphx::shape r_shape{migraphx::shape::float_type,
                                {num_dirct, 3 * hidden_size, hidden_size}};
        auto seq = p.add_parameter("seq", in_shape);
        auto w   = p.add_parameter("w", w_shape);
        auto r   = p.add_parameter("r", r_shape);
        p.add_instruction(migraphx::op::gru{hidden_size,
                                            {migraphx::op::sigmoid{}, migraphx::op::tanh{}},
                                            migraphx::op::rnn_direction::forward,
                                            clip},
                          seq,
                          w,
                          r);

        return p;
    }
};

struct test_gru_forward_default_actv : verify_program<test_gru_forward_default_actv>
{
    migraphx::program create_program() const
    {
        std::size_t batch_size  = 2;
        std::size_t seq_len     = 1;
        std::size_t hidden_size = 5;
        std::size_t input_size  = 8;
        std::size_t num_dirct   = 1;
        float clip              = 0.0f;

        migraphx::program p;
        migraphx::shape in_shape{migraphx::shape::float_type, {seq_len, batch_size, input_size}};
        migraphx::shape w_shape{migraphx::shape::float_type,
                                {num_dirct, 3 * hidden_size, input_size}};
        migraphx::shape r_shape{migraphx::shape::float_type,
                                {num_dirct, 3 * hidden_size, hidden_size}};
        auto seq = p.add_parameter("seq", in_shape);
        auto w   = p.add_parameter("w", w_shape);
        auto r   = p.add_parameter("r", r_shape);
        p.add_instruction(
            migraphx::op::gru{hidden_size, {}, migraphx::op::rnn_direction::forward, clip},
            seq,
            w,
            r);

        return p;
    }
};

struct test_gru_forward_default_actv1 : verify_program<test_gru_forward_default_actv1>
{
    migraphx::program create_program() const
    {
        std::size_t batch_size  = 2;
        std::size_t seq_len     = 3;
        std::size_t hidden_size = 5;
        std::size_t input_size  = 8;
        std::size_t num_dirct   = 1;
        float clip              = 0.0f;

        migraphx::program p;
        migraphx::shape in_shape{migraphx::shape::float_type, {seq_len, batch_size, input_size}};
        migraphx::shape w_shape{migraphx::shape::float_type,
                                {num_dirct, 3 * hidden_size, input_size}};
        migraphx::shape r_shape{migraphx::shape::float_type,
                                {num_dirct, 3 * hidden_size, hidden_size}};
        migraphx::shape b_shape{migraphx::shape::float_type, {num_dirct, 6 * hidden_size}};
        migraphx::shape ih_shape{migraphx::shape::float_type, {num_dirct, batch_size, hidden_size}};

        auto seq  = p.add_parameter("seq", in_shape);
        auto w    = p.add_parameter("w", w_shape);
        auto r    = p.add_parameter("r", r_shape);
        auto bias = p.add_parameter("bias", b_shape);
        auto ih   = p.add_parameter("ih", ih_shape);
        auto und  = p.add_instruction(migraphx::op::undefined{});

        p.add_instruction(
            migraphx::op::gru{
                hidden_size, {migraphx::op::sigmoid{}}, migraphx::op::rnn_direction::forward, clip},
            seq,
            w,
            r,
            bias,
            und,
            ih);

        return p;
    }
};

struct test_gru_reverse_last : verify_program<test_gru_reverse_last>
{
    migraphx::program create_program() const
    {
        std::size_t batch_size  = 2;
        std::size_t seq_len     = 3;
        std::size_t hidden_size = 5;
        std::size_t input_size  = 8;
        std::size_t num_dirct   = 1;
        float clip              = 0.0f;

        migraphx::program p;
        migraphx::shape in_shape{migraphx::shape::float_type, {seq_len, batch_size, input_size}};
        migraphx::shape w_shape{migraphx::shape::float_type,
                                {num_dirct, 3 * hidden_size, input_size}};
        migraphx::shape r_shape{migraphx::shape::float_type,
                                {num_dirct, 3 * hidden_size, hidden_size}};
        migraphx::shape b_shape{migraphx::shape::float_type, {num_dirct, 6 * hidden_size}};
        migraphx::shape ih_shape{migraphx::shape::float_type, {num_dirct, batch_size, hidden_size}};

        auto seq  = p.add_parameter("seq", in_shape);
        auto w    = p.add_parameter("w", w_shape);
        auto r    = p.add_parameter("r", r_shape);
        auto bias = p.add_parameter("bias", b_shape);
        auto ih   = p.add_parameter("ih", ih_shape);
        auto und  = p.add_instruction(migraphx::op::undefined{});

        auto output =
            p.add_instruction(migraphx::op::gru{hidden_size,
                                                {migraphx::op::sigmoid{}, migraphx::op::tanh{}},
                                                migraphx::op::rnn_direction::reverse,
                                                clip},
                              seq,
                              w,
                              r,
                              bias,
                              und,
                              ih);
        p.add_instruction(migraphx::op::rnn_last_output{}, output);

        return p;
    }
};

struct test_gru_reverse_3args : verify_program<test_gru_reverse_3args>
{
    migraphx::program create_program() const
    {
        std::size_t batch_size  = 2;
        std::size_t seq_len     = 3;
        std::size_t hidden_size = 5;
        std::size_t input_size  = 8;
        std::size_t num_dirct   = 1;
        float clip              = 0.0f;

        migraphx::program p;
        migraphx::shape in_shape{migraphx::shape::float_type, {seq_len, batch_size, input_size}};
        migraphx::shape w_shape{migraphx::shape::float_type,
                                {num_dirct, 3 * hidden_size, input_size}};
        migraphx::shape r_shape{migraphx::shape::float_type,
                                {num_dirct, 3 * hidden_size, hidden_size}};
        auto seq = p.add_parameter("seq", in_shape);
        auto w   = p.add_parameter("w", w_shape);
        auto r   = p.add_parameter("r", r_shape);
        p.add_instruction(migraphx::op::gru{hidden_size,
                                            {migraphx::op::sigmoid{}, migraphx::op::tanh{}},
                                            migraphx::op::rnn_direction::reverse,
                                            clip},
                          seq,
                          w,
                          r);

        return p;
    }
};

struct test_gru_bidirct_last : verify_program<test_gru_bidirct_last>
{
    migraphx::program create_program() const
    {
        std::size_t batch_size  = 2;
        std::size_t seq_len     = 3;
        std::size_t hidden_size = 5;
        std::size_t input_size  = 8;
        std::size_t num_dirct   = 2;
        float clip              = 0.0f;

        migraphx::program p;
        migraphx::shape in_shape{migraphx::shape::float_type, {seq_len, batch_size, input_size}};
        migraphx::shape w_shape{migraphx::shape::float_type,
                                {num_dirct, 3 * hidden_size, input_size}};
        migraphx::shape r_shape{migraphx::shape::float_type,
                                {num_dirct, 3 * hidden_size, hidden_size}};
        migraphx::shape b_shape{migraphx::shape::float_type, {num_dirct, 6 * hidden_size}};
        migraphx::shape ih_shape{migraphx::shape::float_type, {num_dirct, batch_size, hidden_size}};

        auto seq  = p.add_parameter("seq", in_shape);
        auto w    = p.add_parameter("w", w_shape);
        auto r    = p.add_parameter("r", r_shape);
        auto bias = p.add_parameter("bias", b_shape);
        auto ih   = p.add_parameter("ih", ih_shape);
        auto und  = p.add_instruction(migraphx::op::undefined{});

        auto output =
            p.add_instruction(migraphx::op::gru{hidden_size,
                                                {migraphx::op::sigmoid{}, migraphx::op::tanh{}},
                                                migraphx::op::rnn_direction::bidirectional,
                                                clip},
                              seq,
                              w,
                              r,
                              bias,
                              und,
                              ih);
        p.add_instruction(migraphx::op::rnn_last_output{}, output);

        return p;
    }
};

struct test_gru_bidirct_hs : verify_program<test_gru_bidirct_hs>
{
    migraphx::program create_program() const
    {
        std::size_t batch_size  = 2;
        std::size_t seq_len     = 3;
        std::size_t hidden_size = 5;
        std::size_t input_size  = 8;
        std::size_t num_dirct   = 2;
        float clip              = 0.0f;

        migraphx::program p;
        migraphx::shape in_shape{migraphx::shape::float_type, {seq_len, batch_size, input_size}};
        migraphx::shape w_shape{migraphx::shape::float_type,
                                {num_dirct, 3 * hidden_size, input_size}};
        migraphx::shape r_shape{migraphx::shape::float_type,
                                {num_dirct, 3 * hidden_size, hidden_size}};
        migraphx::shape b_shape{migraphx::shape::float_type, {num_dirct, 6 * hidden_size}};
        migraphx::shape ih_shape{migraphx::shape::float_type, {num_dirct, batch_size, hidden_size}};

        auto seq  = p.add_parameter("seq", in_shape);
        auto w    = p.add_parameter("w", w_shape);
        auto r    = p.add_parameter("r", r_shape);
        auto bias = p.add_parameter("bias", b_shape);
        auto ih   = p.add_parameter("ih", ih_shape);
        auto und  = p.add_instruction(migraphx::op::undefined{});

        p.add_instruction(migraphx::op::gru{hidden_size,
                                            {migraphx::op::sigmoid{}, migraphx::op::tanh{}},
                                            migraphx::op::rnn_direction::bidirectional,
                                            clip},
                          seq,
                          w,
                          r,
                          bias,
                          und,
                          ih);

        return p;
    }
};

struct test_gru_bidirct_3args_und : verify_program<test_gru_bidirct_3args_und>
{
    migraphx::program create_program() const
    {
        std::size_t batch_size  = 2;
        std::size_t seq_len     = 3;
        std::size_t hidden_size = 5;
        std::size_t input_size  = 8;
        std::size_t num_dirct   = 2;
        float clip              = 0.0f;

        migraphx::program p;
        migraphx::shape in_shape{migraphx::shape::float_type, {seq_len, batch_size, input_size}};
        migraphx::shape w_shape{migraphx::shape::float_type,
                                {num_dirct, 3 * hidden_size, input_size}};
        migraphx::shape r_shape{migraphx::shape::float_type,
                                {num_dirct, 3 * hidden_size, hidden_size}};
        auto seq = p.add_parameter("seq", in_shape);
        auto w   = p.add_parameter("w", w_shape);
        auto r   = p.add_parameter("r", r_shape);
        auto und = p.add_instruction(migraphx::op::undefined{});
        p.add_instruction(migraphx::op::gru{hidden_size,
                                            {migraphx::op::sigmoid{}, migraphx::op::tanh{}},
                                            migraphx::op::rnn_direction::bidirectional,
                                            clip},
                          seq,
                          w,
                          r,
                          und,
                          und,
                          und);

        return p;
    }
};

struct test_gru_bidirct_3args : verify_program<test_gru_bidirct_3args>
{
    migraphx::program create_program() const
    {
        std::size_t batch_size  = 2;
        std::size_t seq_len     = 3;
        std::size_t hidden_size = 5;
        std::size_t input_size  = 8;
        std::size_t num_dirct   = 2;
        float clip              = 0.0f;

        migraphx::program p;
        migraphx::shape in_shape{migraphx::shape::float_type, {seq_len, batch_size, input_size}};
        migraphx::shape w_shape{migraphx::shape::float_type,
                                {num_dirct, 3 * hidden_size, input_size}};
        migraphx::shape r_shape{migraphx::shape::float_type,
                                {num_dirct, 3 * hidden_size, hidden_size}};
        auto seq = p.add_parameter("seq", in_shape);
        auto w   = p.add_parameter("w", w_shape);
        auto r   = p.add_parameter("r", r_shape);
        p.add_instruction(migraphx::op::gru{hidden_size,
                                            {migraphx::op::sigmoid{}, migraphx::op::tanh{}},
                                            migraphx::op::rnn_direction::bidirectional,
                                            clip},
                          seq,
                          w,
                          r);

        return p;
    }
};

struct test_gru_bidirct_seq1 : verify_program<test_gru_bidirct_seq1>
{
    migraphx::program create_program() const
    {
        std::size_t batch_size  = 2;
        std::size_t seq_len     = 1;
        std::size_t hidden_size = 5;
        std::size_t input_size  = 8;
        std::size_t num_dirct   = 2;
        float clip              = 0.0f;

        migraphx::program p;
        migraphx::shape in_shape{migraphx::shape::float_type, {seq_len, batch_size, input_size}};
        migraphx::shape w_shape{migraphx::shape::float_type,
                                {num_dirct, 3 * hidden_size, input_size}};
        migraphx::shape r_shape{migraphx::shape::float_type,
                                {num_dirct, 3 * hidden_size, hidden_size}};
        auto seq = p.add_parameter("seq", in_shape);
        auto w   = p.add_parameter("w", w_shape);
        auto r   = p.add_parameter("r", r_shape);
        p.add_instruction(migraphx::op::gru{hidden_size,
                                            {migraphx::op::sigmoid{}, migraphx::op::tanh{}},
                                            migraphx::op::rnn_direction::bidirectional,
                                            clip},
                          seq,
                          w,
                          r);

        return p;
    }
};

struct test_gru_bidirct_default_actv : verify_program<test_gru_bidirct_default_actv>
{
    migraphx::program create_program() const
    {
        std::size_t batch_size  = 2;
        std::size_t seq_len     = 1;
        std::size_t hidden_size = 5;
        std::size_t input_size  = 8;
        std::size_t num_dirct   = 2;
        float clip              = 0.0f;

        migraphx::program p;
        migraphx::shape in_shape{migraphx::shape::float_type, {seq_len, batch_size, input_size}};
        migraphx::shape w_shape{migraphx::shape::float_type,
                                {num_dirct, 3 * hidden_size, input_size}};
        migraphx::shape r_shape{migraphx::shape::float_type,
                                {num_dirct, 3 * hidden_size, hidden_size}};
        auto seq = p.add_parameter("seq", in_shape);
        auto w   = p.add_parameter("w", w_shape);
        auto r   = p.add_parameter("r", r_shape);
        p.add_instruction(
            migraphx::op::gru{hidden_size, {}, migraphx::op::rnn_direction::bidirectional, clip},
            seq,
            w,
            r);

        return p;
    }
};

struct test_gru_bidirct_default_actv1 : verify_program<test_gru_bidirct_default_actv1>
{
    migraphx::program create_program() const
    {
        std::size_t batch_size  = 2;
        std::size_t seq_len     = 3;
        std::size_t hidden_size = 5;
        std::size_t input_size  = 8;
        std::size_t num_dirct   = 2;
        float clip              = 0.0f;

        migraphx::program p;
        migraphx::shape in_shape{migraphx::shape::float_type, {seq_len, batch_size, input_size}};
        migraphx::shape w_shape{migraphx::shape::float_type,
                                {num_dirct, 3 * hidden_size, input_size}};
        migraphx::shape r_shape{migraphx::shape::float_type,
                                {num_dirct, 3 * hidden_size, hidden_size}};
        migraphx::shape b_shape{migraphx::shape::float_type, {num_dirct, 6 * hidden_size}};
        migraphx::shape ih_shape{migraphx::shape::float_type, {num_dirct, batch_size, hidden_size}};

        auto seq  = p.add_parameter("seq", in_shape);
        auto w    = p.add_parameter("w", w_shape);
        auto r    = p.add_parameter("r", r_shape);
        auto bias = p.add_parameter("bias", b_shape);
        auto ih   = p.add_parameter("ih", ih_shape);
        auto und  = p.add_instruction(migraphx::op::undefined{});

        p.add_instruction(migraphx::op::gru{hidden_size,
                                            {migraphx::op::sigmoid{}},
                                            migraphx::op::rnn_direction::bidirectional,
                                            clip},
                          seq,
                          w,
                          r,
                          bias,
                          und,
                          ih);

        return p;
    }
};

struct test_lstm_forward_last : verify_program<test_lstm_forward_last>
{
    migraphx::program create_program() const
    {
        std::size_t batch_size  = 2;
        std::size_t seq_len     = 3;
        std::size_t hidden_size = 5;
        std::size_t input_size  = 8;
        std::size_t num_dirct   = 1;
        float clip              = 0.0f;

        migraphx::program p;
        migraphx::shape in_shape{migraphx::shape::float_type, {seq_len, batch_size, input_size}};
        migraphx::shape w_shape{migraphx::shape::float_type,
                                {num_dirct, 4 * hidden_size, input_size}};
        migraphx::shape r_shape{migraphx::shape::float_type,
                                {num_dirct, 4 * hidden_size, hidden_size}};
        migraphx::shape b_shape{migraphx::shape::float_type, {num_dirct, 8 * hidden_size}};
        migraphx::shape ih_shape{migraphx::shape::float_type, {num_dirct, batch_size, hidden_size}};
        migraphx::shape ic_shape{migraphx::shape::float_type, {num_dirct, batch_size, hidden_size}};
        migraphx::shape pph_shape{migraphx::shape::float_type, {num_dirct, 3 * hidden_size}};

        auto seq  = p.add_parameter("seq", in_shape);
        auto w    = p.add_parameter("w", w_shape);
        auto r    = p.add_parameter("r", r_shape);
        auto bias = p.add_parameter("bias", b_shape);
        auto ih   = p.add_parameter("ih", ih_shape);
        auto ic   = p.add_parameter("ic", ic_shape);
        auto pph  = p.add_parameter("pph", pph_shape);
        auto und  = p.add_instruction(migraphx::op::undefined{});

        auto output = p.add_instruction(
            migraphx::op::lstm{
                hidden_size,
                {migraphx::op::sigmoid{}, migraphx::op::tanh{}, migraphx::op::tanh{}},
                migraphx::op::rnn_direction::forward,
                clip},
            seq,
            w,
            r,
            bias,
            und,
            ih,
            ic,
            pph);
        p.add_instruction(migraphx::op::rnn_last_output{}, output);

        return p;
    }
};

struct test_lstm_forward_hs : verify_program<test_lstm_forward_hs>
{
    migraphx::program create_program() const
    {
        std::size_t batch_size  = 2;
        std::size_t seq_len     = 3;
        std::size_t hidden_size = 5;
        std::size_t input_size  = 8;
        std::size_t num_dirct   = 1;
        float clip              = 0.0f;

        migraphx::program p;
        migraphx::shape in_shape{migraphx::shape::float_type, {seq_len, batch_size, input_size}};
        migraphx::shape w_shape{migraphx::shape::float_type,
                                {num_dirct, 4 * hidden_size, input_size}};
        migraphx::shape r_shape{migraphx::shape::float_type,
                                {num_dirct, 4 * hidden_size, hidden_size}};
        migraphx::shape b_shape{migraphx::shape::float_type, {num_dirct, 8 * hidden_size}};
        migraphx::shape ih_shape{migraphx::shape::float_type, {num_dirct, batch_size, hidden_size}};
        migraphx::shape ic_shape{migraphx::shape::float_type, {num_dirct, batch_size, hidden_size}};
        migraphx::shape pph_shape{migraphx::shape::float_type, {num_dirct, 3 * hidden_size}};

        auto seq  = p.add_parameter("seq", in_shape);
        auto w    = p.add_parameter("w", w_shape);
        auto r    = p.add_parameter("r", r_shape);
        auto bias = p.add_parameter("bias", b_shape);
        auto ih   = p.add_parameter("ih", ih_shape);
        auto ic   = p.add_parameter("ic", ic_shape);
        auto pph  = p.add_parameter("pph", pph_shape);
        auto und  = p.add_instruction(migraphx::op::undefined{});

        p.add_instruction(
            migraphx::op::lstm{
                hidden_size,
                {migraphx::op::sigmoid{}, migraphx::op::tanh{}, migraphx::op::tanh{}},
                migraphx::op::rnn_direction::forward,
                clip},
            seq,
            w,
            r,
            bias,
            und,
            ih,
            ic,
            pph);

        return p;
    }
};

struct test_lstm_forward_3args_und : verify_program<test_lstm_forward_3args_und>
{
    migraphx::program create_program() const
    {
        std::size_t batch_size  = 2;
        std::size_t seq_len     = 3;
        std::size_t hidden_size = 5;
        std::size_t input_size  = 8;
        std::size_t num_dirct   = 1;
        float clip              = 0.0f;

        migraphx::program p;
        migraphx::shape in_shape{migraphx::shape::float_type, {seq_len, batch_size, input_size}};
        migraphx::shape w_shape{migraphx::shape::float_type,
                                {num_dirct, 4 * hidden_size, input_size}};
        migraphx::shape r_shape{migraphx::shape::float_type,
                                {num_dirct, 4 * hidden_size, hidden_size}};
        auto seq = p.add_parameter("seq", in_shape);
        auto w   = p.add_parameter("w", w_shape);
        auto r   = p.add_parameter("r", r_shape);
        auto und = p.add_instruction(migraphx::op::undefined{});
        p.add_instruction(
            migraphx::op::lstm{
                hidden_size,
                {migraphx::op::sigmoid{}, migraphx::op::tanh{}, migraphx::op::tanh{}},
                migraphx::op::rnn_direction::forward,
                clip},
            seq,
            w,
            r,
            und,
            und,
            und,
            und,
            und);

        return p;
    }
};

struct test_lstm_forward_3args : verify_program<test_lstm_forward_3args>
{
    migraphx::program create_program() const
    {
        std::size_t batch_size  = 2;
        std::size_t seq_len     = 3;
        std::size_t hidden_size = 5;
        std::size_t input_size  = 8;
        std::size_t num_dirct   = 1;
        float clip              = 0.0f;

        migraphx::program p;
        migraphx::shape in_shape{migraphx::shape::float_type, {seq_len, batch_size, input_size}};
        migraphx::shape w_shape{migraphx::shape::float_type,
                                {num_dirct, 4 * hidden_size, input_size}};
        migraphx::shape r_shape{migraphx::shape::float_type,
                                {num_dirct, 4 * hidden_size, hidden_size}};
        auto seq = p.add_parameter("seq", in_shape);
        auto w   = p.add_parameter("w", w_shape);
        auto r   = p.add_parameter("r", r_shape);
        p.add_instruction(
            migraphx::op::lstm{
                hidden_size,
                {migraphx::op::sigmoid{}, migraphx::op::tanh{}, migraphx::op::tanh{}},
                migraphx::op::rnn_direction::forward,
                clip},
            seq,
            w,
            r);

        return p;
    }
};

struct test_lstm_forward_seq1 : verify_program<test_lstm_forward_seq1>
{
    migraphx::program create_program() const
    {
        std::size_t batch_size  = 2;
        std::size_t seq_len     = 1;
        std::size_t hidden_size = 5;
        std::size_t input_size  = 8;
        std::size_t num_dirct   = 1;
        float clip              = 0.0f;

        migraphx::program p;
        migraphx::shape in_shape{migraphx::shape::float_type, {seq_len, batch_size, input_size}};
        migraphx::shape w_shape{migraphx::shape::float_type,
                                {num_dirct, 4 * hidden_size, input_size}};
        migraphx::shape r_shape{migraphx::shape::float_type,
                                {num_dirct, 4 * hidden_size, hidden_size}};
        auto seq = p.add_parameter("seq", in_shape);
        auto w   = p.add_parameter("w", w_shape);
        auto r   = p.add_parameter("r", r_shape);
        p.add_instruction(
            migraphx::op::lstm{
                hidden_size,
                {migraphx::op::sigmoid{}, migraphx::op::tanh{}, migraphx::op::tanh{}},
                migraphx::op::rnn_direction::forward,
                clip},
            seq,
            w,
            r);

        return p;
    }
};

struct test_lstm_forward_default_actv : verify_program<test_lstm_forward_default_actv>
{
    migraphx::program create_program() const
    {
        std::size_t batch_size  = 2;
        std::size_t seq_len     = 1;
        std::size_t hidden_size = 5;
        std::size_t input_size  = 8;
        std::size_t num_dirct   = 1;
        float clip              = 0.0f;

        migraphx::program p;
        migraphx::shape in_shape{migraphx::shape::float_type, {seq_len, batch_size, input_size}};
        migraphx::shape w_shape{migraphx::shape::float_type,
                                {num_dirct, 4 * hidden_size, input_size}};
        migraphx::shape r_shape{migraphx::shape::float_type,
                                {num_dirct, 4 * hidden_size, hidden_size}};
        auto seq = p.add_parameter("seq", in_shape);
        auto w   = p.add_parameter("w", w_shape);
        auto r   = p.add_parameter("r", r_shape);
        p.add_instruction(
            migraphx::op::lstm{hidden_size, {}, migraphx::op::rnn_direction::forward, clip},
            seq,
            w,
            r);

        return p;
    }
};

struct test_lstm_forward_default_actv1 : verify_program<test_lstm_forward_default_actv1>
{
    migraphx::program create_program() const
    {
        std::size_t batch_size  = 2;
        std::size_t seq_len     = 3;
        std::size_t hidden_size = 5;
        std::size_t input_size  = 8;
        std::size_t num_dirct   = 1;
        float clip              = 0.0f;

        migraphx::program p;
        migraphx::shape in_shape{migraphx::shape::float_type, {seq_len, batch_size, input_size}};
        migraphx::shape w_shape{migraphx::shape::float_type,
                                {num_dirct, 4 * hidden_size, input_size}};
        migraphx::shape r_shape{migraphx::shape::float_type,
                                {num_dirct, 4 * hidden_size, hidden_size}};
        migraphx::shape b_shape{migraphx::shape::float_type, {num_dirct, 8 * hidden_size}};
        migraphx::shape ih_shape{migraphx::shape::float_type, {num_dirct, batch_size, hidden_size}};

        auto seq  = p.add_parameter("seq", in_shape);
        auto w    = p.add_parameter("w", w_shape);
        auto r    = p.add_parameter("r", r_shape);
        auto bias = p.add_parameter("bias", b_shape);
        auto ih   = p.add_parameter("ih", ih_shape);
        auto und  = p.add_instruction(migraphx::op::undefined{});

        p.add_instruction(
            migraphx::op::lstm{
                hidden_size, {migraphx::op::sigmoid{}}, migraphx::op::rnn_direction::forward, clip},
            seq,
            w,
            r,
            bias,
            und,
            ih);

        return p;
    }
};

struct test_lstm_reverse_last : verify_program<test_lstm_reverse_last>
{
    migraphx::program create_program() const
    {
        std::size_t batch_size  = 2;
        std::size_t seq_len     = 3;
        std::size_t hidden_size = 5;
        std::size_t input_size  = 8;
        std::size_t num_dirct   = 1;
        float clip              = 0.0f;

        migraphx::program p;
        migraphx::shape in_shape{migraphx::shape::float_type, {seq_len, batch_size, input_size}};
        migraphx::shape w_shape{migraphx::shape::float_type,
                                {num_dirct, 4 * hidden_size, input_size}};
        migraphx::shape r_shape{migraphx::shape::float_type,
                                {num_dirct, 4 * hidden_size, hidden_size}};
        migraphx::shape b_shape{migraphx::shape::float_type, {num_dirct, 8 * hidden_size}};
        migraphx::shape ih_shape{migraphx::shape::float_type, {num_dirct, batch_size, hidden_size}};
        migraphx::shape ic_shape{migraphx::shape::float_type, {num_dirct, batch_size, hidden_size}};
        migraphx::shape pph_shape{migraphx::shape::float_type, {num_dirct, 3 * hidden_size}};

        auto seq  = p.add_parameter("seq", in_shape);
        auto w    = p.add_parameter("w", w_shape);
        auto r    = p.add_parameter("r", r_shape);
        auto bias = p.add_parameter("bias", b_shape);
        auto ih   = p.add_parameter("ih", ih_shape);
        auto ic   = p.add_parameter("ic", ic_shape);
        auto pph  = p.add_parameter("pph", pph_shape);
        auto und  = p.add_instruction(migraphx::op::undefined{});

        auto output = p.add_instruction(
            migraphx::op::lstm{
                hidden_size,
                {migraphx::op::sigmoid{}, migraphx::op::tanh{}, migraphx::op::tanh{}},
                migraphx::op::rnn_direction::reverse,
                clip},
            seq,
            w,
            r,
            bias,
            und,
            ih,
            ic,
            pph);
        p.add_instruction(migraphx::op::rnn_last_output{}, output);

        return p;
    }
};

struct test_lstm_reverse_3args : verify_program<test_lstm_reverse_3args>
{
    migraphx::program create_program() const
    {
        std::size_t batch_size  = 2;
        std::size_t seq_len     = 3;
        std::size_t hidden_size = 5;
        std::size_t input_size  = 8;
        std::size_t num_dirct   = 1;
        float clip              = 0.0f;

        migraphx::program p;
        migraphx::shape in_shape{migraphx::shape::float_type, {seq_len, batch_size, input_size}};
        migraphx::shape w_shape{migraphx::shape::float_type,
                                {num_dirct, 4 * hidden_size, input_size}};
        migraphx::shape r_shape{migraphx::shape::float_type,
                                {num_dirct, 4 * hidden_size, hidden_size}};
        auto seq = p.add_parameter("seq", in_shape);
        auto w   = p.add_parameter("w", w_shape);
        auto r   = p.add_parameter("r", r_shape);
        p.add_instruction(
            migraphx::op::lstm{
                hidden_size,
                {migraphx::op::sigmoid{}, migraphx::op::tanh{}, migraphx::op::tanh{}},
                migraphx::op::rnn_direction::reverse,
                clip},
            seq,
            w,
            r);

        return p;
    }
};

struct test_lstm_reverse_3args_cell_output : verify_program<test_lstm_reverse_3args_cell_output>
{
    migraphx::program create_program() const
    {
        std::size_t batch_size  = 2;
        std::size_t seq_len     = 3;
        std::size_t hidden_size = 5;
        std::size_t input_size  = 8;
        std::size_t num_dirct   = 1;
        float clip              = 0.0f;

        migraphx::program p;
        migraphx::shape in_shape{migraphx::shape::float_type, {seq_len, batch_size, input_size}};
        migraphx::shape w_shape{migraphx::shape::float_type,
                                {num_dirct, 4 * hidden_size, input_size}};
        migraphx::shape r_shape{migraphx::shape::float_type,
                                {num_dirct, 4 * hidden_size, hidden_size}};
        auto seq = p.add_parameter("seq", in_shape);
        auto w   = p.add_parameter("w", w_shape);
        auto r   = p.add_parameter("r", r_shape);
        auto hs  = p.add_instruction(
            migraphx::op::lstm{
                hidden_size,
                {migraphx::op::sigmoid{}, migraphx::op::tanh{}, migraphx::op::tanh{}},
                migraphx::op::rnn_direction::reverse,
                clip},
            seq,
            w,
            r);
        p.add_instruction(migraphx::op::lstm_last_cell_output{}, hs);

        return p;
    }
};

struct test_lstm_bidirct_last : verify_program<test_lstm_bidirct_last>
{
    migraphx::program create_program() const
    {
        std::size_t batch_size  = 2;
        std::size_t seq_len     = 3;
        std::size_t hidden_size = 5;
        std::size_t input_size  = 8;
        std::size_t num_dirct   = 2;
        float clip              = 0.0f;

        migraphx::program p;
        migraphx::shape in_shape{migraphx::shape::float_type, {seq_len, batch_size, input_size}};
        migraphx::shape w_shape{migraphx::shape::float_type,
                                {num_dirct, 4 * hidden_size, input_size}};
        migraphx::shape r_shape{migraphx::shape::float_type,
                                {num_dirct, 4 * hidden_size, hidden_size}};
        migraphx::shape b_shape{migraphx::shape::float_type, {num_dirct, 8 * hidden_size}};
        migraphx::shape ih_shape{migraphx::shape::float_type, {num_dirct, batch_size, hidden_size}};
        migraphx::shape ic_shape{migraphx::shape::float_type, {num_dirct, batch_size, hidden_size}};
        migraphx::shape pph_shape{migraphx::shape::float_type, {num_dirct, 3 * hidden_size}};

        auto seq  = p.add_parameter("seq", in_shape);
        auto w    = p.add_parameter("w", w_shape);
        auto r    = p.add_parameter("r", r_shape);
        auto bias = p.add_parameter("bias", b_shape);
        auto ih   = p.add_parameter("ih", ih_shape);
        auto ic   = p.add_parameter("ic", ic_shape);
        auto pph  = p.add_parameter("pph", pph_shape);
        auto und  = p.add_instruction(migraphx::op::undefined{});

        auto output = p.add_instruction(
            migraphx::op::lstm{
                hidden_size,
                {migraphx::op::sigmoid{}, migraphx::op::tanh{}, migraphx::op::tanh{}},
                migraphx::op::rnn_direction::bidirectional,
                clip},
            seq,
            w,
            r,
            bias,
            und,
            ih,
            ic,
            pph);
        p.add_instruction(migraphx::op::rnn_last_output{}, output);

        return p;
    }
};

struct test_lstm_bidirct_hs : verify_program<test_lstm_bidirct_hs>
{
    migraphx::program create_program() const
    {
        std::size_t batch_size  = 2;
        std::size_t seq_len     = 3;
        std::size_t hidden_size = 5;
        std::size_t input_size  = 8;
        std::size_t num_dirct   = 2;
        float clip              = 0.0f;

        migraphx::program p;
        migraphx::shape in_shape{migraphx::shape::float_type, {seq_len, batch_size, input_size}};
        migraphx::shape w_shape{migraphx::shape::float_type,
                                {num_dirct, 4 * hidden_size, input_size}};
        migraphx::shape r_shape{migraphx::shape::float_type,
                                {num_dirct, 4 * hidden_size, hidden_size}};
        migraphx::shape b_shape{migraphx::shape::float_type, {num_dirct, 8 * hidden_size}};
        migraphx::shape ih_shape{migraphx::shape::float_type, {num_dirct, batch_size, hidden_size}};

        auto seq  = p.add_parameter("seq", in_shape);
        auto w    = p.add_parameter("w", w_shape);
        auto r    = p.add_parameter("r", r_shape);
        auto bias = p.add_parameter("bias", b_shape);
        auto ih   = p.add_parameter("ih", ih_shape);
        auto und  = p.add_instruction(migraphx::op::undefined{});

        p.add_instruction(migraphx::op::lstm{hidden_size,
                                             {migraphx::op::sigmoid{}, migraphx::op::tanh{}},
                                             migraphx::op::rnn_direction::bidirectional,
                                             clip},
                          seq,
                          w,
                          r,
                          bias,
                          und,
                          ih);

        return p;
    }
};

struct test_lstm_bidirct_3args_und : verify_program<test_lstm_bidirct_3args_und>
{
    migraphx::program create_program() const
    {
        std::size_t batch_size  = 2;
        std::size_t seq_len     = 3;
        std::size_t hidden_size = 5;
        std::size_t input_size  = 8;
        std::size_t num_dirct   = 2;
        float clip              = 0.0f;

        migraphx::program p;
        migraphx::shape in_shape{migraphx::shape::float_type, {seq_len, batch_size, input_size}};
        migraphx::shape w_shape{migraphx::shape::float_type,
                                {num_dirct, 4 * hidden_size, input_size}};
        migraphx::shape r_shape{migraphx::shape::float_type,
                                {num_dirct, 4 * hidden_size, hidden_size}};
        auto seq = p.add_parameter("seq", in_shape);
        auto w   = p.add_parameter("w", w_shape);
        auto r   = p.add_parameter("r", r_shape);
        auto und = p.add_instruction(migraphx::op::undefined{});
        p.add_instruction(
            migraphx::op::gru{hidden_size,
                              {migraphx::op::sigmoid{}, migraphx::op::tanh{}, migraphx::op::tanh{}},
                              migraphx::op::rnn_direction::bidirectional,
                              clip},
            seq,
            w,
            r,
            und,
            und,
            und,
            und,
            und);

        return p;
    }
};

struct test_lstm_bidirct_3args : verify_program<test_lstm_bidirct_3args>
{
    migraphx::program create_program() const
    {
        std::size_t batch_size  = 2;
        std::size_t seq_len     = 3;
        std::size_t hidden_size = 5;
        std::size_t input_size  = 8;
        std::size_t num_dirct   = 2;
        float clip              = 0.0f;

        migraphx::program p;
        migraphx::shape in_shape{migraphx::shape::float_type, {seq_len, batch_size, input_size}};
        migraphx::shape w_shape{migraphx::shape::float_type,
                                {num_dirct, 4 * hidden_size, input_size}};
        migraphx::shape r_shape{migraphx::shape::float_type,
                                {num_dirct, 4 * hidden_size, hidden_size}};
        auto seq = p.add_parameter("seq", in_shape);
        auto w   = p.add_parameter("w", w_shape);
        auto r   = p.add_parameter("r", r_shape);
        p.add_instruction(migraphx::op::lstm{hidden_size,
                                             {migraphx::op::sigmoid{}, migraphx::op::tanh{}},
                                             migraphx::op::rnn_direction::bidirectional,
                                             clip},
                          seq,
                          w,
                          r);

        return p;
    }
};

struct test_lstm_bidirct_seq1 : verify_program<test_lstm_bidirct_seq1>
{
    migraphx::program create_program() const
    {
        std::size_t batch_size  = 2;
        std::size_t seq_len     = 1;
        std::size_t hidden_size = 5;
        std::size_t input_size  = 8;
        std::size_t num_dirct   = 2;
        float clip              = 0.0f;

        migraphx::program p;
        migraphx::shape in_shape{migraphx::shape::float_type, {seq_len, batch_size, input_size}};
        migraphx::shape w_shape{migraphx::shape::float_type,
                                {num_dirct, 4 * hidden_size, input_size}};
        migraphx::shape r_shape{migraphx::shape::float_type,
                                {num_dirct, 4 * hidden_size, hidden_size}};
        auto seq = p.add_parameter("seq", in_shape);
        auto w   = p.add_parameter("w", w_shape);
        auto r   = p.add_parameter("r", r_shape);
        p.add_instruction(migraphx::op::lstm{hidden_size,
                                             {migraphx::op::sigmoid{}, migraphx::op::tanh{}},
                                             migraphx::op::rnn_direction::bidirectional,
                                             clip},
                          seq,
                          w,
                          r);

        return p;
    }
};

struct test_lstm_bidirct_default_actv : verify_program<test_lstm_bidirct_default_actv>
{
    migraphx::program create_program() const
    {
        std::size_t batch_size  = 2;
        std::size_t seq_len     = 1;
        std::size_t hidden_size = 5;
        std::size_t input_size  = 8;
        std::size_t num_dirct   = 2;
        float clip              = 0.0f;

        migraphx::program p;
        migraphx::shape in_shape{migraphx::shape::float_type, {seq_len, batch_size, input_size}};
        migraphx::shape w_shape{migraphx::shape::float_type,
                                {num_dirct, 4 * hidden_size, input_size}};
        migraphx::shape r_shape{migraphx::shape::float_type,
                                {num_dirct, 4 * hidden_size, hidden_size}};
        auto seq = p.add_parameter("seq", in_shape);
        auto w   = p.add_parameter("w", w_shape);
        auto r   = p.add_parameter("r", r_shape);
        p.add_instruction(
            migraphx::op::lstm{hidden_size, {}, migraphx::op::rnn_direction::bidirectional, clip},
            seq,
            w,
            r);

        return p;
    }
};

struct test_lstm_bidirct_default_actv1 : verify_program<test_lstm_bidirct_default_actv1>
{
    migraphx::program create_program() const
    {
        std::size_t batch_size  = 2;
        std::size_t seq_len     = 3;
        std::size_t hidden_size = 5;
        std::size_t input_size  = 8;
        std::size_t num_dirct   = 2;
        float clip              = 0.0f;

        migraphx::program p;
        migraphx::shape in_shape{migraphx::shape::float_type, {seq_len, batch_size, input_size}};
        migraphx::shape w_shape{migraphx::shape::float_type,
                                {num_dirct, 4 * hidden_size, input_size}};
        migraphx::shape r_shape{migraphx::shape::float_type,
                                {num_dirct, 4 * hidden_size, hidden_size}};
        migraphx::shape b_shape{migraphx::shape::float_type, {num_dirct, 8 * hidden_size}};
        migraphx::shape ih_shape{migraphx::shape::float_type, {num_dirct, batch_size, hidden_size}};

        auto seq  = p.add_parameter("seq", in_shape);
        auto w    = p.add_parameter("w", w_shape);
        auto r    = p.add_parameter("r", r_shape);
        auto bias = p.add_parameter("bias", b_shape);
        auto ih   = p.add_parameter("ih", ih_shape);
        auto und  = p.add_instruction(migraphx::op::undefined{});

        p.add_instruction(migraphx::op::lstm{hidden_size,
                                             {migraphx::op::sigmoid{}},
                                             migraphx::op::rnn_direction::bidirectional,
                                             clip},
                          seq,
                          w,
                          r,
                          bias,
                          und,
                          ih);

        return p;
    }
};

struct test_lstm_bidirct_default_actv2 : verify_program<test_lstm_bidirct_default_actv2>
{
    migraphx::program create_program() const
    {
        std::size_t batch_size  = 2;
        std::size_t seq_len     = 3;
        std::size_t hidden_size = 5;
        std::size_t input_size  = 8;
        std::size_t num_dirct   = 2;
        float clip              = 0.0f;

        migraphx::program p;
        migraphx::shape in_shape{migraphx::shape::float_type, {seq_len, batch_size, input_size}};
        migraphx::shape w_shape{migraphx::shape::float_type,
                                {num_dirct, 4 * hidden_size, input_size}};
        migraphx::shape r_shape{migraphx::shape::float_type,
                                {num_dirct, 4 * hidden_size, hidden_size}};
        migraphx::shape b_shape{migraphx::shape::float_type, {num_dirct, 8 * hidden_size}};
        migraphx::shape ih_shape{migraphx::shape::float_type, {num_dirct, batch_size, hidden_size}};

        auto seq  = p.add_parameter("seq", in_shape);
        auto w    = p.add_parameter("w", w_shape);
        auto r    = p.add_parameter("r", r_shape);
        auto bias = p.add_parameter("bias", b_shape);
        auto ih   = p.add_parameter("ih", ih_shape);
        auto und  = p.add_instruction(migraphx::op::undefined{});

        p.add_instruction(migraphx::op::lstm{hidden_size,
                                             {migraphx::op::tanh{}, migraphx::op::sigmoid{}},
                                             migraphx::op::rnn_direction::bidirectional,
                                             clip},
                          seq,
                          w,
                          r,
                          bias,
                          und,
                          ih);

        return p;
    }
};

template <int Axis, migraphx::shape::type_t T>
struct test_logsoftmax : verify_program<test_logsoftmax<Axis, T>>
{
    migraphx::program create_program() const
    {
        migraphx::program p;
        migraphx::shape s{T, {10, 4, 2080, 6}};
        auto param = p.add_parameter("0", s);
        p.add_instruction(migraphx::op::logsoftmax{Axis}, param);

        return p;
    }
};

template struct test_logsoftmax<0, migraphx::shape::float_type>;
template struct test_logsoftmax<1, migraphx::shape::float_type>;
template struct test_logsoftmax<2, migraphx::shape::float_type>;
template struct test_logsoftmax<3, migraphx::shape::float_type>;
template struct test_logsoftmax<1, migraphx::shape::double_type>;
template struct test_logsoftmax<3, migraphx::shape::double_type>;
template struct test_logsoftmax<1, migraphx::shape::half_type>;
template struct test_logsoftmax<0, migraphx::shape::half_type>;
template struct test_logsoftmax<2, migraphx::shape::half_type>;
template struct test_logsoftmax<3, migraphx::shape::half_type>;

struct test_fp32_fp16_lall : verify_program<test_fp32_fp16_lall>
{
    migraphx::program create_program() const
    {
        migraphx::program p;
        migraphx::shape s{migraphx::shape::float_type, {2, 3}};
        std::vector<float> data(2 * 3);
        std::iota(data.begin(), data.end(), 1.0f);
        auto l1 = p.add_literal(migraphx::literal(s, data));
        auto l2 = p.add_parameter("p2", s);
        p.add_instruction(migraphx::op::add{}, l1, l2);
        migraphx::quantize_fp16(p, {"all"});
        return p;
    };
};

struct test_fp32_fp16_ladd : verify_program<test_fp32_fp16_ladd>
{
    migraphx::program create_program() const
    {
        migraphx::program p;
        migraphx::shape s{migraphx::shape::float_type, {2, 3}};
        std::vector<float> data(2 * 3);
        std::iota(data.begin(), data.end(), 1.0f);
        auto l1 = p.add_literal(migraphx::literal(s, data));
        auto l2 = p.add_parameter("p2", s);
        p.add_instruction(migraphx::op::add{}, l1, l2);
        migraphx::quantize_fp16(p, {"add"});
        return p;
    };
};

struct test_fp32_fp16_add : verify_program<test_fp32_fp16_add>
{
    migraphx::program create_program()
    {
        migraphx::program p;
        migraphx::shape s{migraphx::shape::float_type, {2, 3}};
        auto p1   = p.add_parameter("x", s);
        auto p2   = p.add_parameter("y", s);
        auto sum  = p.add_instruction(migraphx::op::add{}, p1, p2);
        auto diff = p.add_instruction(migraphx::op::sub{}, sum, p2);
        p.add_instruction(migraphx::op::add{}, diff, p1);
        migraphx::quantize_fp16(p, {"add"});

        return p;
    };
};

struct test_fp32_fp16_sub : verify_program<test_fp32_fp16_sub>
{
    migraphx::program create_program()
    {
        migraphx::program p;
        migraphx::shape s{migraphx::shape::float_type, {2, 3}};
        auto p1   = p.add_parameter("x", s);
        auto p2   = p.add_parameter("y", s);
        auto sum  = p.add_instruction(migraphx::op::add{}, p1, p2);
        auto diff = p.add_instruction(migraphx::op::sub{}, sum, p2);
        p.add_instruction(migraphx::op::add{}, diff, p1);
        migraphx::quantize_fp16(p, {"sub"});

        return p;
    };
};

template <class Op, int Axis, migraphx::shape::type_t T>
struct test_reduce_op_large : verify_program<test_reduce_op_large<Op, Axis, T>>
{
    migraphx::program create_program() const
    {
        migraphx::program p;
        migraphx::shape s{T, {3, 1026, 4, 3}};
        auto x = p.add_parameter("x", s);
        p.add_instruction(Op{{1}}, x);
        return p;
    };
};

template struct test_reduce_op_large<migraphx::op::reduce_sum, 1, migraphx::shape::float_type>;
template struct test_reduce_op_large<migraphx::op::reduce_mean, 1, migraphx::shape::float_type>;
template struct test_reduce_op_large<migraphx::op::reduce_max, 1, migraphx::shape::float_type>;
template struct test_reduce_op_large<migraphx::op::reduce_min, 1, migraphx::shape::float_type>;

template <class Op, int Axis, migraphx::shape::type_t T>
struct test_reduce_op_small : verify_program<test_reduce_op_small<Op, Axis, T>>
{
    migraphx::program create_program() const
    {
        migraphx::program p;
        migraphx::shape s{T, {3, 4, 8, 8}};
        auto x = p.add_parameter("x", s);
        p.add_instruction(Op{{1}}, x);
        return p;
    };
};
template struct test_reduce_op_small<migraphx::op::reduce_sum, 2, migraphx::shape::int32_type>;
template struct test_reduce_op_small<migraphx::op::reduce_mean, 2, migraphx::shape::int32_type>;
template struct test_reduce_op_small<migraphx::op::reduce_max, 2, migraphx::shape::int32_type>;
template struct test_reduce_op_small<migraphx::op::reduce_min, 2, migraphx::shape::int32_type>;

template struct test_reduce_op_small<migraphx::op::reduce_sum, 2, migraphx::shape::half_type>;
template struct test_reduce_op_small<migraphx::op::reduce_mean, 2, migraphx::shape::half_type>;
template struct test_reduce_op_small<migraphx::op::reduce_max, 2, migraphx::shape::half_type>;
template struct test_reduce_op_small<migraphx::op::reduce_min, 2, migraphx::shape::half_type>;

struct test_rsqrt : verify_program<test_rsqrt>
{
    migraphx::program create_program() const
    {
        migraphx::program p;
        migraphx::shape s{migraphx::shape::float_type, {1, 3, 16, 16}};
        auto x  = p.add_parameter("x", s);
        auto l0 = p.add_instruction(migraphx::op::clip{std::numeric_limits<float>::max(), 1.0}, x);
        p.add_instruction(migraphx::op::rsqrt{}, l0);
        return p;
    };
};

struct test_round : verify_program<test_round>
{
    migraphx::program create_program() const
    {
        migraphx::program p;

        migraphx::shape s{migraphx::shape::float_type, {2, 3, 4, 6}};
        auto param = p.add_parameter("x", s);
        p.add_instruction(migraphx::op::round{}, param);
        return p;
    };
};

struct test_ceil : verify_program<test_ceil>
{
    migraphx::program create_program() const
    {
        migraphx::program p;

        migraphx::shape s{migraphx::shape::double_type, {2, 3, 4, 6}};
        auto param = p.add_parameter("x", s);
        p.add_instruction(migraphx::op::ceil{}, param);
        return p;
    };
};

struct test_floor : verify_program<test_floor>
{
    migraphx::program create_program() const
    {
        migraphx::program p;

        migraphx::shape s{migraphx::shape::float_type, {2, 3, 4, 6}};
        auto param = p.add_parameter("x", s);
        p.add_instruction(migraphx::op::floor{}, param);
        return p;
    };
};

struct test_convert : verify_program<test_convert>
{
    migraphx::program create_program() const
    {
        migraphx::program p;
        migraphx::shape sa{migraphx::shape::float_type, {8, 24}};
        migraphx::shape sb{migraphx::shape::float_type, {24, 6}};
        auto pa = p.add_parameter("a", sa);
        auto pb = p.add_parameter("b", sb);
        auto ia = p.add_instruction(migraphx::op::convert{migraphx::shape::int8_type}, pa);
        auto ib = p.add_instruction(migraphx::op::convert{migraphx::shape::int8_type}, pb);
        p.add_instruction(migraphx::op::quant_dot{}, ia, ib);

        return p;
    };
};

int main(int argc, const char* argv[]) { test::run(argc, argv); }<|MERGE_RESOLUTION|>--- conflicted
+++ resolved
@@ -822,46 +822,11 @@
     }
 };
 
-<<<<<<< HEAD
-struct test_conv_add : verify_program<test_conv_add>
-=======
 struct test_conv_bias_clipped_relu : verify_program<test_conv_bias_clipped_relu>
->>>>>>> a797f890
-{
-    migraphx::program create_program() const
-    {
-        migraphx::program p;
-<<<<<<< HEAD
-        auto x = p.add_parameter("x", {migraphx::shape::float_type, {1, 8, 4, 4}});
-        auto w =
-            p.add_literal(migraphx::generate_literal({migraphx::shape::float_type, {2, 8, 3, 3}}));
-        auto y = p.add_parameter("y", {migraphx::shape::float_type, {1, 8, 4, 4}});
-        auto v =
-            p.add_literal(migraphx::generate_literal({migraphx::shape::float_type, {2, 8, 3, 3}}));
-        auto conv1 = p.add_instruction(migraphx::op::convolution{}, x, w);
-        auto conv2 = p.add_instruction(migraphx::op::convolution{}, y, v);
-        auto sum   = p.add_instruction(migraphx::op::add{}, conv1, conv2);
-        p.add_instruction(migraphx::op::exp{}, sum);
-        return p;
-    }
-};
-
-struct test_conv_add2 : verify_program<test_conv_add2>
-{
-    migraphx::program create_program() const
-    {
-        migraphx::program p;
-        auto x = p.add_parameter("x", {migraphx::shape::float_type, {1, 8, 2, 2}});
-        auto w =
-            p.add_literal(migraphx::generate_literal({migraphx::shape::float_type, {2, 8, 1, 1}}));
-        auto y = p.add_parameter("y", {migraphx::shape::float_type, {1, 8, 4, 4}});
-        auto v =
-            p.add_literal(migraphx::generate_literal({migraphx::shape::float_type, {2, 8, 1, 1}}));
-        auto conv1 = p.add_instruction(migraphx::op::convolution{}, x, w);
-        auto conv2 = p.add_instruction(migraphx::op::convolution{{0, 0}, {2, 2}}, y, v);
-        auto sum   = p.add_instruction(migraphx::op::add{}, conv1, conv2);
-        p.add_instruction(migraphx::op::exp{}, sum);
-=======
+{
+    migraphx::program create_program() const
+    {
+        migraphx::program p;
         auto input =
             p.add_parameter("x", migraphx::shape{migraphx::shape::float_type, {4, 3, 3, 3}});
         auto weights =
@@ -874,7 +839,44 @@
             p.add_instruction(migraphx::op::broadcast{1, conv->get_shape().lens()}, bias);
         auto bias_add = p.add_instruction(migraphx::op::add{}, conv, bcast_add);
         p.add_instruction(migraphx::op::clip{6.0f, 0.0f}, bias_add);
->>>>>>> a797f890
+        return p;
+    }
+};
+
+struct test_conv_add : verify_program<test_conv_add>
+{
+    migraphx::program create_program() const
+    {
+        migraphx::program p;
+        auto x = p.add_parameter("x", {migraphx::shape::float_type, {1, 8, 4, 4}});
+        auto w =
+            p.add_literal(migraphx::generate_literal({migraphx::shape::float_type, {2, 8, 3, 3}}));
+        auto y = p.add_parameter("y", {migraphx::shape::float_type, {1, 8, 4, 4}});
+        auto v =
+            p.add_literal(migraphx::generate_literal({migraphx::shape::float_type, {2, 8, 3, 3}}));
+        auto conv1 = p.add_instruction(migraphx::op::convolution{}, x, w);
+        auto conv2 = p.add_instruction(migraphx::op::convolution{}, y, v);
+        auto sum   = p.add_instruction(migraphx::op::add{}, conv1, conv2);
+        p.add_instruction(migraphx::op::exp{}, sum);
+        return p;
+    }
+};
+
+struct test_conv_add2 : verify_program<test_conv_add2>
+{
+    migraphx::program create_program() const
+    {
+        migraphx::program p;
+        auto x = p.add_parameter("x", {migraphx::shape::float_type, {1, 8, 2, 2}});
+        auto w =
+            p.add_literal(migraphx::generate_literal({migraphx::shape::float_type, {2, 8, 1, 1}}));
+        auto y = p.add_parameter("y", {migraphx::shape::float_type, {1, 8, 4, 4}});
+        auto v =
+            p.add_literal(migraphx::generate_literal({migraphx::shape::float_type, {2, 8, 1, 1}}));
+        auto conv1 = p.add_instruction(migraphx::op::convolution{}, x, w);
+        auto conv2 = p.add_instruction(migraphx::op::convolution{{0, 0}, {2, 2}}, y, v);
+        auto sum   = p.add_instruction(migraphx::op::add{}, conv1, conv2);
+        p.add_instruction(migraphx::op::exp{}, sum);
         return p;
     }
 };
