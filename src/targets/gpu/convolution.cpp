#include <migraphx/gpu/convolution.hpp>
#include <migraphx/gpu/context.hpp>
#include <migraphx/generate.hpp>

namespace migraphx {
inline namespace MIGRAPHX_INLINE_NS {
namespace gpu {

shape miopen_convolution::compute_shape(const std::vector<shape>& inputs) const
{
    check_shapes{inputs, *this}.has(4).standard();
    std::vector<shape> conv_inputs(inputs.begin(), inputs.begin() + 2);
    check_shapes{conv_inputs, *this}.max_ndims(5);
    return op.compute_shape(conv_inputs);
}

<<<<<<< HEAD
inline void recompute_shape_to_2d(shape& input)
{
    auto dims = input.lens();
=======
inline shape recompute_shape_to_2d(const shape& input)
{
    shape new_shape{input};
    auto dims = new_shape.lens();
>>>>>>> 1cc724ee

    if(dims.size() == 3)
    {
        std::vector<size_t> new_dims = dims;
        new_dims.insert(new_dims.begin() + 2, 1);
<<<<<<< HEAD
        input = shape{input.type(), new_dims};
    }
=======
        new_shape = shape{input.type(), new_dims};
    }
    return new_shape;
>>>>>>> 1cc724ee
}

argument miopen_convolution::compute(context& ctx,
                                     const shape& output_shape,
                                     const std::vector<argument>& args) const
{
<<<<<<< HEAD
    shape x_shape = args[0].get_shape();
    shape w_shape = args[1].get_shape();
    shape y_shape = output_shape;

    recompute_shape_to_2d(x_shape);
    recompute_shape_to_2d(w_shape);
    recompute_shape_to_2d(y_shape);

    auto x_desc = make_tensor(x_shape);
    auto w_desc = make_tensor(w_shape);
    auto y_desc = make_tensor(y_shape);
=======
    auto x_desc = make_tensor(recompute_shape_to_2d(args[0].get_shape()));
    auto w_desc = make_tensor(recompute_shape_to_2d(args[1].get_shape()));
    auto y_desc = make_tensor(recompute_shape_to_2d(output_shape));
>>>>>>> 1cc724ee

    float alpha = 1;
    float beta  = 0;
    auto status = miopenConvolutionForward(ctx.get_stream().get_miopen(),
                                           &alpha,
                                           x_desc.get(),
                                           args[0].implicit(),
                                           w_desc.get(),
                                           args[1].implicit(),
                                           cd.get(),
                                           algo,
                                           &beta,
                                           y_desc.get(),
                                           args[3].implicit(),
                                           args[2].implicit(),
                                           args[2].get_shape().bytes());
    if(status != miopenStatusSuccess)
        MIGRAPHX_THROW("Running convolution failed");
    return args[3];
}

shape miopen_convolution::compile(context& ctx,
                                  const shape& output_shape,
                                  std::vector<shape> inputs)
{
    shape workspace_shape{};

<<<<<<< HEAD
    shape x_shape = inputs[0];
    shape w_shape = inputs[1];
    shape y_shape = output_shape;

    recompute_shape_to_2d(x_shape);
    recompute_shape_to_2d(w_shape);
    recompute_shape_to_2d(y_shape);

    auto x_desc = make_tensor(x_shape);
    auto w_desc = make_tensor(w_shape);
    auto y_desc = make_tensor(y_shape);
=======
    auto x_desc = make_tensor(recompute_shape_to_2d(inputs[0]));
    auto w_desc = make_tensor(recompute_shape_to_2d(inputs[1]));
    auto y_desc = make_tensor(recompute_shape_to_2d(output_shape));
>>>>>>> 1cc724ee

    std::size_t workspace_size = 0;
    miopenConvolutionForwardGetWorkSpaceSize(ctx.get_stream().get_miopen(),
                                             w_desc.get(),
                                             x_desc.get(),
                                             cd.get(),
                                             y_desc.get(),
                                             &workspace_size);
    workspace_shape = shape{shape::int8_type, {workspace_size}};

    auto x         = to_gpu(generate_argument(inputs[0]));
    auto w         = to_gpu(generate_argument(inputs[1]));
    auto y         = allocate_gpu(output_shape);
    auto workspace = allocate_gpu(workspace_shape);

    int algo_count = 1;
    miopenConvAlgoPerf_t perf;
    auto status = miopenFindConvolutionForwardAlgorithm(ctx.get_stream().get_miopen(),
                                                        x_desc.get(),
                                                        x.implicit(),
                                                        w_desc.get(),
                                                        w.implicit(),
                                                        cd.get(),
                                                        y_desc.get(),
                                                        y.implicit(),
                                                        1,
                                                        &algo_count,
                                                        &perf,
                                                        workspace.implicit(),
                                                        workspace_size,
                                                        false);
    if(status != miopenStatusSuccess)
        MIGRAPHX_THROW("Find convolution failed");
    handle = ctx.get_stream().get_miopen();
    algo   = perf.fwd_algo;
    return shape{shape::int8_type, {perf.memory}};
}

void miopen_convolution::finalize(context& ctx,
                                  const shape& output_shape,
                                  std::vector<shape> inputs)
{
    if(handle == ctx.get_stream().get_miopen())
        return;
    // Check that workspace hasn't changed
    auto size = inputs.at(2).bytes();
    auto ws   = compile(ctx, output_shape, std::move(inputs));
    if(ws.bytes() > size)
        MIGRAPHX_THROW("Workspace has changed during finalization.");
}

} // namespace gpu
} // namespace MIGRAPHX_INLINE_NS
} // namespace migraphx<|MERGE_RESOLUTION|>--- conflicted
+++ resolved
@@ -14,52 +14,27 @@
     return op.compute_shape(conv_inputs);
 }
 
-<<<<<<< HEAD
-inline void recompute_shape_to_2d(shape& input)
-{
-    auto dims = input.lens();
-=======
 inline shape recompute_shape_to_2d(const shape& input)
 {
     shape new_shape{input};
     auto dims = new_shape.lens();
->>>>>>> 1cc724ee
 
     if(dims.size() == 3)
     {
         std::vector<size_t> new_dims = dims;
         new_dims.insert(new_dims.begin() + 2, 1);
-<<<<<<< HEAD
-        input = shape{input.type(), new_dims};
-    }
-=======
         new_shape = shape{input.type(), new_dims};
     }
     return new_shape;
->>>>>>> 1cc724ee
 }
 
 argument miopen_convolution::compute(context& ctx,
                                      const shape& output_shape,
                                      const std::vector<argument>& args) const
 {
-<<<<<<< HEAD
-    shape x_shape = args[0].get_shape();
-    shape w_shape = args[1].get_shape();
-    shape y_shape = output_shape;
-
-    recompute_shape_to_2d(x_shape);
-    recompute_shape_to_2d(w_shape);
-    recompute_shape_to_2d(y_shape);
-
-    auto x_desc = make_tensor(x_shape);
-    auto w_desc = make_tensor(w_shape);
-    auto y_desc = make_tensor(y_shape);
-=======
     auto x_desc = make_tensor(recompute_shape_to_2d(args[0].get_shape()));
     auto w_desc = make_tensor(recompute_shape_to_2d(args[1].get_shape()));
     auto y_desc = make_tensor(recompute_shape_to_2d(output_shape));
->>>>>>> 1cc724ee
 
     float alpha = 1;
     float beta  = 0;
@@ -87,23 +62,9 @@
 {
     shape workspace_shape{};
 
-<<<<<<< HEAD
-    shape x_shape = inputs[0];
-    shape w_shape = inputs[1];
-    shape y_shape = output_shape;
-
-    recompute_shape_to_2d(x_shape);
-    recompute_shape_to_2d(w_shape);
-    recompute_shape_to_2d(y_shape);
-
-    auto x_desc = make_tensor(x_shape);
-    auto w_desc = make_tensor(w_shape);
-    auto y_desc = make_tensor(y_shape);
-=======
     auto x_desc = make_tensor(recompute_shape_to_2d(inputs[0]));
     auto w_desc = make_tensor(recompute_shape_to_2d(inputs[1]));
     auto y_desc = make_tensor(recompute_shape_to_2d(output_shape));
->>>>>>> 1cc724ee
 
     std::size_t workspace_size = 0;
     miopenConvolutionForwardGetWorkSpaceSize(ctx.get_stream().get_miopen(),
