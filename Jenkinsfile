def getgputargets() {
    targets="gfx908;gfx90a;gfx1030;gfx1100;gfx1101;gfx1102"
    return targets
}

// def rocmtestnode(variant, name, body, args, pre) {
def rocmtestnode(Map conf) {
    def variant = conf.get("variant")
    def name = conf.get("node")
    def body = conf.get("body")
    def docker_args = conf.get("docker_args", "")
    def docker_build_args = conf.get("docker_build_args", "")
    def pre = conf.get("pre", {})
    def ccache = "/var/jenkins/.cache/ccache"
    def image = 'migraphxlib'
    env.CCACHE_COMPRESSLEVEL = 7
    env.CCACHE_DIR = ccache
    def cmake_build = { bconf ->
        def compiler = bconf.get("compiler", "/opt/rocm/llvm/bin/clang++")
        def flags = bconf.get("flags", "")
        def gpu_debug = bconf.get("gpu_debug", "0")
        def cmd = """
            ulimit -c unlimited
            echo "leak:dnnl::impl::malloc" > suppressions.txt
            export LSAN_OPTIONS="suppressions=\$(pwd)/suppressions.txt"
            export MIGRAPHX_GPU_DEBUG=${gpu_debug}
            export CXX=${compiler}
            export CXXFLAGS='-Werror'
            env
            rm -rf build
            mkdir build
            cd build
            cmake -DCMAKE_C_COMPILER_LAUNCHER=ccache -DCMAKE_CXX_COMPILER_LAUNCHER=ccache -DBUILD_DEV=On -DCMAKE_EXECUTE_PROCESS_COMMAND_ECHO=STDOUT ${flags} ..
            git diff
            git diff-index --quiet HEAD || (echo "Git repo is not clean after running cmake." && exit 1)
            make -j\$(nproc) generate VERBOSE=1
            git diff
            git diff-index --quiet HEAD || (echo "Generated files are different. Please run make generate and commit the changes." && exit 1)
            make -j\$(nproc) all doc package check VERBOSE=1
            md5sum ./*.deb
        """
        echo cmd
        sh cmd
        // Only archive from master or develop
        if (env.BRANCH_NAME == "develop" || env.BRANCH_NAME == "master") {
            archiveArtifacts artifacts: "build/*.deb", allowEmptyArchive: true, fingerprint: true
        }
    }
    node(name) {
        withEnv(['HSA_ENABLE_SDMA=0']) {
            stage("checkout ${variant}") {
                checkout scm
            }
            gitStatusWrapper(credentialsId: "${env.status_wrapper_creds}", gitHubContext: "Jenkins - ${variant}", account: 'ROCmSoftwarePlatform', repo: 'AMDMIGraphX') {
                pre()
                stage("image ${variant}") {
                    try {
                        docker.build("${image}", "${docker_build_args} .")
                    } catch(Exception ex) {
                        docker.build("${image}", "${docker_build_args} --no-cache .")

                    }
                }
                withDockerContainer(image: image, args: "--device=/dev/kfd --device=/dev/dri --group-add video --cap-add SYS_PTRACE -v=/var/jenkins/:/var/jenkins ${docker_args}") {
                    timeout(time: 2, unit: 'HOURS') {
                        body(cmake_build)
                    }
                }
            }
        }
    }
}
def rocmtest(m) {
    def builders = [:]
    m.each { e ->
        def label = e.key;
        def action = e.value;
        builders[label] = {
            action(label)
        }
    }
    parallel builders
}

def rocmnodename(name) {
    def rocmtest_name = "(rocmtest || migraphx)"
    def node_name = "${rocmtest_name}"
    if(name == "fiji") {
        node_name = "${rocmtest_name} && fiji";
    } else if(name == "vega") {
        node_name = "${rocmtest_name} && vega";
    } else if(name == "navi21") {
        node_name = "${rocmtest_name} && navi21";
    } else if(name == "mi100+") {
        node_name = "${rocmtest_name} && (gfx908 || gfx90a) && !vm";
    } else if(name == "cdna") {
        node_name = "${rocmtest_name} && (gfx908 || gfx90a || vega20) && !vm";
    } else if(name == "nogpu") {
        node_name = "${rocmtest_name} && nogpu";
    }
    return node_name
}

def rocmnode(name, body) {
    return { label ->
        rocmtestnode(variant: label, node: rocmnodename(name), body: body)
    }
}

rocmtest clang_debug: rocmnode('cdna') { cmake_build ->
    stage('hipRTC Debug') {
        def sanitizers = "undefined"
        def debug_flags = "-g -O2 -fsanitize=${sanitizers} -fno-sanitize-recover=${sanitizers}"
        def gpu_targets = getgputargets()
        cmake_build(flags: "-DCMAKE_BUILD_TYPE=debug -DMIGRAPHX_ENABLE_PYTHON=Off -DCMAKE_CXX_FLAGS_DEBUG='${debug_flags}' -DCMAKE_C_FLAGS_DEBUG='${debug_flags}' -DMIGRAPHX_USE_HIPRTC=On -DGPU_TARGETS='${gpu_targets}'", gpu_debug: true)
    }
}, clang_release: rocmnode('mi100+') { cmake_build ->
    stage('Hip Clang Release') {
        def gpu_targets = getgputargets()
        cmake_build(flags: "-DCMAKE_BUILD_TYPE=release -DGPU_TARGETS='${gpu_targets}'")
        stash includes: 'build/*.deb', name: 'migraphx-package'
    }
// }, hidden_symbols: rocmnode('cdna') { cmake_build ->
//     stage('Hidden symbols') {
//         cmake_build(flags: "-DMIGRAPHX_ENABLE_PYTHON=Off -DMIGRAPHX_ENABLE_GPU=On -DMIGRAPHX_ENABLE_CPU=On -DCMAKE_CXX_VISIBILITY_PRESET=hidden -DCMAKE_C_VISIBILITY_PRESET=hidden")
//     }
}, all_targets_debug : rocmnode('cdna') { cmake_build ->
    stage('All targets Release') {
        def gpu_targets = getgputargets()
        cmake_build(flags: "-DCMAKE_BUILD_TYPE=release -DMIGRAPHX_ENABLE_GPU=On -DMIGRAPHX_ENABLE_CPU=On -DMIGRAPHX_ENABLE_FPGA=On -DGPU_TARGETS='${gpu_targets}'")
    }
}, mlir_debug: rocmnode('cdna') { cmake_build ->
    stage('MLIR Debug') {
        withEnv(['MIGRAPHX_ENABLE_MLIR=1']) {
            def sanitizers = "undefined"
            // Note: the -fno-sanitize= is copied from upstream LLVM_UBSAN_FLAGS.
            def debug_flags_cxx = "-g -O2 -fsanitize=${sanitizers} -fno-sanitize=vptr,function -fno-sanitize-recover=${sanitizers}"
            def debug_flags = "-g -O2 -fsanitize=${sanitizers} -fno-sanitize=vptr -fno-sanitize-recover=${sanitizers}"
            def gpu_targets = getgputargets()
            cmake_build(flags: "-DCMAKE_BUILD_TYPE=debug -DMIGRAPHX_ENABLE_PYTHON=Off -DMIGRAPHX_ENABLE_MLIR=On -DCMAKE_CXX_FLAGS_DEBUG='${debug_flags_cxx}' -DCMAKE_C_FLAGS_DEBUG='${debug_flags}' -DGPU_TARGETS='${gpu_targets}'")
        }
    }
}, ck_hiprtc: rocmnode('mi100+') { cmake_build ->
    stage('CK hipRTC') {
        withEnv(['MIGRAPHX_ENABLE_CK=1', 'MIGRAPHX_TUNE_CK=1']) {
<<<<<<< HEAD
            def gpu_targets = getgputargets()
            cmake_build(flags: "-DCMAKE_BUILD_TYPE=release -DGPU_TARGETS='${gpu_targets}'")
=======
            cmake_build(flags: "-DCMAKE_BUILD_TYPE=release -DMIGRAPHX_USE_HIPRTC=On -DGPU_TARGETS=$(/opt/rocm/bin/rocminfo | grep -o -m1 'gfx.*')")
>>>>>>> 4188c38e
        }
    }
}, clang_asan: rocmnode('nogpu') { cmake_build ->
    stage('Clang ASAN') {
        def sanitizers = "undefined,address"
        def debug_flags = "-g -O2 -fno-omit-frame-pointer -fsanitize=${sanitizers} -fno-sanitize-recover=${sanitizers}"
        def gpu_targets = getgputargets()
        cmake_build(flags: "-DCMAKE_BUILD_TYPE=debug -DMIGRAPHX_ENABLE_PYTHON=Off -DMIGRAPHX_ENABLE_GPU=Off -DMIGRAPHX_ENABLE_CPU=On -DCMAKE_CXX_FLAGS_DEBUG='${debug_flags}' -DCMAKE_C_FLAGS_DEBUG='${debug_flags}' -DGPU_TARGETS='${gpu_targets}'")
    }
}//, clang_release_navi: rocmnode('navi21') { cmake_build ->
//    stage('HIP Clang Release Navi') {
//        cmake_build(flags: "-DCMAKE_BUILD_TYPE=release")
//    }
//}

def onnxnode(name, body) {
    return { label ->
        rocmtestnode(variant: label, node: rocmnodename(name), docker_args: '-u root', body: body, pre: {
            sh 'rm -rf ./build/*.deb'
            unstash 'migraphx-package'
        })
    }
}

rocmtest onnx: onnxnode('mi100+') { cmake_build ->
    stage("Onnx runtime") {
        sh '''
            apt install half
            #ls -lR
            md5sum ./build/*.deb
            dpkg -i ./build/*.deb
            env
            cd /onnxruntime && ./build_and_test_onnxrt.sh
        '''
    }
}<|MERGE_RESOLUTION|>--- conflicted
+++ resolved
@@ -143,12 +143,8 @@
 }, ck_hiprtc: rocmnode('mi100+') { cmake_build ->
     stage('CK hipRTC') {
         withEnv(['MIGRAPHX_ENABLE_CK=1', 'MIGRAPHX_TUNE_CK=1']) {
-<<<<<<< HEAD
             def gpu_targets = getgputargets()
-            cmake_build(flags: "-DCMAKE_BUILD_TYPE=release -DGPU_TARGETS='${gpu_targets}'")
-=======
-            cmake_build(flags: "-DCMAKE_BUILD_TYPE=release -DMIGRAPHX_USE_HIPRTC=On -DGPU_TARGETS=$(/opt/rocm/bin/rocminfo | grep -o -m1 'gfx.*')")
->>>>>>> 4188c38e
+            cmake_build(flags: "-DCMAKE_BUILD_TYPE=release -DMIGRAPHX_USE_HIPRTC=On -DGPU_TARGETS='${gpu_targets}'")
         }
     }
 }, clang_asan: rocmnode('nogpu') { cmake_build ->
