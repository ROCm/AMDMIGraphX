--- conflicted
+++ resolved
@@ -119,11 +119,6 @@
         add_generic_op<hip_sign>("sign");
         add_generic_op<hip_sigmoid>("sigmoid");
 
-<<<<<<< HEAD
-        add_extend_op<rocblas_gemm<op::dot>, op::dot>("dot");
-        add_extend_op<rocblas_gemm<op::quant_dot>, op::quant_dot>("quant_dot");
-=======
->>>>>>> 787f675d
         add_extend_op<miopen_contiguous, op::contiguous>("contiguous");
         add_extend_op<hip_concat, op::concat>("concat");
         add_extend_op<hip_softmax, op::softmax>("softmax");
@@ -136,10 +131,10 @@
         add_extend_op<hip_clip, op::clip>("clip");
         add_extend_op<hip_reduce_sum, op::reduce_sum>("reduce_sum");
         add_extend_op<hip_reduce_mean, op::reduce_mean>("reduce_mean");
-        add_extend_op<rocblas_quant_gemm, op::quant_dot>("quant_dot");
+        add_gemm_op<op::dot>("dot");
+        add_gemm_op<op::quant_dot>("quant_dot");
 
         add_lrn_op();
-        add_gemm_op();
         add_convolution_op();
         add_quant_convolution_op();
         add_pooling_op();
@@ -188,22 +183,33 @@
         });
     }
 
-    void add_gemm_op()
-    {
-        apply_map.emplace("dot", [=](instruction_ref ins) {
-            auto&& op                         = any_cast<op::dot>(ins->get_operator());
+    template<class Op>
+    void add_gemm_op(std::string name)
+    {
+        apply_map.emplace(name, [=](instruction_ref ins) {
+            auto&& op                         = any_cast<Op>(ins->get_operator());
+            auto beta = op.beta;
             std::vector<instruction_ref> refs = ins->inputs();
-            if(refs.size() == 3 and refs.back()->outputs().size() > 1)
+            if((refs.size() == 2) or (refs.size() == 3 and refs.back()->outputs().size() > 1) or (ins == last))
             {
-                auto copy_out = insert_allocation(refs.back(), refs.back()->get_shape());
-                auto copy =
-                    prog->insert_instruction(refs.back(), hip_copy{}, refs.back(), copy_out);
-                refs.back() = copy;
+                auto output = insert_allocation(ins, ins->get_shape());
+                if (refs.size() == 2)
+                {
+                    beta = 0;
+                    refs.push_back(output);
+                }
+                else
+                {
+                    auto copy_out = prog->insert_instruction(ins, hip_copy{}, refs.back(), output);
+                    refs.push_back(copy_out);
+                }
             }
-            auto output = insert_allocation(ins, ins->get_shape());
-            refs.push_back(output);
-
-            return prog->replace_instruction(ins, miopen_gemm{op}, refs);
+            else
+            {
+                refs.push_back(refs.back());
+            }
+
+            return prog->replace_instruction(ins, rocblas_gemm<Op>{Op{op.alpha, beta}}, refs);
         });
     }
 
