/*
 * The MIT License (MIT)
 *
 * Copyright (c) 2015-2022 Advanced Micro Devices, Inc. All rights reserved.
 *
 * Permission is hereby granted, free of charge, to any person obtaining a copy
 * of this software and associated documentation files (the "Software"), to deal
 * in the Software without restriction, including without limitation the rights
 * to use, copy, modify, merge, publish, distribute, sublicense, and/or sell
 * copies of the Software, and to permit persons to whom the Software is
 * furnished to do so, subject to the following conditions:
 *
 * The above copyright notice and this permission notice shall be included in
 * all copies or substantial portions of the Software.
 *
 * THE SOFTWARE IS PROVIDED "AS IS", WITHOUT WARRANTY OF ANY KIND, EXPRESS OR
 * IMPLIED, INCLUDING BUT NOT LIMITED TO THE WARRANTIES OF MERCHANTABILITY,
 * FITNESS FOR A PARTICULAR PURPOSE AND NONINFRINGEMENT.  IN NO EVENT SHALL THE
 * AUTHORS OR COPYRIGHT HOLDERS BE LIABLE FOR ANY CLAIM, DAMAGES OR OTHER
 * LIABILITY, WHETHER IN AN ACTION OF CONTRACT, TORT OR OTHERWISE, ARISING FROM,
 * OUT OF OR IN CONNECTION WITH THE SOFTWARE OR THE USE OR OTHER DEALINGS IN
 * THE SOFTWARE.
 */
#include <iostream>
#include <vector>
#include <cmath>
#include <random>
#include <limits>
#include <migraphx/literal.hpp>
#include <migraphx/op/pooling.hpp>
#include <migraphx/instruction.hpp>
#include <migraphx/quantization.hpp>
#include <migraphx/ref/target.hpp>
#include <migraphx/verify.hpp>
#include <migraphx/onnx.hpp>
#include <migraphx/make_op.hpp>

#include <migraphx/serialize.hpp>

#include "test.hpp"
#include <migraphx/half.hpp>
#include <iomanip>

float sigmoid(float x) { return 1 / (1 + expf(-x)); }

float elu(float a, float x) { return x > 0 ? x : a * std::expm1(x); }

TEST_CASE(abs_test)
{
    migraphx::program p;
    auto* mm = p.get_main_module();
    migraphx::shape s{migraphx::shape::float_type, {2, 2}};
    auto l = mm->add_literal(migraphx::literal{s, {-1, 2, -3, 4}});
    mm->add_instruction(migraphx::make_op("abs"), l);
    p.compile(migraphx::ref::target{});
    auto result = p.eval({}).back();
    std::vector<float> results_vector(4);
    result.visit([&](auto output) { results_vector.assign(output.begin(), output.end()); });
    std::vector<float> gold{1, 2, 3, 4};
    EXPECT(migraphx::verify_range(results_vector, gold));
}

TEST_CASE(abs_dynamic_test)
{
    migraphx::program p;
    auto* mm             = p.get_main_module();
    std::vector<float> a = {-1, 2, -3, 4};
    migraphx::shape s{migraphx::shape::float_type, {{2, 8, 0}, {2, 2, 0}}};
    auto input = mm->add_parameter("X", s);
    mm->add_instruction(migraphx::make_op("abs"), input);
    p.compile(migraphx::ref::target{});
    migraphx::parameter_map params0;
    migraphx::shape input_fixed_shape0{migraphx::shape::float_type, {2, 2}};
    params0["X"] = migraphx::argument(input_fixed_shape0, a.data());
    auto result  = p.eval(params0).back();
    std::vector<float> results_vector(4);
    result.visit([&](auto output) { results_vector.assign(output.begin(), output.end()); });
    std::vector<float> gold{1, 2, 3, 4};
    EXPECT(migraphx::verify_range(results_vector, gold));
}

TEST_CASE(acos_test)
{
    migraphx::program p;
    auto* mm = p.get_main_module();
    migraphx::shape s{migraphx::shape::double_type, {3}};
    std::vector<float> data{-0.8f, 0.0f, 1.0f};
    auto l = mm->add_literal(migraphx::literal{s, data});
    mm->add_instruction(migraphx::make_op("acos"), l);
    p.compile(migraphx::ref::target{});
    auto result = p.eval({}).back();
    std::vector<float> results_vector(3);
    result.visit([&](auto output) { results_vector.assign(output.begin(), output.end()); });
    std::vector<float> gold = data;
    std::transform(
        gold.begin(), gold.end(), gold.begin(), [](float n) -> float { return acosf(n); });
    EXPECT(migraphx::verify_range(results_vector, gold));
}

TEST_CASE(acos_dynamic_test)
{
    migraphx::program p;
    auto* mm = p.get_main_module();
    migraphx::shape::dynamic_dimension dd{3, 8, 0};
    migraphx::shape s{migraphx::shape::float_type, {dd}};
    auto input = mm->add_parameter("X", s);
    std::vector<float> input_data{-0.8f, 0.0f, 1.0f};
    mm->add_instruction(migraphx::make_op("acos"), input);
    p.compile(migraphx::ref::target{});

    migraphx::parameter_map params0;
    migraphx::shape input_fixed_shape0{migraphx::shape::float_type, {3}};
    params0["X"] = migraphx::argument(input_fixed_shape0, input_data.data());
    auto result  = p.eval(params0).back();
    std::vector<float> results_vector(3);
    result.visit([&](auto output) { results_vector.assign(output.begin(), output.end()); });
    std::vector<float> gold = input_data;
    std::transform(
        gold.begin(), gold.end(), gold.begin(), [](float n) -> float { return acosf(n); });
    EXPECT(migraphx::verify_range(results_vector, gold));
}

TEST_CASE(acosh_test)
{
    migraphx::program p;
    auto* mm = p.get_main_module();
    migraphx::shape s{migraphx::shape::double_type, {3}};
    std::vector<float> data{1.1f, 1.2f, 2.0f};
    auto l = mm->add_literal(migraphx::literal{s, data});
    mm->add_instruction(migraphx::make_op("acosh"), l);
    p.compile(migraphx::ref::target{});
    auto result = p.eval({}).back();
    std::vector<float> results_vector(3);
    result.visit([&](auto output) { results_vector.assign(output.begin(), output.end()); });
    std::vector<float> gold = data;
    std::transform(
        gold.begin(), gold.end(), gold.begin(), [](float n) -> float { return acoshf(n); });
    EXPECT(migraphx::verify_range(results_vector, gold));
}

TEST_CASE(acosh_dynamic_test)
{
    migraphx::program p;
    auto* mm = p.get_main_module();
    migraphx::shape::dynamic_dimension dd{3, 8, 0};
    migraphx::shape s{migraphx::shape::float_type, {dd}};
    auto input = mm->add_parameter("X", s);
    std::vector<float> input_data{1.1f, 1.2f, 2.0f};
    mm->add_instruction(migraphx::make_op("acosh"), input);
    p.compile(migraphx::ref::target{});

    migraphx::parameter_map params0;
    migraphx::shape input_fixed_shape0{migraphx::shape::float_type, {3}};
    params0["X"] = migraphx::argument(input_fixed_shape0, input_data.data());
    auto result  = p.eval(params0).back();
    std::vector<float> results_vector(3);
    result.visit([&](auto output) { results_vector.assign(output.begin(), output.end()); });
    std::vector<float> gold = input_data;
    std::transform(
        gold.begin(), gold.end(), gold.begin(), [](float n) -> float { return acoshf(n); });
    EXPECT(migraphx::verify_range(results_vector, gold));
}

TEST_CASE(add_broadcast_test)
{
    {
        migraphx::program p;
        auto* mm = p.get_main_module();
        migraphx::shape a_shape{migraphx::shape::float_type, {2, 2, 3}};
        std::vector<float> a_data{0, 1, 2, 3, 4, 5, 6, 7, 8, 9, 10, 11};
        migraphx::shape b_shape{migraphx::shape::float_type, {2, 2}};
        std::vector<float> b_data{0, -1, -2, -3};
        uint64_t axis = 0;
        auto l1       = mm->add_literal(migraphx::literal{a_shape, a_data});
        auto l2       = mm->add_literal(migraphx::literal{b_shape, b_data});
        auto l3       = mm->add_instruction(
            migraphx::make_op("broadcast", {{"axis", axis}, {"out_lens", l1->get_shape().lens()}}),
            l2);
        mm->add_instruction(migraphx::make_op("add"), l1, l3);
        p.compile(migraphx::ref::target{});
        auto result = p.eval({}).back();
        EXPECT(result.get_shape().packed());
        std::vector<float> results_vector(12);
        result.visit([&](auto output) { results_vector.assign(output.begin(), output.end()); });
        std::vector<float> gold = {0, 1, 2, 2, 3, 4, 4, 5, 6, 6, 7, 8};
        EXPECT(migraphx::verify_range(results_vector, gold));
    }
    {
        migraphx::program p;
        auto* mm = p.get_main_module();
        migraphx::shape a_shape{migraphx::shape::float_type, {2, 2, 3}};
        std::vector<float> a_data{0, 1, 2, 3, 4, 5, 6, 7, 8, 9, 10, 11};
        migraphx::shape b_shape{migraphx::shape::float_type, {2, 2, 1}};
        std::vector<float> b_data{0, -1, -2, -3};
        auto l1 = mm->add_literal(migraphx::literal{a_shape, a_data});
        auto l2 = mm->add_literal(migraphx::literal{b_shape, b_data});
        auto l3 =
            mm->add_instruction(migraphx::make_op("multibroadcast", {{"out_lens", {2, 2, 3}}}), l1);
        auto l4 =
            mm->add_instruction(migraphx::make_op("multibroadcast", {{"out_lens", {2, 2, 3}}}), l2);
        mm->add_instruction(migraphx::make_op("add"), l3, l4);
        p.compile(migraphx::ref::target{});
        auto result = p.eval({}).back();
        EXPECT(result.get_shape().packed());
        std::vector<float> results_vector(12);
        result.visit([&](auto output) { results_vector.assign(output.begin(), output.end()); });
        std::vector<float> gold = {0, 1, 2, 2, 3, 4, 4, 5, 6, 6, 7, 8};
        EXPECT(migraphx::verify_range(results_vector, gold));
    }
}

TEST_CASE(add_test)
{
    migraphx::program p;
    auto* mm = p.get_main_module();
    migraphx::shape s{migraphx::shape::float_type, {3}};
    auto l1 = mm->add_literal(migraphx::literal{s, {-1, 0, 1}});
    auto l2 = mm->add_literal(migraphx::literal{s, {1, 2, 3}});
    mm->add_instruction(migraphx::make_op("add"), l1, l2);
    p.compile(migraphx::ref::target{});
    auto result = p.eval({}).back();
    std::vector<float> results_vector(3);
    result.visit([&](auto output) { results_vector.assign(output.begin(), output.end()); });
    std::vector<float> gold = {0, 2, 4};
    EXPECT(migraphx::verify_range(results_vector, gold));
}

TEST_CASE(add_dyn_test)
{
    migraphx::program p;
    auto* mm = p.get_main_module();
    std::vector<migraphx::shape::dynamic_dimension> dd{{2, 6, 0}};
    migraphx::shape s{migraphx::shape::float_type, dd};
    auto x = mm->add_parameter("x", s);
    auto y = mm->add_parameter("y", s);
    mm->add_instruction(migraphx::make_op("add"), x, y);
    p.compile(migraphx::ref::target{});

    std::vector<float> x_data{-1, 0, 1};
    std::vector<float> y_data{1, 2, 3};
    migraphx::parameter_map params0;
    migraphx::shape input_fixed_shape0{migraphx::shape::float_type, {3}};
    params0["x"] = migraphx::argument(input_fixed_shape0, x_data.data());
    params0["y"] = migraphx::argument(input_fixed_shape0, y_data.data());
    auto result  = p.eval(params0).back();
    std::vector<float> results_vector(3);
    result.visit([&](auto output) { results_vector.assign(output.begin(), output.end()); });
    std::vector<float> gold = {0, 2, 4};
    EXPECT(migraphx::verify_range(results_vector, gold));
}

TEST_CASE(argmax_test_0)
{
    migraphx::program p;
    auto* mm                = p.get_main_module();
    std::vector<float> data = {1.2255,  1.6834,  -2.0305, -0.3221, 0.4701,  0.2583, 0.7545, 2.5758,
                               -1.6849, 0.0928,  0.9022,  -0.8765, -0.4090, 0.9301, 2.0724, -1.5706,
                               0.4867,  -0.1493, 0.6957,  -0.2179, 0.7142,  0.7177, 0.0183, 1.3497};
    std::vector<int64_t> res_gold = {0, 0, 1, 0, 1, 0, 0, 0, 1, 1, 0, 1};
    migraphx::shape data_shape{migraphx::shape::float_type, {2, 3, 4}};
    auto dl = mm->add_literal(migraphx::literal{data_shape, data});
    mm->add_instruction(migraphx::make_op("argmax", {{"axis", 0}}), dl);
    p.compile(migraphx::ref::target{});
    auto result = p.eval({}).back();
    std::vector<int64_t> result_vec;
    result.visit([&](auto output) { result_vec.assign(output.begin(), output.end()); });

    EXPECT(migraphx::verify_range(result_vec, res_gold));
}

TEST_CASE(argmax_test_1)
{
    migraphx::program p;
    auto* mm                = p.get_main_module();
    std::vector<float> data = {1.2255,  1.6834,  -2.0305, -0.3221, 0.4701,  0.2583, 0.7545, 2.5758,
                               -1.6849, 0.0928,  0.9022,  -0.8765, -0.4090, 0.9301, 2.0724, -1.5706,
                               0.4867,  -0.1493, 0.6957,  -0.2179, 0.7142,  0.7177, 0.0183, 1.3497};
    std::vector<int64_t> res_gold = {0, 0, 2, 1, 2, 0, 0, 2};
    migraphx::shape data_shape{migraphx::shape::float_type, {2, 3, 4}};
    auto dl = mm->add_literal(migraphx::literal{data_shape, data});
    mm->add_instruction(migraphx::make_op("argmax", {{"axis", 1}}), dl);
    p.compile(migraphx::ref::target{});
    auto result = p.eval({}).back();
    std::vector<int64_t> result_vec;
    result.visit([&](auto output) { result_vec.assign(output.begin(), output.end()); });

    EXPECT(migraphx::verify_range(result_vec, res_gold));
}

TEST_CASE(argmax_test_2)
{
    migraphx::program p;
    auto* mm                = p.get_main_module();
    std::vector<float> data = {1.2255,  1.6834,  -2.0305, -0.3221, 0.4701,  0.2583, 0.7545, 2.5758,
                               -1.6849, 0.0928,  0.9022,  -0.8765, -0.4090, 0.9301, 2.0724, -1.5706,
                               0.4867,  -0.1493, 0.6957,  -0.2179, 0.7142,  0.7177, 0.0183, 1.3497};
    std::vector<int64_t> res_gold = {1, 3, 2, 2, 2, 3};
    migraphx::shape data_shape{migraphx::shape::float_type, {2, 3, 4}};
    auto dl = mm->add_literal(migraphx::literal{data_shape, data});
    mm->add_instruction(migraphx::make_op("argmax", {{"axis", 2}}), dl);
    p.compile(migraphx::ref::target{});
    auto result = p.eval({}).back();
    std::vector<int64_t> result_vec;
    result.visit([&](auto output) { result_vec.assign(output.begin(), output.end()); });

    EXPECT(migraphx::verify_range(result_vec, res_gold));
}

TEST_CASE(argmax_test_neg_2)
{
    migraphx::program p;
    auto* mm                = p.get_main_module();
    std::vector<float> data = {1.2255,  1.6834,  -2.0305, -0.3221, 0.4701,  0.2583, 0.7545, 2.5758,
                               -1.6849, 0.0928,  0.9022,  -0.8765, -0.4090, 0.9301, 2.0724, -1.5706,
                               0.4867,  -0.1493, 0.6957,  -0.2179, 0.7142,  0.7177, 0.0183, 1.3497};
    std::vector<int64_t> res_gold = {0, 0, 2, 1, 2, 0, 0, 2};
    migraphx::shape data_shape{migraphx::shape::float_type, {2, 3, 4}};
    auto dl = mm->add_literal(migraphx::literal{data_shape, data});
    mm->add_instruction(migraphx::make_op("argmax", {{"axis", -2}}), dl);
    p.compile(migraphx::ref::target{});
    auto result = p.eval({}).back();
    std::vector<int64_t> result_vec;
    result.visit([&](auto output) { result_vec.assign(output.begin(), output.end()); });

    EXPECT(migraphx::verify_range(result_vec, res_gold));
}

TEST_CASE(argmin_test_0)
{
    migraphx::program p;
    auto* mm                = p.get_main_module();
    std::vector<float> data = {1.2255,  1.6834,  -2.0305, -0.3221, 0.4701,  0.2583, 0.7545, 2.5758,
                               -1.6849, 0.0928,  0.9022,  -0.8765, -0.4090, 0.9301, 2.0724, -1.5706,
                               0.4867,  -0.1493, 0.6957,  -0.2179, 0.7142,  0.7177, 0.0183, 1.3497};
    std::vector<int64_t> res_gold = {1, 1, 0, 1, 0, 1, 1, 1, 0, 0, 1, 0};
    migraphx::shape data_shape{migraphx::shape::float_type, {2, 3, 4}};
    auto dl = mm->add_literal(migraphx::literal{data_shape, data});
    mm->add_instruction(migraphx::make_op("argmin", {{"axis", 0}}), dl);
    p.compile(migraphx::ref::target{});
    auto result = p.eval({}).back();
    std::vector<int64_t> result_vec;
    result.visit([&](auto output) { result_vec.assign(output.begin(), output.end()); });

    EXPECT(migraphx::verify_range(result_vec, res_gold));
}

TEST_CASE(argmin_test_1)
{
    migraphx::program p;
    auto* mm                = p.get_main_module();
    std::vector<float> data = {1.2255,  1.6834,  -2.0305, -0.3221, 0.4701,  0.2583, 0.7545, 2.5758,
                               -1.6849, 0.0928,  0.9022,  -0.8765, -0.4090, 0.9301, 2.0724, -1.5706,
                               0.4867,  -0.1493, 0.6957,  -0.2179, 0.7142,  0.7177, 0.0183, 1.3497};
    std::vector<int64_t> res_gold = {2, 2, 0, 2, 0, 1, 2, 0};
    migraphx::shape data_shape{migraphx::shape::float_type, {2, 3, 4}};
    auto dl = mm->add_literal(migraphx::literal{data_shape, data});
    mm->add_instruction(migraphx::make_op("argmin", {{"axis", 1}}), dl);
    p.compile(migraphx::ref::target{});
    auto result = p.eval({}).back();
    std::vector<int64_t> result_vec;
    result.visit([&](auto output) { result_vec.assign(output.begin(), output.end()); });

    EXPECT(migraphx::verify_range(result_vec, res_gold));
}

TEST_CASE(argmin_test_2)
{
    migraphx::program p;
    auto* mm                = p.get_main_module();
    std::vector<float> data = {1.2255,  1.6834,  -2.0305, -0.3221, 0.4701,  0.2583, 0.7545, 2.5758,
                               -1.6849, 0.0928,  0.9022,  -0.8765, -0.4090, 0.9301, 2.0724, -1.5706,
                               0.4867,  -0.1493, 0.6957,  -0.2179, 0.7142,  0.7177, 0.0183, 1.3497};
    std::vector<int64_t> res_gold = {2, 1, 0, 3, 3, 2};
    migraphx::shape data_shape{migraphx::shape::float_type, {2, 3, 4}};
    auto dl = mm->add_literal(migraphx::literal{data_shape, data});
    mm->add_instruction(migraphx::make_op("argmin", {{"axis", 2}}), dl);
    p.compile(migraphx::ref::target{});
    auto result = p.eval({}).back();
    std::vector<int64_t> result_vec;
    result.visit([&](auto output) { result_vec.assign(output.begin(), output.end()); });

    EXPECT(migraphx::verify_range(result_vec, res_gold));
}

TEST_CASE(argmin_test_neg_1)
{
    migraphx::program p;
    auto* mm                = p.get_main_module();
    std::vector<float> data = {1.2255,  1.6834,  -2.0305, -0.3221, 0.4701,  0.2583, 0.7545, 2.5758,
                               -1.6849, 0.0928,  0.9022,  -0.8765, -0.4090, 0.9301, 2.0724, -1.5706,
                               0.4867,  -0.1493, 0.6957,  -0.2179, 0.7142,  0.7177, 0.0183, 1.3497};
    std::vector<int64_t> res_gold = {2, 1, 0, 3, 3, 2};
    migraphx::shape data_shape{migraphx::shape::float_type, {2, 3, 4}};
    auto dl = mm->add_literal(migraphx::literal{data_shape, data});
    mm->add_instruction(migraphx::make_op("argmin", {{"axis", -1}}), dl);
    p.compile(migraphx::ref::target{});
    auto result = p.eval({}).back();
    std::vector<int64_t> result_vec;
    result.visit([&](auto output) { result_vec.assign(output.begin(), output.end()); });

    EXPECT(migraphx::verify_range(result_vec, res_gold));
}

TEST_CASE(asin_test)
{
    migraphx::program p;
    auto* mm = p.get_main_module();
    migraphx::shape s{migraphx::shape::float_type, {3}};
    std::vector<float> data{-0.5f, 0.0f, 0.9f};
    auto l = mm->add_literal(migraphx::literal{s, data});
    mm->add_instruction(migraphx::make_op("asin"), l);
    p.compile(migraphx::ref::target{});
    auto result = p.eval({}).back();
    std::vector<float> results_vector(3);
    result.visit([&](auto output) { results_vector.assign(output.begin(), output.end()); });
    std::vector<float> gold = data;
    std::transform(
        gold.begin(), gold.end(), gold.begin(), [](float n) -> float { return asinf(n); });
    EXPECT(migraphx::verify_range(results_vector, gold));
}

TEST_CASE(asin_dynamic_test)
{
    migraphx::program p;
    auto* mm = p.get_main_module();
    migraphx::shape::dynamic_dimension dd{3, 8, 0};
    migraphx::shape s{migraphx::shape::float_type, {dd}};
    auto input = mm->add_parameter("X", s);
    std::vector<float> input_data{-0.5f, 0.0f, 0.9f};
    mm->add_instruction(migraphx::make_op("asin"), input);
    p.compile(migraphx::ref::target{});

    migraphx::parameter_map params0;
    migraphx::shape input_fixed_shape0{migraphx::shape::float_type, {3}};
    params0["X"] = migraphx::argument(input_fixed_shape0, input_data.data());
    auto result  = p.eval(params0).back();
    std::vector<float> results_vector(3);
    result.visit([&](auto output) { results_vector.assign(output.begin(), output.end()); });
    std::vector<float> gold = input_data;
    std::transform(
        gold.begin(), gold.end(), gold.begin(), [](float n) -> float { return asinf(n); });
    EXPECT(migraphx::verify_range(results_vector, gold));
}

TEST_CASE(asinh_test)
{
    migraphx::program p;
    auto* mm = p.get_main_module();
    migraphx::shape s{migraphx::shape::float_type, {3}};
    std::vector<float> data{-0.5f, 0.0f, 0.9f};
    auto l = mm->add_literal(migraphx::literal{s, data});
    mm->add_instruction(migraphx::make_op("asinh"), l);
    p.compile(migraphx::ref::target{});
    auto result = p.eval({}).back();
    std::vector<float> results_vector(3);
    result.visit([&](auto output) { results_vector.assign(output.begin(), output.end()); });
    std::vector<float> gold = data;
    std::transform(
        gold.begin(), gold.end(), gold.begin(), [](float n) -> float { return asinhf(n); });
    EXPECT(migraphx::verify_range(results_vector, gold));
}

TEST_CASE(asinh_dynamic_test)
{
    migraphx::program p;
    auto* mm = p.get_main_module();
    migraphx::shape::dynamic_dimension dd{3, 8, 0};
    migraphx::shape s{migraphx::shape::float_type, {dd}};
    auto input = mm->add_parameter("X", s);
    std::vector<float> input_data{-0.5f, 0.0f, 0.9f};
    mm->add_instruction(migraphx::make_op("asinh"), input);
    p.compile(migraphx::ref::target{});

    migraphx::parameter_map params0;
    migraphx::shape input_fixed_shape0{migraphx::shape::float_type, {3}};
    params0["X"] = migraphx::argument(input_fixed_shape0, input_data.data());
    auto result  = p.eval(params0).back();
    std::vector<float> results_vector(3);
    result.visit([&](auto output) { results_vector.assign(output.begin(), output.end()); });
    std::vector<float> gold = input_data;
    std::transform(
        gold.begin(), gold.end(), gold.begin(), [](float n) -> float { return asinhf(n); });
    EXPECT(migraphx::verify_range(results_vector, gold));
}

TEST_CASE(atan_test)
{
    migraphx::program p;
    auto* mm = p.get_main_module();
    migraphx::shape s{migraphx::shape::double_type, {3}};
    std::vector<float> data{-1.0f, 0.0f, 1.0f};
    auto l = mm->add_literal(migraphx::literal{s, data});
    mm->add_instruction(migraphx::make_op("atan"), l);
    p.compile(migraphx::ref::target{});
    auto result = p.eval({}).back();
    std::vector<float> results_vector(3);
    result.visit([&](auto output) { results_vector.assign(output.begin(), output.end()); });
    std::vector<float> gold = data;
    std::transform(
        gold.begin(), gold.end(), gold.begin(), [](float n) -> float { return atanf(n); });
    EXPECT(migraphx::verify_range(results_vector, gold));
}

TEST_CASE(atan_dynamic_test)
{
    migraphx::program p;
    auto* mm = p.get_main_module();
    migraphx::shape::dynamic_dimension dd{3, 8, 0};
    migraphx::shape s{migraphx::shape::float_type, {dd}};
    auto input = mm->add_parameter("X", s);
    std::vector<float> input_data{-1.0f, 0.0f, 1.0f};
    mm->add_instruction(migraphx::make_op("atan"), input);
    p.compile(migraphx::ref::target{});

    migraphx::parameter_map params0;
    migraphx::shape input_fixed_shape0{migraphx::shape::float_type, {3}};
    params0["X"] = migraphx::argument(input_fixed_shape0, input_data.data());
    auto result  = p.eval(params0).back();
    std::vector<float> results_vector(3);
    result.visit([&](auto output) { results_vector.assign(output.begin(), output.end()); });
    std::vector<float> gold = input_data;
    std::transform(
        gold.begin(), gold.end(), gold.begin(), [](float n) -> float { return atanf(n); });
    EXPECT(migraphx::verify_range(results_vector, gold));
}

TEST_CASE(atanh_test)
{
    migraphx::program p;
    auto* mm = p.get_main_module();
    migraphx::shape s{migraphx::shape::double_type, {3}};
    std::vector<float> data{0.4435683f, 0.6223626f, 0.316958f};
    auto l = mm->add_literal(migraphx::literal{s, data});
    mm->add_instruction(migraphx::make_op("atanh"), l);
    p.compile(migraphx::ref::target{});
    auto result = p.eval({}).back();
    std::vector<float> results_vector(3);
    result.visit([&](auto output) { results_vector.assign(output.begin(), output.end()); });
    std::vector<float> gold = data;
    std::transform(
        gold.begin(), gold.end(), gold.begin(), [](float n) -> float { return atanhf(n); });
    EXPECT(migraphx::verify_range(results_vector, gold));
}

TEST_CASE(atanh_dynamic_test)
{
    migraphx::program p;
    auto* mm = p.get_main_module();
    migraphx::shape::dynamic_dimension dd{3, 8, 0};
    migraphx::shape s{migraphx::shape::float_type, {dd}};
    auto input = mm->add_parameter("X", s);
    std::vector<float> input_data{0.4435683f, 0.6223626f, 0.316958f};
    mm->add_instruction(migraphx::make_op("atanh"), input);
    p.compile(migraphx::ref::target{});

    migraphx::parameter_map params0;
    migraphx::shape input_fixed_shape0{migraphx::shape::float_type, {3}};
    params0["X"] = migraphx::argument(input_fixed_shape0, input_data.data());
    auto result  = p.eval(params0).back();
    std::vector<float> results_vector(3);
    result.visit([&](auto output) { results_vector.assign(output.begin(), output.end()); });
    std::vector<float> gold = input_data;
    std::transform(
        gold.begin(), gold.end(), gold.begin(), [](float n) -> float { return atanhf(n); });
    EXPECT(migraphx::verify_range(results_vector, gold));
}

TEST_CASE(avgpool_rank3_test)
{
    // 1D case 1, input is 3D
    migraphx::program p;
    auto* mm   = p.get_main_module();
    auto s     = migraphx::shape{migraphx::shape::float_type, {1, 3, 4}};
    auto op    = migraphx::op::pooling{migraphx::op::pooling_mode::average};
    op.lengths = {2};
    op.padding = {0};
    op.stride  = {1};

    std::vector<float> data{0.3, 0.2, 0.4, 0.1, 0.8, 0.5, 0.9, 0.1, 0.1, 0.7, 0.1, 0.6};
    auto l0 = mm->add_literal(migraphx::literal{s, data});
    mm->add_instruction(op, l0);
    p.compile(migraphx::ref::target{});
    auto result = p.eval({}).back();

    std::vector<float> results_vector;
    result.visit([&](auto output) { results_vector.assign(output.begin(), output.end()); });
    std::vector<float> gold{0.25, 0.3, 0.25, 0.65, 0.7, 0.5, 0.4, 0.4, 0.35};
    EXPECT(migraphx::verify_range(results_vector, gold));
}

TEST_CASE(avgpool_dyn_test)
{
    migraphx::program p;
    auto* mm = p.get_main_module();
    auto s   = migraphx::shape{migraphx::shape::float_type, {{1, 4, 0}, {3, 3, 0}, {4, 4, 0}}};
    auto x   = mm->add_parameter("X", s);
    mm->add_instruction(migraphx::make_op("pooling",
                                          {{"mode", migraphx::op::pooling_mode::average},
                                           {"lengths", {2}},
                                           {"padding", {0}},
                                           {"stride", {1}}}),
                        x);
    p.compile(migraphx::ref::target{});

    std::vector<float> data{0.3, 0.2, 0.4, 0.1, 0.8, 0.5, 0.9, 0.1, 0.1, 0.7, 0.1, 0.6};
    migraphx::shape input_fixed_shape{migraphx::shape::float_type, {1, 3, 4}};
    migraphx::parameter_map params;
    params["X"] = migraphx::argument(input_fixed_shape, data.data());
    auto result = p.eval(params).back();
    std::vector<float> results_vector;
    result.visit([&](auto output) { results_vector.assign(output.begin(), output.end()); });
    std::vector<float> gold{0.25, 0.3, 0.25, 0.65, 0.7, 0.5, 0.4, 0.4, 0.35};
    EXPECT(migraphx::verify_range(results_vector, gold));
}

TEST_CASE(avgpool_rank3_stride2_test)
{
    // 1D case 2, stride 2
    migraphx::program p;
    auto* mm   = p.get_main_module();
    auto s     = migraphx::shape{migraphx::shape::float_type, {2, 2, 4}};
    auto op    = migraphx::op::pooling{migraphx::op::pooling_mode::average};
    op.lengths = {2};
    op.padding = {1};
    op.stride  = {2};

    std::vector<float> data{1.6321,
                            -2.4186,
                            0.2239,
                            -1.4232,
                            0.8158,
                            0.4103,
                            -0.3149,
                            -0.1361,
                            -0.3442,
                            2.007,
                            0.4331,
                            1.5295,
                            0.9965,
                            0.4766,
                            1.0942,
                            -0.2915};
    auto l0 = mm->add_literal(migraphx::literal{s, data});
    mm->add_instruction(op, l0);
    p.compile(migraphx::ref::target{});
    auto result = p.eval({}).back();
    std::vector<float> results_vector;
    result.visit([&](auto output) { results_vector.assign(output.begin(), output.end()); });
    std::vector<float> gold{1.6321,
                            -1.0974,
                            -1.4232,
                            0.8158,
                            0.0477,
                            -0.1361,
                            -0.3442,
                            1.22005,
                            1.5295,
                            0.9965,
                            0.7854,
                            -0.2915};
    EXPECT(migraphx::verify_range(results_vector, gold));
}

TEST_CASE(avgpool_rank5_test)
{
    // 3D, input is 5D
    migraphx::program p;
    auto* mm   = p.get_main_module();
    auto s     = migraphx::shape{migraphx::shape::float_type, {2, 2, 3, 3, 3}};
    auto op    = migraphx::op::pooling{migraphx::op::pooling_mode::average};
    op.lengths = {2, 2, 2};
    op.padding = {0, 0, 0};
    op.stride  = {1, 1, 1};

    std::vector<float> data{
        -0.179, -1.756, 0.651,  1.955,  1.87,   -0.604, 0.247,  0.449,  -0.137, 1.187,  1.593,
        0.424,  2.698,  -0.104, -0.069, -1.293, 0.538,  1.291,  0.974,  1.096,  0.74,   -0.669,
        -1.08,  -1.041, -1.407, 1.43,   -0.211, -0.017, 0.532,  1.276,  0.627,  0.236,  -0.396,
        -0.204, 0.501,  -0.599, -1.414, -0.615, -0.274, 0.168,  -0.144, 0.5,    1.42,   1.082,
        -0.952, -0.846, -1.244, 1.475,  1.246,  1.344,  -1.722, -1.24,  -0.851, 0.06,   0.507,
        0.762,  -0.007, -1.484, 1.028,  0.317,  1.077,  -1.289, 0.875,  -0.417, -0.673, 1.715,
        -0.307, 0.264,  -0.973, 1.412,  2.561,  -0.515, -0.201, 0.827,  -1.231, 1.958,  -0.552,
        0.036,  -0.993, -0.859, -1.458, -0.575, 0.048,  -0.779, -1.025, -1.135, 1.166,  -0.131,
        0.726,  0.52,   0.467,  -0.494, 0.675,  0.203,  -0.63,  -0.918, -0.5,   -1.395, 1.39,
        1.705,  0.444,  -0.835, -0.506, 0.101,  0.602,  0.543,  0.357,  1.042};
    auto l0 = mm->add_literal(migraphx::literal{s, data});
    mm->add_instruction(op, l0);
    p.compile(migraphx::ref::target{});
    auto result = p.eval({}).back();
    std::vector<float> results_vector;
    result.visit([&](auto output) { results_vector.assign(output.begin(), output.end()); });
    std::vector<float> gold{
        0.908,     0.250625,  0.795,     0.40425, 0.711875,  0.194875,  0.014125,  0.09425,
        -0.078375, 0.139375,  0.46075,   0.0285,  -0.188125, -0.085,    0.378125,  -0.085375,
        -0.04,     0.304125,  0.40775,   0.2835,  0.112375,  -0.073375, 0.4355,    -0.187,
        -0.392625, -0.258375, -0.485875, -0.0345, 0.16125,   -0.131875, -0.228375, 0.068625};
    EXPECT(migraphx::verify_range(results_vector, gold));
}

TEST_CASE(avgpool_rank3_dyn_test)
{
    // 1D case 1, input is 3D
    migraphx::program p;
    auto* mm    = p.get_main_module();
    auto s      = migraphx::shape{migraphx::shape::float_type, {{1, 4, 0}, {3, 3, 0}, {4, 4, 0}}};
    auto op     = migraphx::op::pooling{migraphx::op::pooling_mode::average};
    op.lengths  = {2};
    op.padding  = {0};
    op.stride   = {1};
    auto param0 = mm->add_parameter("X", s);
    mm->add_instruction(op, param0);
    p.compile(migraphx::ref::target{});

    std::vector<float> data{0.3, 0.2, 0.4, 0.1, 0.8, 0.5, 0.9, 0.1, 0.1, 0.7, 0.1, 0.6};
    migraphx::shape input_fixed_shape{migraphx::shape::float_type, {1, 3, 4}};
    migraphx::parameter_map params;
    params["X"] = migraphx::argument(input_fixed_shape, data.data());
    auto result = p.eval(params).back();
    std::vector<float> results_vector;
    result.visit([&](auto output) { results_vector.assign(output.begin(), output.end()); });
    std::vector<float> gold{0.25, 0.3, 0.25, 0.65, 0.7, 0.5, 0.4, 0.4, 0.35};
    EXPECT(migraphx::verify_range(results_vector, gold));
}

TEST_CASE(broadcast_test)
{
    migraphx::program p;
    auto* mm = p.get_main_module();
    migraphx::shape a_shape{migraphx::shape::int32_type, {2, 2}};
    std::vector<int32_t> a_data{0, 0, 0, 0};
    migraphx::shape b_shape{migraphx::shape::int32_type, {2}};
    std::vector<int32_t> b_data{-2, -3};
    uint64_t axis = 0;
    auto l1       = mm->add_literal(migraphx::literal{a_shape, a_data});
    auto l2       = mm->add_literal(migraphx::literal{b_shape, b_data});
    mm->add_instruction(
        migraphx::make_op("broadcast", {{"axis", axis}, {"out_lens", l1->get_shape().lens()}}), l2);
    p.compile(migraphx::ref::target{});
    auto result = p.eval({}).back();
    auto output = result.get<int32_t>();
    EXPECT(output(0, 0) == -2);
    EXPECT(output(0, 1) == -2);
    EXPECT(output(1, 0) == -3);
    EXPECT(output(1, 1) == -3);
}

TEST_CASE(broadcast_2in_static_test)
{
    migraphx::program p;
    auto* mm = p.get_main_module();
    migraphx::shape a_shape{migraphx::shape::int32_type, {2, 2}};
    std::vector<int32_t> a_data{0, 0, 0, 0};
    migraphx::shape b_shape{migraphx::shape::int32_type, {2}};
    std::vector<int32_t> b_data{-2, -3};
    uint64_t axis = 0;
    auto l1       = mm->add_literal(migraphx::literal{a_shape, a_data});
    auto l2       = mm->add_literal(migraphx::literal{b_shape, b_data});
    mm->add_instruction(migraphx::make_op("broadcast", {{"axis", axis}}), l2, l1);
    p.compile(migraphx::ref::target{});
    auto result = p.eval({}).back();
    auto output = result.get<int32_t>();
    EXPECT(output(0, 0) == -2);
    EXPECT(output(0, 1) == -2);
    EXPECT(output(1, 0) == -3);
    EXPECT(output(1, 1) == -3);
}

TEST_CASE(broadcast_2in_dyn_test)
{
    migraphx::program p;
    auto* mm = p.get_main_module();
    migraphx::shape a_shape{migraphx::shape::int32_type, {{2, 2, 0}, {2, 4, 0}}};
    migraphx::shape b_shape{migraphx::shape::int32_type, {2}};
    std::vector<int32_t> b_data{-2, -3};
    uint64_t axis = 0;
    auto pa       = mm->add_parameter("a", a_shape);
    auto lb       = mm->add_literal(migraphx::literal{b_shape, b_data});
    mm->add_instruction(migraphx::make_op("broadcast", {{"axis", axis}}), lb, pa);
    p.compile(migraphx::ref::target{});

    std::vector<int32_t> a_data{0, 0, 0, 0};
    migraphx::shape input_fixed_shape0{migraphx::shape::int32_type, {2, 2}};
    migraphx::parameter_map params0;
    params0["a"] = migraphx::argument(input_fixed_shape0, a_data.data());
    auto result  = p.eval(params0).back();
    auto output  = result.get<int32_t>();
    EXPECT(output(0, 0) == -2);
    EXPECT(output(0, 1) == -2);
    EXPECT(output(1, 0) == -3);
    EXPECT(output(1, 1) == -3);
}

TEST_CASE(ceil_test)
{
    migraphx::program p;
    auto* mm = p.get_main_module();
    migraphx::shape s{migraphx::shape::float_type, {9}};
    std::vector<float> data = {1.1, 1.5, 1.6, -1.1, -1.5, -1.6, 0.0, 2.0, -2.0};
    auto l                  = mm->add_literal(migraphx::literal{s, data});
    mm->add_instruction(migraphx::make_op("ceil"), l);
    p.compile(migraphx::ref::target{});
    auto result = p.eval({}).back();
    std::vector<float> results_vector;
    result.visit([&](auto output) { results_vector.assign(output.begin(), output.end()); });
    std::vector<float> gold = data;
    std::transform(
        gold.begin(), gold.end(), gold.begin(), [](float n) -> float { return std::ceil(n); });
    EXPECT(migraphx::verify_range(results_vector, gold));
}

TEST_CASE(ceil_dynamic_test)
{
    migraphx::program p;
    auto* mm = p.get_main_module();
    migraphx::shape::dynamic_dimension dd{4, 12, 0};
    migraphx::shape s{migraphx::shape::float_type, {dd}};
    auto input                    = mm->add_parameter("X", s);
    std::vector<float> input_data = {1.1, 1.5, 1.6, -1.1, -1.5, -1.6, 0.0, 2.0, -2.0};
    mm->add_instruction(migraphx::make_op("ceil"), input);
    p.compile(migraphx::ref::target{});

    migraphx::parameter_map params0;
    migraphx::shape input_fixed_shape0{migraphx::shape::float_type, {9}};
    params0["X"] = migraphx::argument(input_fixed_shape0, input_data.data());
    auto result  = p.eval(params0).back();
    std::vector<float> results_vector;
    result.visit([&](auto output) { results_vector.assign(output.begin(), output.end()); });
    std::vector<float> gold = input_data;
    std::transform(
        gold.begin(), gold.end(), gold.begin(), [](float n) -> float { return std::ceil(n); });
    EXPECT(migraphx::verify_range(results_vector, gold));
}

TEST_CASE(clip_test)
{
    migraphx::program p;
    auto* mm = p.get_main_module();
    migraphx::shape s{migraphx::shape::float_type, {3}};
    auto l       = mm->add_literal(migraphx::literal{s, {-1.0, 0.0, 10.0}});
    auto min_val = mm->add_literal(0.0f);
    auto max_val = mm->add_literal(6.0f);
    min_val =
        mm->add_instruction(migraphx::make_op("multibroadcast", {{"out_lens", {3}}}), min_val);
    max_val =
        mm->add_instruction(migraphx::make_op("multibroadcast", {{"out_lens", {3}}}), max_val);
    mm->add_instruction(migraphx::make_op("clip"), l, min_val, max_val);
    p.compile(migraphx::ref::target{});
    auto result = p.eval({}).back();
    std::vector<float> results_vector(3);
    result.visit([&](auto output) { results_vector.assign(output.begin(), output.end()); });
    std::vector<float> gold = {0.0, 0.0, 6.0};
    EXPECT(migraphx::verify_range(results_vector, gold));
}

TEST_CASE(concat_test)
{
    {
        migraphx::program p;
        auto* mm               = p.get_main_module();
        int axis               = 1;
        std::vector<int> data0 = {0, 1, 5, 6};
        std::vector<int> data1 = {2, 3, 4, 7, 8, 9};
        std::vector<int> data2 = {10, 20};
        migraphx::shape s0{migraphx::shape::int32_type, {2, 2}};
        migraphx::shape s1{migraphx::shape::int32_type, {2, 3}};
        migraphx::shape s2{migraphx::shape::int32_type, {2, 1}};
        auto l0 = mm->add_literal(migraphx::literal{s0, data0});
        auto l1 = mm->add_literal(migraphx::literal{s1, data1});
        auto l2 = mm->add_literal(migraphx::literal{s2, data2});
        mm->add_instruction(migraphx::make_op("concat", {{"axis", axis}}), l0, l1, l2);
        p.compile(migraphx::ref::target{});
        auto result           = p.eval({}).back();
        std::vector<int> gold = {0, 1, 2, 3, 4, 10, 5, 6, 7, 8, 9, 20};
        std::vector<int> results_vector(2 * 6);
        result.visit([&](auto output) { results_vector.assign(output.begin(), output.end()); });
        EXPECT(migraphx::verify_range(results_vector, gold));
        EXPECT(migraphx::verify_range(result.get_shape().lens(), std::vector<std::size_t>({2, 6})));
        EXPECT(
            migraphx::verify_range(result.get_shape().strides(), std::vector<std::size_t>({6, 1})));
    }

    {
        migraphx::program p;
        auto* mm               = p.get_main_module();
        int axis               = -1;
        std::vector<int> data0 = {0, 1, 5, 6};
        std::vector<int> data1 = {2, 3, 4, 7, 8, 9};
        std::vector<int> data2 = {10, 20};
        migraphx::shape s0{migraphx::shape::int32_type, {2, 2}};
        migraphx::shape s1{migraphx::shape::int32_type, {2, 3}};
        migraphx::shape s2{migraphx::shape::int32_type, {2, 1}};
        auto l0 = mm->add_literal(migraphx::literal{s0, data0});
        auto l1 = mm->add_literal(migraphx::literal{s1, data1});
        auto l2 = mm->add_literal(migraphx::literal{s2, data2});
        mm->add_instruction(migraphx::make_op("concat", {{"axis", axis}}), l0, l1, l2);
        p.compile(migraphx::ref::target{});
        auto result           = p.eval({}).back();
        std::vector<int> gold = {0, 1, 2, 3, 4, 10, 5, 6, 7, 8, 9, 20};
        std::vector<int> results_vector(2 * 6);
        result.visit([&](auto output) { results_vector.assign(output.begin(), output.end()); });
        EXPECT(migraphx::verify_range(results_vector, gold));
        EXPECT(migraphx::verify_range(result.get_shape().lens(), std::vector<std::size_t>({2, 6})));
        EXPECT(
            migraphx::verify_range(result.get_shape().strides(), std::vector<std::size_t>({6, 1})));
    }

    {
        migraphx::program p;
        auto* mm               = p.get_main_module();
        int axis               = 0;
        std::vector<int> data0 = {0, 1, 2, 3};
        std::vector<int> data1 = {4, 5, 6, 7, 8, 9};
        std::vector<int> data2 = {10, 11};
        migraphx::shape s0{migraphx::shape::int32_type, {2, 2}};
        migraphx::shape s1{migraphx::shape::int32_type, {3, 2}};
        migraphx::shape s2{migraphx::shape::int32_type, {1, 2}};
        auto l0 = mm->add_literal(migraphx::literal{s0, data0});
        auto l1 = mm->add_literal(migraphx::literal{s1, data1});
        auto l2 = mm->add_literal(migraphx::literal{s2, data2});
        mm->add_instruction(migraphx::make_op("concat", {{"axis", axis}}), l0, l1, l2);
        p.compile(migraphx::ref::target{});
        auto result           = p.eval({}).back();
        std::vector<int> gold = {0, 1, 2, 3, 4, 5, 6, 7, 8, 9, 10, 11};
        std::vector<int> results_vector(6 * 2);
        result.visit([&](auto output) { results_vector.assign(output.begin(), output.end()); });
        EXPECT(migraphx::verify_range(results_vector, gold));
        EXPECT(migraphx::verify_range(result.get_shape().lens(), std::vector<std::size_t>({6, 2})));
        EXPECT(
            migraphx::verify_range(result.get_shape().strides(), std::vector<std::size_t>({2, 1})));
    }

    {
        migraphx::program p;
        auto* mm               = p.get_main_module();
        int axis               = -2;
        std::vector<int> data0 = {0, 1, 2, 3};
        std::vector<int> data1 = {4, 5, 6, 7, 8, 9};
        std::vector<int> data2 = {10, 11};
        migraphx::shape s0{migraphx::shape::int32_type, {2, 2}};
        migraphx::shape s1{migraphx::shape::int32_type, {3, 2}};
        migraphx::shape s2{migraphx::shape::int32_type, {1, 2}};
        auto l0 = mm->add_literal(migraphx::literal{s0, data0});
        auto l1 = mm->add_literal(migraphx::literal{s1, data1});
        auto l2 = mm->add_literal(migraphx::literal{s2, data2});
        mm->add_instruction(migraphx::make_op("concat", {{"axis", axis}}), l0, l1, l2);
        p.compile(migraphx::ref::target{});
        auto result           = p.eval({}).back();
        std::vector<int> gold = {0, 1, 2, 3, 4, 5, 6, 7, 8, 9, 10, 11};
        std::vector<int> results_vector(6 * 2);
        result.visit([&](auto output) { results_vector.assign(output.begin(), output.end()); });
        EXPECT(migraphx::verify_range(results_vector, gold));
        EXPECT(migraphx::verify_range(result.get_shape().lens(), std::vector<std::size_t>({6, 2})));
        EXPECT(
            migraphx::verify_range(result.get_shape().strides(), std::vector<std::size_t>({2, 1})));
    }
}

TEST_CASE(contiguous_test)
{
    migraphx::shape a_shape{migraphx::shape::float_type, {1, 3, 2, 2}, {12, 1, 6, 3}};
    std::vector<float> data(12);
    std::iota(data.begin(), data.end(), 0);

    migraphx::program p;
    auto* mm = p.get_main_module();
    auto l   = mm->add_literal(migraphx::literal{a_shape, data});
    mm->add_instruction(migraphx::make_op("contiguous"), l);
    p.compile(migraphx::ref::target{});
    auto result = p.eval({}).back();

    std::vector<float> results_vector(12);
    result.visit([&](auto output) { results_vector.assign(output.begin(), output.end()); });
    std::vector<size_t> new_lens    = {1, 3, 2, 2};
    std::vector<size_t> new_strides = {12, 1, 6, 3};
    EXPECT(migraphx::verify_range(results_vector, data));
}

TEST_CASE(contiguous_dyn_test)
{
    migraphx::program p;
    auto* mm = p.get_main_module();
    migraphx::shape dyn_shape{migraphx::shape::float_type,
                              {{1, 1, 0}, {2, 6, 0}, {2, 2, 0}, {2, 2, 0}}};
    auto input = mm->add_parameter("X", dyn_shape);
    mm->add_instruction(migraphx::make_op("contiguous"), input);
    p.compile(migraphx::ref::target{});

    migraphx::shape static_shape{migraphx::shape::float_type, {1, 3, 2, 2}, {12, 1, 6, 3}};
    std::vector<float> data(12);
    std::iota(data.begin(), data.end(), 0);
    migraphx::parameter_map params;
    params["X"] = migraphx::argument(static_shape, data.data());
    auto result = p.eval(params).back();

    std::vector<size_t> new_strides = {12, 4, 2, 1};
    EXPECT(result.get_shape().strides() == new_strides);

    std::vector<float> results_vector(12);
    result.visit([&](auto output) { results_vector.assign(output.begin(), output.end()); });

    std::vector<float> gold = {0, 3, 6, 9, 1, 4, 7, 10, 2, 5, 8, 11};
    EXPECT(migraphx::verify_range(results_vector, gold));
}

TEST_CASE(conv_dynamic_batch_test)
{
    migraphx::program p;
    auto* mm = p.get_main_module();

    migraphx::shape input_dyn_shape{migraphx::shape::float_type,
                                    {{1, 100, 0}, {3, 3, 0}, {4, 4, 0}, {4, 4, 0}}};
    migraphx::shape weights_shape{migraphx::shape::float_type, {2, 3, 3, 3}};

    auto input   = mm->add_parameter("X", input_dyn_shape);
    auto weights = mm->add_parameter("W", weights_shape);
    mm->add_instruction(migraphx::make_op("convolution", {{"padding", {1, 1}}, {"stride", {2, 2}}}),
                        input,
                        weights);

    p.compile(migraphx::ref::target{});

    std::vector<float> a = {
        2.71567607,  -0.9960829,  0.91671127,  0.28140706,  0.63235772,  0.08077253,  0.80927712,
        -0.59108931, -1.05421555, -2.76622486, -0.85044265, -0.52049929, 0.67726439,  -0.65290606,
        0.02345525,  -0.33579525, 0.38901961,  1.05473483,  -1.31188095, 1.8963089,   -0.07265259,
        0.947339,    0.41949373,  -0.70814759, 0.25892952,  1.07311416,  1.2571274,   -0.62318051,
        -0.19951548, -0.94232577, -0.29393643, 0.42292568,  -0.80230367, 1.40909171,  0.63617158,
        0.13900366,  1.09253144,  -0.15265895, 1.54781747,  0.72780299,  1.09189606,  -0.38068101,
        0.97057933,  -0.58958799, 1.56188643,  0.21474874,  0.58725154,  -1.27097559, -0.03024297,
        1.09437096,  -0.4897908,  0.34838957,  -1.31042492, -1.69069934, 0.86956722,  -0.40457946,
        0.46691212,  1.29273605,  0.26464137,  0.22073045,  -1.02178168, 0.22163901,  -1.84387338,
        0.75522131,  -0.45775682, -0.42241111, -1.50944722, 1.07256448,  -1.95876884, -0.28106022,
        0.3341668,   2.13129425,  -1.14728117, -1.06555498, -0.298444,   -0.88322699, -0.65866792,
        -2.06007552, 0.01374334,  0.45612028,  0.52715492,  1.01914406,  -1.72659791, 0.80650896,
        0.16860051,  2.24112225,  -0.78620857, 0.36566174,  -0.07020134, -0.47976932, -0.68230027,
        -0.94711417, -0.54506505, 1.66504931,  -0.71860826, 0.61132306};

    std::vector<float> c = {
        -0.14601797, -0.13000923, 0.06521662,  0.06178288,  -0.11083675, 0.10154136,  0.09990512,
        0.06030385,  -0.11374587, -0.17523311, -0.14344215, 0.17802463,  0.06300922,  -0.15325832,
        0.07066704,  0.05166031,  0.00615084,  -0.02606523, 0.08083995,  -0.17913306, 0.0624622,
        0.0735731,   -0.04198661, -0.0164391,  -0.06374192, 0.16569914,  0.10681538,  0.07370754,
        0.02802075,  0.00282027,  0.15104802,  -0.11084409, -0.00197773, 0.07924436,  0.03528272,
        0.04765259,  -0.15896152, 0.07917164,  0.12125669,  -0.1154705,  -0.11999125, 0.12749968,
        -0.06269585, 0.18658121,  -0.03944227, 0.0111798,   -0.17731084, 0.11789055,  -0.09982193,
        0.08142821,  0.0729029,   0.11303909,  0.12735154,  0.03885292};

    std::vector<float> sol = {-0.20817225,
                              0.87965256,
                              0.14958936,
                              -1.24887264,
                              -0.06540672,
                              0.20778663,
                              0.40456355,
                              -0.99900877,
                              0.4917807,
                              0.1994698,
                              0.64205718,
                              0.37798831,
                              -0.25315839,
                              0.44276932,
                              -0.16138598,
                              0.79344082};

    migraphx::shape input_fixed_shape0{migraphx::shape::float_type, {2, 3, 4, 4}};

    migraphx::parameter_map params0;
    params0["X"] = migraphx::argument(input_fixed_shape0, a.data());
    params0["W"] = migraphx::argument(weights_shape, c.data());

    auto result = p.eval(params0).back();
    std::vector<float> results_vector(64);
    result.visit([&](auto output) { results_vector.assign(output.begin(), output.end()); });

    EXPECT(migraphx::verify_range(results_vector, sol));

    a = {2.71567607,  -0.9960829,  0.91671127,  0.28140706,  0.63235772,  0.08077253,  0.80927712,
         -0.59108931, -1.05421555, -2.76622486, -0.85044265, -0.52049929, 0.67726439,  -0.65290606,
         0.02345525,  -0.33579525, 0.38901961,  1.05473483,  -1.31188095, 1.8963089,   -0.07265259,
         0.947339,    0.41949373,  -0.70814759, 0.25892952,  1.07311416,  1.2571274,   -0.62318051,
         -0.19951548, -0.94232577, -0.29393643, 0.42292568,  -0.80230367, 1.40909171,  0.63617158,
         0.13900366,  1.09253144,  -0.15265895, 1.54781747,  0.72780299,  1.09189606,  -0.38068101,
         0.97057933,  -0.58958799, 1.56188643,  0.21474874,  0.58725154,  -1.27097559, -0.03024297,
         1.09437096,  -0.4897908,  0.34838957,  -1.31042492, -1.69069934, 0.86956722,  -0.40457946,
         0.46691212,  1.29273605,  0.26464137,  0.22073045,  -1.02178168, 0.22163901,  -1.84387338,
         0.75522131,  -0.45775682, -0.42241111, -1.50944722, 1.07256448,  -1.95876884, -0.28106022,
         0.3341668,   2.13129425,  -1.14728117, -1.06555498, -0.298444,   -0.88322699, -0.65866792,
         -2.06007552, 0.01374334,  0.45612028,  0.52715492,  1.01914406,  -1.72659791, 0.80650896,
         0.16860051,  2.24112225,  -0.78620857, 0.36566174,  -0.07020134, -0.47976932, -0.68230027,
         -0.94711417, -0.54506505, 1.66504931,  -0.71860826, 0.61132306};

    c = {-0.14601797, -0.13000923, 0.06521662,  0.06178288,  -0.11083675, 0.10154136,  0.09990512,
         0.06030385,  -0.11374587, -0.17523311, -0.14344215, 0.17802463,  0.06300922,  -0.15325832,
         0.07066704,  0.05166031,  0.00615084,  -0.02606523, 0.08083995,  -0.17913306, 0.0624622,
         0.0735731,   -0.04198661, -0.0164391,  -0.06374192, 0.16569914,  0.10681538,  0.07370754,
         0.02802075,  0.00282027,  0.15104802,  -0.11084409, -0.00197773, 0.07924436,  0.03528272,
         0.04765259,  -0.15896152, 0.07917164,  0.12125669,  -0.1154705,  -0.11999125, 0.12749968,
         -0.06269585, 0.18658121,  -0.03944227, 0.0111798,   -0.17731084, 0.11789055,  -0.09982193,
         0.08142821,  0.0729029,   0.11303909,  0.12735154,  0.03885292};

    sol = {-0.20817225,
           0.87965256,
           0.14958936,
           -1.24887264,
           -0.06540672,
           0.20778663,
           0.40456355,
           -0.99900877};

    migraphx::shape input_fixed_shape1{migraphx::shape::float_type, {1, 3, 4, 4}};

    migraphx::parameter_map params1;
    params1["X"] = migraphx::argument(input_fixed_shape1, a.data());
    params1["W"] = migraphx::argument(weights_shape, c.data());

    result = p.eval(params1).back();
    result.visit([&](auto output) { results_vector.assign(output.begin(), output.end()); });

    EXPECT(migraphx::verify_range(results_vector, sol));
}

TEST_CASE(conv_dynamic_img_shape_test)
{
    migraphx::program p;
    auto* mm = p.get_main_module();

    migraphx::shape input_dyn_shape{migraphx::shape::float_type,
                                    {{1, 1, 0}, {3, 3, 0}, {4, 6, 0}, {4, 6, 0}}};
    migraphx::shape weights_shape{migraphx::shape::float_type, {1, 3, 3, 3}};

    auto input   = mm->add_parameter("X", input_dyn_shape);
    auto weights = mm->add_parameter("W", weights_shape);
    mm->add_instruction(migraphx::make_op("convolution", {{"padding", {0, 0}}, {"stride", {1, 1}}}),
                        input,
                        weights);

    p.compile(migraphx::ref::target{});

    std::vector<float> a = {0.28007596, 0.46114671, 0.12171969, 0.52260835, 0.40916841, 0.07163955,
                            0.09896668, 0.98628836, 0.69406788, 0.44868846, 0.64017681, 0.27048886,
                            0.30187397, 0.07334207, 0.05258557, 0.80747513, 0.81330534, 0.00497161,
                            0.33005534, 0.08908686, 0.46794691, 0.61768946, 0.55104806, 0.13406187,
                            0.70244284, 0.61296941, 0.46742536, 0.29712714, 0.91839388, 0.0834397,
                            0.14476327, 0.37857075, 0.25922384, 0.61620963, 0.69455439, 0.70389431,
                            0.77388606, 0.1752363,  0.74631394, 0.24604889, 0.53600244, 0.22116457,
                            0.81217463, 0.10789447, 0.43083784, 0.63371852, 0.69742316, 0.09536905};

    std::vector<float> c = {0.98411968, 0.2899219,  0.44638833, 0.30390816, 0.03989896, 0.2445332,
                            0.32700131, 0.57517075, 0.06956476, 0.93079306, 0.19882314, 0.52940601,
                            0.35624753, 0.35938406, 0.9111428,  0.88923574, 0.61040283, 0.2797513,
                            0.15479768, 0.46534674, 0.16970931, 0.49704618, 0.07062198, 0.01678321,
                            0.53150934, 0.39244495, 0.9963813};

    std::vector<float> sol = {6.1329393, 4.3199925, 5.448438, 3.8497565};

    migraphx::shape input_fixed_shape0{migraphx::shape::float_type, {1, 3, 4, 4}};

    migraphx::parameter_map params0;
    params0["X"] = migraphx::argument(input_fixed_shape0, a.data());
    params0["W"] = migraphx::argument(weights_shape, c.data());

    auto result = p.eval(params0).back();
    std::vector<float> results_vector(72);
    result.visit([&](auto output) { results_vector.assign(output.begin(), output.end()); });

    EXPECT(migraphx::verify_range(results_vector, sol));

    a = {0.95600171, 0.20768181, 0.82844489, 0.14928212, 0.51280462, 0.1359196,  0.68903648,
         0.84174772, 0.425509,   0.956926,   0.82533291, 0.33821531, 0.57576055, 0.75330186,
         0.82710394, 0.93343847, 0.14499469, 0.74558021, 0.13935139, 0.90652876, 0.22611443,
         0.85323975, 0.30631787, 0.96983037, 0.51783421, 0.32247456, 0.28243352, 0.605865,
         0.33376446, 0.67864877, 0.15442507, 0.24977552, 0.86989425, 0.60036782, 0.26198306,
         0.1494149,  0.13678915, 0.24892094, 0.38282467, 0.64907906, 0.83756376, 0.77603195,
         0.33951558, 0.14856874, 0.45701939, 0.43786436, 0.57421759, 0.37326922, 0.63382506,
         0.11464436, 0.23309047, 0.76724102, 0.98712427, 0.80800108, 0.84296564, 0.79568268,
         0.45684131, 0.73867068, 0.57845499, 0.45073557, 0.27102442, 0.86460315, 0.06865567,
         0.81673446, 0.881835,   0.42351639, 0.83322931, 0.34101671, 0.51979151, 0.54920645,
         0.19287718, 0.33321689, 0.27752456, 0.45755893, 0.67484562, 0.68383122, 0.52361312,
         0.46437257, 0.50862936, 0.32460429, 0.1726007,  0.29933345, 0.64856728, 0.06471591,
         0.63370843, 0.27900152, 0.18595992, 0.48904812, 0.35368508, 0.09620202};

    c = {0.709561,   0.7916206,  0.0443115,  0.62592275, 0.2498623,  0.42725624, 0.7905135,
         0.53160169, 0.01303743, 0.01987505, 0.39041803, 0.89530203, 0.23155373, 0.44435213,
         0.14407301, 0.80968594, 0.38216188, 0.35692557, 0.2568538,  0.83587388, 0.43654904,
         0.04974508, 0.80375029, 0.25350374, 0.1820275,  0.23369029, 0.54358755};

    sol = {6.305986,
           5.564665,
           6.122996,
           5.7262855,
           5.5546584,
           5.779489,
           5.798161,
           5.160476,
           6.702436,
           5.4851074,
           6.227567,
           5.2016754};
    migraphx::shape input_fixed_shape1{migraphx::shape::float_type, {1, 3, 6, 5}};

    migraphx::parameter_map params1;
    params1["X"] = migraphx::argument(input_fixed_shape1, a.data());
    params1["W"] = migraphx::argument(weights_shape, c.data());

    result = p.eval(params1).back();
    result.visit([&](auto output) { results_vector.assign(output.begin(), output.end()); });

    EXPECT(migraphx::verify_range(results_vector, sol));
}

TEST_CASE(conv_dynamic_weights_shape_test)
{
    migraphx::program p;
    auto* mm = p.get_main_module();

    migraphx::shape input_shape{migraphx::shape::float_type, {1, 3, 4, 4}};
    migraphx::shape weights_shape{migraphx::shape::float_type,
                                  {{1, 1, 0}, {3, 3, 0}, {2, 3, 0}, {2, 3, 0}}};

    auto input   = mm->add_parameter("X", input_shape);
    auto weights = mm->add_parameter("W", weights_shape);
    mm->add_instruction(migraphx::make_op("convolution", {{"padding", {0, 0}}, {"stride", {1, 1}}}),
                        input,
                        weights);

    p.compile(migraphx::ref::target{});

    std::vector<float> a = {0.28007596, 0.46114671, 0.12171969, 0.52260835, 0.40916841, 0.07163955,
                            0.09896668, 0.98628836, 0.69406788, 0.44868846, 0.64017681, 0.27048886,
                            0.30187397, 0.07334207, 0.05258557, 0.80747513, 0.81330534, 0.00497161,
                            0.33005534, 0.08908686, 0.46794691, 0.61768946, 0.55104806, 0.13406187,
                            0.70244284, 0.61296941, 0.46742536, 0.29712714, 0.91839388, 0.0834397,
                            0.14476327, 0.37857075, 0.25922384, 0.61620963, 0.69455439, 0.70389431,
                            0.77388606, 0.1752363,  0.74631394, 0.24604889, 0.53600244, 0.22116457,
                            0.81217463, 0.10789447, 0.43083784, 0.63371852, 0.69742316, 0.09536905};

    std::vector<float> c   = {0.98411968,
                            0.2899219,
                            0.44638833,
                            0.30390816,
                            0.03989896,
                            0.2445332,
                            0.32700131,
                            0.57517075,
                            0.06956476,
                            0.93079306,
                            0.19882314,
                            0.52940601};
    std::vector<float> sol = {1.9939406,
                              2.2703054,
                              1.8896171,
                              2.062202,
                              2.3035214,
                              1.629366,
                              2.1606991,
                              2.1917608,
                              1.6797699};

    migraphx::shape weight_fixed_shape0{migraphx::shape::float_type, {1, 3, 2, 2}};

    migraphx::parameter_map params0;
    params0["X"] = migraphx::argument(input_shape, a.data());
    params0["W"] = migraphx::argument(weight_fixed_shape0, c.data());

    auto result = p.eval(params0).back();
    std::vector<float> results_vector(72);
    result.visit([&](auto output) { results_vector.assign(output.begin(), output.end()); });

    EXPECT(migraphx::verify_range(results_vector, sol));

    c   = {0.98411968, 0.2899219,  0.44638833, 0.30390816, 0.03989896, 0.2445332,  0.32700131,
         0.57517075, 0.06956476, 0.93079306, 0.19882314, 0.52940601, 0.35624753, 0.35938406,
         0.9111428,  0.88923574, 0.61040283, 0.2797513,  0.15479768, 0.46534674, 0.16970931,
         0.49704618, 0.07062198, 0.01678321, 0.53150934, 0.39244495, 0.9963813};
    sol = {6.1329393, 4.3199925, 5.448438, 3.8497565};
    migraphx::shape weights_fixed_shape1{migraphx::shape::float_type, {1, 3, 3, 3}};

    migraphx::parameter_map params1;
    params1["X"] = migraphx::argument(input_shape, a.data());
    params1["W"] = migraphx::argument(weights_fixed_shape1, c.data());

    result = p.eval(params1).back();
    result.visit([&](auto output) { results_vector.assign(output.begin(), output.end()); });

    EXPECT(migraphx::verify_range(results_vector, sol));
}

TEST_CASE(conv_dynamic_img_same_upper_test)
{
    migraphx::program p;
    auto* mm = p.get_main_module();

    migraphx::shape input_dyn_shape{migraphx::shape::float_type,
                                    {{1, 1, 0}, {3, 3, 0}, {4, 6, 0}, {4, 6, 0}}};
    migraphx::shape weights_shape{migraphx::shape::float_type, {1, 3, 3, 3}};

    auto input   = mm->add_parameter("X", input_dyn_shape);
    auto weights = mm->add_parameter("W", weights_shape);
    mm->add_instruction(
        migraphx::make_op(
            "convolution",
            {{"stride", {1, 1}}, {"padding_mode", migraphx::op::padding_mode_t::same_upper}}),
        input,
        weights);

    p.compile(migraphx::ref::target{});

    std::vector<float> a = {0.63321185, 0.6466339,  0.8515352,  0.44240063, 0.5018913,  0.5068494,
                            0.75330657, 0.7383877,  0.15870683, 0.8171611,  0.56118083, 0.87004256,
                            0.24401724, 0.8815178,  0.4222333,  0.27191755,

                            0.41633207, 0.2460619,  0.32004243, 0.6962248,  0.12284133, 0.2620491,
                            0.96931046, 0.6030955,  0.7623861,  0.2395751,  0.61440414, 0.577285,
                            0.80087787, 0.12776066, 0.26566318, 0.46569306,

                            0.96701574, 0.3850145,  0.14165345, 0.5887347,  0.7152134,  0.5295342,
                            0.6303507,  0.4037548,  0.18556239, 0.79416305, 0.29107493, 0.18770285,
                            0.6870904,  0.30701008, 0.314684,   0.91075855};

    std::vector<float> c = {
        2.8150102e-01, 3.3198616e-01, 9.5149356e-01, 7.4039467e-02, 9.6555042e-01,
        2.8815505e-01, 2.5100240e-01, 5.2186239e-01, 2.3850012e-01,

        8.2963020e-01, 3.0763101e-04, 6.7026985e-01, 1.4260857e-01, 9.7517288e-01,
        3.6847427e-02, 8.5804445e-01, 7.3440993e-01, 6.7948365e-01,

        7.9253986e-02, 7.3943835e-01, 1.7813577e-01, 1.0780835e-01, 4.2304707e-01,
        4.0084350e-01, 1.1114500e-01, 4.4846520e-01, 5.0109702e-01};

    std::vector<float> sol = {3.013387,
                              3.7111127,
                              4.2946506,
                              3.579301,
                              4.5306826,
                              6.1262493,
                              6.332169,
                              4.495293,
                              4.46013,
                              6.0938954,
                              5.848162,
                              4.514299,
                              2.9587686,
                              4.117671,
                              3.5187216,
                              2.3236327};

    migraphx::shape input_fixed_shape0{migraphx::shape::float_type, {1, 3, 4, 4}};

    migraphx::parameter_map params0;
    params0["X"] = migraphx::argument(input_fixed_shape0, a.data());
    params0["W"] = migraphx::argument(weights_shape, c.data());

    auto result = p.eval(params0).back();
    std::vector<float> results_vector(16);
    result.visit([&](auto output) { results_vector.assign(output.begin(), output.end()); });
    EXPECT(migraphx::verify_range(results_vector, sol));
}

TEST_CASE(conv_dynamic_kernel_same_upper_test)
{
    migraphx::program p;
    auto* mm = p.get_main_module();

    migraphx::shape input_shape{migraphx::shape::float_type, {1, 3, 4, 4}};
    migraphx::shape weights_shape{migraphx::shape::float_type,
                                  {{1, 1, 0}, {3, 3, 0}, {2, 3, 0}, {2, 3, 0}}};

    auto input   = mm->add_parameter("X", input_shape);
    auto weights = mm->add_parameter("W", weights_shape);
    mm->add_instruction(
        migraphx::make_op(
            "convolution",
            {{"stride", {1, 1}}, {"padding_mode", migraphx::op::padding_mode_t::same_upper}}),
        input,
        weights);

    p.compile(migraphx::ref::target{});

    std::vector<float> a   = {0.63321185, 0.6466339,  0.8515352,  0.44240063, 0.5018913,  0.5068494,
                            0.75330657, 0.7383877,  0.15870683, 0.8171611,  0.56118083, 0.87004256,
                            0.24401724, 0.8815178,  0.4222333,  0.27191755,

                            0.41633207, 0.2460619,  0.32004243, 0.6962248,  0.12284133, 0.2620491,
                            0.96931046, 0.6030955,  0.7623861,  0.2395751,  0.61440414, 0.577285,
                            0.80087787, 0.12776066, 0.26566318, 0.46569306,

                            0.96701574, 0.3850145,  0.14165345, 0.5887347,  0.7152134,  0.5295342,
                            0.6303507,  0.4037548,  0.18556239, 0.79416305, 0.29107493, 0.18770285,
                            0.6870904,  0.30701008, 0.314684,   0.91075855};
    std::vector<float> c   = {2.8150102e-01,
                            3.3198616e-01,
                            9.5149356e-01,
                            7.4039467e-02,

                            9.6555042e-01,
                            2.8815505e-01,
                            2.5100240e-01,
                            5.2186239e-01,

                            2.3850012e-01,
                            8.2963020e-01,
                            3.0763101e-04,
                            6.7026985e-01};
    std::vector<float> sol = {2.453681,
                              2.536207,
                              3.0187201,
                              1.7912633,
                              2.1738236,
                              2.9695358,
                              3.2319589,
                              1.859269,
                              2.5953722,
                              2.50734,
                              2.7736917,
                              1.2229807,
                              1.5900216,
                              0.9225286,
                              1.43048,
                              0.74341124};

    migraphx::shape weight_fixed_shape0{migraphx::shape::float_type, {1, 3, 2, 2}};

    migraphx::parameter_map params0;
    params0["X"] = migraphx::argument(input_shape, a.data());
    params0["W"] = migraphx::argument(weight_fixed_shape0, c.data());

    auto result = p.eval(params0).back();
    std::vector<float> results_vector(16);
    result.visit([&](auto output) { results_vector.assign(output.begin(), output.end()); });
    EXPECT(migraphx::verify_range(results_vector, sol));
}

TEST_CASE(conv_dynamic_kernel_same_lower_test)
{
    migraphx::program p;
    auto* mm = p.get_main_module();

    migraphx::shape input_shape{migraphx::shape::float_type, {1, 3, 4, 4}};
    migraphx::shape weights_shape{migraphx::shape::float_type,
                                  {{1, 1, 0}, {3, 3, 0}, {2, 3, 0}, {2, 3, 0}}};

    auto input   = mm->add_parameter("X", input_shape);
    auto weights = mm->add_parameter("W", weights_shape);
    mm->add_instruction(
        migraphx::make_op(
            "convolution",
            {{"stride", {1, 1}}, {"padding_mode", migraphx::op::padding_mode_t::same_lower}}),
        input,
        weights);

    p.compile(migraphx::ref::target{});

    std::vector<float> a   = {0.63321185, 0.6466339,  0.8515352,  0.44240063, 0.5018913,  0.5068494,
                            0.75330657, 0.7383877,  0.15870683, 0.8171611,  0.56118083, 0.87004256,
                            0.24401724, 0.8815178,  0.4222333,  0.27191755,

                            0.41633207, 0.2460619,  0.32004243, 0.6962248,  0.12284133, 0.2620491,
                            0.96931046, 0.6030955,  0.7623861,  0.2395751,  0.61440414, 0.577285,
                            0.80087787, 0.12776066, 0.26566318, 0.46569306,

                            0.96701574, 0.3850145,  0.14165345, 0.5887347,  0.7152134,  0.5295342,
                            0.6303507,  0.4037548,  0.18556239, 0.79416305, 0.29107493, 0.18770285,
                            0.6870904,  0.30701008, 0.314684,   0.91075855};
    std::vector<float> c   = {2.8150102e-01,
                            3.3198616e-01,
                            9.5149356e-01,
                            7.4039467e-02,

                            9.6555042e-01,
                            2.8815505e-01,
                            2.5100240e-01,
                            5.2186239e-01,

                            2.3850012e-01,
                            8.2963020e-01,
                            3.0763101e-04,
                            6.7026985e-01};
    std::vector<float> sol = {0.91231215,
                              1.1416453,
                              1.00216,
                              1.6813052,
                              1.7131033,
                              2.453681,
                              2.536207,
                              3.0187201,
                              1.3293691,
                              2.1738236,
                              2.9695358,
                              3.2319589,
                              1.3228729,
                              2.5953722,
                              2.50734,
                              2.7736917};

    migraphx::shape weight_fixed_shape0{migraphx::shape::float_type, {1, 3, 2, 2}};

    migraphx::parameter_map params0;
    params0["X"] = migraphx::argument(input_shape, a.data());
    params0["W"] = migraphx::argument(weight_fixed_shape0, c.data());

    auto result = p.eval(params0).back();
    std::vector<float> results_vector(16);
    result.visit([&](auto output) { results_vector.assign(output.begin(), output.end()); });
    EXPECT(migraphx::verify_range(results_vector, sol));
}

TEST_CASE(conv2d_padding_stride_test)
{
    migraphx::program p;
    auto* mm             = p.get_main_module();
    std::vector<float> a = {
        2.71567607,  -0.9960829,  0.91671127,  0.28140706,  0.63235772,  0.08077253,  0.80927712,
        -0.59108931, -1.05421555, -2.76622486, -0.85044265, -0.52049929, 0.67726439,  -0.65290606,
        0.02345525,  -0.33579525, 0.38901961,  1.05473483,  -1.31188095, 1.8963089,   -0.07265259,
        0.947339,    0.41949373,  -0.70814759, 0.25892952,  1.07311416,  1.2571274,   -0.62318051,
        -0.19951548, -0.94232577, -0.29393643, 0.42292568,  -0.80230367, 1.40909171,  0.63617158,
        0.13900366,  1.09253144,  -0.15265895, 1.54781747,  0.72780299,  1.09189606,  -0.38068101,
        0.97057933,  -0.58958799, 1.56188643,  0.21474874,  0.58725154,  -1.27097559, -0.03024297,
        1.09437096,  -0.4897908,  0.34838957,  -1.31042492, -1.69069934, 0.86956722,  -0.40457946,
        0.46691212,  1.29273605,  0.26464137,  0.22073045,  -1.02178168, 0.22163901,  -1.84387338,
        0.75522131,  -0.45775682, -0.42241111, -1.50944722, 1.07256448,  -1.95876884, -0.28106022,
        0.3341668,   2.13129425,  -1.14728117, -1.06555498, -0.298444,   -0.88322699, -0.65866792,
        -2.06007552, 0.01374334,  0.45612028,  0.52715492,  1.01914406,  -1.72659791, 0.80650896,
        0.16860051,  2.24112225,  -0.78620857, 0.36566174,  -0.07020134, -0.47976932, -0.68230027,
        -0.94711417, -0.54506505, 1.66504931,  -0.71860826, 0.61132306};

    std::vector<float> c = {
        -0.14601797, -0.13000923, 0.06521662,  0.06178288,  -0.11083675, 0.10154136,  0.09990512,
        0.06030385,  -0.11374587, -0.17523311, -0.14344215, 0.17802463,  0.06300922,  -0.15325832,
        0.07066704,  0.05166031,  0.00615084,  -0.02606523, 0.08083995,  -0.17913306, 0.0624622,
        0.0735731,   -0.04198661, -0.0164391,  -0.06374192, 0.16569914,  0.10681538,  0.07370754,
        0.02802075,  0.00282027,  0.15104802,  -0.11084409, -0.00197773, 0.07924436,  0.03528272,
        0.04765259,  -0.15896152, 0.07917164,  0.12125669,  -0.1154705,  -0.11999125, 0.12749968,
        -0.06269585, 0.18658121,  -0.03944227, 0.0111798,   -0.17731084, 0.11789055,  -0.09982193,
        0.08142821,  0.0729029,   0.11303909,  0.12735154,  0.03885292};

    std::vector<float> s = {-0.20817225,
                            0.87965256,
                            0.14958936,
                            -1.24887264,
                            -0.06540672,
                            0.20778663,
                            0.40456355,
                            -0.99900877,
                            0.4917807,
                            0.1994698,
                            0.64205718,
                            0.37798831,
                            -0.25315839,
                            0.44276932,
                            -0.16138598,
                            0.79344082};

    migraphx::shape a_shape{migraphx::shape::float_type, {2, 3, 4, 4}};
    auto al = mm->add_literal(migraphx::literal{a_shape, a});

    migraphx::shape c_shape{migraphx::shape::float_type, {2, 3, 3, 3}};
    auto cl = mm->add_literal(migraphx::literal{c_shape, c});

    mm->add_instruction(
        migraphx::make_op("convolution", {{"padding", {1, 1}}, {"stride", {2, 2}}}), al, cl);
    p.compile(migraphx::ref::target{});
    auto result = p.eval({}).back();

    std::vector<float> results_vector(16);
    result.visit([&](auto output) { results_vector.assign(output.begin(), output.end()); });
    EXPECT(migraphx::verify_range(results_vector, s));
}

TEST_CASE(conv2d_padding_test)
{
    migraphx::program p;
    auto* mm             = p.get_main_module();
    std::vector<float> a = {
        2.71567607,  -0.9960829,  0.91671127,  0.28140706,  0.63235772,  0.08077253,  0.80927712,
        -0.59108931, -1.05421555, -2.76622486, -0.85044265, -0.52049929, 0.67726439,  -0.65290606,
        0.02345525,  -0.33579525, 0.38901961,  1.05473483,  -1.31188095, 1.8963089,   -0.07265259,
        0.947339,    0.41949373,  -0.70814759, 0.25892952,  1.07311416,  1.2571274,   -0.62318051,
        -0.19951548, -0.94232577, -0.29393643, 0.42292568,  -0.80230367, 1.40909171,  0.63617158,
        0.13900366,  1.09253144,  -0.15265895, 1.54781747,  0.72780299,  1.09189606,  -0.38068101,
        0.97057933,  -0.58958799, 1.56188643,  0.21474874,  0.58725154,  -1.27097559, -0.03024297,
        1.09437096,  -0.4897908,  0.34838957,  -1.31042492, -1.69069934, 0.86956722,  -0.40457946,
        0.46691212,  1.29273605,  0.26464137,  0.22073045,  -1.02178168, 0.22163901,  -1.84387338,
        0.75522131,  -0.45775682, -0.42241111, -1.50944722, 1.07256448,  -1.95876884, -0.28106022,
        0.3341668,   2.13129425,  -1.14728117, -1.06555498, -0.298444,   -0.88322699, -0.65866792,
        -2.06007552, 0.01374334,  0.45612028,  0.52715492,  1.01914406,  -1.72659791, 0.80650896,
        0.16860051,  2.24112225,  -0.78620857, 0.36566174,  -0.07020134, -0.47976932, -0.68230027,
        -0.94711417, -0.54506505, 1.66504931,  -0.71860826, 0.61132306};

    std::vector<float> c = {
        -0.16115488, -0.09800646, -0.05412646, 0.10475694,  0.00555485,  -0.12667653, 0.0458357,
        -0.02656217, -0.16338061, 0.15037455,  0.0102711,   0.01303349,  0.05242859,  0.02034754,
        0.04751867,  -0.17038961, -0.1434752,  -0.10770349, 0.05676742,  -0.15838449, 0.10128359,
        -0.18958683, 0.11954515,  0.10758857,  -0.01058291, -0.12797487, 0.08971019,  0.18793164,
        -0.00881396, -0.06588994, -0.13321903, -0.03300409, 0.01439607,  0.07618178,  -0.11556662,
        0.00764295,  0.12956454,  -0.08937147, -0.12763587, 0.04674943,  0.05765297,  0.11336918,
        0.14747436,  -0.06199479, -0.01166052, -0.12432006, -0.04494537, -0.17581205, 0.09475745,
        0.1149437,   -0.1014564,  0.0274073,   -0.01323579, -0.11092556};

    std::vector<float> s = {
        -0.0201216,  0.40407312,  -0.39005592, -0.0631946,  0.37963012,  -0.64611685, 0.1349397,
        -0.54113752, 0.28533003,  0.27667275,  -0.16442731, -0.181494,   0.30564839,  0.58744538,
        0.32015014,  0.24969585,  -0.27367792, -0.53308117, 0.41236052,  0.26136363,  -0.01489828,
        0.57652152,  -0.38506854, 0.119615,    0.0437076,   0.04779706,  0.57887721,  0.23126155,
        0.05695833,  -0.68200272, 0.02063358,  -0.10267162, 0.8062973,   -0.38149622, -0.40134856,
        -0.03353126, 0.38991132,  -0.3478111,  0.03661491,  0.25783631,  0.62772679,  -0.1961118,
        0.76423508,  -0.36241418, -0.20994355, -0.12368261, -0.9406727,  0.02340185,  -0.08793129,
        -0.02471633, -0.58163726, -0.02211772, -0.42014724, 0.77525634,  0.504951,    -0.20537445,
        -0.20369984, -0.83037728, -1.40423918, -0.46160448, -0.22944322, 0.36074194,  0.49579027,
        0.46527559};

    migraphx::shape a_shape{migraphx::shape::float_type, {2, 3, 4, 4}};
    auto al = mm->add_literal(migraphx::literal{a_shape, a});

    migraphx::shape c_shape{migraphx::shape::float_type, {2, 3, 3, 3}};
    auto cl = mm->add_literal(migraphx::literal{c_shape, c});

    mm->add_instruction(
        migraphx::make_op("convolution", {{"padding", {1, 1}}, {"stride", {1, 1}}}), al, cl);
    p.compile(migraphx::ref::target{});
    auto result = p.eval({}).back();

    std::vector<float> results_vector(64);
    result.visit([&](auto output) { results_vector.assign(output.begin(), output.end()); });
    EXPECT(migraphx::verify_range(results_vector, s));
}

TEST_CASE(conv2d_test)
{
    migraphx::program p;
    auto* mm             = p.get_main_module();
    std::vector<float> a = {
        2.71567607,  -0.9960829,  0.91671127,  0.28140706,  0.63235772,  0.08077253,  0.80927712,
        -0.59108931, -1.05421555, -2.76622486, -0.85044265, -0.52049929, 0.67726439,  -0.65290606,
        0.02345525,  -0.33579525, 0.38901961,  1.05473483,  -1.31188095, 1.8963089,   -0.07265259,
        0.947339,    0.41949373,  -0.70814759, 0.25892952,  1.07311416,  1.2571274,   -0.62318051,
        -0.19951548, -0.94232577, -0.29393643, 0.42292568,  -0.80230367, 1.40909171,  0.63617158,
        0.13900366,  1.09253144,  -0.15265895, 1.54781747,  0.72780299,  1.09189606,  -0.38068101,
        0.97057933,  -0.58958799, 1.56188643,  0.21474874,  0.58725154,  -1.27097559, -0.03024297,
        1.09437096,  -0.4897908,  0.34838957,  -1.31042492, -1.69069934, 0.86956722,  -0.40457946,
        0.46691212,  1.29273605,  0.26464137,  0.22073045,  -1.02178168, 0.22163901,  -1.84387338,
        0.75522131,  -0.45775682, -0.42241111, -1.50944722, 1.07256448,  -1.95876884, -0.28106022,
        0.3341668,   2.13129425,  -1.14728117, -1.06555498, -0.298444,   -0.88322699, -0.65866792,
        -2.06007552, 0.01374334,  0.45612028,  0.52715492,  1.01914406,  -1.72659791, 0.80650896,
        0.16860051,  2.24112225,  -0.78620857, 0.36566174,  -0.07020134, -0.47976932, -0.68230027,
        -0.94711417, -0.54506505, 1.66504931,  -0.71860826, 0.61132306};

    std::vector<float> c = {
        2.82721668e-02,  6.44195229e-02,  1.53499246e-02,  1.72468081e-01,  -6.33238107e-02,
        9.49496776e-02,  1.40258059e-01,  -7.92879611e-02, -1.29301161e-01, 3.11307609e-03,
        -1.90624535e-01, 1.13238767e-01,  -2.80647576e-02, 3.12882811e-02,  -3.52091640e-02,
        3.33581865e-02,  6.43158704e-02,  7.40238279e-02,  -1.00106120e-01, -9.56912562e-02,
        1.44342467e-01,  9.40258950e-02,  6.36333972e-02,  1.66158378e-03,  -8.91554281e-02,
        2.58734226e-02,  1.70919895e-02,  1.78214177e-01,  8.84564668e-02,  8.98126513e-02,
        -1.63809001e-01, 1.37802169e-01,  1.66439757e-01,  -1.45631135e-02, 1.88469887e-04,
        4.76950556e-02,  -1.91969007e-01, -1.76233292e-01, -7.70473927e-02, 1.14828631e-01,
        1.76608220e-01,  -1.50728196e-01, 1.99946314e-02,  -5.88052124e-02, 1.31612435e-01,
        1.61106288e-02,  -1.35080189e-01, 1.49512306e-01,  3.86456847e-02,  1.29330024e-01,
        -3.22975963e-02, -5.60784787e-02, -5.41997552e-02, 4.78562862e-02};

    std::vector<float> s = {0.27039781,
                            0.19105849,
                            -0.06339942,
                            -0.65087199,
                            0.40867025,
                            0.05063812,
                            -0.14907975,
                            0.49018705,
                            -0.49197209,
                            0.33236548,
                            -0.39374301,
                            0.16012701,
                            0.06574871,
                            0.71606487,
                            -0.55201721,
                            -0.46427044};
    migraphx::shape a_shape{migraphx::shape::float_type, {2, 3, 4, 4}};
    auto al = mm->add_literal(migraphx::literal{a_shape, a});

    migraphx::shape c_shape{migraphx::shape::float_type, {2, 3, 3, 3}};
    auto cl = mm->add_literal(migraphx::literal{c_shape, c});

    mm->add_instruction(migraphx::make_op("convolution"), al, cl);
    p.compile(migraphx::ref::target{});
    auto result = p.eval({}).back();

    std::vector<float> results_vector(16);
    result.visit([&](auto output) { results_vector.assign(output.begin(), output.end()); });
    EXPECT(migraphx::verify_range(results_vector, s));
}

TEST_CASE(conv3d_test)
{
    migraphx::program p;
    auto* mm             = p.get_main_module();
    std::vector<float> a = {
        2.71567607,  -0.9960829,  0.91671127,  0.28140706,  0.63235772,  0.08077253,  0.80927712,
        -0.59108931, -1.05421555, -2.76622486, -0.85044265, -0.52049929, 0.67726439,  -0.65290606,
        0.02345525,  -0.33579525, 0.38901961,  1.05473483,  -1.31188095, 1.8963089,   -0.07265259,
        0.947339,    0.41949373,  -0.70814759, 0.25892952,  1.07311416,  1.2571274,   -0.62318051,
        -0.19951548, -0.94232577, -0.29393643, 0.42292568,  -0.80230367, 1.40909171,  0.63617158,
        0.13900366,  1.09253144,  -0.15265895, 1.54781747,  0.72780299,  1.09189606,  -0.38068101,
        0.97057933,  -0.58958799, 1.56188643,  0.21474874,  0.58725154,  -1.27097559, -0.03024297,
        1.09437096,  -0.4897908,  0.34838957,  -1.31042492, -1.69069934, 0.86956722,  -0.40457946,
        0.46691212,  1.29273605,  0.26464137,  0.22073045,  -1.02178168, 0.22163901,  -1.84387338,
        0.75522131,  -0.45775682, -0.42241111, -1.50944722, 1.07256448,  -1.95876884, -0.28106022,
        0.3341668,   2.13129425,  -1.14728117, -1.06555498, -0.298444,   -0.88322699, -0.65866792,
        -2.06007552, 0.01374334,  0.45612028,  0.52715492,  1.01914406,  -1.72659791, 0.80650896,
        0.16860051,  2.24112225,  -0.78620857, 0.36566174,  -0.07020134, -0.47976932, -0.68230027,
        -0.94711417, -0.54506505, 1.66504931,  -0.71860826, 0.61132306};

    std::vector<float> c = {
        2.82721668e-02,  6.44195229e-02,  1.53499246e-02,  1.72468081e-01,  -6.33238107e-02,
        9.49496776e-02,  1.40258059e-01,  -7.92879611e-02, -1.29301161e-01, 3.11307609e-03,
        -1.90624535e-01, 1.13238767e-01,  -2.80647576e-02, 3.12882811e-02,  -3.52091640e-02,
        3.33581865e-02,  6.43158704e-02,  7.40238279e-02,  -1.00106120e-01, -9.56912562e-02,
        1.44342467e-01,  9.40258950e-02,  6.36333972e-02,  1.66158378e-03,  -8.91554281e-02,
        2.58734226e-02,  1.70919895e-02,  1.78214177e-01,  8.84564668e-02,  8.98126513e-02,
        -1.63809001e-01, 1.37802169e-01,  1.66439757e-01,  -1.45631135e-02, 1.88469887e-04,
        4.76950556e-02,  -1.91969007e-01, -1.76233292e-01, -7.70473927e-02, 1.14828631e-01,
        1.76608220e-01,  -1.50728196e-01, 1.99946314e-02,  -5.88052124e-02, 1.31612435e-01,
        1.61106288e-02,  -1.35080189e-01, 1.49512306e-01,  3.86456847e-02,  1.29330024e-01,
        -3.22975963e-02, -5.60784787e-02, -5.41997552e-02, 4.78562862e-02};

    std::vector<float> s = {0.27039781,
                            0.19105849,
                            -0.06339942,
                            -0.65087199,
                            0.40867025,
                            0.05063812,
                            -0.14907975,
                            0.49018705,
                            -0.49197209,
                            0.33236548,
                            -0.39374301,
                            0.16012701,
                            0.06574871,
                            0.71606487,
                            -0.55201721,
                            -0.46427044};
    migraphx::shape a_shape{migraphx::shape::float_type, {2, 3, 4, 4, 1}};
    auto al = mm->add_literal(migraphx::literal{a_shape, a});

    migraphx::shape c_shape{migraphx::shape::float_type, {2, 3, 3, 3, 1}};
    auto cl = mm->add_literal(migraphx::literal{c_shape, c});

    mm->add_instruction(
        migraphx::make_op("convolution",
                          {{"padding", {0, 0, 0}}, {"stride", {1, 1, 1}}, {"dilation", {1, 1, 1}}}),
        al,
        cl);
    p.compile(migraphx::ref::target{});
    auto result = p.eval({}).back();

    std::vector<float> results_vector(16);
    result.visit([&](auto output) { results_vector.assign(output.begin(), output.end()); });
    EXPECT(migraphx::verify_range(results_vector, s));
}

TEST_CASE(cos_test)
{
    migraphx::program p;
    auto* mm = p.get_main_module();
    migraphx::shape s{migraphx::shape::float_type, {3}};
    std::vector<float> data{-1, 0, 1};
    auto l = mm->add_literal(migraphx::literal{s, data});
    mm->add_instruction(migraphx::make_op("cos"), l);
    p.compile(migraphx::ref::target{});
    auto result = p.eval({}).back();
    std::vector<float> results_vector(3);
    result.visit([&](auto output) { results_vector.assign(output.begin(), output.end()); });
    std::vector<float> gold = data;
    std::transform(
        gold.begin(), gold.end(), gold.begin(), [](float n) -> float { return cosf(n); });
    EXPECT(migraphx::verify_range(results_vector, gold));
}

TEST_CASE(cos_dynamic_test)
{
    migraphx::program p;
    auto* mm = p.get_main_module();
    migraphx::shape::dynamic_dimension dd{3, 8, 0};
    migraphx::shape s{migraphx::shape::float_type, {dd}};
    auto input = mm->add_parameter("X", s);
    std::vector<float> input_data{-1, 0, 1};
    mm->add_instruction(migraphx::make_op("cos"), input);
    p.compile(migraphx::ref::target{});

    migraphx::parameter_map params0;
    migraphx::shape input_fixed_shape0{migraphx::shape::float_type, {3}};
    params0["X"] = migraphx::argument(input_fixed_shape0, input_data.data());
    auto result  = p.eval(params0).back();
    std::vector<float> results_vector(3);
    result.visit([&](auto output) { results_vector.assign(output.begin(), output.end()); });
    std::vector<float> gold = input_data;
    std::transform(
        gold.begin(), gold.end(), gold.begin(), [](float n) -> float { return cosf(n); });
    EXPECT(migraphx::verify_range(results_vector, gold));
}

TEST_CASE(cosh_test)
{
    migraphx::program p;
    auto* mm = p.get_main_module();
    migraphx::shape s{migraphx::shape::float_type, {2, 2}};
    std::vector<float> data = {-1.0, 2.0, -3.0, 4.0};
    auto l                  = mm->add_literal(migraphx::literal{s, data});
    mm->add_instruction(migraphx::make_op("cosh"), l);
    p.compile(migraphx::ref::target{});
    auto result = p.eval({}).back();
    std::vector<float> results_vector(4);
    result.visit([&](auto output) { results_vector.assign(output.begin(), output.end()); });
    std::vector<float> gold = data;
    std::transform(
        gold.begin(), gold.end(), gold.begin(), [](float n) -> float { return coshf(n); });
    EXPECT(migraphx::verify_range(results_vector, gold));
}

TEST_CASE(cosh_dynamic_test)
{
    migraphx::program p;
    auto* mm = p.get_main_module();
    migraphx::shape::dynamic_dimension dd{3, 8, 0};
    migraphx::shape s{migraphx::shape::float_type, {dd}};
    auto input                    = mm->add_parameter("X", s);
    std::vector<float> input_data = {-1.0, 2.0, -3.0, 4.0};
    mm->add_instruction(migraphx::make_op("cosh"), input);
    p.compile(migraphx::ref::target{});

    migraphx::parameter_map params0;
    migraphx::shape input_fixed_shape0{migraphx::shape::float_type, {4}};
    params0["X"] = migraphx::argument(input_fixed_shape0, input_data.data());
    auto result  = p.eval(params0).back();
    std::vector<float> results_vector(4);
    result.visit([&](auto output) { results_vector.assign(output.begin(), output.end()); });
    std::vector<float> gold = input_data;
    std::transform(
        gold.begin(), gold.end(), gold.begin(), [](float n) -> float { return coshf(n); });
    EXPECT(migraphx::verify_range(results_vector, gold));
}

TEST_CASE(deconv_1d_test)
{
    migraphx::shape s{migraphx::shape::float_type, {1, 1, 3}};
    std::vector<float> x_data{0, 0.5, 1};
    std::vector<float> w_data{0.5, 0.5, 0.5};

    std::vector<float> gold{0, 0.25, 0.75, 0.75, 0.5};

    migraphx::program p;
    auto* mm = p.get_main_module();
    auto x   = mm->add_literal(migraphx::literal{s, x_data});
    auto w   = mm->add_literal(migraphx::literal{s, w_data});

    mm->add_instruction(
        migraphx::make_op("deconvolution", {{"padding", {0}}, {"stride", {1}}, {"dilation", {1}}}),
        x,
        w);
    p.compile(migraphx::ref::target{});
    auto result = p.eval({}).back();

    std::vector<float> results_vector;
    result.visit([&](auto output) { results_vector.assign(output.begin(), output.end()); });
    EXPECT(migraphx::verify_range(results_vector, gold));
}

TEST_CASE(deconv_3d_test)
{
    migraphx::shape s_1{migraphx::shape::float_type, {1, 1, 1, 2, 3}};
    migraphx::shape s_2{migraphx::shape::float_type, {1, 1, 3, 2, 3}};
    std::vector<float> x_data{0.8471, -0.4195, -2.2749, 1.2491, 0.1722, 0.3246};
    std::vector<float> w_data{0.6478,
                              -0.1985,
                              0.0633,
                              -0.3479,
                              2.7056,
                              -0.1440,
                              -1.1229,
                              -0.7507,
                              -1.3151,
                              0.8884,
                              -0.1859,
                              -0.3407,
                              -1.1544,
                              -1.5893,
                              1.6265,
                              -1.4624,
                              0.3812,
                              -1.5378};

    std::vector<float> gold{0.5488,  -0.4399, -1.3369, 0.4251,  -0.1439, 0.5145,  2.3015,  -0.2104,
                            -6.1482, 0.3482,  -0.4346, 3.3197,  0.1731,  0.8533,  -0.0467, -0.9512,
                            -0.1649, 1.7553,  2.2594,  2.9917,  -0.6500, -1.6612, -4.3680, 0.0957,
                            0.3482,  1.1097,  -0.0792, -0.1692, -0.1190, -0.1106, -0.9779, -0.8621,
                            4.6707,  2.9332,  -3.7001, -2.6808, -1.2476, 3.2475,  -0.4578, 4.0263,
                            -1.8267, 0.2243,  -2.3299, -0.1411, -0.4991};

    migraphx::program p;
    auto* mm = p.get_main_module();
    auto x   = mm->add_literal(migraphx::literal{s_1, x_data});
    auto w   = mm->add_literal(migraphx::literal{s_2, w_data});

    mm->add_instruction(
        migraphx::make_op("deconvolution",
                          {{"padding", {0, 0, 0}}, {"stride", {1, 1, 1}}, {"dilation", {1, 1, 1}}}),
        x,
        w);
    p.compile(migraphx::ref::target{});
    auto result = p.eval({}).back();

    std::vector<float> results_vector;
    result.visit([&](auto output) { results_vector.assign(output.begin(), output.end()); });
    EXPECT(migraphx::verify_range(results_vector, gold));
}

TEST_CASE(deconv_test)
{
    migraphx::shape s{migraphx::shape::float_type, {1, 1, 3, 3}};
    std::vector<float> x_data{0, 1, 2, 3, 4, 5, 6, 7, 8};
    std::vector<float> w_data{1, 1, 1, 1, 1, 1, 1, 1, 1};

    std::vector<float> gold{0,  1,  3, 3,  2,  3,  8,  15, 12, 7,  9,  21, 36,
                            27, 15, 9, 20, 33, 24, 13, 6,  13, 21, 15, 8};

    migraphx::program p;
    auto* mm = p.get_main_module();
    auto x   = mm->add_literal(migraphx::literal{s, x_data});
    auto w   = mm->add_literal(migraphx::literal{s, w_data});

    mm->add_instruction(migraphx::make_op("deconvolution"), x, w);
    p.compile(migraphx::ref::target{});
    auto result = p.eval({}).back();

    std::vector<float> results_vector;
    result.visit([&](auto output) { results_vector.assign(output.begin(), output.end()); });
    EXPECT(migraphx::verify_range(results_vector, gold));
}

TEST_CASE(dequantizelinear)
{
    { /*uint8*/
        migraphx::shape xs{migraphx::shape::uint8_type, {1, 3, 3}};
        std::vector<uint8_t> xv = {0, 1, 2, 5, 10, 50, 100, 150, 250};
        migraphx::shape ss{migraphx::shape::float_type, {1, 3, 3}};
        std::vector<float> sv = {2, 2, 2, 2, 2, 2, 2, 2, 2};
        migraphx::shape zs{migraphx::shape::uint8_type, {1, 3, 3}};
        std::vector<uint8_t> zv = {0, 0, 0, 0, 0, 0, 0, 0, 0};
        auto create_program     = [&]() {
            migraphx::program p;
            auto* mm = p.get_main_module();
            auto x   = mm->add_literal(xs, xv);
            auto s   = mm->add_literal(ss, sv);
            auto z   = mm->add_literal(zs, zv);
            mm->add_instruction(migraphx::make_op("dequantizelinear"), x, s, z);
            return p;
        };

        migraphx::program p1 = create_program();
        p1.compile(migraphx::ref::target{});
        auto result = p1.eval({}).back();
        std::vector<float> results_vector(9);
        result.visit([&](auto output) { results_vector.assign(output.begin(), output.end()); });
        std::vector<float> gold{0, 2, 4, 10, 20, 100, 200, 300, 500};
        EXPECT(results_vector == gold);
    }

    { /*int8*/
        migraphx::shape xs{migraphx::shape::int8_type, {1, 3, 3}};
        std::vector<int8_t> xv = {-128, -100, -50, -1, 0, 1, 50, 100, 127};
        migraphx::shape ss{migraphx::shape::float_type, {1, 3, 3}};
        std::vector<float> sv = {2, 2, 2, 2, 2, 2, 2, 2, 2};
        auto create_program   = [&]() {
            migraphx::program p;
            auto* mm = p.get_main_module();
            auto x   = mm->add_literal(xs, xv);
            auto s   = mm->add_literal(ss, sv);
            mm->add_instruction(migraphx::make_op("dequantizelinear"), x, s);
            return p;
        };

        migraphx::program p1 = create_program();
        p1.compile(migraphx::ref::target{});
        auto result = p1.eval({}).back();
        std::vector<float> results_vector(9);
        result.visit([&](auto output) { results_vector.assign(output.begin(), output.end()); });
        std::vector<float> gold{-256, -200, -100, -2, 0, 2, 100, 200, 254};
        EXPECT(results_vector == gold);
    }
}

TEST_CASE(div_test)
{
    migraphx::program p;
    auto* mm = p.get_main_module();
    migraphx::shape s{migraphx::shape::float_type, {3}};
    std::vector<float> data1 = {-1.0f, 0.5f, 1.0f};
    std::vector<float> data2 = {1.0f, 2.0f, 4.0f};
    auto l1                  = mm->add_literal(migraphx::literal{s, data1});
    auto l2                  = mm->add_literal(migraphx::literal{s, data2});
    mm->add_instruction(migraphx::make_op("div"), l1, l2);
    p.compile(migraphx::ref::target{});
    auto result = p.eval({}).back();
    std::vector<float> results_vector(3);
    result.visit([&](auto output) { results_vector.assign(output.begin(), output.end()); });
    std::vector<float> gold(data1.size());
    std::transform(data1.begin(), data1.end(), data2.begin(), gold.begin(), std::divides<float>());
    EXPECT(migraphx::verify_range(results_vector, gold));
}

TEST_CASE(div_dyn_test)
{
    migraphx::program p;
    auto* mm = p.get_main_module();
    std::vector<migraphx::shape::dynamic_dimension> dd{{2, 6, 3}};
    migraphx::shape s{migraphx::shape::float_type, dd};
    auto x = mm->add_parameter("x", s);
    auto y = mm->add_parameter("y", s);
    mm->add_instruction(migraphx::make_op("div"), x, y);
    p.compile(migraphx::ref::target{});

    std::vector<float> x_data{-1.0f, 0.5f, 1.0f};
    std::vector<float> y_data{1.0f, 2.0f, 4.0f};
    migraphx::parameter_map params0;
    migraphx::shape input_fixed_shape0{migraphx::shape::float_type, {3}};
    params0["x"] = migraphx::argument(input_fixed_shape0, x_data.data());
    params0["y"] = migraphx::argument(input_fixed_shape0, y_data.data());
    auto result  = p.eval(params0).back();
    std::vector<float> results_vector(3);
    result.visit([&](auto output) { results_vector.assign(output.begin(), output.end()); });
    std::vector<float> gold(x_data.size());
    std::transform(
        x_data.begin(), x_data.end(), y_data.begin(), gold.begin(), std::divides<float>());
    EXPECT(migraphx::verify_range(results_vector, gold));
}

TEST_CASE(elu_test)
{
    migraphx::program p;
    auto* mm = p.get_main_module();
    migraphx::shape s{migraphx::shape::float_type, {2, 2}};
    auto l      = mm->add_literal(migraphx::literal{s, {-1.0, 2.0, -3.0, 4.0}});
    float alpha = 0.5;
    mm->add_instruction(migraphx::make_op("elu", {{"alpha", alpha}}), l);
    p.compile(migraphx::ref::target{});
    auto result = p.eval({}).back();
    std::vector<float> results_vector(4);
    result.visit([&](auto output) { results_vector.assign(output.begin(), output.end()); });
    std::vector<float> gold{elu(alpha, -1), elu(alpha, 2), elu(alpha, -3), elu(alpha, 4)};
    EXPECT(migraphx::verify_range(results_vector, gold));
}

TEST_CASE(elu_dynamic_test)
{
    migraphx::program p;
    auto* mm = p.get_main_module();
    migraphx::shape::dynamic_dimension dd{3, 8, 0};
    migraphx::shape s{migraphx::shape::float_type, {dd}};
    auto input = mm->add_parameter("X", s);
    std::vector<float> input_data{-1.0, 2.0, -3.0, 4.0};
    float alpha = 0.5;
    mm->add_instruction(migraphx::make_op("elu", {{"alpha", alpha}}), input);
    p.compile(migraphx::ref::target{});

    migraphx::parameter_map params0;
    migraphx::shape input_fixed_shape0{migraphx::shape::float_type, {4}};
    params0["X"] = migraphx::argument(input_fixed_shape0, input_data.data());
    auto result  = p.eval(params0).back();
    std::vector<float> results_vector(4);
    result.visit([&](auto output) { results_vector.assign(output.begin(), output.end()); });
    std::vector<float> gold{elu(alpha, -1), elu(alpha, 2), elu(alpha, -3), elu(alpha, 4)};
    EXPECT(migraphx::verify_range(results_vector, gold));
}

TEST_CASE(equal_brcst_test)
{
    migraphx::program p;
    auto* mm = p.get_main_module();
    migraphx::shape s0{migraphx::shape::float_type, {3, 3}};
    auto l0 =
        mm->add_literal(migraphx::literal{s0, {1.1, 1.5, 0.1, -1.1, -1.5, -0.6, 0.0, 2.0, -2.0}});
    migraphx::shape s1{migraphx::shape::float_type, {3, 1}};
    auto l1  = mm->add_literal(migraphx::literal{s1, {1.1, -1.5, 0.0}});
    auto bl1 = mm->add_instruction(migraphx::make_op("multibroadcast", {{"out_lens", {3, 3}}}), l1);
    auto eq  = mm->add_instruction(migraphx::make_op("equal"), l0, bl1);
    auto r   = mm->add_instruction(
        migraphx::make_op("convert",
                          {{"target_type", migraphx::to_value(migraphx::shape::bool_type)}}),
        eq);
    mm->add_return({r});

    p.compile(migraphx::ref::target{});
    auto result = p.eval({}).back();
    std::vector<bool> results_vector;
    result.visit([&](auto output) { results_vector.assign(output.begin(), output.end()); });
    std::vector<bool> gold = {true, false, false, false, true, false, true, false, false};
    EXPECT(results_vector == gold);
}

TEST_CASE(equal_test)
{
    migraphx::program p;
    auto* mm = p.get_main_module();
    migraphx::shape s{migraphx::shape::float_type, {9}};
    auto l0 =
        mm->add_literal(migraphx::literal{s, {1.1, 1.5, 0.1, -1.1, -1.5, -0.6, 0.0, 2.0, -2.0}});
    auto l1 =
        mm->add_literal(migraphx::literal{s, {1.1, 1.6, -0.1, -1.2, -1.5, -0.7, 0.0, 2.3, -2.1}});
    auto eq = mm->add_instruction(migraphx::make_op("equal"), l0, l1);
    auto r  = mm->add_instruction(
        migraphx::make_op("convert",
                          {{"target_type", migraphx::to_value(migraphx::shape::bool_type)}}),
        eq);
    mm->add_return({r});

    p.compile(migraphx::ref::target{});
    auto result = p.eval({}).back();
    std::vector<bool> results_vector;
    result.visit([&](auto output) { results_vector.assign(output.begin(), output.end()); });
    std::vector<bool> gold = {true, false, false, false, true, false, true, false, false};
    EXPECT(results_vector == gold);
}

TEST_CASE(equal_dyn_test)
{
    migraphx::program p;
    auto* mm = p.get_main_module();
    std::vector<migraphx::shape::dynamic_dimension> dd{{6, 12, 9}};
    migraphx::shape s{migraphx::shape::float_type, dd};
    auto p0 = mm->add_parameter("l", s);
    auto p1 = mm->add_parameter("r", s);
    auto eq = mm->add_instruction(migraphx::make_op("equal"), p0, p1);
    auto r  = mm->add_instruction(
        migraphx::make_op("convert",
                          {{"target_type", migraphx::to_value(migraphx::shape::bool_type)}}),
        eq);
    mm->add_return({r});
    p.compile(migraphx::ref::target{});

    std::vector<float> l_data{1.1, 1.5, 0.1, -1.1, -1.5, -0.6, 0.0, 2.0, -2.0};
    std::vector<float> r_data{1.1, 1.6, -0.1, -1.2, -1.5, -0.7, 0.0, 2.3, -2.1};
    migraphx::parameter_map params0;
    migraphx::shape input_fixed_shape0{migraphx::shape::float_type, {9}};
    params0["l"] = migraphx::argument(input_fixed_shape0, l_data.data());
    params0["r"] = migraphx::argument(input_fixed_shape0, r_data.data());
    auto result  = p.eval(params0).back();
    std::vector<bool> results_vector;
    result.visit([&](auto output) { results_vector.assign(output.begin(), output.end()); });
    std::vector<bool> gold = {true, false, false, false, true, false, true, false, false};
    EXPECT(results_vector == gold);
}

TEST_CASE(erf_test)
{
    migraphx::program p;
    auto* mm = p.get_main_module();
    migraphx::shape s{migraphx::shape::float_type, {4}};
    std::vector<float> data = {0.73785057, 1.58165966, -0.43597795, -0.01677432};
    auto l                  = mm->add_literal(migraphx::literal{s, data});
    mm->add_instruction(migraphx::make_op("erf"), l);
    p.compile(migraphx::ref::target{});
    auto result = p.eval({}).back();
    std::vector<float> results_vector;
    result.visit([&](auto output) { results_vector.assign(output.begin(), output.end()); });
    std::vector<float> gold = data;
    std::transform(
        gold.begin(), gold.end(), gold.begin(), [](float n) -> float { return erff(n); });
    EXPECT(migraphx::verify_range(results_vector, gold));
}

TEST_CASE(erf_dynamic_test)
{
    migraphx::program p;
    auto* mm = p.get_main_module();
    migraphx::shape::dynamic_dimension dd{3, 8, 0};
    migraphx::shape s{migraphx::shape::float_type, {dd}};
    auto input                    = mm->add_parameter("X", s);
    std::vector<float> input_data = {0.73785057, 1.58165966, -0.43597795, -0.01677432};
    mm->add_instruction(migraphx::make_op("erf"), input);
    p.compile(migraphx::ref::target{});

    migraphx::parameter_map params0;
    migraphx::shape input_fixed_shape0{migraphx::shape::float_type, {4}};
    params0["X"] = migraphx::argument(input_fixed_shape0, input_data.data());
    auto result  = p.eval(params0).back();
    std::vector<float> results_vector;
    result.visit([&](auto output) { results_vector.assign(output.begin(), output.end()); });
    std::vector<float> gold = input_data;
    std::transform(
        gold.begin(), gold.end(), gold.begin(), [](float n) -> float { return erff(n); });
    EXPECT(migraphx::verify_range(results_vector, gold));
}

TEST_CASE(exp_test)
{
    migraphx::program p;
    auto* mm = p.get_main_module();
    std::vector<float> data{-1, 0, 1};
    migraphx::shape s{migraphx::shape::float_type, {3}};
    auto l = mm->add_literal(migraphx::literal{s, data});
    mm->add_instruction(migraphx::make_op("exp"), l);
    p.compile(migraphx::ref::target{});
    auto result = p.eval({}).back();
    std::vector<float> results_vector(3);
    result.visit([&](auto output) { results_vector.assign(output.begin(), output.end()); });
    std::vector<float> gold = data;
    std::transform(
        gold.begin(), gold.end(), gold.begin(), [](float n) -> float { return expf(n); });
    EXPECT(migraphx::verify_range(results_vector, gold));
}

TEST_CASE(exp_dynamic_test)
{
    migraphx::program p;
    auto* mm = p.get_main_module();
    migraphx::shape::dynamic_dimension dd{3, 8, 0};
    migraphx::shape s{migraphx::shape::float_type, {dd}};
    auto input = mm->add_parameter("X", s);
    std::vector<float> input_data{-1, 0, 1};
    mm->add_instruction(migraphx::make_op("exp"), input);
    p.compile(migraphx::ref::target{});

    migraphx::parameter_map params0;
    migraphx::shape input_fixed_shape0{migraphx::shape::float_type, {3}};
    params0["X"] = migraphx::argument(input_fixed_shape0, input_data.data());
    auto result  = p.eval(params0).back();
    std::vector<float> results_vector(3);
    result.visit([&](auto output) { results_vector.assign(output.begin(), output.end()); });
    std::vector<float> gold = input_data;
    std::transform(
        gold.begin(), gold.end(), gold.begin(), [](float n) -> float { return expf(n); });
    EXPECT(migraphx::verify_range(results_vector, gold));
}

TEST_CASE(floor_test)
{
    migraphx::program p;
    auto* mm = p.get_main_module();
    migraphx::shape s{migraphx::shape::float_type, {9}};
    std::vector<float> data = {1.1, 1.5, 0.6, -1.1, -1.5, -0.6, 0.0, 2.0, -2.0};
    auto l                  = mm->add_literal(migraphx::literal{s, data});
    mm->add_instruction(migraphx::make_op("floor"), l);
    p.compile(migraphx::ref::target{});
    auto result = p.eval({}).back();
    std::vector<float> results_vector;
    result.visit([&](auto output) { results_vector.assign(output.begin(), output.end()); });
    std::vector<float> gold = data;
    std::transform(
        gold.begin(), gold.end(), gold.begin(), [](float n) -> float { return floor(n); });
    EXPECT(migraphx::verify_range(results_vector, gold));
}

TEST_CASE(floor_dynamic_test)
{
    migraphx::program p;
    auto* mm = p.get_main_module();
    migraphx::shape::dynamic_dimension dd{5, 12, 0};
    migraphx::shape s{migraphx::shape::float_type, {dd}};
    auto input                    = mm->add_parameter("X", s);
    std::vector<float> input_data = {1.1, 1.5, 0.6, -1.1, -1.5, -0.6, 0.0, 2.0, -2.0};
    mm->add_instruction(migraphx::make_op("floor"), input);
    p.compile(migraphx::ref::target{});

    migraphx::parameter_map params0;
    migraphx::shape input_fixed_shape0{migraphx::shape::float_type, {9}};
    params0["X"] = migraphx::argument(input_fixed_shape0, input_data.data());
    auto result  = p.eval(params0).back();
    std::vector<float> results_vector;
    result.visit([&](auto output) { results_vector.assign(output.begin(), output.end()); });
    std::vector<float> gold = input_data;
    std::transform(
        gold.begin(), gold.end(), gold.begin(), [](float n) -> float { return floor(n); });
    EXPECT(migraphx::verify_range(results_vector, gold));
}

TEST_CASE(fp16_test)
{
    migraphx::program p;
    auto* mm = p.get_main_module();
    migraphx::shape s{migraphx::shape::half_type, {1}};
    migraphx::half a{1.5};
    migraphx::half b{2.5};
    migraphx::half c{4.0};
    auto l0 = mm->add_literal(migraphx::literal{s, {a}});
    auto l1 = mm->add_literal(migraphx::literal{s, {b}});
    mm->add_instruction(migraphx::make_op("add"), l0, l1);
    p.compile(migraphx::ref::target{});
    auto result = p.eval({}).back();
    std::vector<migraphx::half> results_vector(1);
    result.visit([&](auto output) { results_vector.assign(output.begin(), output.end()); });
    std::vector<migraphx::half> gold{c};
    EXPECT(migraphx::verify_range(results_vector, gold));
}

TEST_CASE(fp32_fp16_test)
{
    auto create_program = [] {
        migraphx::program p;
        auto* mm = p.get_main_module();
        migraphx::shape s{migraphx::shape::float_type, {2, 3}};
        std::vector<float> data(2 * 3);
        std::iota(data.begin(), data.end(), 1.0f);
        auto l1 = mm->add_literal(migraphx::literal(s, data));
        auto l2 = mm->add_literal(migraphx::literal(s, data));
        mm->add_instruction(migraphx::make_op("add"), l1, l2);
        return p;
    };

    auto test_case = [&](std::vector<std::string>&& op_names) {
        std::vector<float> gold_res = {2.0, 4.0, 6.0, 8.0, 10.0, 12.0};
        auto p                      = create_program();
        migraphx::quantize_fp16(p, op_names);
        p.compile(migraphx::ref::target{});
        auto result = p.eval({}).back();
        std::vector<float> res;
        result.visit([&](auto output) { res.assign(output.begin(), output.end()); });
        EXPECT(migraphx::verify_range(res, gold_res));
    };

    test_case({"all"});
    test_case({"add"});
}

TEST_CASE(gather_non_std_test)
{
    {
        migraphx::program p;
        auto* mm = p.get_main_module();

        std::vector<float> data = {0.5f, 3.5f, 6.5f, 1.5f, 4.5f, 7.5f, 2.5f, 2.5f, 8.5f};
        migraphx::shape s{migraphx::shape::float_type, {3, 3}};
        auto d = mm->add_literal(migraphx::literal{s, data});
        migraphx::shape s_indices{migraphx::shape::int32_type, {2, 2}};
        std::vector<int> indices{-3, -3, -1, -1};
        auto ind = mm->add_literal(migraphx::literal{s_indices, indices});
        auto td = mm->add_instruction(migraphx::make_op("transpose", {{"permutation", {1, 0}}}), d);
        auto tind =
            mm->add_instruction(migraphx::make_op("transpose", {{"permutation", {1, 0}}}), ind);

        mm->add_instruction(migraphx::make_op("gather", {{"axis", 0}}), td, tind);
        auto result               = p.eval({}).back();
        std::vector<float> golden = {
            0.5f, 1.5f, 2.5f, 6.5f, 7.5f, 8.5f, 0.5f, 1.5f, 2.5f, 6.5f, 7.5f, 8.5f};
        std::vector<float> res_data;
        result.visit([&](auto output) { res_data.assign(output.begin(), output.end()); });
        EXPECT(migraphx::verify_range(res_data, golden));
    }
}

TEST_CASE(gather_test)
{
    {
        migraphx::program p;
        auto* mm = p.get_main_module();

        std::vector<float> data(3 * 3);
        std::iota(data.begin(), data.end(), 0.5);
        migraphx::shape s{migraphx::shape::float_type, {3, 3}};
        auto a0 = mm->add_literal(migraphx::literal{s, data});
        migraphx::shape s_indices{migraphx::shape::int32_type, {1, 2}};
        std::vector<int> indices{0, 2};
        auto a1  = mm->add_literal(migraphx::literal{s_indices, indices});
        int axis = 0;
        mm->add_instruction(migraphx::make_op("gather", {{"axis", axis}}), a0, a1);
        p.compile(migraphx::ref::target{});
        auto result = p.eval({}).back();
        std::vector<float> res_data(4 * 5);
        std::vector<float> golden = {0.5f, 1.5f, 2.5f, 6.5f, 7.5f, 8.5f};
        result.visit([&](auto output) { res_data.assign(output.begin(), output.end()); });
        EXPECT(migraphx::verify_range(res_data, golden));
    }

    {
        migraphx::program p;
        auto* mm = p.get_main_module();

        std::vector<float> data(3 * 3);
        std::iota(data.begin(), data.end(), 0.5);
        migraphx::shape s{migraphx::shape::float_type, {3, 3}};
        auto a0 = mm->add_literal(migraphx::literal{s, data});
        migraphx::shape s_indices{migraphx::shape::int32_type, {1, 2}};
        std::vector<int> indices{-3, -1};
        auto a1  = mm->add_literal(migraphx::literal{s_indices, indices});
        int axis = 0;
        mm->add_instruction(migraphx::make_op("gather", {{"axis", axis}}), a0, a1);
        p.compile(migraphx::ref::target{});
        auto result = p.eval({}).back();
        std::vector<float> res_data(4 * 5);
        std::vector<float> golden = {0.5f, 1.5f, 2.5f, 6.5f, 7.5f, 8.5f};
        result.visit([&](auto output) { res_data.assign(output.begin(), output.end()); });
        EXPECT(migraphx::verify_range(res_data, golden));
    }

    {
        migraphx::program p;
        auto* mm = p.get_main_module();

        std::vector<float> data(3 * 3);
        std::iota(data.begin(), data.end(), 0.5);
        migraphx::shape s{migraphx::shape::float_type, {3, 3}};
        auto a0 = mm->add_literal(migraphx::literal{s, data});
        migraphx::shape s_indices{migraphx::shape::int32_type, {1, 2}};
        std::vector<int> indices{0, 2};
        auto a1  = mm->add_literal(migraphx::literal{s_indices, indices});
        int axis = 1;
        mm->add_instruction(migraphx::make_op("gather", {{"axis", axis}}), a0, a1);
        p.compile(migraphx::ref::target{});
        auto result = p.eval({}).back();
        std::vector<float> res_data(4 * 5);
        std::vector<float> golden = {0.5f, 2.5f, 3.5f, 5.5f, 6.5f, 8.5f};
        result.visit([&](auto output) { res_data.assign(output.begin(), output.end()); });
        EXPECT(migraphx::verify_range(res_data, golden));
    }

    {
        migraphx::program p;
        auto* mm = p.get_main_module();

        std::vector<float> data(3 * 3);
        std::iota(data.begin(), data.end(), 0.5);
        migraphx::shape s{migraphx::shape::float_type, {3, 3}};
        auto a0 = mm->add_literal(migraphx::literal{s, data});
        migraphx::shape s_indices{migraphx::shape::int32_type, {1, 2}};
        std::vector<int> indices{0, 2};
        auto a1  = mm->add_literal(migraphx::literal{s_indices, indices});
        int axis = -1;
        mm->add_instruction(migraphx::make_op("gather", {{"axis", axis}}), a0, a1);
        p.compile(migraphx::ref::target{});
        auto result = p.eval({}).back();
        std::vector<float> res_data(4 * 5);
        std::vector<float> golden = {0.5f, 2.5f, 3.5f, 5.5f, 6.5f, 8.5f};
        result.visit([&](auto output) { res_data.assign(output.begin(), output.end()); });
        EXPECT(migraphx::verify_range(res_data, golden));
    }

    {
        migraphx::program p;
        auto* mm = p.get_main_module();

        std::vector<float> data(3 * 3);
        std::iota(data.begin(), data.end(), 0.5);
        migraphx::shape s{migraphx::shape::float_type, {3, 3}};
        auto a0 = mm->add_literal(migraphx::literal{s, data});
        // scalar index
        migraphx::shape s_indices{migraphx::shape::int32_type};
        std::vector<int> indices{0};
        auto a1  = mm->add_literal(migraphx::literal{s_indices, indices});
        int axis = -1;
        mm->add_instruction(migraphx::make_op("gather", {{"axis", axis}}), a0, a1);
        p.compile(migraphx::ref::target{});
        auto result = p.eval({}).back();
        std::vector<float> res_data{};
        std::vector<float> golden = {0.5f, 3.5f, 6.5f};
        result.visit([&](auto output) { res_data.assign(output.begin(), output.end()); });
        EXPECT(migraphx::verify_range(res_data, golden));
    }

    {
        migraphx::program p;
        auto* mm = p.get_main_module();

        std::vector<float> data(3 * 3);
        std::iota(data.begin(), data.end(), 0.5);
        migraphx::shape s{migraphx::shape::float_type, {3, 3}};
        auto a0 = mm->add_literal(migraphx::literal{s, data});
        // scalar index
        migraphx::shape s_indices{migraphx::shape::int32_type};
        std::vector<int> indices{-3};
        auto a1  = mm->add_literal(migraphx::literal{s_indices, indices});
        int axis = -1;
        mm->add_instruction(migraphx::make_op("gather", {{"axis", axis}}), a0, a1);
        p.compile(migraphx::ref::target{});
        auto result = p.eval({}).back();
        std::vector<float> res_data{};
        std::vector<float> golden = {0.5f, 3.5f, 6.5f};
        result.visit([&](auto output) { res_data.assign(output.begin(), output.end()); });
        EXPECT(migraphx::verify_range(res_data, golden));
    }

    {
        migraphx::program p;
        auto* mm = p.get_main_module();

        std::vector<float> data(3);
        std::iota(data.begin(), data.end(), 0.5);
        migraphx::shape s{migraphx::shape::float_type, {3}};
        auto a0 = mm->add_literal(migraphx::literal{s, data});
        // scalar index
        migraphx::shape s_indices{migraphx::shape::int32_type};
        std::vector<int> indices{0};
        auto a1  = mm->add_literal(migraphx::literal{s_indices, indices});
        int axis = -1;
        mm->add_instruction(migraphx::make_op("gather", {{"axis", axis}}), a0, a1);
        p.compile(migraphx::ref::target{});
        auto result = p.eval({}).back();
        std::vector<float> res_data{};
        std::vector<float> golden = {0.5f};
        result.visit([&](auto output) { res_data.assign(output.begin(), output.end()); });
        EXPECT(migraphx::verify_range(res_data, golden));
    }
}

TEST_CASE(gathernd_test)
{
    {
        migraphx::program p;
        auto* mm = p.get_main_module();

        migraphx::shape ds{migraphx::shape::float_type, {2, 2}};
        migraphx::shape is{migraphx::shape::int64_type, {2, 2}};

        std::vector<float> data_vec(2 * 2);
        std::iota(data_vec.begin(), data_vec.end(), 0);
        std::vector<int64_t> indices_vec{0, 0, 1, 1};

        auto data    = mm->add_literal(migraphx::literal{ds, data_vec});
        auto indices = mm->add_literal(migraphx::literal{is, indices_vec});

        mm->add_instruction(migraphx::make_op("gathernd"), data, indices);
        p.compile(migraphx::ref::target{});
        auto result = p.eval({}).back();
        std::vector<float> res_data{};
        std::vector<float> gold{0, 3};
        result.visit([&](auto output) { res_data.assign(output.begin(), output.end()); });

        EXPECT(migraphx::verify_range(res_data, gold));
    }

    {
        migraphx::program p;
        auto* mm = p.get_main_module();

        migraphx::shape ds{migraphx::shape::float_type, {2, 2}};
        migraphx::shape is{migraphx::shape::int64_type, {2, 1}};

        std::vector<float> data_vec(2 * 2);
        std::iota(data_vec.begin(), data_vec.end(), 0);
        std::vector<int64_t> indices_vec{1, 0};

        auto data    = mm->add_literal(migraphx::literal{ds, data_vec});
        auto indices = mm->add_literal(migraphx::literal{is, indices_vec});

        mm->add_instruction(migraphx::make_op("gathernd"), data, indices);
        p.compile(migraphx::ref::target{});
        auto result = p.eval({}).back();
        std::vector<float> res_data{};
        std::vector<float> gold{2, 3, 0, 1};
        result.visit([&](auto output) { res_data.assign(output.begin(), output.end()); });

        EXPECT(migraphx::verify_range(res_data, gold));
    }

    {
        migraphx::program p;
        auto* mm = p.get_main_module();

        migraphx::shape ds{migraphx::shape::float_type, {2, 3, 1}};
        migraphx::shape is{migraphx::shape::int64_type, {2, 2, 1}};

        std::vector<float> data_vec(2 * 3 * 1);
        std::iota(data_vec.begin(), data_vec.end(), 0);
        std::vector<int64_t> indices_vec{1, 0, 0, 1};

        auto data    = mm->add_literal(migraphx::literal{ds, data_vec});
        auto indices = mm->add_literal(migraphx::literal{is, indices_vec});

        mm->add_instruction(migraphx::make_op("gathernd"), data, indices);
        p.compile(migraphx::ref::target{});
        auto result = p.eval({}).back();
        std::vector<float> res_data{};
        std::vector<float> gold{3, 4, 5, 0, 1, 2, 0, 1, 2, 3, 4, 5};
        result.visit([&](auto output) { res_data.assign(output.begin(), output.end()); });

        EXPECT(migraphx::verify_range(res_data, gold));
    }

    {
        migraphx::program p;
        auto* mm = p.get_main_module();

        migraphx::shape ds{migraphx::shape::float_type, {2, 3, 2, 3}};
        migraphx::shape is{migraphx::shape::int64_type, {2, 2, 2}};

        std::vector<float> data_vec(2 * 3 * 2 * 3);
        std::iota(data_vec.begin(), data_vec.end(), 0);
        std::vector<int64_t> indices_vec{0, 0, 0, 1, 0, 0, 0, 1};
        const int batch_dims = 1;

        auto data    = mm->add_literal(migraphx::literal{ds, data_vec});
        auto indices = mm->add_literal(migraphx::literal{is, indices_vec});

        mm->add_instruction(
            migraphx::make_op("gathernd", {{"batch_dims", batch_dims}}), data, indices);
        p.compile(migraphx::ref::target{});
        auto result = p.eval({}).back();
        std::vector<float> res_data{};
        std::vector<float> gold{0, 1, 2, 3, 4, 5, 18, 19, 20, 21, 22, 23};
        result.visit([&](auto output) { res_data.assign(output.begin(), output.end()); });

        EXPECT(migraphx::verify_range(res_data, gold));
    }

    {
        migraphx::program p;
        auto* mm = p.get_main_module();

        migraphx::shape ds{migraphx::shape::float_type, {2, 3, 1, 3}};
        migraphx::shape is{migraphx::shape::int64_type, {2, 3, 2}};

        std::vector<float> data_vec(2 * 3 * 1 * 3);
        std::iota(data_vec.begin(), data_vec.end(), 0);
        std::vector<int64_t> indices_vec{0, 0, 0, 1, 0, 2, 0, 2, 0, 1, 0, 0};
        const int batch_dims = 2;

        auto data    = mm->add_literal(migraphx::literal{ds, data_vec});
        auto indices = mm->add_literal(migraphx::literal{is, indices_vec});

        mm->add_instruction(
            migraphx::make_op("gathernd", {{"batch_dims", batch_dims}}), data, indices);

        p.compile(migraphx::ref::target{});
        auto result = p.eval({}).back();
        std::vector<float> res_data{};
        std::vector<float> gold{0, 4, 8, 11, 13, 15};
        result.visit([&](auto output) { res_data.assign(output.begin(), output.end()); });

        EXPECT(migraphx::verify_range(res_data, gold));
    }

    {
        // k > r - batch_dims
        migraphx::program p;
        auto* mm = p.get_main_module();

        migraphx::shape ds{migraphx::shape::float_type, {2, 3, 1, 3}};
        migraphx::shape is{migraphx::shape::int64_type, {2, 3, 3}};

        std::vector<float> data_vec(2 * 3 * 1 * 3);
        std::iota(data_vec.begin(), data_vec.end(), 0);
        std::vector<int64_t> indices_vec(2 * 3 * 3, 0);
        const int batch_dims = 2;

        auto data    = mm->add_literal(migraphx::literal{ds, data_vec});
        auto indices = mm->add_literal(migraphx::literal{is, indices_vec});

        EXPECT(test::throws([&] {
            mm->add_instruction(
                migraphx::make_op("gathernd", {{"batch_dims", batch_dims}}), data, indices);
        }));
    }
}

TEST_CASE(gathernd_negative_index_test)
{
    {
        migraphx::program p;
        auto* mm = p.get_main_module();

        migraphx::shape ds{migraphx::shape::float_type, {2, 2}};
        migraphx::shape is{migraphx::shape::int64_type, {2, 1, 1}};

        std::vector<float> data_vec(2 * 2);
        std::iota(data_vec.begin(), data_vec.end(), 0);
        std::vector<int64_t> indices_vec{-1, 0};

        auto data    = mm->add_literal(migraphx::literal{ds, data_vec});
        auto indices = mm->add_literal(migraphx::literal{is, indices_vec});

        mm->add_instruction(migraphx::make_op("gathernd"), data, indices);
        p.compile(migraphx::ref::target{});
        auto result = p.eval({}).back();
        std::vector<float> res_data{};
        std::vector<float> gold{2, 3, 0, 1};
        result.visit([&](auto output) { res_data.assign(output.begin(), output.end()); });

        EXPECT(migraphx::verify_range(res_data, gold));
    }

    {
        migraphx::program p;
        auto* mm = p.get_main_module();

        migraphx::shape ds{migraphx::shape::float_type, {2, 2}};
        migraphx::shape is{migraphx::shape::int64_type, {2, 1, 1}};

        std::vector<float> data_vec(2 * 2);
        std::iota(data_vec.begin(), data_vec.end(), 0);
        std::vector<int64_t> indices_vec{-3, 0};

        auto data    = mm->add_literal(migraphx::literal{ds, data_vec});
        auto indices = mm->add_literal(migraphx::literal{is, indices_vec});

        mm->add_instruction(migraphx::make_op("gathernd"), data, indices);
        p.compile(migraphx::ref::target{});

        EXPECT(test::throws([&] { p.eval({}); }));
    }
}

TEST_CASE(globalavgpool_test)
{
    migraphx::program p;
    auto* mm   = p.get_main_module();
    auto s     = migraphx::shape{migraphx::shape::float_type, {1, 3, 2, 2}};
    auto op    = migraphx::op::pooling{migraphx::op::pooling_mode::average};
    auto lens  = s.lens();
    op.lengths = {lens[2], lens[3]};

    std::vector<float> data{0.3, 0.2, 0.4, 0.1, 0.8, 0.5, 0.9, 0.1, 0.1, 0.7, 0.1, 0.6};
    auto l0 = mm->add_literal(migraphx::literal{s, data});
    mm->add_instruction(op, l0);
    p.compile(migraphx::ref::target{});
    auto result = p.eval({}).back();

    std::vector<float> results_vector(3);
    result.visit([&](auto output) { results_vector.assign(output.begin(), output.end()); });
    std::vector<float> gold{0.25, 0.575, 0.375};
    EXPECT(migraphx::verify_range(results_vector, gold));
}

TEST_CASE(globalavgpool_dyn_test)
{
    migraphx::program p;
    auto* mm = p.get_main_module();
    auto s =
        migraphx::shape{migraphx::shape::float_type, {{1, 1, 0}, {3, 3, 0}, {2, 6, 0}, {2, 6, 2}}};
    auto x = mm->add_parameter("X", s);
    mm->add_instruction(
        migraphx::make_op("pooling",
                          {{"mode", migraphx::op::pooling_mode::average}, {"dyn_global", true}}),
        x);
    p.compile(migraphx::ref::target{});

    std::vector<float> data{0.3, 0.2, 0.4, 0.1, 0.8, 0.5, 0.9, 0.1, 0.1, 0.7, 0.1, 0.6};
    migraphx::shape input_fixed_shape{migraphx::shape::float_type, {1, 3, 2, 2}};
    migraphx::parameter_map params;
    params["X"] = migraphx::argument(input_fixed_shape, data.data());
    auto result = p.eval(params).back();
    std::vector<float> results_vector(3);
    result.visit([&](auto output) { results_vector.assign(output.begin(), output.end()); });
    std::vector<float> gold{0.25, 0.575, 0.375};
    EXPECT(migraphx::verify_range(results_vector, gold));
}

TEST_CASE(globallppool_test)
{
    migraphx::program p;
    auto* mm    = p.get_main_module();
    auto s      = migraphx::shape{migraphx::shape::float_type, {1, 3, 2, 2}};
    auto op     = migraphx::op::pooling{migraphx::op::pooling_mode::lpnorm};
    auto lens   = s.lens();
    op.lengths  = {lens[2], lens[3]};
    op.lp_order = 2;

    std::vector<float> data{0.3, 0.2, 0.4, 0.1, 0.8, 0.5, 0.9, 0.1, 0.1, 0.7, 0.1, 0.6};
    auto l0 = mm->add_literal(migraphx::literal{s, data});
    mm->add_instruction(op, l0);
    p.compile(migraphx::ref::target{});
    auto result = p.eval({}).back();

    std::vector<float> results_vector(3);
    result.visit([&](auto output) { results_vector.assign(output.begin(), output.end()); });
    std::vector<float> gold{0.5477225575051662, 1.307669683062202, 0.9327379053088815};
    EXPECT(migraphx::verify_range(results_vector, gold));
}

TEST_CASE(globallppool_dyn_test)
{
    migraphx::program p;
    auto* mm = p.get_main_module();
    auto s =
        migraphx::shape{migraphx::shape::float_type, {{1, 1, 0}, {3, 3, 0}, {2, 6, 2}, {2, 6, 2}}};
    auto x = mm->add_parameter("X", s);
    mm->add_instruction(
        migraphx::make_op("pooling",
                          {{"mode", migraphx::op::pooling_mode::lpnorm}, {"dyn_global", true}}),
        x);
    p.compile(migraphx::ref::target{});

    std::vector<float> data{0.3, 0.2, 0.4, 0.1, 0.8, 0.5, 0.9, 0.1, 0.1, 0.7, 0.1, 0.6};
    migraphx::shape input_fixed_shape{migraphx::shape::float_type, {1, 3, 2, 2}};
    migraphx::parameter_map params;
    params["X"] = migraphx::argument(input_fixed_shape, data.data());
    auto result = p.eval(params).back();
    std::vector<float> results_vector(3);
    result.visit([&](auto output) { results_vector.assign(output.begin(), output.end()); });
    std::vector<float> gold{0.5477225575051662, 1.307669683062202, 0.9327379053088815};
    EXPECT(migraphx::verify_range(results_vector, gold));
}

TEST_CASE(globalmaxpool_test)
{
    migraphx::program p;
    auto* mm   = p.get_main_module();
    auto s     = migraphx::shape{migraphx::shape::float_type, {1, 3, 2, 2}};
    auto op    = migraphx::op::pooling{migraphx::op::pooling_mode::max};
    auto lens  = s.lens();
    op.lengths = {lens[2], lens[3]};

    std::vector<float> data{0.3, 0.2, 0.4, 0.1, 0.8, 0.5, 0.9, 0.1, 0.1, 0.7, 0.1, 0.6};
    auto l0 = mm->add_literal(migraphx::literal{s, data});
    mm->add_instruction(op, l0);
    p.compile(migraphx::ref::target{});
    auto result = p.eval({}).back();

    std::vector<float> results_vector(3);
    result.visit([&](auto output) { results_vector.assign(output.begin(), output.end()); });
    std::vector<float> gold{0.4, 0.9, 0.7};
    EXPECT(migraphx::verify_range(results_vector, gold));
}

TEST_CASE(globalmaxpool_dyn_test)
{
    migraphx::program p;
    auto* mm = p.get_main_module();
    auto s =
        migraphx::shape{migraphx::shape::float_type, {{1, 1, 0}, {3, 3, 0}, {2, 6, 2}, {2, 6, 2}}};
    auto x = mm->add_parameter("X", s);
    mm->add_instruction(
        migraphx::make_op("pooling",
                          {{"mode", migraphx::op::pooling_mode::max}, {"dyn_global", true}}),
        x);
    p.compile(migraphx::ref::target{});

    std::vector<float> data{0.3, 0.2, 0.4, 0.1, 0.8, 0.5, 0.9, 0.1, 0.1, 0.7, 0.1, 0.6};
    migraphx::shape input_fixed_shape{migraphx::shape::float_type, {1, 3, 2, 2}};
    migraphx::parameter_map params;
    params["X"] = migraphx::argument(input_fixed_shape, data.data());
    auto result = p.eval(params).back();
    std::vector<float> results_vector(3);
    result.visit([&](auto output) { results_vector.assign(output.begin(), output.end()); });
    std::vector<float> gold{0.4, 0.9, 0.7};
    EXPECT(migraphx::verify_range(results_vector, gold));
}

TEST_CASE(greater_brcst_test)
{
    migraphx::program p;
    auto* mm = p.get_main_module();
    migraphx::shape s0{migraphx::shape::float_type, {3, 3}};
    auto l0 =
        mm->add_literal(migraphx::literal{s0, {1.1, 1.5, 0.1, -1.1, -1.5, -0.6, 0.0, 2.0, -2.0}});
    migraphx::shape s1{migraphx::shape::float_type, {3, 1}};
    auto l1  = mm->add_literal(migraphx::literal{s1, {1.1, -1.5, 0.0}});
    auto bl1 = mm->add_instruction(migraphx::make_op("multibroadcast", {{"out_lens", {3, 3}}}), l1);
    auto gr  = mm->add_instruction(migraphx::make_op("greater"), l0, bl1);
    auto r   = mm->add_instruction(
        migraphx::make_op("convert",
                          {{"target_type", migraphx::to_value(migraphx::shape::bool_type)}}),
        gr);
    mm->add_return({r});

    p.compile(migraphx::ref::target{});
    auto result = p.eval({}).back();
    std::vector<bool> results_vector;
    result.visit([&](auto output) { results_vector.assign(output.begin(), output.end()); });
    std::vector<bool> gold = {false, true, false, true, false, true, false, true, false};
    EXPECT(results_vector == gold);
}

TEST_CASE(greater_test)
{
    migraphx::program p;
    auto* mm = p.get_main_module();
    migraphx::shape s{migraphx::shape::float_type, {9}};
    auto l0 =
        mm->add_literal(migraphx::literal{s, {1.1, 1.5, 0.1, -1.1, -1.5, -0.6, 0.0, 2.0, -2.0}});
    auto l1 =
        mm->add_literal(migraphx::literal{s, {1.1, 1.6, -0.1, -1.2, -1.5, -0.7, 0.0, 2.3, -2.1}});
    auto gr = mm->add_instruction(migraphx::make_op("greater"), l0, l1);
    auto r  = mm->add_instruction(
        migraphx::make_op("convert",
                          {{"target_type", migraphx::to_value(migraphx::shape::bool_type)}}),
        gr);
    mm->add_return({r});

    p.compile(migraphx::ref::target{});
    auto result = p.eval({}).back();
    std::vector<bool> results_vector;
    result.visit([&](auto output) { results_vector.assign(output.begin(), output.end()); });
    std::vector<bool> gold = {false, false, true, true, false, true, false, false, true};
    EXPECT(results_vector == gold);
}

TEST_CASE(greater_dyn_test)
{
    migraphx::program p;
    auto* mm = p.get_main_module();
    std::vector<migraphx::shape::dynamic_dimension> dd{{8, 10, 9}};
    migraphx::shape s{migraphx::shape::float_type, dd};
    auto left  = mm->add_parameter("l", s);
    auto right = mm->add_parameter("r", s);
    auto gr    = mm->add_instruction(migraphx::make_op("greater"), left, right);
    auto r     = mm->add_instruction(
        migraphx::make_op("convert",
                          {{"target_type", migraphx::to_value(migraphx::shape::bool_type)}}),
        gr);
    mm->add_return({r});
    p.compile(migraphx::ref::target{});

    std::vector<float> left_data{1.1, 1.5, 0.1, -1.1, -1.5, -0.6, 0.0, 2.0, -2.0};
    std::vector<float> right_data{1.1, 1.6, -0.1, -1.2, -1.5, -0.7, 0.0, 2.3, -2.1};
    migraphx::parameter_map params0;
    migraphx::shape input_fixed_shape0{migraphx::shape::float_type, {9}};
    params0["l"] = migraphx::argument(input_fixed_shape0, left_data.data());
    params0["r"] = migraphx::argument(input_fixed_shape0, right_data.data());
    auto result  = p.eval(params0).back();
    std::vector<bool> results_vector;
    result.visit([&](auto output) { results_vector.assign(output.begin(), output.end()); });
    std::vector<bool> gold = {false, false, true, true, false, true, false, false, true};
    EXPECT(results_vector == gold);
}

TEST_CASE(identity_test)
{
    migraphx::program p;
    auto* mm = p.get_main_module();
    migraphx::shape s{migraphx::shape::float_type, {2, 2}};
    std::vector<int> data{1, 2, 3, 4};
    auto l = mm->add_literal(migraphx::literal{s, data});
    mm->add_instruction(migraphx::make_op("identity"), l);
    p.compile(migraphx::ref::target{});
    auto result = p.eval({}).back();
    std::vector<int> results_vector(4);
    result.visit([&](auto output) { results_vector.assign(output.begin(), output.end()); });
    EXPECT(std::equal(data.begin(), data.end(), results_vector.begin()));
}

TEST_CASE(identity_dynamic_test)
{
    migraphx::program p;
    auto* mm = p.get_main_module();
    migraphx::shape s{migraphx::shape::float_type, {{2, 4, 0}, {2, 4, 0}}};
    auto input = mm->add_parameter("X", s);
    std::vector<int> input_data{1, 2, 3, 4};
    mm->add_instruction(migraphx::make_op("identity"), input);
    p.compile(migraphx::ref::target{});

    migraphx::parameter_map params0;
    migraphx::shape input_fixed_shape0{migraphx::shape::int32_type, {2, 2}};
    params0["X"] = migraphx::argument(input_fixed_shape0, input_data.data());
    auto result  = p.eval(params0).back();
    std::vector<int> results_vector(4);
    result.visit([&](auto output) { results_vector.assign(output.begin(), output.end()); });
    EXPECT(std::equal(input_data.begin(), input_data.end(), results_vector.begin()));
}

TEST_CASE(if_literal_test)
{
    auto create_program = [] {
        migraphx::program p;
        auto* mm = p.get_main_module();
        migraphx::shape cond_s{migraphx::shape::bool_type};
        auto cond = mm->add_parameter("cond", cond_s);

        migraphx::shape s{migraphx::shape::float_type, {5}};

        auto* then_mod           = p.create_module("If_0_if");
        std::vector<float> data1 = {1, 2, 3, 4, 5};
        auto l1                  = then_mod->add_literal(migraphx::literal(s, data1));
        then_mod->add_return({l1});

        auto* else_mod           = p.create_module("If_0_else");
        std::vector<float> data2 = {5, 4, 3, 2, 1};
        auto l2                  = else_mod->add_literal(migraphx::literal(s, data2));
        else_mod->add_return({l2});

        auto ret = mm->add_instruction(migraphx::make_op("if"), {cond}, {then_mod, else_mod});
        auto r   = mm->add_instruction(migraphx::make_op("get_tuple_elem", {{"index", 0}}), ret);
        mm->add_return({r});

        return p;
    };

    auto run_prog = [&](bool cond) {
        auto p = create_program();
        p.compile(migraphx::ref::target());
        std::vector<char> c_data = {static_cast<char>(cond)};
        migraphx::shape cs{migraphx::shape::bool_type};
        migraphx::parameter_map m;
        m["cond"] = migraphx::argument(cs, c_data.data());

        auto res = p.eval(m).back();
        std::vector<float> ret;
        res.visit([&](auto v) { ret.assign(v.begin(), v.end()); });

        return ret;
    };

    // then branch
    {
        std::vector<float> gold_ret = {1.0f, 2.0f, 3.0f, 4.0f, 5.0f};
        auto ret                    = run_prog(true);
        EXPECT(gold_ret == ret);
    }

    // else branch
    {
        std::vector<float> gold_ret = {5.0f, 4.0f, 3.0f, 2.0f, 1.0f};
        auto ret                    = run_prog(false);
        EXPECT(gold_ret == ret);
    }
}

TEST_CASE(if_param_test)
{
    auto create_program = [] {
        migraphx::program p;
        auto* mm = p.get_main_module();
        migraphx::shape cond_s{migraphx::shape::bool_type};
        auto cond = mm->add_parameter("cond", cond_s);
        migraphx::shape ds{migraphx::shape::float_type, {2, 3}};
        auto x                   = mm->add_parameter("x", ds);
        auto y                   = mm->add_parameter("y", ds);
        std::vector<float> data2 = {-0.258047, 0.360394, 0.536804, -0.577762, 1.0217, 1.02442};
        auto l2                  = mm->add_literal(migraphx::literal(ds, data2));
        auto sum                 = mm->add_instruction(migraphx::make_op("add"), x, l2);

        auto* then_mod           = p.create_module("If_0_if");
        std::vector<float> data1 = {0.384804, -1.77948, -0.453775, 0.477438, -1.06333, -1.12893};
        auto l1                  = then_mod->add_literal(migraphx::literal(ds, data1));
        auto tx                  = then_mod->add_parameter("x", ds);
        auto a1                  = then_mod->add_instruction(migraphx::make_op("add"), tx, l1);
        then_mod->add_return({a1});

        auto* else_mod = p.create_module("If_0_else");
        auto ey        = else_mod->add_parameter("y", ds);
        auto a2        = else_mod->add_instruction(migraphx::make_op("mul"), ey, sum);
        else_mod->add_return({a2});

        auto ret = mm->add_instruction(migraphx::make_op("if"), {cond, x, y}, {then_mod, else_mod});
        auto r   = mm->add_instruction(migraphx::make_op("get_tuple_elem", {{"index", 0}}), ret);
        mm->add_return({r});

        return p;
    };

    auto run_prog = [&](bool cond) {
        auto p = create_program();
        p.compile(migraphx::ref::target());
        std::vector<char> c_data = {static_cast<char>(cond)};
        migraphx::shape cs{migraphx::shape::bool_type};
        migraphx::parameter_map m;
        m["cond"] = migraphx::argument(cs, c_data.data());
        migraphx::shape ds{migraphx::shape::float_type, {2, 3}};
        std::vector<float> data_x(ds.elements(), 1);
        m["x"] = migraphx::argument(ds, data_x.data());
        std::vector<float> data_y(ds.elements(), 2);
        m["y"] = migraphx::argument(ds, data_y.data());

        auto res = p.eval(m).back();
        std::vector<float> ret;
        res.visit([&](auto v) { ret.assign(v.begin(), v.end()); });
        return ret;
    };

    // then branch
    {
        std::vector<float> gold_ret = {
            1.384804, -0.77947998, 0.54622501, 1.477438, -0.063330054, -0.12892997};
        auto ret = run_prog(true);
        EXPECT(gold_ret == ret);
    }

    // else branch
    {
        std::vector<float> gold_ret = {
            1.483906, 2.720788, 3.0736079, 0.84447598, 4.0433998, 4.04884};
        auto ret = run_prog(false);
        EXPECT(gold_ret == ret);
    }
}

TEST_CASE(if_pl_test)
{
    auto create_program = [] {
        migraphx::program p;
        auto* mm = p.get_main_module();
        migraphx::shape cond_s{migraphx::shape::bool_type};
        migraphx::shape s{migraphx::shape::float_type, {5}};
        auto cond = mm->add_parameter("cond", cond_s);
        auto x    = mm->add_parameter("x", s);

        auto* then_mod           = p.create_module("If_0_if");
        std::vector<float> data1 = {1, 2, 3, 4, 5};
        auto l1                  = then_mod->add_literal(migraphx::literal(s, data1));
        then_mod->add_return({l1, x});

        auto* else_mod           = p.create_module("If_0_else");
        std::vector<float> data2 = {5, 4, 3, 2, 1};
        auto l2                  = else_mod->add_literal(migraphx::literal(s, data2));
        auto s2                  = else_mod->add_instruction(migraphx::make_op("add"), x, l2);
        else_mod->add_return({s2, l2});

        auto ret     = mm->add_instruction(migraphx::make_op("if"), {cond}, {then_mod, else_mod});
        auto outline = mm->add_outline(s);
        auto r = mm->add_instruction(migraphx::make_op("get_tuple_elem", {{"index", 0}}), ret);
        mm->add_return({outline, r});

        return p;
    };

    auto run_prog = [&](bool cond) {
        auto p = create_program();
        p.compile(migraphx::ref::target());
        std::vector<char> c_data = {static_cast<char>(cond)};
        migraphx::shape cs{migraphx::shape::bool_type};
        migraphx::parameter_map m;
        m["cond"] = migraphx::argument(cs, c_data.data());
        migraphx::shape ds{migraphx::shape::float_type, {5}};
        std::vector<float> data(ds.elements(), 1);
        m["x"] = migraphx::argument(ds, data.data());

        auto res = p.eval(m).back();
        std::vector<float> ret;
        res.visit([&](auto v) { ret.assign(v.begin(), v.end()); });

        return ret;
    };

    // then branch
    {
        std::vector<float> gold_ret = {1.0f, 2.0f, 3.0f, 4.0f, 5.0f};
        auto ret                    = run_prog(true);
        EXPECT(gold_ret == ret);
    }

    // else branch
    {
        std::vector<float> gold_ret = {6.0f, 5.0f, 4.0f, 3.0f, 2.0f};
        auto ret                    = run_prog(false);
        EXPECT(gold_ret == ret);
    }
}

TEST_CASE(isnan_test)
{
    // float test
    {
        migraphx::program p;
        auto* mm = p.get_main_module();
        migraphx::shape s{migraphx::shape::float_type, {2, 3}};
        auto nan_val             = std::numeric_limits<float>::quiet_NaN();
        std::vector<float> data0 = {1.2, 5.2, nan_val, nan_val, 0., 100.};
        auto l1                  = mm->add_literal(migraphx::literal{s, data0});
        mm->add_instruction(migraphx::make_op("isnan"), l1);
        p.compile(migraphx::ref::target{});
        auto result = p.eval({}).back();
        std::vector<float> results_vector;
        result.visit([&](auto output) { results_vector.assign(output.begin(), output.end()); });
        std::vector<float> correct = {0, 0, 1, 1, 0, 0};
        EXPECT(migraphx::verify_range(results_vector, correct));
    }

    // half test
    {
        migraphx::program p;
        auto* mm = p.get_main_module();
        migraphx::shape s{migraphx::shape::half_type, {2, 3}};
        auto nan_val = std::numeric_limits<migraphx::half>::quiet_NaN();
        migraphx::half a{1.2};
        migraphx::half b{5.2};
        std::vector<migraphx::half> data0 = {a, b, nan_val, nan_val, b, a};
        auto l1                           = mm->add_literal(migraphx::literal{s, data0});
        mm->add_instruction(migraphx::make_op("isnan"), l1);
        p.compile(migraphx::ref::target{});
        auto result = p.eval({}).back();
        std::vector<float> results_vector;
        result.visit([&](auto output) { results_vector.assign(output.begin(), output.end()); });
        std::vector<float> correct = {0, 0, 1, 1, 0, 0};
        EXPECT(migraphx::verify_range(results_vector, correct));
    }
}

TEST_CASE(isnan_dynamic_test)
{
    migraphx::program p;
    auto* mm = p.get_main_module();
    migraphx::shape s{migraphx::shape::float_type, {{2, 2, 0}, {3, 8, 0}}};
    auto input                    = mm->add_parameter("X", s);
    auto nan_val                  = std::numeric_limits<float>::quiet_NaN();
    std::vector<float> input_data = {1.2, 5.2, nan_val, nan_val, 0., 100.};
    mm->add_instruction(migraphx::make_op("isnan"), input);
    p.compile(migraphx::ref::target{});

    migraphx::parameter_map params0;
    migraphx::shape input_fixed_shape0{migraphx::shape::float_type, {2, 3}};
    params0["X"] = migraphx::argument(input_fixed_shape0, input_data.data());
    auto result  = p.eval(params0).back();
    std::vector<float> results_vector;
    result.visit([&](auto output) { results_vector.assign(output.begin(), output.end()); });
    std::vector<float> correct = {0, 0, 1, 1, 0, 0};
    EXPECT(migraphx::verify_range(results_vector, correct));
}

TEST_CASE(im2col_3x3_no_pad_identity_test)
{
    std::size_t f[2]    = {3, 3};
    std::size_t size[2] = {3, 3};
    std::vector<std::size_t> padding{0, 0};
    std::vector<std::size_t> stride{1, 1};
    std::vector<std::size_t> dilation{1, 1};
    std::size_t channels = 1;

    std::vector<int32_t> weights(channels * f[0] * f[1]);
    std::vector<int32_t> input(channels * size[0] * size[1]);
    std::iota(input.begin(), input.end(), 0);

    migraphx::program p;
    auto* mm = p.get_main_module();
    migraphx::shape s_image{migraphx::shape::int32_type, {1, channels, size[0], size[1]}};
    migraphx::shape s_weights{migraphx::shape::int32_type, {1, channels, f[0], f[1]}};
    auto l_image   = mm->add_literal(migraphx::literal{s_image, input});
    auto l_weights = mm->add_literal(migraphx::literal{s_weights, weights});
    mm->add_instruction(
        migraphx::make_op("im2col",
                          {{"padding", padding}, {"stride", stride}, {"dilation", dilation}}),
        l_image,
        l_weights);
    p.compile(migraphx::ref::target{});
    auto result = p.eval({}).back();

    std::size_t col_height = (size[0] - f[0] + 2 * padding[0]) / stride[0] + 1;
    std::size_t col_width  = (size[1] - f[1] + 2 * padding[1]) / stride[1] + 1;
    std::vector<float> results_vector(channels * f[0] * f[1] * col_height * col_width);
    result.visit([&](auto output) { results_vector.assign(output.begin(), output.end()); });
    EXPECT(migraphx::verify_range(results_vector, input));
}

TEST_CASE(im2col_3x3_no_pad_test)
{
    std::size_t f[2]    = {3, 3};
    std::size_t size[2] = {4, 4};
    std::vector<std::size_t> padding{0, 0};
    std::vector<std::size_t> stride{1, 1};
    std::vector<std::size_t> dilation{1, 1};
    std::size_t channels = 1;

    std::vector<int32_t> weights(channels * f[0] * f[1]);
    std::vector<int32_t> input(channels * size[0] * size[1]);
    std::iota(input.begin(), input.end(), 0);

    migraphx::program p;
    auto* mm = p.get_main_module();
    migraphx::shape s_image{migraphx::shape::int32_type, {1, channels, size[0], size[1]}};
    migraphx::shape s_weights{migraphx::shape::int32_type, {1, channels, f[0], f[1]}};
    auto l_image   = mm->add_literal(migraphx::literal{s_image, input});
    auto l_weights = mm->add_literal(migraphx::literal{s_weights, weights});
    mm->add_instruction(
        migraphx::make_op("im2col",
                          {{"padding", padding}, {"stride", stride}, {"dilation", dilation}}),
        l_image,
        l_weights);
    p.compile(migraphx::ref::target{});
    auto result = p.eval({}).back();

    std::vector<int> correct = {0, 1, 2, 4, 5, 6,  8,  9,  10, 1, 2, 3, 5, 6,  7,  9,  10, 11,
                                4, 5, 6, 8, 9, 10, 12, 13, 14, 5, 6, 7, 9, 10, 11, 13, 14, 15};

    std::size_t col_height = (size[0] - f[0] + 2 * padding[0]) / stride[0] + 1;
    std::size_t col_width  = (size[1] - f[1] + 2 * padding[1]) / stride[1] + 1;
    std::vector<float> results_vector(channels * f[0] * f[1] * col_height * col_width);
    result.visit([&](auto output) { results_vector.assign(output.begin(), output.end()); });
    EXPECT(migraphx::verify_range(results_vector, correct));
}

TEST_CASE(im2col_3x3_stride_2_no_pad_test)
{
    std::size_t f[2]    = {3, 3};
    std::size_t size[2] = {6, 6};
    std::vector<std::size_t> padding{0, 0};
    std::vector<std::size_t> stride{2, 2};
    std::vector<std::size_t> dilation{1, 1};
    std::size_t channels = 1;

    std::vector<int32_t> weights(channels * f[0] * f[1]);
    std::vector<int32_t> input(channels * size[0] * size[1]);
    std::iota(input.begin(), input.end(), 0);

    migraphx::program p;
    auto* mm = p.get_main_module();
    migraphx::shape s_image{migraphx::shape::int32_type, {1, channels, size[0], size[1]}};
    migraphx::shape s_weights{migraphx::shape::int32_type, {1, channels, f[0], f[1]}};
    auto l_image   = mm->add_literal(migraphx::literal{s_image, input});
    auto l_weights = mm->add_literal(migraphx::literal{s_weights, weights});
    mm->add_instruction(
        migraphx::make_op("im2col",
                          {{"padding", padding}, {"stride", stride}, {"dilation", dilation}}),
        l_image,
        l_weights);
    p.compile(migraphx::ref::target{});
    auto result = p.eval({}).back();

    std::vector<int> correct = {0,  1,  2,  6,  7,  8,  12, 13, 14, 2,  3,  4,
                                8,  9,  10, 14, 15, 16, 12, 13, 14, 18, 19, 20,
                                24, 25, 26, 14, 15, 16, 20, 21, 22, 26, 27, 28};

    std::size_t col_height = (size[0] - f[0] + 2 * padding[0]) / stride[0] + 1;
    std::size_t col_width  = (size[1] - f[1] + 2 * padding[1]) / stride[1] + 1;
    std::vector<float> results_vector(channels * f[0] * f[1] * col_height * col_width);
    result.visit([&](auto output) { results_vector.assign(output.begin(), output.end()); });
    EXPECT(migraphx::verify_range(results_vector, correct));
}

TEST_CASE(im2col_3x3_with_channels_identity_test)
{
    std::size_t f[2]    = {3, 3};
    std::size_t size[2] = {3, 3};
    std::vector<std::size_t> padding{0, 0};
    std::vector<std::size_t> stride{1, 1};
    std::vector<std::size_t> dilation{1, 1};
    std::size_t channels = 2;

    std::vector<int32_t> weights(channels * f[0] * f[1]);
    std::vector<int32_t> input(channels * size[0] * size[1]);
    std::iota(input.begin(), input.end(), 0);

    migraphx::program p;
    auto* mm = p.get_main_module();
    migraphx::shape s_image{migraphx::shape::int32_type, {1, channels, size[0], size[1]}};
    migraphx::shape s_weights{migraphx::shape::int32_type, {1, channels, f[0], f[1]}};
    auto l_image   = mm->add_literal(migraphx::literal{s_image, input});
    auto l_weights = mm->add_literal(migraphx::literal{s_weights, weights});
    mm->add_instruction(
        migraphx::make_op("im2col",
                          {{"padding", padding}, {"stride", stride}, {"dilation", dilation}}),
        l_image,
        l_weights);
    p.compile(migraphx::ref::target{});
    auto result = p.eval({}).back();

    std::size_t col_height = (size[0] - f[0] + 2 * padding[0]) / stride[0] + 1;
    std::size_t col_width  = (size[1] - f[1] + 2 * padding[1]) / stride[1] + 1;
    std::vector<float> results_vector(channels * f[0] * f[1] * col_height * col_width);
    result.visit([&](auto output) { results_vector.assign(output.begin(), output.end()); });
    EXPECT(migraphx::verify_range(results_vector, input));
}

TEST_CASE(im2col_3x3_with_padding_test)
{
    std::size_t f[2]    = {3, 3};
    std::size_t size[2] = {2, 2};
    std::vector<std::size_t> padding{1, 1};
    std::vector<std::size_t> stride{1, 1};
    std::vector<std::size_t> dilation{1, 1};
    std::size_t channels = 1;

    std::vector<int32_t> weights(channels * f[0] * f[1]);
    std::vector<int32_t> input(channels * size[0] * size[1]);
    std::iota(input.begin(), input.end(), 0);

    migraphx::program p;
    auto* mm = p.get_main_module();
    migraphx::shape s_image{migraphx::shape::int32_type, {1, channels, size[0], size[1]}};
    migraphx::shape s_weights{migraphx::shape::int32_type, {1, channels, f[0], f[1]}};
    auto l_image   = mm->add_literal(migraphx::literal{s_image, input});
    auto l_weights = mm->add_literal(migraphx::literal{s_weights, weights});
    mm->add_instruction(
        migraphx::make_op("im2col",
                          {{"padding", padding}, {"stride", stride}, {"dilation", dilation}}),
        l_image,
        l_weights);
    p.compile(migraphx::ref::target{});
    auto result = p.eval({}).back();

    std::vector<int> correct = {0, 0, 0, 0, 0, 1, 0, 2, 3, 0, 0, 0, 0, 1, 0, 2, 3, 0,
                                0, 0, 1, 0, 2, 3, 0, 0, 0, 0, 1, 0, 2, 3, 0, 0, 0, 0};

    std::size_t col_height = (size[0] - f[0] + 2 * padding[0]) / stride[0] + 1;
    std::size_t col_width  = (size[1] - f[1] + 2 * padding[1]) / stride[1] + 1;
    std::vector<float> results_vector(channels * f[0] * f[1] * col_height * col_width);
    result.visit([&](auto output) { results_vector.assign(output.begin(), output.end()); });
    EXPECT(migraphx::verify_range(results_vector, correct));
}

TEST_CASE(imagescaler_test)
{
    migraphx::program p;
    auto* mm = p.get_main_module();
    migraphx::shape s{migraphx::shape::float_type, {1, 3, 2, 2}};
    auto img           = mm->add_literal(migraphx::literal{s,
                                                 {0.2,
                                                  0.3,
                                                  0.5,
                                                  0.4,

                                                  0.7,
                                                  0.8,
                                                  0.1,
                                                  0.9,

                                                  0.15,
                                                  0.25,
                                                  0.35,
                                                  0.45}});
    auto scale_val     = mm->add_literal(2.f);
    auto scaled_tensor = mm->add_instruction(
        migraphx::make_op("scalar", {{"scalar_bcst_dims", s.lens()}}), scale_val);
    auto img_scaled = mm->add_instruction(migraphx::make_op("mul"), img, scaled_tensor);
    auto bias_vals  = mm->add_literal(
        migraphx::literal{migraphx::shape{migraphx::shape::float_type, {3}}, {0.01, 0.02, 0.03}});
    auto bias_bcast = mm->add_instruction(
        migraphx::make_op("broadcast", {{"axis", 1}, {"out_lens", s.lens()}}), bias_vals);
    mm->add_instruction(migraphx::make_op("add"), img_scaled, bias_bcast);
    p.compile(migraphx::ref::target{});
    auto result = p.eval({}).back();
    std::vector<float> results_vector(12);
    result.visit([&](auto output) { results_vector.assign(output.begin(), output.end()); });
    std::vector<float> gold = {0.41,
                               0.61,
                               1.01,
                               0.81,

                               1.42,
                               1.62,
                               0.22,
                               1.82,

                               0.33,
                               0.53,
                               0.73,
                               0.93};
    EXPECT(migraphx::verify_range(results_vector, gold));
}

TEST_CASE(leaky_relu_test)
{
    migraphx::program p;
    auto* mm = p.get_main_module();
    migraphx::shape s{migraphx::shape::float_type, {3}};
    auto l = mm->add_literal(migraphx::literal{s, {-1.f, 0.f, 1.f}});
    mm->add_instruction(migraphx::make_op("leaky_relu", {{"alpha", 0.01}}), l);
    p.compile(migraphx::ref::target{});
    auto result = p.eval({}).back();
    std::vector<float> results_vector(3);
    result.visit([&](auto output) { results_vector.assign(output.begin(), output.end()); });
    std::vector<float> gold = {-0.01f, 0.f, 1.f};
    EXPECT(migraphx::verify_range(results_vector, gold));
}

TEST_CASE(less_brcst_test)
{
    migraphx::program p;
    auto* mm = p.get_main_module();
    migraphx::shape s0{migraphx::shape::float_type, {3, 3}};
    auto l0 =
        mm->add_literal(migraphx::literal{s0, {1.1, 1.5, 0.1, -1.1, -1.5, -0.6, 0.0, 2.0, -2.0}});
    migraphx::shape s1{migraphx::shape::float_type, {3, 1}};
    auto l1  = mm->add_literal(migraphx::literal{s1, {1.1, -1.5, 0.0}});
    auto bl1 = mm->add_instruction(migraphx::make_op("multibroadcast", {{"out_lens", {3, 3}}}), l1);
    auto le  = mm->add_instruction(migraphx::make_op("less"), l0, bl1);
    auto r   = mm->add_instruction(
        migraphx::make_op("convert",
                          {{"target_type", migraphx::to_value(migraphx::shape::bool_type)}}),
        le);
    mm->add_return({r});

    p.compile(migraphx::ref::target{});
    auto result = p.eval({}).back();
    std::vector<bool> results_vector;
    result.visit([&](auto output) { results_vector.assign(output.begin(), output.end()); });
    std::vector<bool> gold = {false, false, true, false, false, false, false, false, true};
    EXPECT(results_vector == gold);
}

TEST_CASE(less_test)
{
    migraphx::program p;
    auto* mm = p.get_main_module();
    migraphx::shape s{migraphx::shape::float_type, {9}};
    std::vector<float> data1 = {1.1, 1.5, 0.1, -1.1, -1.5, -0.6, 0.0, 2.0, -2.0};
    std::vector<float> data2 = {1.1, 1.6, -0.1, -1.2, -1.5, -0.7, 0.0, 2.3, -2.1};
    auto l0                  = mm->add_literal(migraphx::literal{s, data1});
    auto l1                  = mm->add_literal(migraphx::literal{s, data2});
    auto le                  = mm->add_instruction(migraphx::make_op("less"), l0, l1);
    auto r                   = mm->add_instruction(
        migraphx::make_op("convert",
                          {{"target_type", migraphx::to_value(migraphx::shape::bool_type)}}),
        le);
    mm->add_return({r});

    p.compile(migraphx::ref::target{});
    auto result = p.eval({}).back();
    std::vector<bool> results_vector;
    result.visit([&](auto output) { results_vector.assign(output.begin(), output.end()); });
    std::vector<bool> gold(data1.size());
    std::transform(
        data1.begin(), data1.end(), data2.begin(), gold.begin(), [](float n1, float n2) -> bool {
            return n1 < n2;
        });
    EXPECT(results_vector == gold);
}

TEST_CASE(less_dyn_test)
{
    migraphx::program p;
    auto* mm = p.get_main_module();
    std::vector<migraphx::shape::dynamic_dimension> dd{{8, 10, 9}};
    migraphx::shape s{migraphx::shape::float_type, dd};
    auto left  = mm->add_parameter("l", s);
    auto right = mm->add_parameter("r", s);
    auto le    = mm->add_instruction(migraphx::make_op("less"), left, right);
    auto r     = mm->add_instruction(
        migraphx::make_op("convert",
                          {{"target_type", migraphx::to_value(migraphx::shape::bool_type)}}),
        le);
    mm->add_return({r});
    p.compile(migraphx::ref::target{});

    std::vector<float> left_data  = {1.1, 1.5, 0.1, -1.1, -1.5, -0.6, 0.0, 2.0, -2.0};
    std::vector<float> right_data = {1.1, 1.6, -0.1, -1.2, -1.5, -0.7, 0.0, 2.3, -2.1};
    migraphx::parameter_map params0;
    migraphx::shape input_fixed_shape0{migraphx::shape::float_type, {9}};
    params0["l"] = migraphx::argument(input_fixed_shape0, left_data.data());
    params0["r"] = migraphx::argument(input_fixed_shape0, right_data.data());
    auto result  = p.eval(params0).back();
    std::vector<bool> results_vector;
    result.visit([&](auto output) { results_vector.assign(output.begin(), output.end()); });
    std::vector<bool> gold(left_data.size());
    std::transform(left_data.begin(),
                   left_data.end(),
                   right_data.begin(),
                   gold.begin(),
                   [](float n1, float n2) -> bool { return n1 < n2; });
    EXPECT(results_vector == gold);
}

TEST_CASE(log_test)
{
    migraphx::program p;
    auto* mm = p.get_main_module();
    migraphx::shape s{migraphx::shape::float_type, {3}};
    std::vector<float> data = {1, 2, 3};
    auto l                  = mm->add_literal(migraphx::literal{s, data});
    mm->add_instruction(migraphx::make_op("log"), l);
    p.compile(migraphx::ref::target{});
    auto result = p.eval({}).back();
    std::vector<float> results_vector(3);
    result.visit([&](auto output) { results_vector.assign(output.begin(), output.end()); });
    std::vector<float> gold = data;
    std::transform(
        gold.begin(), gold.end(), gold.begin(), [](float n) -> float { return logf(n); });
    EXPECT(migraphx::verify_range(results_vector, gold));
}

TEST_CASE(log_dynamic_test)
{
    migraphx::program p;
    auto* mm = p.get_main_module();
    migraphx::shape::dynamic_dimension dd{3, 8, 0};
    migraphx::shape s{migraphx::shape::float_type, {dd}};
    auto input                    = mm->add_parameter("X", s);
    std::vector<float> input_data = {1, 2, 3};
    mm->add_instruction(migraphx::make_op("log"), input);
    p.compile(migraphx::ref::target{});

    migraphx::parameter_map params0;
    migraphx::shape input_fixed_shape0{migraphx::shape::float_type, {3}};
    params0["X"] = migraphx::argument(input_fixed_shape0, input_data.data());
    auto result  = p.eval(params0).back();
    std::vector<float> results_vector(3);
    result.visit([&](auto output) { results_vector.assign(output.begin(), output.end()); });
    std::vector<float> gold = input_data;
    std::transform(
        gold.begin(), gold.end(), gold.begin(), [](float n) -> float { return logf(n); });
    EXPECT(migraphx::verify_range(results_vector, gold));
}

TEST_CASE(logical_and_test)
{
    migraphx::program p;
    auto* mm = p.get_main_module();
    migraphx::shape s{migraphx::shape::bool_type, {4}};
    std::vector<bool> data1{true, false, true, false};
    std::vector<bool> data2{true, true, false, false};
    auto l1 = mm->add_literal(migraphx::literal{s, data1});
    auto l2 = mm->add_literal(migraphx::literal{s, data2});
    mm->add_instruction(migraphx::make_op("logical_and"), l1, l2);
    p.compile(migraphx::ref::target{});
    auto result = p.eval({}).back();
    std::vector<char> results_vector;
    result.visit([&](auto output) { results_vector.assign(output.begin(), output.end()); });
    std::vector<bool> gold(data2.size());
    std::transform(
        data1.begin(), data1.end(), data2.begin(), gold.begin(), [](bool n1, bool n2) -> bool {
            return n1 and n2;
        });
    EXPECT(migraphx::verify_range(results_vector, gold));
}

TEST_CASE(logical_and_dyn_test)
<<<<<<< HEAD
=======
{
    migraphx::program p;
    auto* mm = p.get_main_module();
    std::vector<migraphx::shape::dynamic_dimension> dd{{2, 6, 4}};
    migraphx::shape s{migraphx::shape::bool_type, dd};
    auto left  = mm->add_parameter("l", s);
    auto right = mm->add_parameter("r", s);
    mm->add_instruction(migraphx::make_op("logical_and"), left, right);
    p.compile(migraphx::ref::target{});

    std::vector<char> left_data{1, 0, 1, 0};
    std::vector<char> right_data{1, 1, 0, 0};
    migraphx::parameter_map params0;
    migraphx::shape input_fixed_shape0{migraphx::shape::bool_type, {4}};
    params0["l"] = migraphx::argument(input_fixed_shape0, left_data.data());
    params0["r"] = migraphx::argument(input_fixed_shape0, right_data.data());
    auto result  = p.eval(params0).back();
    std::vector<char> results_vector;
    result.visit([&](auto output) { results_vector.assign(output.begin(), output.end()); });
    std::vector<bool> gold(left_data.size());
    std::transform(left_data.begin(),
                   left_data.end(),
                   right_data.begin(),
                   gold.begin(),
                   [](bool n1, bool n2) -> bool { return n1 and n2; });
    EXPECT(migraphx::verify_range(results_vector, gold));
}

TEST_CASE(logical_or_test)
>>>>>>> 95d82a51
{
    migraphx::program p;
    auto* mm = p.get_main_module();
    std::vector<migraphx::shape::dynamic_dimension> dd{{2, 6, 4}};
    migraphx::shape s{migraphx::shape::bool_type, dd};
    auto left  = mm->add_parameter("l", s);
    auto right = mm->add_parameter("r", s);
    mm->add_instruction(migraphx::make_op("logical_and"), left, right);
    p.compile(migraphx::ref::target{});

    std::vector<char> left_data{1, 0, 1, 0};
    std::vector<char> right_data{1, 1, 0, 0};
    migraphx::parameter_map params0;
    migraphx::shape input_fixed_shape0{migraphx::shape::bool_type, {4}};
    params0["l"] = migraphx::argument(input_fixed_shape0, left_data.data());
    params0["r"] = migraphx::argument(input_fixed_shape0, right_data.data());
    auto result  = p.eval(params0).back();
    std::vector<char> results_vector;
    result.visit([&](auto output) { results_vector.assign(output.begin(), output.end()); });
    std::vector<bool> gold(left_data.size());
    std::transform(left_data.begin(),
                   left_data.end(),
                   right_data.begin(),
                   gold.begin(),
                   [](bool n1, bool n2) -> bool { return n1 and n2; });
    EXPECT(migraphx::verify_range(results_vector, gold));
}

TEST_CASE(logical_or_test)
{
    migraphx::program p;
    auto* mm = p.get_main_module();
    migraphx::shape s{migraphx::shape::bool_type, {4}};
    std::vector<bool> data1{true, false, true, false};
    std::vector<bool> data2{true, true, false, false};
    auto l1 = mm->add_literal(migraphx::literal{s, data1});
    auto l2 = mm->add_literal(migraphx::literal{s, data2});
    mm->add_instruction(migraphx::make_op("logical_or"), l1, l2);
    p.compile(migraphx::ref::target{});
    auto result = p.eval({}).back();
    std::vector<char> results_vector;
    result.visit([&](auto output) { results_vector.assign(output.begin(), output.end()); });
    std::vector<bool> gold(data1.size());
    std::transform(
        data1.begin(), data1.end(), data2.begin(), gold.begin(), [](bool n1, bool n2) -> bool {
            return n1 or n2;
        });
    EXPECT(migraphx::verify_range(results_vector, gold));
}

TEST_CASE(logical_or_dyn_test)
{
    migraphx::program p;
    auto* mm = p.get_main_module();
    std::vector<migraphx::shape::dynamic_dimension> dd{{2, 6, 4}};
    migraphx::shape s{migraphx::shape::bool_type, dd};
    auto left  = mm->add_parameter("l", s);
    auto right = mm->add_parameter("r", s);
    mm->add_instruction(migraphx::make_op("logical_or"), left, right);
    p.compile(migraphx::ref::target{});

    std::vector<char> left_data{1, 0, 1, 0};
    std::vector<char> right_data{1, 1, 0, 0};
    migraphx::parameter_map params0;
    migraphx::shape input_fixed_shape0{migraphx::shape::bool_type, {4}};
    params0["l"] = migraphx::argument(input_fixed_shape0, left_data.data());
    params0["r"] = migraphx::argument(input_fixed_shape0, right_data.data());
    auto result  = p.eval(params0).back();
    std::vector<char> results_vector;
    result.visit([&](auto output) { results_vector.assign(output.begin(), output.end()); });
    std::vector<bool> gold(left_data.size());
    std::transform(left_data.begin(),
                   left_data.end(),
                   right_data.begin(),
                   gold.begin(),
                   [](bool n1, bool n2) -> bool { return n1 or n2; });
    EXPECT(migraphx::verify_range(results_vector, gold));
}

TEST_CASE(logical_xor_test)
{
    migraphx::program p;
    auto* mm = p.get_main_module();
    migraphx::shape s{migraphx::shape::bool_type, {4}};
    std::vector<bool> data1{true, false, true, false};
    std::vector<bool> data2{true, true, false, false};
    auto l1 = mm->add_literal(migraphx::literal{s, data1});
    auto l2 = mm->add_literal(migraphx::literal{s, data2});
    mm->add_instruction(migraphx::make_op("logical_xor"), l1, l2);
    p.compile(migraphx::ref::target{});
    auto result = p.eval({}).back();
    std::vector<char> results_vector;
    result.visit([&](auto output) { results_vector.assign(output.begin(), output.end()); });
    std::vector<bool> gold = {false, true, true, false};
    std::transform(
        data1.begin(), data1.end(), data2.begin(), gold.begin(), [](bool n1, bool n2) -> bool {
            return n1 ^ n2;
        });
    EXPECT(migraphx::verify_range(results_vector, gold));
}

TEST_CASE(logical_xor_dyn_test)
{
    migraphx::program p;
    auto* mm = p.get_main_module();
    std::vector<migraphx::shape::dynamic_dimension> dd{{2, 6, 4}};
    migraphx::shape s{migraphx::shape::bool_type, dd};
    auto left  = mm->add_parameter("l", s);
    auto right = mm->add_parameter("r", s);
    mm->add_instruction(migraphx::make_op("logical_xor"), left, right);
    p.compile(migraphx::ref::target{});

    std::vector<char> left_data{1, 0, 1, 0};
    std::vector<char> right_data{1, 1, 0, 0};
    migraphx::parameter_map params0;
    migraphx::shape input_fixed_shape0{migraphx::shape::bool_type, {4}};
    params0["l"] = migraphx::argument(input_fixed_shape0, left_data.data());
    params0["r"] = migraphx::argument(input_fixed_shape0, right_data.data());
    auto result  = p.eval(params0).back();
    std::vector<char> results_vector;
    result.visit([&](auto output) { results_vector.assign(output.begin(), output.end()); });
    std::vector<bool> gold = {false, true, true, false};
    std::transform(left_data.begin(),
                   left_data.end(),
                   right_data.begin(),
                   gold.begin(),
                   [](bool n1, bool n2) -> bool { return n1 ^ n2; });
    EXPECT(migraphx::verify_range(results_vector, gold));
}

TEST_CASE(logsoftmax_test_axis_0)
{
    migraphx::program p;
    auto* mm             = p.get_main_module();
    std::vector<float> a = {
        1.93885877,  -1.20006269, 0.90960855,  0.42108916,  -1.50797544, -1.31047913, 1.07816336,
        -1.13288733, -0.86411064, 0.97800238,  0.76631385,  2.07962834,  -0.8940665,  -1.62855592,
        -0.53763057, -1.48165117, -0.64154112, 0.42486547,  0.89330917,  -2.42022666, 0.192611,
        -0.01257413, -1.5326607,  0.53137897,  -1.52383859, 0.46994381,  0.00453619,  0.0066996,
        1.58394908,  0.84216752,  -0.04137941, -0.88580789, 1.44055158,  -0.17621241, -1.98917923,
        -0.08610038, 0.79020567,  -0.67714548, 0.42774631,  0.1376574,   2.23569227,  1.16681234,
        -1.21191456, -0.28411502, -0.18688975, 1.67552548,  2.48357974,  0.95891282,  -0.06616535,
        -0.99628491, 1.04314606,  -1.22943315, 0.76930403,  0.31106618};

    std::vector<float> s = {
        -0.135261, -2.843968, -0.659995, -0.488413, -1.051857, -2.812936, -0.250956, -0.353985,
        -1.155980, -0.603651, -0.211969, -0.175371, -1.336552, -3.885010, -1.871544, -0.837083,
        -0.887745, -0.433338, -1.158864, -4.911197, -1.147972, -0.666711, -0.996874, -0.981418,
        -0.851145, -0.853988, -0.858112, -2.067420, -0.059956, -0.727436, -0.950881, -0.429689,
        -0.061906, -1.505332, -1.210277, -0.377970, -0.791448, -1.655428, -1.827253, -0.304828,
        -0.020762, -0.167101, -0.567346, -0.530319, -1.045094, -0.376648, -0.007391, -0.381670,
        -0.720302, -0.460499, -0.469651, -0.556740, -0.554628, -0.551582};

    migraphx::shape a_shape{migraphx::shape::float_type, {2, 3, 3, 3}};
    auto al  = mm->add_literal(migraphx::literal{a_shape, a});
    int axis = 0;
    mm->add_instruction(migraphx::make_op("logsoftmax", {{"axis", axis}}), al);
    p.compile(migraphx::ref::target{});
    auto result = p.eval({}).back();
    std::vector<float> results_vector;
    result.visit([&](auto output) { results_vector.assign(output.begin(), output.end()); });
    EXPECT(migraphx::verify_range(results_vector, s));
}

TEST_CASE(logsoftmax_test_axis_1)
{
    migraphx::program p;
    auto* mm             = p.get_main_module();
    std::vector<float> a = {
        1.93885877,  -1.20006269, 0.90960855,  0.42108916,  -1.50797544, -1.31047913, 1.07816336,
        -1.13288733, -0.86411064, 0.97800238,  0.76631385,  2.07962834,  -0.8940665,  -1.62855592,
        -0.53763057, -1.48165117, -0.64154112, 0.42486547,  0.89330917,  -2.42022666, 0.192611,
        -0.01257413, -1.5326607,  0.53137897,  -1.52383859, 0.46994381,  0.00453619,  0.0066996,
        1.58394908,  0.84216752,  -0.04137941, -0.88580789, 1.44055158,  -0.17621241, -1.98917923,
        -0.08610038, 0.79020567,  -0.67714548, 0.42774631,  0.1376574,   2.23569227,  1.16681234,
        -1.21191456, -0.28411502, -0.18688975, 1.67552548,  2.48357974,  0.95891282,  -0.06616535,
        -0.99628491, 1.04314606,  -1.22943315, 0.76930403,  0.31106618};

    std::vector<float> s = {
        -0.550468, -2.132973, -1.549746, -0.650533, -1.051529, -2.248570, -0.141017, -2.028357,
        -1.947730, -1.511324, -0.166597, -0.379726, -1.965689, -1.172109, -1.475721, -2.700831,
        -1.537011, -0.658754, -1.596017, -3.353137, -2.266743, -1.084197, -1.076214, -0.406712,
        -2.743019, -0.425526, -1.079083, -2.139486, -1.270584, -1.024088, -1.154231, -3.201762,
        -0.888957, -0.532855, -3.103583, -1.221339, -1.355980, -3.531678, -1.438510, -0.975194,
        -0.080261, -1.162697, -1.568557, -1.398519, -1.322129, -0.470660, -0.370953, -0.907343,
        -1.179017, -3.312239, -1.286363, -1.586076, -0.345100, -0.824173};

    migraphx::shape a_shape{migraphx::shape::float_type, {2, 3, 3, 3}};
    auto al  = mm->add_literal(migraphx::literal{a_shape, a});
    int axis = 1;
    mm->add_instruction(migraphx::make_op("logsoftmax", {{"axis", axis}}), al);
    p.compile(migraphx::ref::target{});
    auto result = p.eval({}).back();
    std::vector<float> results_vector;
    result.visit([&](auto output) { results_vector.assign(output.begin(), output.end()); });
    EXPECT(migraphx::verify_range(results_vector, s));
}

TEST_CASE(logsoftmax_test_axis_2)
{
    migraphx::program p;
    auto* mm             = p.get_main_module();
    std::vector<float> a = {
        1.93885877,  -1.20006269, 0.90960855,  0.42108916,  -1.50797544, -1.31047913, 1.07816336,
        -1.13288733, -0.86411064, 0.97800238,  0.76631385,  2.07962834,  -0.8940665,  -1.62855592,
        -0.53763057, -1.48165117, -0.64154112, 0.42486547,  0.89330917,  -2.42022666, 0.192611,
        -0.01257413, -1.5326607,  0.53137897,  -1.52383859, 0.46994381,  0.00453619,  0.0066996,
        1.58394908,  0.84216752,  -0.04137941, -0.88580789, 1.44055158,  -0.17621241, -1.98917923,
        -0.08610038, 0.79020567,  -0.67714548, 0.42774631,  0.1376574,   2.23569227,  1.16681234,
        -1.21191456, -0.28411502, -0.18688975, 1.67552548,  2.48357974,  0.95891282,  -0.06616535,
        -0.99628491, 1.04314606,  -1.22943315, 0.76930403,  0.31106618};

    std::vector<float> s = {
        -0.495957, -1.031212, -0.245531, -2.013726, -1.339125, -2.465619, -1.356652, -0.964037,
        -2.019250, -0.214522, -0.289569, -0.234392, -2.086591, -2.684439, -2.851651, -2.674176,
        -1.697424, -1.889155, -0.401029, -3.064586, -1.173030, -1.306912, -2.177020, -0.834262,
        -2.818177, -0.174415, -1.361105, -1.024571, -0.106766, -1.167645, -1.072650, -2.576522,
        -0.569261, -1.207483, -3.679894, -2.095913, -0.504264, -3.039291, -1.290559, -1.156812,
        -0.126453, -0.551493, -2.506384, -2.646261, -1.905195, -0.206994, -0.191369, -0.959754,
        -1.948685, -3.671233, -0.875521, -3.111952, -1.905644, -1.6076011};

    migraphx::shape a_shape{migraphx::shape::float_type, {2, 3, 3, 3}};
    auto al  = mm->add_literal(migraphx::literal{a_shape, a});
    int axis = 2;
    mm->add_instruction(migraphx::make_op("logsoftmax", {{"axis", axis}}), al);
    p.compile(migraphx::ref::target{});
    auto result = p.eval({}).back();
    std::vector<float> results_vector;
    result.visit([&](auto output) { results_vector.assign(output.begin(), output.end()); });
    EXPECT(migraphx::verify_range(results_vector, s));
}

TEST_CASE(logsoftmax_test_axis_3)
{
    migraphx::program p;
    auto* mm             = p.get_main_module();
    std::vector<float> a = {
        1.93885877,  -1.20006269, 0.90960855,  0.42108916,  -1.50797544, -1.31047913, 1.07816336,
        -1.13288733, -0.86411064, 0.97800238,  0.76631385,  2.07962834,  -0.8940665,  -1.62855592,
        -0.53763057, -1.48165117, -0.64154112, 0.42486547,  0.89330917,  -2.42022666, 0.192611,
        -0.01257413, -1.5326607,  0.53137897,  -1.52383859, 0.46994381,  0.00453619,  0.0066996,
        1.58394908,  0.84216752,  -0.04137941, -0.88580789, 1.44055158,  -0.17621241, -1.98917923,
        -0.08610038, 0.79020567,  -0.67714548, 0.42774631,  0.1376574,   2.23569227,  1.16681234,
        -1.21191456, -0.28411502, -0.18688975, 1.67552548,  2.48357974,  0.95891282,  -0.06616535,
        -0.99628491, 1.04314606,  -1.22943315, 0.76930403,  0.31106618};

    std::vector<float> s = {
        -0.336904, -3.475825, -1.366154, -0.279366, -2.208430, -2.010934, -0.225511, -2.436562,
        -2.167785, -1.572415, -1.784104, -0.470789, -1.067459, -1.801948, -0.711023, -2.307197,
        -1.467087, -0.400681, -0.426983, -3.740518, -1.127681, -1.078919, -2.599005, -0.534965,
        -2.561400, -0.567617, -1.033025, -2.097713, -0.520463, -1.262245, -1.763230, -2.607658,
        -0.281299, -0.814243, -2.627210, -0.724131, -0.655704, -2.123055, -1.018163, -2.480634,
        -0.382599, -1.451479, -1.843102, -0.915303, -0.818078, -1.316929, -0.508875, -2.033541,
        -1.487672, -2.417791, -0.378360, -2.568531, -0.569794, -1.028032};

    migraphx::shape a_shape{migraphx::shape::float_type, {2, 3, 3, 3}};
    auto al  = mm->add_literal(migraphx::literal{a_shape, a});
    int axis = 3;
    mm->add_instruction(migraphx::make_op("logsoftmax", {{"axis", axis}}), al);
    p.compile(migraphx::ref::target{});
    auto result = p.eval({}).back();
    std::vector<float> results_vector;
    result.visit([&](auto output) { results_vector.assign(output.begin(), output.end()); });
    EXPECT(migraphx::verify_range(results_vector, s));
}

TEST_CASE(lppool_l1_norm_test)
{
    // L1 norm test
    migraphx::program p;
    auto* mm    = p.get_main_module();
    auto s      = migraphx::shape{migraphx::shape::float_type, {1, 3, 4}};
    auto op     = migraphx::op::pooling{migraphx::op::pooling_mode::lpnorm};
    op.lengths  = {2};
    op.padding  = {0};
    op.stride   = {1};
    op.lp_order = 1;

    std::vector<float> data{0.3, 0.2, 0.4, 0.1, 0.8, 0.5, 0.9, 0.1, 0.1, 0.7, 0.1, 0.6};
    auto l0 = mm->add_literal(migraphx::literal{s, data});
    mm->add_instruction(op, l0);
    p.compile(migraphx::ref::target{});
    auto result = p.eval({}).back();

    std::vector<float> results_vector;
    result.visit([&](auto output) { results_vector.assign(output.begin(), output.end()); });
    std::vector<float> gold{0.5, 0.6, 0.5, 1.3, 1.4, 1.0, 0.8, 0.8, 0.7};
    EXPECT(migraphx::verify_range(results_vector, gold));
}

TEST_CASE(lppool_l2_norm_test)
{
    // L2 norm test
    migraphx::program p;
    auto* mm    = p.get_main_module();
    auto s      = migraphx::shape{migraphx::shape::float_type, {1, 3, 4}};
    auto op     = migraphx::op::pooling{migraphx::op::pooling_mode::lpnorm};
    op.lengths  = {2};
    op.padding  = {0};
    op.stride   = {1};
    op.lp_order = 2;

    std::vector<float> data{0.3, 0.2, 0.4, 0.1, 0.8, 0.5, 0.9, 0.1, 0.1, 0.7, 0.1, 0.6};
    auto l0 = mm->add_literal(migraphx::literal{s, data});
    mm->add_instruction(op, l0);
    p.compile(migraphx::ref::target{});
    auto result = p.eval({}).back();

    std::vector<float> results_vector;
    result.visit([&](auto output) { results_vector.assign(output.begin(), output.end()); });
    std::vector<float> gold{0.36055512754639896,
                            0.447213595499958,
                            0.4123105625617661,
                            0.9433981132056605,
                            1.0295630140987,
                            0.9055385138137417,
                            0.7071067811865475,
                            0.7071067811865475,
                            0.6082762530298219};
    EXPECT(migraphx::verify_range(results_vector, gold));
}

TEST_CASE(lppool_dyn_test)
{
    migraphx::program p;
    auto* mm = p.get_main_module();
    auto s   = migraphx::shape{migraphx::shape::float_type, {{1, 4, 0}, {3, 3, 0}, {4, 4, 0}}};
    auto x   = mm->add_parameter("X", s);
    mm->add_instruction(migraphx::make_op("pooling",
                                          {{"mode", migraphx::op::pooling_mode::lpnorm},
                                           {"lengths", {2}},
                                           {"padding", {0}},
                                           {"stride", {1}}}),
                        x);
    p.compile(migraphx::ref::target{});

    std::vector<float> data{0.3, 0.2, 0.4, 0.1, 0.8, 0.5, 0.9, 0.1, 0.1, 0.7, 0.1, 0.6};
    migraphx::shape input_fixed_shape{migraphx::shape::float_type, {1, 3, 4}};
    migraphx::parameter_map params;
    params["X"] = migraphx::argument(input_fixed_shape, data.data());
    auto result = p.eval(params).back();
    std::vector<float> results_vector;
    result.visit([&](auto output) { results_vector.assign(output.begin(), output.end()); });
    std::vector<float> gold{0.36055512754639896,
                            0.447213595499958,
                            0.4123105625617661,
                            0.9433981132056605,
                            1.0295630140987,
                            0.9055385138137417,
                            0.7071067811865475,
                            0.7071067811865475,
                            0.6082762530298219};
    EXPECT(migraphx::verify_range(results_vector, gold));
}

TEST_CASE(lrn_test)
{
    migraphx::program p;
    auto* mm = p.get_main_module();
    migraphx::shape s{migraphx::shape::float_type, {1, 5, 1, 1}};
    auto l = mm->add_literal(migraphx::literal{s, {-2.0f, 1.0f, 0.f, 1.0f, 2.0f}});
    mm->add_instruction(
        migraphx::make_op("lrn", {{"alpha", 0.0001}, {"beta", 0.75}, {"bias", 1}, {"size", 5}}), l);
    p.compile(migraphx::ref::target{});
    auto result = p.eval({}).back();
    std::vector<float> results_vector(5);
    result.visit([&](auto output) { results_vector.assign(output.begin(), output.end()); });
    std::vector<float> gold = {-2 / 1.000075, 1 / 1.00009, 0 / 1.000145, 1 / 1.00009, 2 / 1.000075};
    EXPECT(migraphx::verify_range(results_vector, gold));
}

TEST_CASE(max_test)
{
    migraphx::program p;
    auto* mm = p.get_main_module();
    migraphx::shape s{migraphx::shape::float_type, {3}};
    auto l0       = mm->add_literal(migraphx::literal{s, {1, 4, 3}});
    auto l1       = mm->add_literal(migraphx::literal{s, {2, 8, 6}});
    auto l2       = mm->add_literal(migraphx::literal{s, {7, 5, 9}});
    auto curr_max = mm->add_instruction(migraphx::make_op("max"), l0, l1);
    mm->add_instruction(migraphx::make_op("max"), curr_max, l2);
    p.compile(migraphx::ref::target{});
    auto result = p.eval({}).back();
    std::vector<float> results_vector(4);
    result.visit([&](auto output) { results_vector.assign(output.begin(), output.end()); });
    std::vector<float> gold{7, 8, 9};
    EXPECT(migraphx::verify_range(results_vector, gold));
}

TEST_CASE(max_dyn_test)
{
    migraphx::program p;
    auto* mm = p.get_main_module();
    std::vector<migraphx::shape::dynamic_dimension> dd{{2, 6, 0}};
    migraphx::shape s{migraphx::shape::float_type, dd};
    auto x        = mm->add_parameter("x", s);
    auto y        = mm->add_parameter("y", s);
    auto z        = mm->add_parameter("z", s);
    auto curr_max = mm->add_instruction(migraphx::make_op("max"), x, y);
    mm->add_instruction(migraphx::make_op("max"), curr_max, z);
    p.compile(migraphx::ref::target{});

    std::vector<float> x_data{1, 4, 3};
    std::vector<float> y_data{2, 8, 6};
    std::vector<float> z_data{7, 5, 9};
    migraphx::parameter_map params0;
    migraphx::shape input_fixed_shape0{migraphx::shape::float_type, {3}};
    params0["x"] = migraphx::argument(input_fixed_shape0, x_data.data());
    params0["y"] = migraphx::argument(input_fixed_shape0, y_data.data());
    params0["z"] = migraphx::argument(input_fixed_shape0, z_data.data());
    auto result  = p.eval(params0).back();
    std::vector<float> results_vector(4);
    result.visit([&](auto output) { results_vector.assign(output.begin(), output.end()); });
    std::vector<float> gold{7, 8, 9};
    EXPECT(migraphx::verify_range(results_vector, gold));
}

TEST_CASE(maxpool_test)
{
    migraphx::program p;
    auto* mm             = p.get_main_module();
    std::vector<float> a = {
        -2.1314404,  -1.63041711, 1.54562736,  1.04625261,  -1.42931843, -0.48703974, 0.4065806,
        -0.1524526,  1.30775225,  0.45538983,  -0.06631992, -1.75332725, 1.33493888,  0.47327688,
        0.36873096,  1.18358743,  -0.34640595, 1.22098756,  0.01946825,  -0.20238149, 0.43348005,
        -0.67991608, -0.83041084, 0.93537551,  0.70241445,  -0.5654031,  -1.30899191, -0.26735824,
        -0.52444768, 1.99097753,  1.86504853,  -0.26506025, 0.26236168,  0.43763575,  0.95300823,
        -1.02733946, -0.74655169, -0.5374338,  -0.28901565, -0.59789604, 0.5310151,   0.99125904,
        0.40609556,  -1.57175648, 0.22031412,  1.45862222,  0.53217483,  1.39087725,  1.00170159,
        -0.87175864, -1.7204628,  -1.72008383, -0.38656762, -0.01443311, 1.46645272,  -1.39995027,
        0.22505587,  -0.43461126, -0.05511411, -0.79950953, -0.01439556, 0.08795211,  1.18943918,
        -0.84079367, -1.73383629, -0.55662078, -0.30626822, -0.67339015, 0.44179603,  0.54316711,
        0.40899998,  -0.27831686, -1.11900508, -0.0881724,  0.35483059,  2.36277103,  -0.04765317,
        -0.36865309, 0.73814237,  1.47151589,  1.36546791,  -0.32649881, -1.0517807,  2.24768877,
        0.68883753,  0.58646208,  -0.91017133, -0.50462508, -0.4013325,  -0.72348958, -0.47368807,
        0.35285577,  -1.01817429, -0.5152272,  0.60321307,  0.43521205,  -0.23733577, 0.66427642,
        0.82949388,  0.82443929,  0.71550399,  0.34561086,  0.68570769,  -0.40718508, -1.20350206,
        0.15793853,  -2.31013632, -0.07934658, -0.09348056, 0.36576006,  2.46601582,  0.11090943,
        0.9144392,   0.56759721,  -0.22112127, -0.21955389, 0.72474903,  -1.28448462, 1.53285873,
        0.37437943,  0.31409341,  1.95433736,  0.91620457,  0.86205518,  1.24365854,  0.19248386,
        0.22526583,  0.13462132,  -0.27561715, -2.06446075, -0.02306402, -1.38278747, 1.1411345,
        1.31293464,  -1.86041689, 1.06763375,  -0.26541466, 1.4545635,   1.11430049,  -0.66491818,
        0.87101674,  0.67768967,  -1.02062869, -1.05031872, -2.2764678,  -2.0200038,  0.37592548,
        -0.26701379, -0.83388507, 0.19403623,  1.00968623,  0.11020003,  1.16736257,  -1.1160326,
        0.47346735,  0.6126079,   -0.19135755, 1.33624589,  -0.29802522, -0.57873946, -1.06555879,
        -0.20686582, 1.36892557,  -0.19937795, 0.8649236,   -1.40126073, 1.53441942,  0.34682792,
        -1.31724346, -1.32898355, 2.40126371,  0.07845283,  1.35732043,  -0.63678312, 0.39429256,
        -1.36487007, -0.31026676, -0.44981545, -0.28994772, -0.14657612, -1.75206447, -0.70612341,
        1.20071781,  -1.64647579, -0.7133292,  0.88494766,  0.52119428,  -2.77387547, 2.07681108,
        -0.90133125, 0.2847338,   0.6174528,   -0.20616426, -0.64263535, -1.08496261, 0.54275119,
        -0.88503587, 0.6629802,   1.47319221,  -1.05829155, -0.97027361, -0.93187737, -1.39954746,
        -0.52359426, -0.14743951, 1.51522756,  0.2078452,   -1.28156149, -1.19363916, -0.78680223,
        -0.89094824, 1.30212069,  -0.77974445, -0.58411664, 0.48764706,  -0.67132682};
    std::vector<float> c = {1.33493888, 1.54562736, 1.22098756, 1.33493888, 1.18358743, 1.99097753,
                            1.00170159, 1.45862222, 1.39087725, 1.46645272, 1.18943918, -0.01443311,
                            1.47151589, 2.36277103, 2.24768877, 0.68883753, 0.82949388, 0.71550399,
                            1.95433736, 2.46601582, 1.53285873, 1.95433736, 1.06763375, 1.4545635,
                            1.33624589, 1.16736257, 0.6126079,  1.36892557, 2.40126371, 1.53441942,
                            0.52119428, 2.07681108, 0.88494766, 1.51522756, 0.54275119, 0.6629802};
    migraphx::shape a_shape{migraphx::shape::float_type, {2, 3, 6, 6}};
    auto al = mm->add_literal(migraphx::literal{a_shape, a});
    mm->add_instruction(migraphx::make_op("pooling",
                                          {{"mode", migraphx::op::pooling_mode::max},
                                           {"padding", {0, 0}},
                                           {"stride", {2, 2}},
                                           {"lengths", {3, 2}}}),
                        al);
    p.compile(migraphx::ref::target{});
    auto result = p.eval({}).back();
    std::vector<float> results_vector(36);
    result.visit([&](auto output) { results_vector.assign(output.begin(), output.end()); });
    EXPECT(migraphx::verify_range(results_vector, c));
}

TEST_CASE(maxpool_rank3_test0)
{
    // 1D case 1, input is 3D
    migraphx::program p;
    auto* mm   = p.get_main_module();
    auto s     = migraphx::shape{migraphx::shape::float_type, {1, 3, 4}};
    auto op    = migraphx::op::pooling{migraphx::op::pooling_mode::max};
    op.lengths = {2};
    op.padding = {0};
    op.stride  = {1};

    std::vector<float> data{0.3, 0.2, 0.4, 0.1, 0.8, 0.5, 0.9, 0.1, 0.1, 0.7, 0.1, 0.6};
    auto l0 = mm->add_literal(migraphx::literal{s, data});
    mm->add_instruction(op, l0);
    p.compile(migraphx::ref::target{});
    auto result = p.eval({}).back();

    std::vector<float> results_vector;
    result.visit([&](auto output) { results_vector.assign(output.begin(), output.end()); });
    std::vector<float> gold{0.3, 0.4, 0.4, 0.8, 0.9, 0.9, 0.7, 0.7, 0.6};
    EXPECT(migraphx::verify_range(results_vector, gold));
}

TEST_CASE(maxpool_rank3_test1)
{
    // 1D case 2, input is 3D
    migraphx::program p;
    auto* mm   = p.get_main_module();
    auto s     = migraphx::shape{migraphx::shape::float_type, {2, 2, 5}};
    auto op    = migraphx::op::pooling{migraphx::op::pooling_mode::max};
    op.lengths = {2};
    op.padding = {0};
    op.stride  = {2};

    std::vector<float> data{0.4975, -0.1226, -0.0405, -0.2861, -0.1227, -0.6186, -0.9618,
                            0.6022, -0.1912, 1.1925,  0.5493,  0.1692,  -0.8039, -1.0281,
                            0.9907, 0.477,   1.5001,  -1.1603, -1.361,  1.2556};
    auto l0 = mm->add_literal(migraphx::literal{s, data});
    mm->add_instruction(op, l0);
    p.compile(migraphx::ref::target{});
    auto result = p.eval({}).back();

    std::vector<float> results_vector;
    result.visit([&](auto output) { results_vector.assign(output.begin(), output.end()); });
    std::vector<float> gold{0.4975, -0.0405, -0.6186, 0.6022, 0.5493, -0.8039, 1.5001, -1.1603};
    EXPECT(migraphx::verify_range(results_vector, gold));
}

TEST_CASE(maxpool_rank3_ceil_test)
{
    // 1D case 2, input is 3D, ceil mode
    migraphx::program p;
    auto* mm     = p.get_main_module();
    auto s       = migraphx::shape{migraphx::shape::float_type, {2, 2, 5}};
    auto op      = migraphx::op::pooling{migraphx::op::pooling_mode::max};
    op.lengths   = {2};
    op.padding   = {0};
    op.stride    = {2};
    op.ceil_mode = true;

    std::vector<float> data{0.4975, -0.1226, -0.0405, -0.2861, -0.1227, -0.6186, -0.9618,
                            0.6022, -0.1912, 1.1925,  0.5493,  0.1692,  -0.8039, -1.0281,
                            0.9907, 0.477,   1.5001,  -1.1603, -1.361,  1.2556};
    auto l0 = mm->add_literal(migraphx::literal{s, data});
    mm->add_instruction(op, l0);
    p.compile(migraphx::ref::target{});
    auto result = p.eval({}).back();

    std::vector<float> results_vector;
    result.visit([&](auto output) { results_vector.assign(output.begin(), output.end()); });
    std::vector<float> gold{0.4975,
                            -0.0405,
                            -0.1227,
                            -0.6186,
                            0.6022,
                            1.1925,
                            0.5493,
                            -0.8039,
                            0.9907,
                            1.5001,
                            -1.1603,
                            1.2556};
    EXPECT(migraphx::verify_range(results_vector, gold));
}

TEST_CASE(maxpool_rank5_test)
{
    // 3D, input is 5D
    migraphx::program p;
    auto* mm   = p.get_main_module();
    auto s     = migraphx::shape{migraphx::shape::float_type, {2, 2, 3, 3, 3}};
    auto op    = migraphx::op::pooling{migraphx::op::pooling_mode::max};
    op.lengths = {2, 2, 2};
    op.padding = {0, 0, 0};
    op.stride  = {2, 2, 2};

    std::vector<float> data{
        -2.8029, 0.5861,  0.7015,  0.1297,  -1.44,   -1.9472, 0.7812,  2.408,   -0.3145, 0.3405,
        -0.9146, 0.0624,  1.5064,  -0.8345, 1.7977,  1.8949,  1.0073,  -0.2102, -0.042,  -0.7146,
        0.6227,  -0.5263, -2.2598, 0.1713,  0.449,   0.5303,  -0.8622, -0.5691, 0.907,   -0.0569,
        -1.5348, -0.4109, -0.1461, -0.5445, 0.4266,  0.2282,  1.3655,  -2.1519, 0.6068,  -0.2001,
        -0.4702, 0.3864,  1.7083,  0.9096,  0.4286,  -1.8866, 0.7034,  0.0293,  1.4587,  0.7672,
        -2.8614, 0.8124,  -0.053,  1.0449,  0.845,   -0.0131, 0.1139,  -0.859,  -1.2681, -0.6337,
        -0.4644, 0.1938,  0.2889,  0.9035,  0.7118,  -0.5767, 0.4577,  -0.0549, 0.2237,  0.5756,
        0.0677,  -0.0223, -0.329,  0.2364,  2.7666,  -0.7417, -1.3196, -0.2655, 0.1698,  -0.1777,
        -0.9427, 2.6859,  -0.7501, 0.5175,  1.0029,  -2.6436, -0.4388, -1.2348, -0.1539, -0.6229,
        -0.4136, 0.5085,  0.4136,  -0.6439, -1.1953, -0.406,  -0.0195, 0.1869,  -0.8664, 1.1364,
        0.5041,  0.0647,  0.1941,  -1.0819, -0.4629, -0.5107, 0.3612,  -0.3583};
    auto l0 = mm->add_literal(migraphx::literal{s, data});
    mm->add_instruction(op, l0);
    p.compile(migraphx::ref::target{});
    auto result = p.eval({}).back();
    std::vector<float> results_vector;
    result.visit([&](auto output) { results_vector.assign(output.begin(), output.end()); });
    std::vector<float> gold{1.5064, 1.3655, 0.9035, 2.6859};
    EXPECT(migraphx::verify_range(results_vector, gold));
}

TEST_CASE(maxpool_dyn_test)
{
    migraphx::program p;
    auto* mm = p.get_main_module();
    auto s   = migraphx::shape{migraphx::shape::float_type, {{1, 4, 0}, {3, 3, 0}, {4, 4, 0}}};
    auto x   = mm->add_parameter("X", s);
    mm->add_instruction(migraphx::make_op("pooling",
                                          {{"mode", migraphx::op::pooling_mode::max},
                                           {"lengths", {2}},
                                           {"padding", {0}},
                                           {"stride", {1}}}),
                        x);
    p.compile(migraphx::ref::target{});

    std::vector<float> data{0.3, 0.2, 0.4, 0.1, 0.8, 0.5, 0.9, 0.1, 0.1, 0.7, 0.1, 0.6};
    migraphx::shape input_fixed_shape{migraphx::shape::float_type, {1, 3, 4}};
    migraphx::parameter_map params;
    params["X"] = migraphx::argument(input_fixed_shape, data.data());
    auto result = p.eval(params).back();
    std::vector<float> results_vector;
    result.visit([&](auto output) { results_vector.assign(output.begin(), output.end()); });
    std::vector<float> gold{0.3, 0.4, 0.4, 0.8, 0.9, 0.9, 0.7, 0.7, 0.6};
    EXPECT(migraphx::verify_range(results_vector, gold));
}

TEST_CASE(min_test)
{
    migraphx::program p;
    auto* mm = p.get_main_module();
    migraphx::shape s{migraphx::shape::float_type, {3}};
    auto l0       = mm->add_literal(migraphx::literal{s, {1, 4, 3}});
    auto l1       = mm->add_literal(migraphx::literal{s, {2, 8, 6}});
    auto l2       = mm->add_literal(migraphx::literal{s, {7, 5, 9}});
    auto curr_min = mm->add_instruction(migraphx::make_op("min"), l0, l1);
    mm->add_instruction(migraphx::make_op("min"), curr_min, l2);
    p.compile(migraphx::ref::target{});
    auto result = p.eval({}).back();
    std::vector<float> results_vector(4);
    result.visit([&](auto output) { results_vector.assign(output.begin(), output.end()); });
    std::vector<float> gold{1, 4, 3};
    EXPECT(migraphx::verify_range(results_vector, gold));
}

TEST_CASE(min_dyn_test)
{
    migraphx::program p;
    auto* mm = p.get_main_module();
    std::vector<migraphx::shape::dynamic_dimension> dd{{2, 6, 0}};
    migraphx::shape s{migraphx::shape::float_type, dd};
    auto x        = mm->add_parameter("x", s);
    auto y        = mm->add_parameter("y", s);
    auto z        = mm->add_parameter("z", s);
    auto curr_min = mm->add_instruction(migraphx::make_op("min"), x, y);
    mm->add_instruction(migraphx::make_op("min"), curr_min, z);
    p.compile(migraphx::ref::target{});

    std::vector<float> x_data{1, 4, 3};
    std::vector<float> y_data{2, 8, 6};
    std::vector<float> z_data{7, 5, 9};
    migraphx::parameter_map params0;
    migraphx::shape input_fixed_shape0{migraphx::shape::float_type, {3}};
    params0["x"] = migraphx::argument(input_fixed_shape0, x_data.data());
    params0["y"] = migraphx::argument(input_fixed_shape0, y_data.data());
    params0["z"] = migraphx::argument(input_fixed_shape0, z_data.data());
    auto result  = p.eval(params0).back();
    std::vector<float> results_vector(4);
    result.visit([&](auto output) { results_vector.assign(output.begin(), output.end()); });
    std::vector<float> gold{1, 4, 3};
    EXPECT(migraphx::verify_range(results_vector, gold));
}

TEST_CASE(fmod_test)
{
    migraphx::program p;
    auto* mm = p.get_main_module();
    migraphx::shape s{migraphx::shape::int32_type, {3}};
    auto l0       = mm->add_literal(migraphx::literal{s, {-7, 8, -3}});
    auto l1       = mm->add_literal(migraphx::literal{s, {2, 4, 6}});
    auto l2       = mm->add_literal(migraphx::literal{s, {7, 5, 9}});
    auto curr_mod = mm->add_instruction(migraphx::make_op("fmod"), l0, l1);
    mm->add_instruction(migraphx::make_op("fmod"), curr_mod, l2);
    p.compile(migraphx::ref::target{});
    auto result = p.eval({}).back();
    std::vector<float> results_vector(4);
    result.visit([&](auto output) { results_vector.assign(output.begin(), output.end()); });
    std::vector<float> gold{-1, 0, -3};
    EXPECT(migraphx::verify_range(results_vector, gold));
}

TEST_CASE(fmod_dynamic_test)
{
    migraphx::program p;
    auto* mm = p.get_main_module();
    std::vector<migraphx::shape::dynamic_dimension> dd{{2, 6, 0}};
    migraphx::shape s{migraphx::shape::float_type, dd};
    auto x        = mm->add_parameter("x", s);
    auto y        = mm->add_parameter("y", s);
    auto z        = mm->add_parameter("z", s);
    auto curr_mod = mm->add_instruction(migraphx::make_op("fmod"), x, y);
    mm->add_instruction(migraphx::make_op("fmod"), curr_mod, z);
    p.compile(migraphx::ref::target{});

    std::vector<float> x_data{-7, 8, -3};
    std::vector<float> y_data{2, 4, 6};
    std::vector<float> z_data{7, 5, 9};
    migraphx::parameter_map params0;
    migraphx::shape input_fixed_shape0{migraphx::shape::float_type, {3}};
    params0["x"] = migraphx::argument(input_fixed_shape0, x_data.data());
    params0["y"] = migraphx::argument(input_fixed_shape0, y_data.data());
    params0["z"] = migraphx::argument(input_fixed_shape0, z_data.data());
    auto result  = p.eval(params0).back();
    std::vector<float> results_vector(4);
    result.visit([&](auto output) { results_vector.assign(output.begin(), output.end()); });
    std::vector<float> gold{-1, 0, -3};
    EXPECT(migraphx::verify_range(results_vector, gold));
}

TEST_CASE(fmod_float_test)
{
    migraphx::program p;
    auto* mm = p.get_main_module();
    migraphx::shape s{migraphx::shape::float_type, {3}};
    auto l0       = mm->add_literal(migraphx::literal{s, {-7.2f, 8.5f, -3.3f}});
    auto l1       = mm->add_literal(migraphx::literal{s, {2.0f, 4.0f, 6.0f}});
    auto l2       = mm->add_literal(migraphx::literal{s, {7.0f, 5.0f, 9.0f}});
    auto curr_mod = mm->add_instruction(migraphx::make_op("fmod"), l0, l1);
    mm->add_instruction(migraphx::make_op("fmod"), curr_mod, l2);

    p.compile(migraphx::ref::target{});
    auto result = p.eval({}).back();
    std::vector<float> results_vector(4);
    result.visit([&](auto output) { results_vector.assign(output.begin(), output.end()); });
    std::vector<float> gold{-1.2f, 0.5f, -3.3f};
    EXPECT(migraphx::verify_range(results_vector, gold));
}

TEST_CASE(mod_test)
{
    migraphx::program p;
    auto* mm = p.get_main_module();
    migraphx::shape s{migraphx::shape::int32_type, {3}};
    auto l0       = mm->add_literal(migraphx::literal{s, {-3, 8, -7}});
    auto l1       = mm->add_literal(migraphx::literal{s, {3, 3, 3}});
    auto l2       = mm->add_literal(migraphx::literal{s, {10, 2, 9}});
    auto curr_mod = mm->add_instruction(migraphx::make_op("mod"), l0, l1);
    mm->add_instruction(migraphx::make_op("mod"), curr_mod, l2);
    p.compile(migraphx::ref::target{});
    auto result = p.eval({}).back();
    std::vector<float> results_vector(4);
    result.visit([&](auto output) { results_vector.assign(output.begin(), output.end()); });
    std::vector<float> gold{0, 0, 2};
    EXPECT(migraphx::verify_range(results_vector, gold));
}

TEST_CASE(mod_dyn_test)
{
    migraphx::program p;
    auto* mm = p.get_main_module();
    std::vector<migraphx::shape::dynamic_dimension> dd{{2, 6, 0}};
    migraphx::shape s{migraphx::shape::float_type, dd};
    auto x        = mm->add_parameter("x", s);
    auto y        = mm->add_parameter("y", s);
    auto z        = mm->add_parameter("z", s);
    auto curr_mod = mm->add_instruction(migraphx::make_op("mod"), x, y);
    mm->add_instruction(migraphx::make_op("mod"), curr_mod, z);
    p.compile(migraphx::ref::target{});

    std::vector<float> x_data{-3, 8, -7};
    std::vector<float> y_data{3, 3, 3};
    std::vector<float> z_data{10, 2, 9};
    migraphx::parameter_map params0;
    migraphx::shape input_fixed_shape0{migraphx::shape::float_type, {3}};
    params0["x"] = migraphx::argument(input_fixed_shape0, x_data.data());
    params0["y"] = migraphx::argument(input_fixed_shape0, y_data.data());
    params0["z"] = migraphx::argument(input_fixed_shape0, z_data.data());
    auto result  = p.eval(params0).back();
    std::vector<float> results_vector(4);
    result.visit([&](auto output) { results_vector.assign(output.begin(), output.end()); });
    std::vector<float> gold{0, 0, 2};
    EXPECT(migraphx::verify_range(results_vector, gold));
}

TEST_CASE(mod_float_test)
{
    migraphx::program p;
    auto* mm = p.get_main_module();
    migraphx::shape s{migraphx::shape::float_type, {3}};
    auto l0       = mm->add_literal(migraphx::literal{s, {-3.0f, 8.5f, -7.0f}});
    auto l1       = mm->add_literal(migraphx::literal{s, {2.0f, 3.0f, 3.0f}});
    auto l2       = mm->add_literal(migraphx::literal{s, {3.0f, 3.0f, 4.0f}});
    auto curr_mod = mm->add_instruction(migraphx::make_op("mod"), l0, l1);
    mm->add_instruction(migraphx::make_op("mod"), curr_mod, l2);

    p.compile(migraphx::ref::target{});
    auto result = p.eval({}).back();
    std::vector<float> results_vector(4);
    result.visit([&](auto output) { results_vector.assign(output.begin(), output.end()); });
    std::vector<float> gold{1.0f, 2.5f, 2.0f};
    EXPECT(migraphx::verify_range(results_vector, gold));
}

TEST_CASE(mul_test)
{
    migraphx::program p;
    auto* mm = p.get_main_module();
    migraphx::shape s{migraphx::shape::float_type, {3}};
    std::vector<float> data1{-1, 0, 1};
    std::vector<float> data2{1, 2, 3};
    auto l1 = mm->add_literal(migraphx::literal{s, {-1, 0, 1}});
    auto l2 = mm->add_literal(migraphx::literal{s, {1, 2, 3}});
    mm->add_instruction(migraphx::make_op("mul"), l1, l2);
    p.compile(migraphx::ref::target{});
    auto result = p.eval({}).back();
    std::vector<float> results_vector(3);
    result.visit([&](auto output) { results_vector.assign(output.begin(), output.end()); });
    std::vector<float> gold(data1.size());
    std::transform(
        data1.begin(), data1.end(), data2.begin(), gold.begin(), [](float n1, float n2) -> float {
            return n1 * n2;
        });
    EXPECT(migraphx::verify_range(results_vector, gold));
}

TEST_CASE(mul_dyn_test)
{
    migraphx::program p;
    auto* mm = p.get_main_module();
    std::vector<migraphx::shape::dynamic_dimension> dd{{2, 6, 0}};
    migraphx::shape s{migraphx::shape::float_type, dd};
    auto x = mm->add_parameter("x", s);
    auto y = mm->add_parameter("y", s);
    mm->add_instruction(migraphx::make_op("mul"), x, y);
    p.compile(migraphx::ref::target{});

    std::vector<float> x_data{-1, 0, 1};
    std::vector<float> y_data{1, 2, 3};
    migraphx::parameter_map params0;
    migraphx::shape input_fixed_shape0{migraphx::shape::float_type, {3}};
    params0["x"] = migraphx::argument(input_fixed_shape0, x_data.data());
    params0["y"] = migraphx::argument(input_fixed_shape0, y_data.data());
    auto result  = p.eval(params0).back();
    std::vector<float> results_vector(3);
    result.visit([&](auto output) { results_vector.assign(output.begin(), output.end()); });
    std::vector<float> gold(x_data.size());
    std::transform(x_data.begin(),
                   x_data.end(),
                   y_data.begin(),
                   gold.begin(),
                   [](float n1, float n2) -> float { return n1 * n2; });
    EXPECT(migraphx::verify_range(results_vector, gold));
}

TEST_CASE(multibroadcast_test)
{
    migraphx::program p;
    auto* mm = p.get_main_module();
    migraphx::shape a_shape{migraphx::shape::int32_type, {2, 2}};
    std::vector<int32_t> a_data{0, 0, 0, 0};
    migraphx::shape b_shape{migraphx::shape::int32_type, {2}};
    std::vector<int32_t> b_data{-2, -3};
    auto l1 = mm->add_literal(migraphx::literal{a_shape, a_data});
    auto l2 = mm->add_literal(migraphx::literal{b_shape, b_data});
    mm->add_instruction(migraphx::make_op("multibroadcast", {{"out_lens", l1->get_shape().lens()}}),
                        l2);
    p.compile(migraphx::ref::target{});
    auto result = p.eval({}).back();
    auto output = result.get<int32_t>();
    EXPECT(output(0, 0) == -2);
    EXPECT(output(0, 1) == -3);
    EXPECT(output(1, 0) == -2);
    EXPECT(output(1, 1) == -3);
}

TEST_CASE(multibroadcast_2in_static_test)
{
    migraphx::program p;
    auto* mm = p.get_main_module();
    migraphx::shape a_shape{migraphx::shape::int32_type, {2, 2}};
    std::vector<int32_t> a_data{0, 0, 0, 0};
    migraphx::shape b_shape{migraphx::shape::int32_type, {2}};
    std::vector<int32_t> b_data{-2, -3};
    auto l1 = mm->add_literal(migraphx::literal{a_shape, a_data});
    auto l2 = mm->add_literal(migraphx::literal{b_shape, b_data});
    mm->add_instruction(migraphx::make_op("multibroadcast"), l2, l1);
    p.compile(migraphx::ref::target{});
    auto result = p.eval({}).back();
    auto output = result.get<int32_t>();
    EXPECT(output(0, 0) == -2);
    EXPECT(output(0, 1) == -3);
    EXPECT(output(1, 0) == -2);
    EXPECT(output(1, 1) == -3);
}

TEST_CASE(multibroadcast_2in_dyn_test)
{
    migraphx::program p;
    auto* mm = p.get_main_module();
    migraphx::shape a_shape{migraphx::shape::int32_type, {{2, 4, 0}, {2, 2, 0}}};
    migraphx::shape b_shape{migraphx::shape::int32_type, {2}};
    std::vector<int32_t> b_data{-2, -3};
    auto l1 = mm->add_parameter("a", a_shape);
    auto l2 = mm->add_literal(migraphx::literal{b_shape, b_data});
    mm->add_instruction(migraphx::make_op("multibroadcast"), l2, l1);
    p.compile(migraphx::ref::target{});

    std::vector<int32_t> a_data{0, 0, 0, 0};
    migraphx::parameter_map params0;
    migraphx::shape input_fixed_shape0{migraphx::shape::float_type, {2, 2}};
    params0["a"] = migraphx::argument(input_fixed_shape0, a_data.data());
    auto result  = p.eval(params0).back();
    auto output  = result.get<int32_t>();
    EXPECT(output(0, 0) == -2);
    EXPECT(output(0, 1) == -3);
    EXPECT(output(1, 0) == -2);
    EXPECT(output(1, 1) == -3);
}

TEST_CASE(multinomial_test)
{
    migraphx::program p;
    auto* mm = p.get_main_module();

    size_t sample_size = 100000;
    float seed         = 0.0f;
    std::mt19937 gen(seed);
    std::uniform_real_distribution<> dis(0.0, 1.0);
    std::vector<float> rand_samples(sample_size);
    std::generate(rand_samples.begin(), rand_samples.end(), [&]() { return dis(gen); });
    migraphx::shape rs{migraphx::shape::float_type, {1, sample_size}};
    auto rs_lit = mm->add_literal(migraphx::literal{rs, rand_samples});

    migraphx::shape s{migraphx::shape::float_type, {1, 5}};
    std::vector<int> dist{15, 25, 15, 25, 20};
    std::vector<float> data(5);
    std::transform(dist.begin(), dist.end(), data.begin(), [&](auto d) { return std::log(d); });
    auto input = mm->add_literal(migraphx::literal(s, data));

    auto maxes = mm->add_instruction(migraphx::make_op("reduce_max", {{"axes", {1}}}), input);
    auto mb_maxes =
        mm->add_instruction(migraphx::make_op("multibroadcast", {{"out_lens", {1, 5}}}), maxes);
    auto cdf = mm->add_instruction(migraphx::make_op("sub"), input, mb_maxes);
    cdf      = mm->add_instruction(migraphx::make_op("exp"), cdf);
    cdf      = mm->add_instruction(
        migraphx::make_op("prefix_scan_sum", {{"axis", 1}, {"exclusive", false}}), cdf);

    mm->add_instruction(migraphx::make_op("multinomial"), cdf, rs_lit);
    p.compile(migraphx::ref::target{});
    auto result = p.eval({}).back();
    std::vector<int32_t> result_vec(sample_size);
    result.visit([&](auto output) { result_vec.assign(output.begin(), output.end()); });

    std::vector<int> res_dist(5, 0);
    for(const auto& r : result_vec)
        res_dist[r]++;
    auto dist_sum     = std::accumulate(dist.begin(), dist.end(), 0);
    auto res_dist_sum = std::accumulate(res_dist.begin(), res_dist.end(), 0);
    std::vector<float> norm(5);
    std::vector<float> res_norm(5);
    std::transform(dist.begin(), dist.end(), norm.begin(), [&](auto n) {
        return static_cast<double>(n) / dist_sum;
    });
    std::transform(res_dist.begin(), res_dist.end(), res_norm.begin(), [&](auto n) {
        return static_cast<double>(n) / res_dist_sum;
    });
    EXPECT(migraphx::verify_range(norm, res_norm, 100000));
}

TEST_CASE(neg_test)
{
    migraphx::program p;
    auto* mm = p.get_main_module();
    migraphx::shape s{migraphx::shape::float_type, {2, 3}};
    std::vector<float> data = {1.0f, 1.3f, -1.2f, 0.0f, -100.f, 200.f};
    auto input              = mm->add_literal(migraphx::literal(s, data));
    auto ret                = mm->add_instruction(migraphx::make_op("neg"), input);
    mm->add_return({ret});
    p.compile(migraphx::ref::target{});
    auto result = p.eval({}).back();
    std::vector<float> result_vector;
    result.visit([&](auto output) { result_vector.assign(output.begin(), output.end()); });
    std::vector<float> gold = data;
    std::transform(gold.begin(), gold.end(), gold.begin(), std::negate<float>());
    EXPECT(migraphx::verify_range(result_vector, gold));
}

TEST_CASE(neg_dynamic_test)
{
    migraphx::program p;
    auto* mm = p.get_main_module();
    migraphx::shape s{migraphx::shape::float_type, {{2, 4, 0}, {3, 3, 0}}};
    std::vector<float> a = {1.0f, 1.3f, -1.2f, 0.0f, -100.f, 200.f};
    auto input           = mm->add_parameter("X", s);
    auto ret             = mm->add_instruction(migraphx::make_op("neg"), input);
    mm->add_return({ret});
    p.compile(migraphx::ref::target{});
    migraphx::parameter_map params0;
    migraphx::shape input_fixed_shape0{migraphx::shape::float_type, {2, 3}};
    params0["X"] = migraphx::argument(input_fixed_shape0, a.data());
    auto result  = p.eval(params0).back();
    std::vector<float> result_vector;
    result.visit([&](auto output) { result_vector.assign(output.begin(), output.end()); });
    std::vector<float> gold = a;
    std::transform(gold.begin(), gold.end(), gold.begin(), std::negate<float>());
    EXPECT(migraphx::verify_range(result_vector, gold));
}

TEST_CASE(nms_dynamic_out_test)
{
    migraphx::program p;
    auto* mm = p.get_main_module();
    migraphx::shape boxes_s{migraphx::shape::float_type, {1, 6, 4}};
    std::vector<float> boxes_vec = {0.5, 0.5,  1.0, 1.0, 0.5, 0.6,  1.0, 1.0, 0.5, 0.4,   1.0, 1.0,
                                    0.5, 10.5, 1.0, 1.0, 0.5, 10.6, 1.0, 1.0, 0.5, 100.5, 1.0, 1.0};

    migraphx::shape scores_s{migraphx::shape::float_type, {1, 1, 6}};
    std::vector<float> scores_vec = {0.9, 0.75, 0.6, 0.95, 0.5, 0.3};

    auto boxes_l         = mm->add_literal(migraphx::literal(boxes_s, boxes_vec));
    auto scores_l        = mm->add_literal(migraphx::literal(scores_s, scores_vec));
    auto max_out_l       = mm->add_literal(int64_t{4});
    auto iou_threshold   = mm->add_literal(0.5f);
    auto score_threshold = mm->add_literal(0.0f);

    auto r = mm->add_instruction(
        migraphx::make_op("nonmaxsuppression",
                          {{"center_point_box", true}, {"use_dyn_output", true}}),
        boxes_l,
        scores_l,
        max_out_l,
        iou_threshold,
        score_threshold);
    mm->add_return({r});

    p.compile(migraphx::ref::target{});
    auto output = p.eval({}).back();
    std::vector<int64_t> result;
    output.visit([&](auto out) { result.assign(out.begin(), out.end()); });
    std::vector<int64_t> gold = {0, 0, 3, 0, 0, 0, 0, 0, 5};
    EXPECT(migraphx::verify_range(result, gold));
}

TEST_CASE(nms_dynamic_batch_test)
{
    migraphx::program p;
    auto* mm = p.get_main_module();
    migraphx::shape boxes_s{migraphx::shape::float_type, {{1, 3, 0}, {6, 6, 0}, {4, 4, 0}}};

    migraphx::shape scores_s{migraphx::shape::float_type, {{1, 3, 0}, {1, 1, 0}, {6, 6, 0}}};

    auto boxes_p         = mm->add_parameter("boxes", boxes_s);
    auto scores_p        = mm->add_parameter("scores", scores_s);
    auto max_out_l       = mm->add_literal(int64_t{4});
    auto iou_threshold   = mm->add_literal(0.5f);
    auto score_threshold = mm->add_literal(0.0f);

    auto r = mm->add_instruction(
        migraphx::make_op("nonmaxsuppression",
                          {{"center_point_box", true}, {"use_dyn_output", true}}),
        boxes_p,
        scores_p,
        max_out_l,
        iou_threshold,
        score_threshold);
    mm->add_return({r});

    p.compile(migraphx::ref::target{});

    std::vector<float> boxes_vec  = {0.5, 0.5,  1.0, 1.0, 0.5, 0.6,  1.0, 1.0, 0.5, 0.4,   1.0, 1.0,
                                    0.5, 10.5, 1.0, 1.0, 0.5, 10.6, 1.0, 1.0, 0.5, 100.5, 1.0, 1.0,
                                    0.5, 0.5,  1.0, 1.0, 0.5, 0.6,  1.0, 1.0, 0.5, 0.4,   1.0, 1.0,
                                    0.5, 10.5, 1.0, 1.0, 0.5, 10.6, 1.0, 1.0, 0.5, 100.5, 1.0, 1.0};
    std::vector<float> scores_vec = {
        0.9, 0.75, 0.6, 0.95, 0.5, 0.3, 0.9, 0.75, 0.6, 0.95, 0.5, 0.3};

    migraphx::shape input_fixed_shape0{migraphx::shape::float_type, {2, 6, 4}};
    migraphx::shape input_fixed_shape1{migraphx::shape::float_type, {2, 1, 6}};
    migraphx::parameter_map params0;
    params0["boxes"]  = migraphx::argument(input_fixed_shape0, boxes_vec.data());
    params0["scores"] = migraphx::argument(input_fixed_shape1, scores_vec.data());
    auto output       = p.eval(params0).back();

    std::vector<int64_t> result;
    output.visit([&](auto out) { result.assign(out.begin(), out.end()); });
    std::vector<int64_t> gold = {0, 0, 3, 0, 0, 0, 0, 0, 5, 1, 0, 3, 1, 0, 0, 1, 0, 5};
    EXPECT(migraphx::verify_range(result, gold));
}

TEST_CASE(nms_dynamic_boxes_test)
{
    migraphx::program p;
    auto* mm = p.get_main_module();
    migraphx::shape boxes_s{migraphx::shape::float_type, {{1, 1, 0}, {4, 20, 0}, {4, 4, 0}}};

    migraphx::shape scores_s{migraphx::shape::float_type, {{1, 1, 0}, {1, 1, 0}, {4, 20, 0}}};

    auto boxes_p         = mm->add_parameter("boxes", boxes_s);
    auto scores_p        = mm->add_parameter("scores", scores_s);
    auto max_out_l       = mm->add_literal(int64_t{4});
    auto iou_threshold   = mm->add_literal(0.5f);
    auto score_threshold = mm->add_literal(0.0f);

    auto r = mm->add_instruction(
        migraphx::make_op("nonmaxsuppression",
                          {{"center_point_box", true}, {"use_dyn_output", true}}),
        boxes_p,
        scores_p,
        max_out_l,
        iou_threshold,
        score_threshold);
    mm->add_return({r});

    p.compile(migraphx::ref::target{});

    std::vector<float> boxes_vec  = {0.5, 0.5,  1.0, 1.0, 0.5, 0.6,  1.0, 1.0, 0.5, 0.4,   1.0, 1.0,
                                    0.5, 10.5, 1.0, 1.0, 0.5, 10.6, 1.0, 1.0, 0.5, 100.5, 1.0, 1.0};
    std::vector<float> scores_vec = {0.9, 0.75, 0.6, 0.95, 0.5, 0.3};

    migraphx::shape input_fixed_shape0{migraphx::shape::float_type, {1, 6, 4}};
    migraphx::shape input_fixed_shape1{migraphx::shape::float_type, {1, 1, 6}};
    migraphx::parameter_map params0;
    params0["boxes"]  = migraphx::argument(input_fixed_shape0, boxes_vec.data());
    params0["scores"] = migraphx::argument(input_fixed_shape1, scores_vec.data());
    auto output       = p.eval(params0).back();

    std::vector<int64_t> result;
    output.visit([&](auto out) { result.assign(out.begin(), out.end()); });
    std::vector<int64_t> gold = {0, 0, 3, 0, 0, 0, 0, 0, 5};
    EXPECT(migraphx::verify_range(result, gold));
}

TEST_CASE(nms_dynamic_classes_test)
{
    migraphx::program p;
    auto* mm = p.get_main_module();
    migraphx::shape boxes_s{migraphx::shape::float_type, {{1, 1, 0}, {6, 6, 0}, {4, 4, 0}}};

    migraphx::shape scores_s{migraphx::shape::float_type, {{1, 1, 0}, {1, 3, 0}, {6, 6, 0}}};

    auto boxes_p         = mm->add_parameter("boxes", boxes_s);
    auto scores_p        = mm->add_parameter("scores", scores_s);
    auto max_out_l       = mm->add_literal(int64_t{2});
    auto iou_threshold   = mm->add_literal(0.5f);
    auto score_threshold = mm->add_literal(0.0f);

    auto r = mm->add_instruction(
        migraphx::make_op("nonmaxsuppression",
                          {{"center_point_box", true}, {"use_dyn_output", true}}),
        boxes_p,
        scores_p,
        max_out_l,
        iou_threshold,
        score_threshold);
    mm->add_return({r});

    p.compile(migraphx::ref::target{});

    std::vector<float> boxes_vec  = {0.0, 0.0,  1.0, 1.0,  0.0, 0.1,   1.0, 1.1,
                                    0.0, -0.1, 1.0, 0.9,  0.0, 10.0,  1.0, 11.0,
                                    0.0, 10.1, 1.0, 11.1, 0.0, 100.0, 1.0, 101.0};
    std::vector<float> scores_vec = {
        0.9, 0.75, 0.6, 0.95, 0.5, 0.3, 0.9, 0.75, 0.6, 0.95, 0.5, 0.3};
    migraphx::shape input_fixed_shape0{migraphx::shape::float_type, {1, 6, 4}};
    migraphx::shape input_fixed_shape1{migraphx::shape::float_type, {1, 2, 6}};
    migraphx::parameter_map params0;
    params0["boxes"]  = migraphx::argument(input_fixed_shape0, boxes_vec.data());
    params0["scores"] = migraphx::argument(input_fixed_shape1, scores_vec.data());
    auto output       = p.eval(params0).back();

    std::vector<int64_t> result;
    output.visit([&](auto out) { result.assign(out.begin(), out.end()); });
    std::vector<int64_t> gold = {0, 0, 3, 0, 0, 0, 0, 1, 3, 0, 1, 0};
    EXPECT(migraphx::verify_range(result, gold));
}

TEST_CASE(nms_not_center_test)
{
    migraphx::program p;
    auto* mm = p.get_main_module();
    migraphx::shape boxes_s{migraphx::shape::float_type, {1, 6, 4}};
    std::vector<float> boxes_vec = {1.0, 1.0,  0.0, 0.0,  0.0, 0.1,   1.0, 1.1,
                                    0.0, 0.9,  1.0, -0.1, 0.0, 10.0,  1.0, 11.0,
                                    1.0, 10.1, 0.0, 11.1, 1.0, 101.0, 0.0, 100.0};

    migraphx::shape scores_s{migraphx::shape::float_type, {1, 1, 6}};
    std::vector<float> scores_vec = {0.9, 0.75, 0.6, 0.95, 0.5, 0.3};

    auto boxes_l         = mm->add_literal(migraphx::literal(boxes_s, boxes_vec));
    auto scores_l        = mm->add_literal(migraphx::literal(scores_s, scores_vec));
    auto max_out_l       = mm->add_literal(int64_t{4});
    auto iou_threshold   = mm->add_literal(0.5f);
    auto score_threshold = mm->add_literal(0.0f);

    // set use_dyn_output back to false in operator map
    auto r =
        mm->add_instruction(migraphx::make_op("nonmaxsuppression", {{"use_dyn_output", false}}),
                            boxes_l,
                            scores_l,
                            max_out_l,
                            iou_threshold,
                            score_threshold);
    mm->add_return({r});

    p.compile(migraphx::ref::target{});
    auto output = p.eval({}).back();
    std::vector<int64_t> result;
    output.visit([&](auto out) { result.assign(out.begin(), out.end()); });
    std::vector<int64_t> gold = {0, 0, 3, 0, 0, 0, 0, 0, 5, 0, 0, 0, 0, 0, 0, 0, 0, 0};
    EXPECT(migraphx::verify_range(result, gold));
}

TEST_CASE(nms_test)
{
    migraphx::program p;
    auto* mm = p.get_main_module();
    migraphx::shape boxes_s{migraphx::shape::float_type, {1, 6, 4}};
    std::vector<float> boxes_vec = {0.5, 0.5,  1.0, 1.0, 0.5, 0.6,  1.0, 1.0, 0.5, 0.4,   1.0, 1.0,
                                    0.5, 10.5, 1.0, 1.0, 0.5, 10.6, 1.0, 1.0, 0.5, 100.5, 1.0, 1.0};

    migraphx::shape scores_s{migraphx::shape::float_type, {1, 1, 6}};
    std::vector<float> scores_vec = {0.9, 0.75, 0.6, 0.95, 0.5, 0.3};

    auto boxes_l         = mm->add_literal(migraphx::literal(boxes_s, boxes_vec));
    auto scores_l        = mm->add_literal(migraphx::literal(scores_s, scores_vec));
    auto max_out_l       = mm->add_literal(int64_t{4});
    auto iou_threshold   = mm->add_literal(0.5f);
    auto score_threshold = mm->add_literal(0.0f);

    auto r =
        mm->add_instruction(migraphx::make_op("nonmaxsuppression", {{"center_point_box", true}}),
                            boxes_l,
                            scores_l,
                            max_out_l,
                            iou_threshold,
                            score_threshold);
    mm->add_return({r});

    p.compile(migraphx::ref::target{});
    auto output = p.eval({}).back();
    std::vector<int64_t> result;
    output.visit([&](auto out) { result.assign(out.begin(), out.end()); });
    std::vector<int64_t> gold = {0, 0, 3, 0, 0, 0, 0, 0, 5, 0, 0, 0, 0, 0, 0, 0, 0, 0};
    EXPECT(migraphx::verify_range(result, gold));
}

TEST_CASE(nms_transpose1_test)
{
    migraphx::program p;
    auto* mm = p.get_main_module();
    migraphx::shape boxes_s{migraphx::shape::float_type, {1, 4, 6}};
    std::vector<float> boxes_vec = {
        0.5, 0.5, 0.5, 0.5, 0.5, 0.5, 0.5, 0.6, 0.4, 10.5, 10.6, 100.5,
        1.0, 1.0, 1.0, 1.0, 1.0, 1.0, 1.0, 1.0, 1.0, 1.0,  1.0,  1.0,
    };

    migraphx::shape scores_s{migraphx::shape::float_type, {1, 1, 6}};
    std::vector<float> scores_vec = {0.9, 0.75, 0.6, 0.95, 0.5, 0.3};

    auto t_boxes_l       = mm->add_literal(migraphx::literal(boxes_s, boxes_vec));
    auto scores_l        = mm->add_literal(migraphx::literal(scores_s, scores_vec));
    auto max_out_l       = mm->add_literal(int64_t{4});
    auto iou_threshold   = mm->add_literal(0.5f);
    auto score_threshold = mm->add_literal(0.0f);

    auto transpose_boxes = mm->add_instruction(
        migraphx::make_op("transpose", {{"permutation", {0, 2, 1}}}), t_boxes_l);
    auto r =
        mm->add_instruction(migraphx::make_op("nonmaxsuppression", {{"center_point_box", true}}),
                            transpose_boxes,
                            scores_l,
                            max_out_l,
                            iou_threshold,
                            score_threshold);
    mm->add_return({r});

    p.compile(migraphx::ref::target{});
    auto output = p.eval({}).back();
    std::vector<int64_t> result;
    output.visit([&](auto out) { result.assign(out.begin(), out.end()); });
    std::vector<int64_t> gold = {0, 0, 3, 0, 0, 0, 0, 0, 5, 0, 0, 0, 0, 0, 0, 0, 0, 0};
    EXPECT(migraphx::verify_range(result, gold));
}

TEST_CASE(nms_transpose2_test)
{
    migraphx::program p;
    auto* mm = p.get_main_module();
    migraphx::shape boxes_s{migraphx::shape::float_type, {4, 1, 6}};
    std::vector<float> boxes_vec = {
        0.5, 0.5, 0.5, 0.5, 0.5, 0.5, 0.5, 0.6, 0.4, 10.5, 10.6, 100.5,
        1.0, 1.0, 1.0, 1.0, 1.0, 1.0, 1.0, 1.0, 1.0, 1.0,  1.0,  1.0,
    };

    migraphx::shape scores_s{migraphx::shape::float_type, {1, 1, 6}};
    std::vector<float> scores_vec = {0.9, 0.75, 0.6, 0.95, 0.5, 0.3};

    auto t_boxes_l       = mm->add_literal(migraphx::literal(boxes_s, boxes_vec));
    auto scores_l        = mm->add_literal(migraphx::literal(scores_s, scores_vec));
    auto max_out_l       = mm->add_literal(int64_t{4});
    auto iou_threshold   = mm->add_literal(0.5f);
    auto score_threshold = mm->add_literal(0.0f);

    auto transpose_boxes = mm->add_instruction(
        migraphx::make_op("transpose", {{"permutation", {1, 2, 0}}}), t_boxes_l);
    auto r =
        mm->add_instruction(migraphx::make_op("nonmaxsuppression", {{"center_point_box", true}}),
                            transpose_boxes,
                            scores_l,
                            max_out_l,
                            iou_threshold,
                            score_threshold);
    mm->add_return({r});

    p.compile(migraphx::ref::target{});
    auto output = p.eval({}).back();
    std::vector<int64_t> result;
    output.visit([&](auto out) { result.assign(out.begin(), out.end()); });
    std::vector<int64_t> gold = {0, 0, 3, 0, 0, 0, 0, 0, 5, 0, 0, 0, 0, 0, 0, 0, 0, 0};
    EXPECT(migraphx::verify_range(result, gold));
}

TEST_CASE(nonzero_test)
{
    migraphx::program p;
    auto* mm = p.get_main_module();
    migraphx::shape s{migraphx::shape::float_type, {2, 2, 3}};
    std::vector<float> data = {
        1.0f, 1.3f, 0.0f, -1.2f, 0.0f, -100.f, 200.f, 0.0f, 0.1f, 0.2f, 0.0f, 0.5f};
    auto input = mm->add_literal(migraphx::literal(s, data));
    auto ret   = mm->add_instruction(migraphx::make_op("nonzero"), input);
    mm->add_return({ret});
    p.compile(migraphx::ref::target{});
    auto result = p.eval({}).back();
    std::vector<int64_t> result_vector;
    result.visit([&](auto output) { result_vector.assign(output.begin(), output.end()); });
    std::vector<int64_t> gold = {0, 0, 0, 0, 1, 1, 1, 1, 0, 0, 0, 0, 0, 0, 1, 1, 0, 0,
                                 1, 1, 0, 0, 0, 0, 0, 1, 0, 2, 0, 2, 0, 2, 0, 0, 0, 0};
    EXPECT(migraphx::verify_range(result_vector, gold));
}

TEST_CASE(not_test)
{
    // int32
    {
        migraphx::program p;
        auto* mm = p.get_main_module();
        migraphx::shape s{migraphx::shape::int32_type, {4}};
        std::vector<float> data{0, 8, 1, -32};
        auto l1 = mm->add_literal(migraphx::literal{s, data});
        mm->add_instruction(migraphx::make_op("not"), l1);
        p.compile(migraphx::ref::target{});
        auto result = p.eval({}).back();
        std::vector<char> results_vector;
        result.visit([&](auto output) { results_vector.assign(output.begin(), output.end()); });
        std::vector<char> gold{1, 0, 0, 0};
        EXPECT(migraphx::verify_range(results_vector, gold));
    }

    // bool
    {
        migraphx::program p;
        auto* mm = p.get_main_module();
        migraphx::shape s{migraphx::shape::bool_type, {4}};
        std::vector<bool> data{false, false, true, true};
        auto l1 = mm->add_literal(migraphx::literal{s, {0, 0, 1, 1}});
        mm->add_instruction(migraphx::make_op("not"), l1);
        p.compile(migraphx::ref::target{});
        auto result = p.eval({}).back();
        std::vector<char> results_vector;
        result.visit([&](auto output) { results_vector.assign(output.begin(), output.end()); });
        std::vector<bool> gold(data.size());
        std::transform(
            data.begin(), data.end(), gold.begin(), [](bool n) -> bool { return not n; });
        EXPECT(migraphx::verify_range(results_vector, gold));
    }
}

TEST_CASE(not_dynamic_test)
{
    migraphx::program p;
    auto* mm = p.get_main_module();
    migraphx::shape::dynamic_dimension dd{3, 8, 0};
    migraphx::shape s{migraphx::shape::float_type, {dd}};
    auto input = mm->add_parameter("X", s);
    std::vector<float> input_data{0, 8, 1, -32};
    mm->add_instruction(migraphx::make_op("not"), input);
    p.compile(migraphx::ref::target{});

    migraphx::parameter_map params0;
    migraphx::shape input_fixed_shape0{migraphx::shape::float_type, {4}};
    params0["X"] = migraphx::argument(input_fixed_shape0, input_data.data());
    auto result  = p.eval(params0).back();
    std::vector<char> results_vector;
    result.visit([&](auto output) { results_vector.assign(output.begin(), output.end()); });
    std::vector<char> gold{1, 0, 0, 0};
    EXPECT(migraphx::verify_range(results_vector, gold));
}

TEST_CASE(pad_test)
{
    migraphx::program p;
    auto* mm = p.get_main_module();
    migraphx::shape s{migraphx::shape::float_type, {2, 2}};
    auto l0 = mm->add_literal(migraphx::literal{s, {1, 2, 3, 4}});
    mm->add_instruction(migraphx::make_op("pad", {{"pads", {1, 1, 1, 1}}}), l0);
    p.compile(migraphx::ref::target{});
    auto result = p.eval({}).back();
    std::vector<float> results_vector(16);
    result.visit([&](auto output) { results_vector.assign(output.begin(), output.end()); });
    std::vector<float> gold{0, 0, 0, 0, 0, 1, 2, 0, 0, 3, 4, 0, 0, 0, 0, 0};
    EXPECT(migraphx::verify_range(results_vector, gold));
}

TEST_CASE(pad_test_asym)
{
    migraphx::program p;
    auto* mm = p.get_main_module();
    migraphx::shape s{migraphx::shape::float_type, {2, 2}};
    auto l0 = mm->add_literal(migraphx::literal{s, {1, 2, 3, 4}});
    mm->add_instruction(migraphx::make_op("pad", {{"pads", {0, 0, 1, 1}}}), l0);
    p.compile(migraphx::ref::target{});
    auto result = p.eval({}).back();
    std::vector<float> results_vector(9);
    result.visit([&](auto output) { results_vector.assign(output.begin(), output.end()); });
    std::vector<float> gold{1, 2, 0, 3, 4, 0, 0, 0, 0};
    EXPECT(migraphx::verify_range(results_vector, gold));
}

TEST_CASE(pad_test_highest_half)
{
    migraphx::program p;
    auto* mm = p.get_main_module();
    migraphx::shape s{migraphx::shape::half_type, {2, 2}};
    auto l0 = mm->add_literal(migraphx::literal{s, {1, 2, 3, 4}});
    mm->add_instruction(
        migraphx::make_op("pad",
                          {{"pads", {1, 1, 1, 1}}, {"value", std::numeric_limits<float>::max()}}),
        l0);
    p.compile(migraphx::ref::target{});
    auto result = p.eval({}).back();
    std::vector<float> results_vector(16);
    result.visit([&](auto output) { results_vector.assign(output.begin(), output.end()); });
    const float x = std::numeric_limits<migraphx::half>::max();
    std::vector<float> gold{x, x, x, x, x, 1, 2, x, x, 3, 4, x, x, x, x, x};
    EXPECT(migraphx::verify_range(results_vector, gold));
}

TEST_CASE(pad_test_lowest_half)
{
    migraphx::program p;
    auto* mm = p.get_main_module();
    migraphx::shape s{migraphx::shape::half_type, {2, 2}};
    auto l0 = mm->add_literal(migraphx::literal{s, {1, 2, 3, 4}});
    mm->add_instruction(
        migraphx::make_op(
            "pad", {{"pads", {1, 1, 1, 1}}, {"value", std::numeric_limits<float>::lowest()}}),
        l0);
    p.compile(migraphx::ref::target{});
    auto result = p.eval({}).back();
    std::vector<float> results_vector(16);
    result.visit([&](auto output) { results_vector.assign(output.begin(), output.end()); });
    const float x = std::numeric_limits<migraphx::half>::lowest();
    std::vector<float> gold{x, x, x, x, x, 1, 2, x, x, 3, 4, x, x, x, x, x};
    EXPECT(migraphx::verify_range(results_vector, gold));
}

TEST_CASE(pointwise_test)
{
    migraphx::program p;
    auto* mm = p.get_main_module();
    migraphx::shape s{migraphx::shape::float_type, {3}};
    auto l1  = mm->add_literal(migraphx::literal{s, {-1, 0, 1}});
    auto l2  = mm->add_literal(migraphx::literal{s, {1, 2, 3}});
    auto* pm = p.create_module("pointwise");
    auto x1  = pm->add_parameter("x1", {migraphx::shape::float_type});
    auto x2  = pm->add_parameter("x2", {migraphx::shape::float_type});
    pm->add_instruction(migraphx::make_op("add"), x1, x2);
    mm->add_instruction(migraphx::make_op("pointwise"), {l1, l2}, {pm});
    p.compile(migraphx::ref::target{});
    auto result = p.eval({}).back();
    std::vector<float> results_vector(3);
    result.visit([&](auto output) { results_vector.assign(output.begin(), output.end()); });
    std::vector<float> gold = {0, 2, 4};
    EXPECT(migraphx::verify_range(results_vector, gold));
}

TEST_CASE(pow_test)
{
    migraphx::program p;
    auto* mm = p.get_main_module();
    migraphx::shape s{migraphx::shape::float_type, {3}};
    std::vector<float> data = {1, 2, 3};
    auto b                  = mm->add_literal(migraphx::literal{s, data});
    auto e                  = mm->add_literal(migraphx::literal{s, data});
    mm->add_instruction(migraphx::make_op("pow"), b, e);
    p.compile(migraphx::ref::target{});
    auto result = p.eval({}).back();
    std::vector<float> results_vector(3);
    result.visit([&](auto output) { results_vector.assign(output.begin(), output.end()); });
    std::vector<float> gold = data;
    std::transform(
        gold.begin(), gold.end(), gold.begin(), [](float n) -> float { return std::pow(n, n); });
    EXPECT(migraphx::verify_range(results_vector, gold));
}

TEST_CASE(pow_dyn_test)
{
    migraphx::program p;
    auto* mm = p.get_main_module();
    migraphx::shape s{migraphx::shape::float_type, {3}};
    auto b = mm->add_parameter("b", s);
    auto e = mm->add_parameter("e", s);
    mm->add_instruction(migraphx::make_op("pow"), b, e);
    p.compile(migraphx::ref::target{});

    std::vector<float> data = {1, 2, 3};
    migraphx::parameter_map params0;
    migraphx::shape input_fixed_shape0{migraphx::shape::float_type, {3}};
    params0["b"] = migraphx::argument(input_fixed_shape0, data.data());
    params0["e"] = migraphx::argument(input_fixed_shape0, data.data());
    auto result  = p.eval(params0).back();
    std::vector<float> results_vector(3);
    result.visit([&](auto output) { results_vector.assign(output.begin(), output.end()); });
    std::vector<float> gold = data;
    std::transform(
        gold.begin(), gold.end(), gold.begin(), [](float n) -> float { return std::pow(n, n); });
    EXPECT(migraphx::verify_range(results_vector, gold));
}

TEST_CASE(prefix_scan_sum_1d)
{
    migraphx::program p;
    auto* mm = p.get_main_module();
    migraphx::shape s{migraphx::shape::float_type, {6}};
    auto input = migraphx::literal{s, {1, 2, 3, 4, 5, 6}};
    auto l0    = mm->add_literal(input);
    mm->add_instruction(migraphx::make_op("prefix_scan_sum", {{"axis", 0}, {"exclusive", false}}),
                        l0);
    p.compile(migraphx::ref::target{});
    auto result = p.eval({}).back();
    std::vector<float> results_vector;
    result.visit([&](auto output) { results_vector.assign(output.begin(), output.end()); });
    std::vector<float> gold{1.0, 3.0, 6.0, 10.0, 15.0, 21.0};
    EXPECT(results_vector == gold);
}

TEST_CASE(prefix_scan_sum_2d)
{
    {
        migraphx::program p;
        auto* mm = p.get_main_module();
        migraphx::shape s{migraphx::shape::float_type, {3, 3}};
        auto input = migraphx::literal{s, {1, 2, 3, 1, 2, 3, 1, 2, 3}};
        auto l0    = mm->add_literal(input);
        mm->add_instruction(
            migraphx::make_op("prefix_scan_sum", {{"axis", 0}, {"exclusive", false}}), l0);
        p.compile(migraphx::ref::target{});
        auto result = p.eval({}).back();
        std::vector<float> results_vector;
        result.visit([&](auto output) { results_vector.assign(output.begin(), output.end()); });
        std::vector<float> gold{1.0, 2.0, 3.0, 2.0, 4.0, 6.0, 3.0, 6.0, 9.0};
        EXPECT(results_vector == gold);
    }

    {
        migraphx::program p;
        auto* mm = p.get_main_module();
        migraphx::shape s{migraphx::shape::float_type, {3, 3}};
        auto input = migraphx::literal{s, {1, 2, 3, 1, 2, 3, 1, 2, 3}};
        auto l0    = mm->add_literal(input);
        mm->add_instruction(
            migraphx::make_op("prefix_scan_sum", {{"axis", 1}, {"exclusive", false}}), l0);
        p.compile(migraphx::ref::target{});
        auto result = p.eval({}).back();
        std::vector<float> results_vector;
        result.visit([&](auto output) { results_vector.assign(output.begin(), output.end()); });
        std::vector<float> gold{1.0, 3.0, 6.0, 1.0, 3.0, 6.0, 1.0, 3.0, 6.0};
        EXPECT(results_vector == gold);
    }
}

TEST_CASE(prefix_scan_sum_3d)
{
    {
        migraphx::program p;
        auto* mm = p.get_main_module();
        migraphx::shape s{migraphx::shape::float_type, {2, 3, 3}};
        auto input = migraphx::literal{s, {1, 2, 3, 1, 2, 3, 1, 2, 3, 1, 2, 3, 1, 2, 3, 1, 2, 3}};
        auto l0    = mm->add_literal(input);
        mm->add_instruction(
            migraphx::make_op("prefix_scan_sum", {{"axis", 0}, {"exclusive", false}}), l0);
        p.compile(migraphx::ref::target{});
        auto result = p.eval({}).back();
        std::vector<float> results_vector;
        result.visit([&](auto output) { results_vector.assign(output.begin(), output.end()); });
        std::vector<float> gold{1.0,
                                2.0,
                                3.0,
                                1.0,
                                2.0,
                                3.0,
                                1.0,
                                2.0,
                                3.0,
                                2.0,
                                4.0,
                                6.0,
                                2.0,
                                4.0,
                                6.0,
                                2.0,
                                4.0,
                                6.0};
        EXPECT(results_vector == gold);
    }

    {
        migraphx::program p;
        auto* mm = p.get_main_module();
        migraphx::shape s{migraphx::shape::float_type, {2, 3, 3}};
        auto input = migraphx::literal{s, {1, 2, 3, 1, 2, 3, 1, 2, 3, 1, 2, 3, 1, 2, 3, 1, 2, 3}};
        auto l0    = mm->add_literal(input);
        mm->add_instruction(
            migraphx::make_op("prefix_scan_sum", {{"axis", 1}, {"exclusive", false}}), l0);
        p.compile(migraphx::ref::target{});
        auto result = p.eval({}).back();
        std::vector<float> results_vector;
        result.visit([&](auto output) { results_vector.assign(output.begin(), output.end()); });
        std::vector<float> gold{1.0,
                                2.0,
                                3.0,
                                2.0,
                                4.0,
                                6.0,
                                3.0,
                                6.0,
                                9.0,
                                1.0,
                                2.0,
                                3.0,
                                2.0,
                                4.0,
                                6.0,
                                3.0,
                                6.0,
                                9.0};
        EXPECT(results_vector == gold);
    }

    {
        migraphx::program p;
        auto* mm = p.get_main_module();
        migraphx::shape s{migraphx::shape::float_type, {2, 3, 3}};
        auto input = migraphx::literal{s, {1, 2, 3, 1, 2, 3, 1, 2, 3, 1, 2, 3, 1, 2, 3, 1, 2, 3}};
        auto l0    = mm->add_literal(input);
        mm->add_instruction(
            migraphx::make_op("prefix_scan_sum", {{"axis", 2}, {"exclusive", false}}), l0);
        p.compile(migraphx::ref::target{});
        auto result = p.eval({}).back();
        std::vector<float> results_vector;
        result.visit([&](auto output) { results_vector.assign(output.begin(), output.end()); });
        std::vector<float> gold{1.0,
                                3.0,
                                6.0,
                                1.0,
                                3.0,
                                6.0,
                                1.0,
                                3.0,
                                6.0,
                                1.0,
                                3.0,
                                6.0,
                                1.0,
                                3.0,
                                6.0,
                                1.0,
                                3.0,
                                6.0};
        EXPECT(results_vector == gold);
    }
}

TEST_CASE(prefix_scan_sum_exclusive)
{
    {
        migraphx::program p;
        auto* mm = p.get_main_module();
        migraphx::shape s{migraphx::shape::float_type, {8}};
        auto input = migraphx::literal{s, {1, 2, 3, 4, 1, 2, 3, 4}};
        auto l0    = mm->add_literal(input);
        mm->add_instruction(
            migraphx::make_op("prefix_scan_sum", {{"axis", 0}, {"exclusive", true}}), l0);
        p.compile(migraphx::ref::target{});
        auto result = p.eval({}).back();
        std::vector<float> results_vector;
        result.visit([&](auto output) { results_vector.assign(output.begin(), output.end()); });
        std::vector<float> gold{0.0, 1.0, 3.0, 6.0, 10.0, 11.0, 13.0, 16.0};
        EXPECT(results_vector == gold);
    }

    {
        migraphx::program p;
        auto* mm = p.get_main_module();
        migraphx::shape s{migraphx::shape::float_type, {2, 3, 3}};
        auto input = migraphx::literal{s, {1, 2, 3, 1, 2, 3, 1, 2, 3, 1, 2, 3, 1, 2, 3, 1, 2, 3}};
        auto l0    = mm->add_literal(input);
        mm->add_instruction(
            migraphx::make_op("prefix_scan_sum", {{"axis", 1}, {"exclusive", true}}), l0);
        p.compile(migraphx::ref::target{});
        auto result = p.eval({}).back();
        std::vector<float> results_vector;
        result.visit([&](auto output) { results_vector.assign(output.begin(), output.end()); });
        std::vector<float> gold{0.0,
                                0.0,
                                0.0,
                                1.0,
                                2.0,
                                3.0,
                                2.0,
                                4.0,
                                6.0,
                                0.0,
                                0.0,
                                0.0,
                                1.0,
                                2.0,
                                3.0,
                                2.0,
                                4.0,
                                6.0};
        EXPECT(results_vector == gold);
    }
}

TEST_CASE(prefix_scan_sum_exclusive_reverse)
{
    migraphx::program p;
    auto* mm = p.get_main_module();
    migraphx::shape s{migraphx::shape::float_type, {6}};
    auto input = migraphx::literal{s, {1, 2, 3, 4, 5, 6}};
    auto l0    = mm->add_literal(input);
    mm->add_instruction(
        migraphx::make_op("prefix_scan_sum", {{"axis", 0}, {"exclusive", true}, {"reverse", true}}),
        l0);
    p.compile(migraphx::ref::target{});
    auto result = p.eval({}).back();
    std::vector<float> results_vector;
    result.visit([&](auto output) { results_vector.assign(output.begin(), output.end()); });
    std::vector<float> gold{20.0, 18.0, 15.0, 11.0, 6.0, 0.0};
    EXPECT(results_vector == gold);
}

TEST_CASE(prefix_scan_sum_negative_axis)
{
    {
        migraphx::program p;
        auto* mm = p.get_main_module();
        migraphx::shape s{migraphx::shape::float_type, {2, 3, 3}};
        auto input = migraphx::literal{s, {1, 2, 3, 1, 2, 3, 1, 2, 3, 1, 2, 3, 1, 2, 3, 1, 2, 3}};
        auto l0    = mm->add_literal(input);
        mm->add_instruction(
            migraphx::make_op("prefix_scan_sum", {{"axis", -3}, {"exclusive", false}}), l0);
        p.compile(migraphx::ref::target{});
        auto result = p.eval({}).back();
        std::vector<float> results_vector;
        result.visit([&](auto output) { results_vector.assign(output.begin(), output.end()); });
        std::vector<float> gold{1.0,
                                2.0,
                                3.0,
                                1.0,
                                2.0,
                                3.0,
                                1.0,
                                2.0,
                                3.0,
                                2.0,
                                4.0,
                                6.0,
                                2.0,
                                4.0,
                                6.0,
                                2.0,
                                4.0,
                                6.0};
        EXPECT(results_vector == gold);
    }

    {
        migraphx::program p;
        auto* mm = p.get_main_module();
        migraphx::shape s{migraphx::shape::float_type, {2, 3, 3}};
        auto input = migraphx::literal{s, {1, 2, 3, 1, 2, 3, 1, 2, 3, 1, 2, 3, 1, 2, 3, 1, 2, 3}};
        auto l0    = mm->add_literal(input);
        mm->add_instruction(
            migraphx::make_op("prefix_scan_sum", {{"axis", -2}, {"exclusive", false}}), l0);
        p.compile(migraphx::ref::target{});
        auto result = p.eval({}).back();
        std::vector<float> results_vector;
        result.visit([&](auto output) { results_vector.assign(output.begin(), output.end()); });
        std::vector<float> gold{1.0,
                                2.0,
                                3.0,
                                2.0,
                                4.0,
                                6.0,
                                3.0,
                                6.0,
                                9.0,
                                1.0,
                                2.0,
                                3.0,
                                2.0,
                                4.0,
                                6.0,
                                3.0,
                                6.0,
                                9.0};
        EXPECT(results_vector == gold);
    }

    {
        migraphx::program p;
        auto* mm = p.get_main_module();
        migraphx::shape s{migraphx::shape::float_type, {2, 3, 3}};
        auto input = migraphx::literal{s, {1, 2, 3, 1, 2, 3, 1, 2, 3, 1, 2, 3, 1, 2, 3, 1, 2, 3}};
        auto l0    = mm->add_literal(input);
        mm->add_instruction(
            migraphx::make_op("prefix_scan_sum", {{"axis", -1}, {"exclusive", false}}), l0);
        p.compile(migraphx::ref::target{});
        auto result = p.eval({}).back();
        std::vector<float> results_vector;
        result.visit([&](auto output) { results_vector.assign(output.begin(), output.end()); });
        std::vector<float> gold{1.0,
                                3.0,
                                6.0,
                                1.0,
                                3.0,
                                6.0,
                                1.0,
                                3.0,
                                6.0,
                                1.0,
                                3.0,
                                6.0,
                                1.0,
                                3.0,
                                6.0,
                                1.0,
                                3.0,
                                6.0};
        EXPECT(results_vector == gold);
    }
}

TEST_CASE(prefix_scan_sum_reverse)
{
    {
        migraphx::program p;
        auto* mm = p.get_main_module();
        migraphx::shape s{migraphx::shape::float_type, {8}};
        auto input = migraphx::literal{s, {1, 2, 3, 4, 1, 2, 3, 4}};
        auto l0    = mm->add_literal(input);
        mm->add_instruction(
            migraphx::make_op("prefix_scan_sum",
                              {{"axis", 0}, {"exclusive", false}, {"reverse", true}}),
            l0);
        p.compile(migraphx::ref::target{});
        auto result = p.eval({}).back();
        std::vector<float> results_vector;
        result.visit([&](auto output) { results_vector.assign(output.begin(), output.end()); });
        std::vector<float> gold{20.0, 19.0, 17.0, 14.0, 10.0, 9.0, 7.0, 4.0};
        EXPECT(results_vector == gold);
    }

    {
        migraphx::program p;
        auto* mm = p.get_main_module();
        migraphx::shape s{migraphx::shape::float_type, {2, 2, 2}};
        auto input = migraphx::literal{s, {1, 2, 3, 4, 1, 2, 3, 4}};
        auto l0    = mm->add_literal(input);
        mm->add_instruction(
            migraphx::make_op("prefix_scan_sum",
                              {{"axis", 0}, {"exclusive", false}, {"reverse", true}}),
            l0);
        p.compile(migraphx::ref::target{});
        auto result = p.eval({}).back();
        std::vector<float> results_vector;
        result.visit([&](auto output) { results_vector.assign(output.begin(), output.end()); });
        std::vector<float> gold{2.0, 4.0, 6.0, 8.0, 1.0, 2.0, 3.0, 4.0};
        EXPECT(results_vector == gold);
    }
}

TEST_CASE(prelu_test)
{
    migraphx::program p;
    auto* mm = p.get_main_module();
    migraphx::shape s{migraphx::shape::float_type, {3}};
    auto x     = mm->add_literal(migraphx::literal{s, {-1, 0, 2}});
    auto slope = mm->add_literal(migraphx::literal{s, {2, 1, 2}});
    mm->add_instruction(migraphx::make_op("prelu"), x, slope);
    p.compile(migraphx::ref::target{});
    auto result = p.eval({}).back();
    std::vector<float> results_vector;
    result.visit([&](auto output) { results_vector.assign(output.begin(), output.end()); });
    std::vector<float> gold = {-2.0f, 0.0f, 2.0f};
    EXPECT(migraphx::verify_range(results_vector, gold));
}

TEST_CASE(prelu_dyn_test)
{
    migraphx::program p;
    auto* mm = p.get_main_module();
    std::vector<migraphx::shape::dynamic_dimension> dd{{2, 6, 0}};
    migraphx::shape s{migraphx::shape::float_type, dd};
    auto x     = mm->add_parameter("x", s);
    auto slope = mm->add_parameter("slope", s);
    mm->add_instruction(migraphx::make_op("prelu"), x, slope);
    p.compile(migraphx::ref::target{});

    std::vector<float> x_data{-1, 0, 2};
    std::vector<float> slope_data{2, 1, 2};
    migraphx::parameter_map params0;
    migraphx::shape input_fixed_shape0{migraphx::shape::float_type, {3}};
    params0["x"]     = migraphx::argument(input_fixed_shape0, x_data.data());
    params0["slope"] = migraphx::argument(input_fixed_shape0, slope_data.data());
    auto result      = p.eval(params0).back();
    std::vector<float> results_vector;
    result.visit([&](auto output) { results_vector.assign(output.begin(), output.end()); });
    std::vector<float> gold = {-2.0f, 0.0f, 2.0f};
    EXPECT(migraphx::verify_range(results_vector, gold));
}

TEST_CASE(quant_conv2d_padding_stride_test)
{
    migraphx::program p;
    auto* mm = p.get_main_module();
    migraphx::shape a_shape{migraphx::shape::int8_type, {2, 3, 4, 4}};
    std::vector<int8_t> a(2 * 3 * 4 * 4);
    std::iota(a.begin(), a.end(), 0);
    auto al = mm->add_literal(migraphx::literal{a_shape, a});
    migraphx::shape c_shape{migraphx::shape::int8_type, {2, 3, 3, 3}};
    std::vector<int8_t> c(2 * 3 * 3 * 3);
    std::iota(c.begin(), c.end(), 0);
    auto cl = mm->add_literal(migraphx::literal{c_shape, c});
    mm->add_instruction(
        migraphx::make_op("quant_convolution", {{"padding", {1, 1}}, {"stride", {2, 2}}}), al, cl);
    p.compile(migraphx::ref::target{});
    auto result = p.eval({}).back();

    std::vector<int32_t> s = {4521,
                              7014,
                              7830,
                              11952,
                              10515,
                              16734,
                              19737,
                              30906,
                              13161,
                              19542,
                              19494,
                              28800,
                              34707,
                              52590,
                              54729,
                              82746};
    std::vector<int32_t> results_vector;
    result.visit([&](auto output) { results_vector.assign(output.begin(), output.end()); });
    EXPECT(migraphx::verify_range(results_vector, s));
}

TEST_CASE(quant_conv2d_padding_test)
{
    migraphx::program p;
    auto* mm = p.get_main_module();
    migraphx::shape a_shape{migraphx::shape::int8_type, {2, 3, 4, 4}};
    std::vector<int8_t> a(2 * 3 * 4 * 4);
    std::iota(a.begin(), a.end(), 0);
    auto al = mm->add_literal(migraphx::literal{a_shape, a});
    migraphx::shape c_shape{migraphx::shape::int8_type, {2, 3, 3, 3}};
    std::vector<int8_t> c(2 * 3 * 3 * 3);
    std::iota(c.begin(), c.end(), 0);
    auto cl = mm->add_literal(migraphx::literal{c_shape, c});
    mm->add_instruction(
        migraphx::make_op("quant_convolution", {{"padding", {1, 1}}, {"stride", {1, 1}}}), al, cl);
    p.compile(migraphx::ref::target{});
    auto result            = p.eval({}).back();
    std::vector<int32_t> s = {
        4521,  6753,  7014,  4635,  6858,  10197, 10548, 6939,  7830,  11601, 11952, 7839,  5007,
        7383,  7590,  4953,  10515, 15987, 16734, 11277, 16821, 25506, 26586, 17874, 19737, 29826,
        30906, 20718, 13593, 20505, 21198, 14187, 13161, 19281, 19542, 12699, 18522, 27045, 27396,
        17739, 19494, 28449, 28800, 18639, 11919, 17319, 17526, 11289, 34707, 51843, 52590, 34893,
        51813, 77346, 78426, 52002, 54729, 81666, 82746, 54846, 36057, 53769, 54462, 36075};

    std::vector<int32_t> results_vector;
    result.visit([&](auto output) { results_vector.assign(output.begin(), output.end()); });
    EXPECT(migraphx::verify_range(results_vector, s));
}

TEST_CASE(quant_conv2d_test)
{
    migraphx::program p;
    auto* mm = p.get_main_module();
    migraphx::shape a_shape{migraphx::shape::int8_type, {2, 3, 4, 4}};
    std::vector<int8_t> a(2 * 3 * 4 * 4);
    std::iota(a.begin(), a.end(), 0);
    auto al = mm->add_literal(migraphx::literal{a_shape, a});

    migraphx::shape c_shape{migraphx::shape::int8_type, {2, 3, 3, 3}};
    std::vector<int8_t> c(2 * 3 * 3 * 3);
    std::iota(c.begin(), c.end(), 0);
    auto cl = mm->add_literal(migraphx::literal{c_shape, c});

    mm->add_instruction(migraphx::make_op("quant_convolution"), al, cl);
    p.compile(migraphx::ref::target{});
    auto result = p.eval({}).back();

    std::vector<int32_t> s = {10197,
                              10548,
                              11601,
                              11952,
                              25506,
                              26586,
                              29826,
                              30906,
                              27045,
                              27396,
                              28449,
                              28800,
                              77346,
                              78426,
                              81666,
                              82746};

    std::vector<int32_t> results_vector;
    result.visit([&](auto output) { results_vector.assign(output.begin(), output.end()); });
    EXPECT(migraphx::verify_range(results_vector, s));
}

TEST_CASE(quantizelinear)
{
    {
        migraphx::shape xs{migraphx::shape::float_type, {2, 3, 3}};
        std::vector<float> xv = {
            -300, 600, 129, -1000, 4, 3, -6, 600, 550, -300, 600, 129, -1000, 4, 3, -6, 600, 550};
        migraphx::shape ss{migraphx::shape::float_type, {2, 3, 3}};
        std::vector<float> sv = {2, 2, 2, 4, 4, 4, 6, 6, 6, 2, 2, 2, 4, 4, 4, 6, 6, 6};
        migraphx::shape zs{migraphx::shape::int8_type, {2, 3, 3}};
        std::vector<uint8_t> zv = {0, 0, 0, 0, 0, 0, 0, 0, 0, 0, 0, 0, 0, 0, 0, 0, 0, 0};
        auto create_program     = [&]() {
            migraphx::program p;
            auto* mm = p.get_main_module();
            auto x   = mm->add_literal(xs, xv);
            auto s   = mm->add_literal(ss, sv);
            auto z   = mm->add_literal(zs, zv);
            mm->add_instruction(migraphx::make_op("quantizelinear"), x, s, z);
            return p;
        };

        migraphx::program p1 = create_program();
        p1.compile(migraphx::ref::target{});
        auto result = p1.eval({}).back();
        std::vector<float> results_vector(18);
        result.visit([&](auto output) { results_vector.assign(output.begin(), output.end()); });
        std::vector<float> gold{
            -128, 127, 65, -128, 1, 1, -1, 100, 92, -128, 127, 65, -128, 1, 1, -1, 100, 92};
        EXPECT(results_vector == gold);
    }

    {
        migraphx::shape xs{migraphx::shape::float_type, {2, 3, 3}};
        std::vector<float> xv = {
            -300, 600, 129, -1000, 4, 3, -6, 600, 550, -300, 600, 129, -1000, 4, 3, -6, 600, 550};
        migraphx::shape ss{migraphx::shape::float_type, {2, 3, 3}};
        std::vector<float> sv = {2, 2, 2, 2, 2, 2, 2, 2, 2, 2, 2, 2, 2, 2, 2, 2, 2, 2};
        auto create_program   = [&]() {
            migraphx::program p;
            auto* mm = p.get_main_module();
            auto x   = mm->add_literal(xs, xv);
            auto s   = mm->add_literal(ss, sv);
            mm->add_instruction(migraphx::make_op("quantizelinear"), x, s);
            return p;
        };

        migraphx::program p1 = create_program();
        p1.compile(migraphx::ref::target{});
        auto result = p1.eval({}).back();
        std::vector<float> results_vector(18);
        result.visit([&](auto output) { results_vector.assign(output.begin(), output.end()); });
        std::vector<float> gold{0, 255, 65, 0, 2, 2, 0, 255, 255, 0, 255, 65, 0, 2, 2, 0, 255, 255};
        EXPECT(results_vector == gold);
    }
}

TEST_CASE(recip_test)
{
    migraphx::program p;
    auto* mm = p.get_main_module();
    migraphx::shape s{migraphx::shape::double_type, {3}};
    std::vector<float> data{-0.5f, 0.1f, 0.5f};
    auto l = mm->add_literal(migraphx::literal{s, data});
    mm->add_instruction(migraphx::make_op("recip"), l);
    p.compile(migraphx::ref::target{});
    auto result = p.eval({}).back();
    std::vector<float> results_vector(3);
    result.visit([&](auto output) { results_vector.assign(output.begin(), output.end()); });
    std::vector<float> gold = {-2.0f, 10.0f, 2.0f};
    EXPECT(migraphx::verify_range(results_vector, gold));
}

TEST_CASE(recip_dynamic_test)
{
    migraphx::program p;
    auto* mm = p.get_main_module();
    migraphx::shape::dynamic_dimension dd{3, 8, 0};
    migraphx::shape s{migraphx::shape::float_type, {dd}};
    auto input = mm->add_parameter("X", s);
    std::vector<float> input_data{-0.5f, 0.1f, 0.5f};
    mm->add_instruction(migraphx::make_op("recip"), input);
    p.compile(migraphx::ref::target{});

    migraphx::parameter_map params0;
    migraphx::shape input_fixed_shape0{migraphx::shape::float_type, {3}};
    params0["X"] = migraphx::argument(input_fixed_shape0, input_data.data());
    auto result  = p.eval(params0).back();
    std::vector<float> results_vector(3);
    result.visit([&](auto output) { results_vector.assign(output.begin(), output.end()); });
    std::vector<float> gold = {-2.0f, 10.0f, 2.0f};
    EXPECT(migraphx::verify_range(results_vector, gold));
}

TEST_CASE(reduce_max_axis0)
{
    migraphx::program p;
    auto* mm = p.get_main_module();
    migraphx::shape s{migraphx::shape::float_type, {3, 2, 2}};
    auto input = migraphx::literal{s, {1, 2, 3, 4, 5, 6, 7, 8, 9, 10, 11, 12}};
    auto l0    = mm->add_literal(input);
    mm->add_instruction(migraphx::make_op("reduce_max", {{"axes", {0}}}), l0);
    p.compile(migraphx::ref::target{});
    auto result = p.eval({}).back();
    std::vector<float> results_vector;
    result.visit([&](auto output) { results_vector.assign(output.begin(), output.end()); });
    std::vector<float> gold{9, 10, 11, 12};
    EXPECT(results_vector == gold);
}

TEST_CASE(reduce_max_axis01)
{
    migraphx::program p;
    auto* mm = p.get_main_module();
    migraphx::shape s{migraphx::shape::float_type, {3, 2, 2}};
    auto input = migraphx::literal{s, {1, 2, 3, 4, 5, 6, 7, 8, 9, 10, 11, 12}};
    auto l0    = mm->add_literal(input);
    mm->add_instruction(migraphx::make_op("reduce_max", {{"axes", {0, 1}}}), l0);
    p.compile(migraphx::ref::target{});
    auto result = p.eval({}).back();
    std::vector<float> results_vector;
    result.visit([&](auto output) { results_vector.assign(output.begin(), output.end()); });
    std::vector<float> gold{11, 12};
    EXPECT(results_vector == gold);
}

TEST_CASE(reduce_max_axis02)
{
    migraphx::program p;
    auto* mm = p.get_main_module();
    migraphx::shape s{migraphx::shape::float_type, {3, 2, 2}};
    auto input = migraphx::literal{s, {1, 2, 3, 4, 5, 6, 7, 8, 9, 10, 11, 12}};
    auto l0    = mm->add_literal(input);
    mm->add_instruction(migraphx::make_op("reduce_max", {{"axes", {0, 2}}}), l0);
    p.compile(migraphx::ref::target{});
    auto result = p.eval({}).back();
    std::vector<float> results_vector;
    result.visit([&](auto output) { results_vector.assign(output.begin(), output.end()); });
    std::vector<float> gold{10, 12};
    EXPECT(results_vector == gold);
}

TEST_CASE(reduce_mean_axis02)
{
    migraphx::program p;
    auto* mm = p.get_main_module();
    migraphx::shape s{migraphx::shape::float_type, {3, 2, 2}};
    auto input = migraphx::literal{s, {1, 2, 3, 4, 5, 6, 7, 8, 9, 10, 11, 12}};
    auto l0    = mm->add_literal(input);
    mm->add_instruction(migraphx::make_op("reduce_mean", {{"axes", {0, 2}}}), l0);
    p.compile(migraphx::ref::target{});
    auto result = p.eval({}).back();
    std::vector<float> results_vector;
    result.visit([&](auto output) { results_vector.assign(output.begin(), output.end()); });
    std::vector<float> gold{5.5, 7.5};
    EXPECT(results_vector == gold);
}

TEST_CASE(reduce_mean_axis1)
{
    migraphx::program p;
    auto* mm = p.get_main_module();
    migraphx::shape s{migraphx::shape::float_type, {3, 2, 2}};
    auto input = migraphx::literal{s, {1, 2, 3, 4, 5, 6, 7, 8, 9, 10, 11, 12}};
    auto l0    = mm->add_literal(input);
    mm->add_instruction(migraphx::make_op("reduce_mean", {{"axes", {1}}}), l0);
    p.compile(migraphx::ref::target{});
    auto result = p.eval({}).back();
    std::vector<float> results_vector;
    result.visit([&](auto output) { results_vector.assign(output.begin(), output.end()); });
    std::vector<float> gold{2, 3, 6, 7, 10, 11};
    EXPECT(results_vector == gold);
}

TEST_CASE(reduce_mean_axis12)
{
    migraphx::program p;
    auto* mm = p.get_main_module();
    migraphx::shape s{migraphx::shape::float_type, {3, 2, 2}};
    auto input = migraphx::literal{s, {1, 2, 3, 4, 5, 6, 7, 8, 9, 10, 11, 12}};
    auto l0    = mm->add_literal(input);
    mm->add_instruction(migraphx::make_op("reduce_mean", {{"axes", {1, 2}}}), l0);
    p.compile(migraphx::ref::target{});
    auto result = p.eval({}).back();
    std::vector<float> results_vector;
    result.visit([&](auto output) { results_vector.assign(output.begin(), output.end()); });
    std::vector<float> gold{2.5f, 6.5f, 10.5f};
    EXPECT(results_vector == gold);
}

TEST_CASE(reduce_mean_axis2)
{
    migraphx::program p;
    auto* mm = p.get_main_module();
    migraphx::shape s{migraphx::shape::float_type, {3, 2, 2}};
    auto input = migraphx::literal{s, {1, 2, 3, 4, 5, 6, 7, 8, 9, 10, 11, 12}};
    auto l0    = mm->add_literal(input);
    mm->add_instruction(migraphx::make_op("reduce_mean", {{"axes", {2}}}), l0);
    p.compile(migraphx::ref::target{});
    auto result = p.eval({}).back();
    std::vector<float> results_vector;
    result.visit([&](auto output) { results_vector.assign(output.begin(), output.end()); });
    std::vector<float> gold{1.5f, 3.5f, 5.5f, 7.5f, 9.5f, 11.5f};
    EXPECT(results_vector == gold);
}

TEST_CASE(reduce_mean_int)
{
    migraphx::program p;
    auto* mm = p.get_main_module();
    migraphx::shape s{migraphx::shape::int32_type, {3, 2, 2}};
    auto input = migraphx::literal{s, {1, 2, 3, 4, 5, 6, 7, 8, 9, 10, 11, 12}};
    auto l0    = mm->add_literal(input);
    mm->add_instruction(migraphx::make_op("reduce_mean", {{"axes", {1, 2}}}), l0);
    p.compile(migraphx::ref::target{});
    auto result = p.eval({}).back();
    std::vector<int> results_vector;
    result.visit([&](auto output) { results_vector.assign(output.begin(), output.end()); });
    std::vector<int> gold{2, 6, 10};
    EXPECT(results_vector == gold);
}

TEST_CASE(reduce_min_axis02)
{
    migraphx::program p;
    auto* mm = p.get_main_module();
    migraphx::shape s{migraphx::shape::float_type, {3, 2, 2}};
    auto input = migraphx::literal{s, {1, 2, 3, 4, 5, 6, 7, 8, 9, 10, 11, 12}};
    auto l0    = mm->add_literal(input);
    mm->add_instruction(migraphx::make_op("reduce_min", {{"axes", {0, 2}}}), l0);
    p.compile(migraphx::ref::target{});
    auto result = p.eval({}).back();
    std::vector<float> results_vector;
    result.visit([&](auto output) { results_vector.assign(output.begin(), output.end()); });
    std::vector<float> gold{1, 3};
    EXPECT(results_vector == gold);
}

TEST_CASE(reduce_min_axis1)
{
    migraphx::program p;
    auto* mm = p.get_main_module();
    migraphx::shape s{migraphx::shape::float_type, {3, 2, 2}};
    auto input = migraphx::literal{s, {1, 2, 3, 4, 5, 6, 7, 8, 9, 10, 11, 12}};
    auto l0    = mm->add_literal(input);
    mm->add_instruction(migraphx::make_op("reduce_min", {{"axes", {1}}}), l0);
    p.compile(migraphx::ref::target{});
    auto result = p.eval({}).back();
    std::vector<float> results_vector;
    result.visit([&](auto output) { results_vector.assign(output.begin(), output.end()); });
    std::vector<float> gold{1, 2, 5, 6, 9, 10};
    EXPECT(results_vector == gold);
}

TEST_CASE(reduce_min_axis12)
{
    migraphx::program p;
    auto* mm = p.get_main_module();
    migraphx::shape s{migraphx::shape::float_type, {3, 2, 2}};
    auto input = migraphx::literal{s, {1, 2, 3, 4, 5, 6, 7, 8, 9, 10, 11, 12}};
    auto l0    = mm->add_literal(input);
    mm->add_instruction(migraphx::make_op("reduce_min", {{"axes", {1, 2}}}), l0);
    p.compile(migraphx::ref::target{});
    auto result = p.eval({}).back();
    std::vector<float> results_vector;
    result.visit([&](auto output) { results_vector.assign(output.begin(), output.end()); });
    std::vector<float> gold{1, 5, 9};
    EXPECT(results_vector == gold);
}

TEST_CASE(reduce_prod_axis0)
{
    migraphx::program p;
    auto* mm = p.get_main_module();
    migraphx::shape s{migraphx::shape::float_type, {4, 2, 2}};
    auto input = migraphx::literal{s, {1, 2, 3, 1, 2, 3, 1, 2, 3, 1, 2, 3, 1, 3, 2, 3}};
    auto l0    = mm->add_literal(input);
    mm->add_instruction(migraphx::make_op("reduce_prod", {{"axes", {0}}}), l0);
    p.compile(migraphx::ref::target{});
    auto result = p.eval({}).back();
    std::vector<float> results_vector;
    result.visit([&](auto output) { results_vector.assign(output.begin(), output.end()); });
    std::vector<float> gold{6, 18, 12, 18};
    EXPECT(results_vector == gold);
}

TEST_CASE(reduce_sum_axis0)
{
    migraphx::program p;
    auto* mm = p.get_main_module();
    migraphx::shape s{migraphx::shape::float_type, {3, 2, 2}};
    auto input = migraphx::literal{s, {1, 2, 3, 4, 5, 6, 7, 8, 9, 10, 11, 12}};
    auto l0    = mm->add_literal(input);
    mm->add_instruction(migraphx::make_op("reduce_sum", {{"axes", {0}}}), l0);
    p.compile(migraphx::ref::target{});
    auto result = p.eval({}).back();
    std::vector<float> results_vector;
    result.visit([&](auto output) { results_vector.assign(output.begin(), output.end()); });
    std::vector<float> gold{15, 18, 21, 24};
    EXPECT(results_vector == gold);
}

TEST_CASE(reduce_sum_axis02)
{
    migraphx::program p;
    auto* mm = p.get_main_module();
    migraphx::shape s{migraphx::shape::float_type, {3, 2, 2}};
    auto input = migraphx::literal{s, {1, 2, 3, 4, 5, 6, 7, 8, 9, 10, 11, 12}};
    auto l0    = mm->add_literal(input);
    mm->add_instruction(migraphx::make_op("reduce_sum", {{"axes", {0, 2}}}), l0);
    p.compile(migraphx::ref::target{});
    auto result = p.eval({}).back();
    std::vector<float> results_vector;
    result.visit([&](auto output) { results_vector.assign(output.begin(), output.end()); });
    std::vector<float> gold{33, 45};
    EXPECT(results_vector == gold);
}

TEST_CASE(reduce_sum_axis1)
{
    migraphx::program p;
    auto* mm = p.get_main_module();
    migraphx::shape s{migraphx::shape::float_type, {3, 2, 2}};
    auto input = migraphx::literal{s, {1, 2, 3, 4, 5, 6, 7, 8, 9, 10, 11, 12}};
    auto l0    = mm->add_literal(input);
    mm->add_instruction(migraphx::make_op("reduce_sum", {{"axes", {1}}}), l0);
    p.compile(migraphx::ref::target{});
    auto result = p.eval({}).back();
    std::vector<float> results_vector;
    result.visit([&](auto output) { results_vector.assign(output.begin(), output.end()); });
    std::vector<float> gold{4, 6, 12, 14, 20, 22};
    EXPECT(results_vector == gold);
}

TEST_CASE(reduce_sum_axis12)
{
    migraphx::program p;
    auto* mm = p.get_main_module();
    migraphx::shape s{migraphx::shape::float_type, {3, 2, 2}};
    auto input = migraphx::literal{s, {1, 2, 3, 4, 5, 6, 7, 8, 9, 10, 11, 12}};
    auto l0    = mm->add_literal(input);
    mm->add_instruction(migraphx::make_op("reduce_sum", {{"axes", {1, 2}}}), l0);
    p.compile(migraphx::ref::target{});
    auto result = p.eval({}).back();
    std::vector<float> results_vector;
    result.visit([&](auto output) { results_vector.assign(output.begin(), output.end()); });
    std::vector<float> gold{10, 26, 42};
    EXPECT(results_vector == gold);
}

TEST_CASE(reduce_sum_axis2)
{
    migraphx::program p;
    auto* mm = p.get_main_module();
    migraphx::shape s{migraphx::shape::float_type, {3, 2, 2}};
    auto input = migraphx::literal{s, {1, 2, 3, 4, 5, 6, 7, 8, 9, 10, 11, 12}};
    auto l0    = mm->add_literal(input);
    mm->add_instruction(migraphx::make_op("reduce_sum", {{"axes", {2}}}), l0);
    p.compile(migraphx::ref::target{});
    auto result = p.eval({}).back();
    std::vector<float> results_vector;
    result.visit([&](auto output) { results_vector.assign(output.begin(), output.end()); });
    std::vector<float> gold{3, 7, 11, 15, 19, 23};
    EXPECT(results_vector == gold);
}

TEST_CASE(relu_test)
{
    migraphx::program p;
    auto* mm = p.get_main_module();
    migraphx::shape s{migraphx::shape::float_type, {3}};
    auto l = mm->add_literal(migraphx::literal{s, {-1.f, 0.f, 1.f}});
    mm->add_instruction(migraphx::make_op("relu"), l);
    p.compile(migraphx::ref::target{});
    auto result = p.eval({}).back();
    std::vector<float> results_vector(3);
    result.visit([&](auto output) { results_vector.assign(output.begin(), output.end()); });
    std::vector<float> gold = {0.f, 0.f, 1.f};
    EXPECT(migraphx::verify_range(results_vector, gold));
}

TEST_CASE(relu_dynamic_test)
{
    migraphx::program p;
    auto* mm = p.get_main_module();
    migraphx::shape::dynamic_dimension dd{3, 8, 0};
    migraphx::shape s{migraphx::shape::float_type, {dd}};
    auto input = mm->add_parameter("X", s);
    std::vector<float> input_data{-1.f, 0.f, 1.f};
    mm->add_instruction(migraphx::make_op("relu"), input);
    p.compile(migraphx::ref::target{});

    migraphx::parameter_map params0;
    migraphx::shape input_fixed_shape0{migraphx::shape::float_type, {3}};
    params0["X"] = migraphx::argument(input_fixed_shape0, input_data.data());
    auto result  = p.eval(params0).back();
    std::vector<float> results_vector(3);
    result.visit([&](auto output) { results_vector.assign(output.begin(), output.end()); });
    std::vector<float> gold = {0.f, 0.f, 1.f};
    EXPECT(migraphx::verify_range(results_vector, gold));
}

TEST_CASE(reshape_test)
{
    migraphx::shape a_shape{migraphx::shape::float_type, {24, 1, 1, 1}};
    std::vector<float> data(24);
    std::iota(data.begin(), data.end(), -3);
    {
        migraphx::program p;
        auto* mm                       = p.get_main_module();
        auto l                         = mm->add_literal(migraphx::literal{a_shape, data});
        std::vector<int64_t> new_shape = {8, 3, 1, 1};
        mm->add_instruction(migraphx::make_op("reshape", {{"dims", new_shape}}), l);
        p.compile(migraphx::ref::target{});
        auto result = p.eval({}).back();
        std::vector<float> results_vector(3);
        result.visit([&](auto output) { results_vector.assign(output.begin(), output.end()); });
        EXPECT(migraphx::verify_range(results_vector, data));
    }
    {
        migraphx::program p;
        auto* mm                       = p.get_main_module();
        auto l                         = mm->add_literal(migraphx::literal{a_shape, data});
        std::vector<int64_t> new_shape = {1, 3, 4, 2};
        mm->add_instruction(migraphx::make_op("reshape", {{"dims", new_shape}}), l);
        p.compile(migraphx::ref::target{});
        auto result = p.eval({}).back();
        std::vector<float> results_vector(3);
        result.visit([&](auto output) { results_vector.assign(output.begin(), output.end()); });
        EXPECT(migraphx::verify_range(results_vector, data));
    }
    {
        migraphx::program p;
        auto* mm                       = p.get_main_module();
        auto l                         = mm->add_literal(migraphx::literal{a_shape, data});
        std::vector<int64_t> new_shape = {1, 3, 4, 2};
        mm->add_instruction(migraphx::make_op("reshape", {{"dims", new_shape}}), l);
        p.compile(migraphx::ref::target{});
        auto result = p.eval({}).back();
        std::vector<float> results_vector(3);
        result.visit([&](auto output) { results_vector.assign(output.begin(), output.end()); });
        EXPECT(migraphx::verify_range(results_vector, data));
    }
}

TEST_CASE(reverse_test_axis0)
{
    migraphx::shape in_shape{migraphx::shape::float_type, {2, 16}};
    std::vector<float> data(32);
    std::iota(data.begin(), data.end(), 1);
    migraphx::program p;
    auto* mm              = p.get_main_module();
    auto l                = mm->add_literal(migraphx::literal{in_shape, data});
    std::vector<int> axes = {0};
    mm->add_instruction(migraphx::make_op("reverse", {{"axes", axes}}), l);
    p.compile(migraphx::ref::target{});
    auto result = p.eval({}).back();
    std::vector<float> results_vector;
    result.visit([&](auto output) { results_vector.assign(output.begin(), output.end()); });
    std::vector<float> target_data = data;
    std::swap_ranges(target_data.begin(), target_data.begin() + 16, target_data.begin() + 16);
    EXPECT(migraphx::verify_range(results_vector, target_data));
}

TEST_CASE(reverse_test_axis1)
{
    migraphx::shape in_shape{migraphx::shape::float_type, {2, 16}};
    std::vector<float> data(32);
    std::iota(data.begin(), data.end(), 1);
    migraphx::program p;
    auto* mm              = p.get_main_module();
    auto l                = mm->add_literal(migraphx::literal{in_shape, data});
    std::vector<int> axes = {1};
    mm->add_instruction(migraphx::make_op("reverse", {{"axes", axes}}), l);
    p.compile(migraphx::ref::target{});
    auto result = p.eval({}).back();
    std::vector<float> results_vector;
    result.visit([&](auto output) { results_vector.assign(output.begin(), output.end()); });
    std::vector<float> target_data = data;
    std::reverse(target_data.begin(), target_data.begin() + 16);
    std::reverse(target_data.end() - 16, target_data.end());
    EXPECT(migraphx::verify_range(results_vector, target_data));
}

TEST_CASE(reverse_test_axis10)
{
    migraphx::shape in_shape{migraphx::shape::float_type, {2, 16}};
    std::vector<float> data(32);
    std::iota(data.begin(), data.end(), 1);
    migraphx::program p;
    auto* mm              = p.get_main_module();
    auto l                = mm->add_literal(migraphx::literal{in_shape, data});
    std::vector<int> axes = {1, 0};
    mm->add_instruction(migraphx::make_op("reverse", {{"axes", axes}}), l);
    p.compile(migraphx::ref::target{});
    auto result = p.eval({}).back();
    std::vector<float> results_vector;
    result.visit([&](auto output) { results_vector.assign(output.begin(), output.end()); });
    std::vector<float> target_data = data;
    std::reverse(target_data.begin(), target_data.begin() + 16);
    std::reverse(target_data.end() - 16, target_data.end());
    std::swap_ranges(target_data.begin(), target_data.begin() + 16, target_data.begin() + 16);
    EXPECT(migraphx::verify_range(results_vector, target_data));
}

TEST_CASE(roialign_out_of_bound_test)
{
    auto create_program = [](const std::string& trans_mode = "half_pixel") {
        migraphx::program p;
        auto* mm = p.get_main_module();
        migraphx::shape x_s{migraphx::shape::float_type, {1, 1, 10, 10}};
        std::vector<float> x_vec = {
            0.2764, 0.7150, 0.1958, 0.3416, 0.4638, 0.0259, 0.2963, 0.6518, 0.4856, 0.7250,
            0.9637, 0.0895, 0.2919, 0.6753, 0.0234, 0.6132, 0.8085, 0.5324, 0.8992, 0.4467,
            0.3265, 0.8479, 0.9698, 0.2471, 0.9336, 0.1878, 0.4766, 0.4308, 0.3400, 0.2162,
            0.0206, 0.1720, 0.2155, 0.4394, 0.0653, 0.3406, 0.7724, 0.3921, 0.2541, 0.5799,
            0.4062, 0.2194, 0.4473, 0.4687, 0.7109, 0.9327, 0.9815, 0.6320, 0.1728, 0.6119,
            0.3097, 0.1283, 0.4984, 0.5068, 0.4279, 0.0173, 0.4388, 0.0430, 0.4671, 0.7119,
            0.1011, 0.8477, 0.4726, 0.1777, 0.9923, 0.4042, 0.1869, 0.7795, 0.9946, 0.9689,
            0.1366, 0.3671, 0.7011, 0.6234, 0.9867, 0.5585, 0.6985, 0.5609, 0.8788, 0.9928,
            0.5697, 0.8511, 0.6711, 0.9406, 0.8751, 0.7496, 0.1650, 0.1049, 0.1559, 0.2514,
            0.7012, 0.4056, 0.7879, 0.3461, 0.0415, 0.2998, 0.5094, 0.3727, 0.5482, 0.0502};

        migraphx::shape roi_s{migraphx::shape::float_type, {3, 4}};
        std::vector<float> roi_vec = {0, 0, 9.99, 9.99, 0, 5, 4, 9, 5, 5, 9.9, 9.9};

        migraphx::shape ind_s{migraphx::shape::int64_type, {3}};
        std::vector<int64_t> ind_vec = {0, 0, 0};

        auto x   = mm->add_literal(migraphx::literal(x_s, x_vec));
        auto roi = mm->add_literal(migraphx::literal(roi_s, roi_vec));
        auto ind = mm->add_literal(migraphx::literal(ind_s, ind_vec));
        auto r =
            mm->add_instruction(migraphx::make_op("roialign",
                                                  {{"coordinate_transformation_mode", trans_mode},
                                                   {"spatial_scale", 5.0},
                                                   {"output_height", 1},
                                                   {"output_width", 1},
                                                   {"sampling_ratio", 1}}),
                                x,
                                roi,
                                ind);
        mm->add_return({r});
        return p;
    };

    {
        auto p = create_program("output_half_pixel");
        p.compile(migraphx::ref::target{});
        auto result = p.eval({}).back();
        std::vector<float> results_vector;
        result.visit([&](auto output) { results_vector.assign(output.begin(), output.end()); });
        std::vector<float> gold = {0.0f, 0.0f, 0.0f};

        EXPECT(migraphx::verify_range(results_vector, gold));
    }
}

TEST_CASE(roialign_test)
{
    auto create_program = [](const std::string& trans_mode = "half_pixel",
                             const migraphx::op::pooling_mode pooling_mode =
                                 migraphx::op::pooling_mode::average,
                             int64_t sampling_ratio = 2) {
        migraphx::program p;
        auto* mm = p.get_main_module();
        migraphx::shape x_s{migraphx::shape::float_type, {1, 1, 10, 10}};
        std::vector<float> x_vec = {
            0.2764, 0.7150, 0.1958, 0.3416, 0.4638, 0.0259, 0.2963, 0.6518, 0.4856, 0.7250,
            0.9637, 0.0895, 0.2919, 0.6753, 0.0234, 0.6132, 0.8085, 0.5324, 0.8992, 0.4467,
            0.3265, 0.8479, 0.9698, 0.2471, 0.9336, 0.1878, 0.4766, 0.4308, 0.3400, 0.2162,
            0.0206, 0.1720, 0.2155, 0.4394, 0.0653, 0.3406, 0.7724, 0.3921, 0.2541, 0.5799,
            0.4062, 0.2194, 0.4473, 0.4687, 0.7109, 0.9327, 0.9815, 0.6320, 0.1728, 0.6119,
            0.3097, 0.1283, 0.4984, 0.5068, 0.4279, 0.0173, 0.4388, 0.0430, 0.4671, 0.7119,
            0.1011, 0.8477, 0.4726, 0.1777, 0.9923, 0.4042, 0.1869, 0.7795, 0.9946, 0.9689,
            0.1366, 0.3671, 0.7011, 0.6234, 0.9867, 0.5585, 0.6985, 0.5609, 0.8788, 0.9928,
            0.5697, 0.8511, 0.6711, 0.9406, 0.8751, 0.7496, 0.1650, 0.1049, 0.1559, 0.2514,
            0.7012, 0.4056, 0.7879, 0.3461, 0.0415, 0.2998, 0.5094, 0.3727, 0.5482, 0.0502};

        migraphx::shape roi_s{migraphx::shape::float_type, {3, 4}};
        std::vector<float> roi_vec = {0, 0, 9, 9, 0, 5, 4, 9, 5, 5, 9, 9};

        migraphx::shape ind_s{migraphx::shape::int64_type, {3}};
        std::vector<int64_t> ind_vec = {0, 0, 0};

        auto x   = mm->add_literal(migraphx::literal(x_s, x_vec));
        auto roi = mm->add_literal(migraphx::literal(roi_s, roi_vec));
        auto ind = mm->add_literal(migraphx::literal(ind_s, ind_vec));
        auto r =
            mm->add_instruction(migraphx::make_op("roialign",
                                                  {{"coordinate_transformation_mode", trans_mode},
                                                   {"spatial_scale", 1.0},
                                                   {"output_height", 5},
                                                   {"output_width", 5},
                                                   {"sampling_ratio", sampling_ratio},
                                                   {"mode", pooling_mode}}),
                                x,
                                roi,
                                ind);
        mm->add_return({r});
        return p;
    };

    {
        auto p = create_program();
        p.compile(migraphx::ref::target{});
        auto result = p.eval({}).back();
        std::vector<float> results_vector;
        result.visit([&](auto output) { results_vector.assign(output.begin(), output.end()); });
        std::vector<float> gold = {
            0.466421425, 0.446552634, 0.340521216, 0.568848491, 0.606780827, 0.371379346,
            0.429571986, 0.383519977, 0.556241512, 0.351050019, 0.27680251,  0.488286227,
            0.522200167, 0.552770197, 0.417057365, 0.471240699, 0.4844096,   0.690457463,
            0.492039412, 0.877398551, 0.623889625, 0.712461948, 0.628926516, 0.335504025,
            0.349469036, 0.302179992, 0.43046391,  0.469585985, 0.39774403,  0.542259991,
            0.365552008, 0.704923987, 0.516481996, 0.317131996, 0.701444089, 0.291239977,
            0.505897999, 0.647610962, 0.623489916, 0.829879999, 0.591567993, 0.738860011,
            0.704825997, 0.837148011, 0.889315963, 0.622680008, 0.615276039, 0.709713995,
            0.615356028, 0.458524048, 0.238451958, 0.337952018, 0.371693879, 0.609999895,
            0.760059953, 0.376724035, 0.378532052, 0.71468991,  0.924308002, 0.972783983,
            0.574903965, 0.582623959, 0.570936024, 0.761904061, 0.876998067, 0.535508037,
            0.256580025, 0.214098021, 0.279604018, 0.360000014, 0.436488032, 0.350427985,
            0.288755983, 0.366139978, 0.234920025};

        EXPECT(migraphx::verify_range(results_vector, gold));
    }

    {
        auto p = create_program("output_half_pixel");
        p.compile(migraphx::ref::target{});
        auto result = p.eval({}).back();
        std::vector<float> results_vector;
        result.visit([&](auto output) { results_vector.assign(output.begin(), output.end()); });
        std::vector<float> gold = {
            0.517783, 0.343411, 0.322905, 0.447362, 0.634375, 0.40308,  0.536647, 0.442791,
            0.486144, 0.402313, 0.251194, 0.400154, 0.515524, 0.695369, 0.346537, 0.33504,
            0.460099, 0.588069, 0.343863, 0.684932, 0.49319,  0.714058, 0.821744, 0.471935,
            0.403946, 0.306955, 0.218678, 0.33369,  0.488001, 0.486962, 0.18709,  0.49142,
            0.55611,  0.419167, 0.368608, 0.143278, 0.460835, 0.597125, 0.53096,  0.498207,
            0.278818, 0.438569, 0.6022,   0.700038, 0.752436, 0.577385, 0.702383, 0.725097,
            0.733754, 0.816304, 0.23933,  0.407514, 0.337893, 0.252521, 0.474335, 0.367075,
            0.270168, 0.41051,  0.64189,  0.830777, 0.55564,  0.454295, 0.55645,  0.75015,
            0.929997, 0.66257,  0.561664, 0.481275, 0.495449, 0.666306, 0.663573, 0.372107,
            0.205603, 0.192776, 0.247849};

        EXPECT(migraphx::verify_range(results_vector, gold));
    }

    {
        auto p = create_program("output_half_pixel", migraphx::op::pooling_mode::max, 0);
        p.compile(migraphx::ref::target{});
        auto result = p.eval({}).back();
        std::vector<float> results_vector;
        result.visit([&](auto output) { results_vector.assign(output.begin(), output.end()); });
        std::vector<float> gold = {
            0.819145, 0.373103, 0.258302,  0.515419, 0.726104, 0.540536, 0.545512,  0.38511,
            0.376545, 0.274635, 0.22341,   0.184511, 0.230843, 0.404869, 0.29546,   0.540409,
            0.265838, 0.409324, 0.213915,  0.708654, 0.687264, 0.580821, 0.461283,  0.462879,
            0.709632, 0.27873,  0.083619,  0.22428,  0.313992, 0.410508, 0.0929099, 0.415373,
            0.296695, 0.231574, 0.136836,  0.0683,   0.296695, 0.211925, 0.245385,  0.28053,
            0.17091,  0.179879, 0.245385,  0.343539, 0.392742, 0.51273,  0.536193,  0.382995,
            0.422793, 0.761886, 0.0839429, 0.276444, 0.19746,  0.126117, 0.378351,  0.254646,
            0.092148, 0.272825, 0.381955,  0.626599, 0.251325, 0.244475, 0.194875,  0.272825,
            0.44757,  0.351855, 0.342265,  0.244475, 0.274841, 0.553644, 0.607176,  0.202392,
            0.07425,  0.066087, 0.126279};

        EXPECT(migraphx::verify_range(results_vector, gold));
    }
}

TEST_CASE(round_test)
{
    migraphx::program p;
    auto* mm = p.get_main_module();
    migraphx::shape s{migraphx::shape::float_type, {9}};
    auto l =
        mm->add_literal(migraphx::literal{s, {1.1, 1.5, 1.6, -1.1, -1.5, -1.6, 0.0, 2.0, -2.0}});
    mm->add_instruction(migraphx::make_op("round"), l);
    p.compile(migraphx::ref::target{});
    auto result = p.eval({}).back();
    std::vector<float> results_vector;
    result.visit([&](auto output) { results_vector.assign(output.begin(), output.end()); });
    std::vector<float> gold = {1.0, 2.0, 2.0, -1.0, -2.0, -2.0, 0.0, 2.0, -2.0};
    EXPECT(migraphx::verify_range(results_vector, gold));
}

TEST_CASE(round_dynamic_test)
{
    migraphx::program p;
    auto* mm = p.get_main_module();
    migraphx::shape::dynamic_dimension dd{4, 10, 0};
    migraphx::shape s{migraphx::shape::float_type, {dd}};
    auto input = mm->add_parameter("X", s);
    std::vector<float> input_data{1.1, 1.5, 1.6, -1.1, -1.5, -1.6, 0.0, 2.0, -2.0};
    mm->add_instruction(migraphx::make_op("round"), input);
    p.compile(migraphx::ref::target{});

    migraphx::parameter_map params0;
    migraphx::shape input_fixed_shape0{migraphx::shape::float_type, {9}};
    params0["X"] = migraphx::argument(input_fixed_shape0, input_data.data());
    auto result  = p.eval(params0).back();
    std::vector<float> results_vector;
    result.visit([&](auto output) { results_vector.assign(output.begin(), output.end()); });
    std::vector<float> gold = {1.0, 2.0, 2.0, -1.0, -2.0, -2.0, 0.0, 2.0, -2.0};
    EXPECT(migraphx::verify_range(results_vector, gold));
}

TEST_CASE(rsqrt_test)
{
    migraphx::program p;
    auto* mm = p.get_main_module();
    migraphx::shape s{migraphx::shape::float_type, {3}};
    auto l = mm->add_literal(migraphx::literal{s, {4.0, 16.0, 64.0}});
    mm->add_instruction(migraphx::make_op("rsqrt"), l);
    p.compile(migraphx::ref::target{});
    auto result = p.eval({}).back();
    std::vector<float> results_vector(3);
    result.visit([&](auto output) { results_vector.assign(output.begin(), output.end()); });
    std::vector<float> gold = {0.5, 0.25, 0.125};
    EXPECT(migraphx::verify_range(results_vector, gold));
}

TEST_CASE(rsqrt_dynamic_test)
{
    migraphx::program p;
    auto* mm = p.get_main_module();
    migraphx::shape::dynamic_dimension dd{3, 8, 0};
    migraphx::shape s{migraphx::shape::float_type, {dd}};
    auto input = mm->add_parameter("X", s);
    std::vector<float> input_data{4.0, 16.0, 64.0};
    mm->add_instruction(migraphx::make_op("rsqrt"), input);
    p.compile(migraphx::ref::target{});

    migraphx::parameter_map params0;
    migraphx::shape input_fixed_shape0{migraphx::shape::float_type, {3}};
    params0["X"] = migraphx::argument(input_fixed_shape0, input_data.data());
    auto result  = p.eval(params0).back();
    std::vector<float> results_vector(3);
    result.visit([&](auto output) { results_vector.assign(output.begin(), output.end()); });
    std::vector<float> gold = {0.5, 0.25, 0.125};
    EXPECT(migraphx::verify_range(results_vector, gold));
}

// reduction_mode: "scatter_none", "scatter_add", "scatter_mul"
migraphx::program create_scatter_program(const std::string& reduction_mode, int axis)
{
    migraphx::program p;
    auto* mm = p.get_main_module();
    migraphx::shape sd{migraphx::shape::float_type, {3, 3}};
    std::vector<float> vd(sd.elements(), 0.0f);

    migraphx::shape si{migraphx::shape::int32_type, {2, 3}};
    std::vector<int> vi = {1, 0, 2, 0, 2, 1};

    migraphx::shape su{migraphx::shape::float_type, {2, 3}};
    std::vector<float> vu = {1.0, 1.1, 1.2, 2.0, 2.1, 2.2};

    auto ld = mm->add_literal(migraphx::literal{sd, vd});
    auto li = mm->add_literal(migraphx::literal{si, vi});
    auto lu = mm->add_literal(migraphx::literal{su, vu});
    // scatter_none, formerly the scatter op
    auto r = mm->add_instruction(migraphx::make_op(reduction_mode, {{"axis", axis}}), ld, li, lu);
    mm->add_return({r});
    return p;
}

TEST_CASE(scatter_ax0_test)
{
    // this tests what used to be the only scatter op, now changed to 3 sub-ops
    // which have their own test case
    {
        migraphx::program p = create_scatter_program("scatter_none", 0);
        p.compile(migraphx::ref::target{});
        auto result = p.eval({}).back();
        std::vector<float> results_vector;
        result.visit([&](auto output) { results_vector.assign(output.begin(), output.end()); });
        std::vector<float> gold = {2.0, 1.1, 0.0, 1.0, 0.0, 2.2, 0.0, 2.1, 1.2};
        EXPECT(migraphx::verify_range(results_vector, gold));
    }
}

TEST_CASE(scatter_ax_neg_test)
{
    {
        migraphx::program p = create_scatter_program("scatter_none", -2);

        p.compile(migraphx::ref::target{});
        auto result = p.eval({}).back();
        std::vector<float> results_vector;
        result.visit([&](auto output) { results_vector.assign(output.begin(), output.end()); });
        std::vector<float> gold = {2.0, 1.1, 0.0, 1.0, 0.0, 2.2, 0.0, 2.1, 1.2};
        EXPECT(migraphx::verify_range(results_vector, gold));
    }
}

TEST_CASE(scatter_ax1_test)
{
    {
        migraphx::program p = create_scatter_program("scatter_none", 1);
        p.compile(migraphx::ref::target{});
        auto result = p.eval({}).back();
        std::vector<float> results_vector;
        result.visit([&](auto output) { results_vector.assign(output.begin(), output.end()); });
        std::vector<float> gold = {1.1, 1.0, 1.2, 2.0, 2.2, 2.1, 0.0, 0.0, 0.0};
        EXPECT(migraphx::verify_range(results_vector, gold));
    }
}

// similar to create_scatter_program but with different tensor values
// reduction_mode: "scatter_none", "scatter_add", "scatter_mul"
migraphx::program create_scatter_program2(const std::string& reduction_mode, int axis)
{
    migraphx::program p;
    auto* mm = p.get_main_module();
    migraphx::shape sd{migraphx::shape::float_type, {1, 5}};
    std::vector<float> vd({1., 2., 3., 4., 5.});

    migraphx::shape si{migraphx::shape::int32_type, {1, 2}};
    std::vector<int> vi = {1, 3};

    migraphx::shape su{migraphx::shape::float_type, {1, 2}};
    std::vector<float> vu = {1.1, 2.1};

    auto ld = mm->add_literal(migraphx::literal{sd, vd});
    auto li = mm->add_literal(migraphx::literal{si, vi});
    auto lu = mm->add_literal(migraphx::literal{su, vu});
    auto r  = mm->add_instruction(migraphx::make_op(reduction_mode, {{"axis", axis}}), ld, li, lu);
    mm->add_return({r});
    return p;
}
TEST_CASE(scatter_reduction1_test)
{
    {
        // Test sub-ops for the three reduction values scatter_none, scatter_add, scatter_mul
        migraphx::program p = create_scatter_program2("scatter_none", 1);

        p.compile(migraphx::ref::target{});
        auto result = p.eval({}).back();
        std::vector<float> results_vector;
        result.visit([&](auto output) { results_vector.assign(output.begin(), output.end()); });
        std::vector<float> gold_none = {1.0, 1.1, 3.0, 2.1, 5.0};
        EXPECT(migraphx::verify_range(results_vector, gold_none));
    }
}

TEST_CASE(scatter_reduction2_test)
{
    {
        migraphx::program p = create_scatter_program2("scatter_mul", 1);
        p.compile(migraphx::ref::target{});
        auto result = p.eval({}).back();
        std::vector<float> results_vector;
        result.visit([&](auto output) { results_vector.assign(output.begin(), output.end()); });
        std::vector<float> gold_mul = {1.0, 2.2, 3.0, 8.4, 5.0};

        EXPECT(migraphx::verify_range(results_vector, gold_mul));
    }
}
TEST_CASE(scatter_reduction3_test)
{
    {
        migraphx::program p = create_scatter_program2("scatter_add", 1);
        p.compile(migraphx::ref::target{});
        auto result = p.eval({}).back();
        std::vector<float> results_vector;
        result.visit([&](auto output) { results_vector.assign(output.begin(), output.end()); });
        std::vector<float> gold_add = {1.0, 3.1, 3.0, 6.1, 5.0};

        EXPECT(migraphx::verify_range(results_vector, gold_add));
    }
}

TEST_CASE(scatter_reduction_3x3_test)
{
    {
        migraphx::program p;
        auto* mm = p.get_main_module();
        migraphx::shape sd{migraphx::shape::float_type, {3, 3}};
        std::vector<float> vd(sd.elements(), 3.0f);

        migraphx::shape si{migraphx::shape::int32_type, {2, 3}};
        std::vector<int> vi = {1, 0, 2, 0, 2, 1};

        migraphx::shape su{migraphx::shape::float_type, {2, 3}};
        std::vector<float> vu = {1.0, 1.1, 1.2, 7.0, 7.1, 7.2};

        auto ld = mm->add_literal(migraphx::literal{sd, vd});
        auto li = mm->add_literal(migraphx::literal{si, vi});
        auto lu = mm->add_literal(migraphx::literal{su, vu});
        auto r  = mm->add_instruction(migraphx::make_op("scatter_add", {{"axis", 1}}), ld, li, lu);
        mm->add_return({r});
        p.compile(migraphx::ref::target{});
        auto result = p.eval({}).back();
        std::vector<float> results_vector;
        result.visit([&](auto output) { results_vector.assign(output.begin(), output.end()); });
        std::vector<float> gold_a2 = {4.1, 4.0, 4.2, 10.0, 10.2, 10.1, 3.0, 3.0, 3.0};

        EXPECT(migraphx::verify_range(results_vector, gold_a2));
    }
}

// create a test scatter program with a 3x3 tensor;
//  su and si are transposed from previous case
migraphx::program create_scatter_program_3x3(const std::string& reduction_mode, int axis)
{
    migraphx::program p;
    auto* mm = p.get_main_module();
    migraphx::shape sd{migraphx::shape::float_type, {3, 3}};
    std::vector<float> vd(sd.elements(), 3.0f);

    migraphx::shape si{migraphx::shape::int32_type, {3, 2}};
    std::vector<int> vi = {1, 0, 0, 2, 2, 1};

    migraphx::shape su{migraphx::shape::float_type, {3, 2}};
    std::vector<float> vu = {1.0, 7.0, 1.1, 7.1, 1.2, 7.2};

    auto ld = mm->add_literal(migraphx::literal{sd, vd});
    auto li = mm->add_literal(migraphx::literal{si, vi});
    auto lu = mm->add_literal(migraphx::literal{su, vu});
    auto r  = mm->add_instruction(migraphx::make_op(reduction_mode, {{"axis", axis}}), ld, li, lu);
    mm->add_return({r});
    return p;
}

TEST_CASE(scatter_reduction_3x3_xpose1_test)
{
    // test on vertical (0) axis. su and si are transposed from previous case
    {
        migraphx::program p = create_scatter_program_3x3("scatter_none", 0);
        p.compile(migraphx::ref::target{});
        auto result = p.eval({}).back();
        std::vector<float> results_vector;
        result.visit([&](auto output) { results_vector.assign(output.begin(), output.end()); });
        std::vector<float> gold_none2 = {1.1, 7.0, 3.0, 1.0, 7.2, 3.0, 1.2, 7.1, 3.0};
        EXPECT(migraphx::verify_range(results_vector, gold_none2));
    }
}

TEST_CASE(scatter_reduction_3x3_xpose2_test)
{
    // test on vertical (0) axis.
    {
        migraphx::program p = create_scatter_program_3x3("scatter_add", 0);
        p.compile(migraphx::ref::target{});
        auto result = p.eval({}).back();
        std::vector<float> results_vector;
        result.visit([&](auto output) { results_vector.assign(output.begin(), output.end()); });
        std::vector<float> gold_a3 = {4.1, 10.0, 3.0, 4.0, 10.2, 3.0, 4.2, 10.1, 3.0};

        EXPECT(migraphx::verify_range(results_vector, gold_a3));
    }
}

TEST_CASE(scatter_reduction_3x3_xpose3_test)
{
    {
        migraphx::program p = create_scatter_program_3x3("scatter_mul", 0);
        p.compile(migraphx::ref::target{});
        auto result = p.eval({}).back();
        std::vector<float> results_vector;
        result.visit([&](auto output) { results_vector.assign(output.begin(), output.end()); });
        std::vector<float> gold_mul2 = {3.3, 21.0, 3.0, 3.0, 21.6, 3.0, 3.6, 21.3, 3.0};

        EXPECT(migraphx::verify_range(results_vector, gold_mul2));
    }
}

TEST_CASE(scatternd_shapes_test)
{
    {
        // broadcasted input
        migraphx::program p;
        auto* mm   = p.get_main_module();
        auto dtype = migraphx::shape::float_type;
        auto itype = migraphx::shape::int64_type;
        migraphx::shape is{itype, {4, 1}};
        migraphx::shape us{dtype, {4}};

        std::vector<int64_t> ind_vec{4, 3, 1, 7};
        std::vector<float> upd_vec{9, 10, 11, 12};

        auto data    = mm->add_instruction(migraphx::make_op("multibroadcast", {{"out_lens", {8}}}),
                                        mm->add_literal(migraphx::literal{0.0f}));
        auto indices = mm->add_literal(migraphx::literal{is, ind_vec});
        auto updates = mm->add_literal(migraphx::literal{us, upd_vec});
        auto scatternd =
            mm->add_instruction(migraphx::make_op("scatternd_none"), data, indices, updates);
        mm->add_return({scatternd});
        p.compile(migraphx::ref::target{});
        auto result = p.eval({}).back();
        std::vector<float> results_vector;
        result.visit([&](auto output) { results_vector.assign(output.begin(), output.end()); });
        std::vector<float> gold{0, 11, 0, 10, 9, 0, 0, 12};

        EXPECT(migraphx::verify_range(results_vector, gold));
    }

    {
        // non-standard shape input
        migraphx::program p;
        auto* mm   = p.get_main_module();
        auto dtype = migraphx::shape::float_type;
        auto itype = migraphx::shape::int64_type;
        migraphx::shape ds{dtype, {2, 2}};
        migraphx::shape is{itype, {2, 2}};
        migraphx::shape us{dtype, {2}};

        std::vector<float> data_vec{1, 2, 3, 4};
        std::vector<int64_t> ind_vec{0, 0, 0, 1};
        std::vector<float> upd_vec{5, 6};

        auto data = mm->add_literal(migraphx::literal{ds, data_vec});
        auto td =
            mm->add_instruction(migraphx::make_op("transpose", {{"permutation", {1, 0}}}), data);
        auto indices = mm->add_literal(migraphx::literal{is, ind_vec});
        auto updates = mm->add_literal(migraphx::literal{us, upd_vec});
        auto scatternd =
            mm->add_instruction(migraphx::make_op("scatternd_none"), td, indices, updates);
        mm->add_return({scatternd});
        p.compile(migraphx::ref::target{});
        auto result = p.eval({}).back();
        std::vector<float> results_vector;
        result.visit([&](auto output) { results_vector.assign(output.begin(), output.end()); });
        std::vector<float> gold{5, 6, 2, 4};

        EXPECT(migraphx::verify_range(results_vector, gold));
    }

    {
        // non-standard updates shape
        migraphx::program p;
        auto* mm   = p.get_main_module();
        auto dtype = migraphx::shape::float_type;
        auto itype = migraphx::shape::int64_type;
        migraphx::shape ds{dtype, {2, 2, 2}};
        migraphx::shape is{itype, {2, 1, 3}};
        migraphx::shape us{dtype, {1, 2}};

        std::vector<float> data_vec{1, 2, 3, 4, 5, 6, 7, 8};
        std::vector<int64_t> ind_vec{0, 0, 0, 1, 1, 1};
        std::vector<float> upd_vec{9, 10};

        auto data    = mm->add_literal(migraphx::literal{ds, data_vec});
        auto indices = mm->add_literal(migraphx::literal{is, ind_vec});
        auto updates = mm->add_literal(migraphx::literal{us, upd_vec});
        auto tu =
            mm->add_instruction(migraphx::make_op("transpose", {{"permutation", {1, 0}}}), updates);
        auto scatternd =
            mm->add_instruction(migraphx::make_op("scatternd_none"), data, indices, tu);
        mm->add_return({scatternd});
        p.compile(migraphx::ref::target{});
        auto result = p.eval({}).back();
        std::vector<float> results_vector;
        result.visit([&](auto output) { results_vector.assign(output.begin(), output.end()); });
        std::vector<float> gold{9, 2, 3, 4, 5, 6, 7, 10};

        EXPECT(migraphx::verify_range(results_vector, gold));
    }
}

TEST_CASE(scatternd_test)
{
    {
        // r=1, q=2, k=1
        migraphx::program p;
        auto* mm   = p.get_main_module();
        auto dtype = migraphx::shape::float_type;
        auto itype = migraphx::shape::int64_type;
        migraphx::shape ds{dtype, {8}};
        migraphx::shape is{itype, {4, 1}};
        migraphx::shape us{dtype, {4}};

        std::vector<float> data_vec{1, 2, 3, 4, 5, 6, 7, 8};
        std::vector<int64_t> ind_vec{4, 3, 1, 7};
        std::vector<float> upd_vec{9, 10, 11, 12};

        auto data    = mm->add_literal(migraphx::literal{ds, data_vec});
        auto indices = mm->add_literal(migraphx::literal{is, ind_vec});
        auto updates = mm->add_literal(migraphx::literal{us, upd_vec});
        auto scatternd =
            mm->add_instruction(migraphx::make_op("scatternd_none"), data, indices, updates);
        mm->add_return({scatternd});
        p.compile(migraphx::ref::target{});
        auto result = p.eval({}).back();
        std::vector<float> results_vector;
        result.visit([&](auto output) { results_vector.assign(output.begin(), output.end()); });
        std::vector<float> gold{1, 11, 3, 10, 9, 6, 7, 12};

        EXPECT(migraphx::verify_range(results_vector, gold));
    }

    {
        // r=2, q=2, k=2
        migraphx::program p;
        auto* mm   = p.get_main_module();
        auto dtype = migraphx::shape::float_type;
        auto itype = migraphx::shape::int64_type;
        migraphx::shape ds{dtype, {2, 2}};
        migraphx::shape is{itype, {2, 2}};
        migraphx::shape us{dtype, {2}};

        std::vector<float> data_vec{1, 2, 3, 4};
        std::vector<int64_t> ind_vec{0, 0, 0, 1};
        std::vector<float> upd_vec{5, 6};

        auto data    = mm->add_literal(migraphx::literal{ds, data_vec});
        auto indices = mm->add_literal(migraphx::literal{is, ind_vec});
        auto updates = mm->add_literal(migraphx::literal{us, upd_vec});
        auto scatternd =
            mm->add_instruction(migraphx::make_op("scatternd_none"), data, indices, updates);
        mm->add_return({scatternd});
        p.compile(migraphx::ref::target{});
        auto result = p.eval({}).back();
        std::vector<float> results_vector;
        result.visit([&](auto output) { results_vector.assign(output.begin(), output.end()); });
        std::vector<float> gold{5, 6, 3, 4};

        EXPECT(migraphx::verify_range(results_vector, gold));
    }

    {
        // r=3, q=3, k=3
        migraphx::program p;
        auto* mm   = p.get_main_module();
        auto dtype = migraphx::shape::float_type;
        auto itype = migraphx::shape::int64_type;
        migraphx::shape ds{dtype, {2, 2, 2}};
        migraphx::shape is{itype, {2, 1, 3}};
        migraphx::shape us{dtype, {2, 1}};

        std::vector<float> data_vec{1, 2, 3, 4, 5, 6, 7, 8};
        std::vector<int64_t> ind_vec{0, 0, 0, 1, 1, 1};
        std::vector<float> upd_vec{9, 10};

        auto data    = mm->add_literal(migraphx::literal{ds, data_vec});
        auto indices = mm->add_literal(migraphx::literal{is, ind_vec});
        auto updates = mm->add_literal(migraphx::literal{us, upd_vec});
        auto scatternd =
            mm->add_instruction(migraphx::make_op("scatternd_none"), data, indices, updates);
        mm->add_return({scatternd});
        p.compile(migraphx::ref::target{});
        auto result = p.eval({}).back();
        std::vector<float> results_vector;
        result.visit([&](auto output) { results_vector.assign(output.begin(), output.end()); });
        std::vector<float> gold{9, 2, 3, 4, 5, 6, 7, 10};

        EXPECT(migraphx::verify_range(results_vector, gold));
    }

    {
        // r=3, q=2, k=1
        migraphx::program p;
        auto* mm   = p.get_main_module();
        auto dtype = migraphx::shape::float_type;
        auto itype = migraphx::shape::int64_type;
        migraphx::shape ds{dtype, {4, 4, 4}};
        migraphx::shape is{itype, {2, 1}};
        migraphx::shape us{dtype, {2, 4, 4}};

        std::vector<float> data_vec{1, 2, 3, 4, 5, 6, 7, 8, 8, 7, 6, 5, 4, 3, 2, 1,
                                    1, 2, 3, 4, 5, 6, 7, 8, 8, 7, 6, 5, 4, 3, 2, 1,
                                    8, 7, 6, 5, 4, 3, 2, 1, 1, 2, 3, 4, 5, 6, 7, 8,
                                    8, 7, 6, 5, 4, 3, 2, 1, 1, 2, 3, 4, 5, 6, 7, 8};
        std::vector<int64_t> ind_vec{0, 2};
        std::vector<float> upd_vec{5, 5, 5, 5, 6, 6, 6, 6, 7, 7, 7, 7, 8, 8, 8, 8,
                                   1, 1, 1, 1, 2, 2, 2, 2, 3, 3, 3, 3, 4, 4, 4, 4};

        auto data    = mm->add_literal(migraphx::literal{ds, data_vec});
        auto indices = mm->add_literal(migraphx::literal{is, ind_vec});
        auto updates = mm->add_literal(migraphx::literal{us, upd_vec});
        auto scatternd =
            mm->add_instruction(migraphx::make_op("scatternd_none"), data, indices, updates);
        mm->add_return({scatternd});
        p.compile(migraphx::ref::target{});
        auto result = p.eval({}).back();
        std::vector<float> results_vector;
        result.visit([&](auto output) { results_vector.assign(output.begin(), output.end()); });
        std::vector<float> gold{5, 5, 5, 5, 6, 6, 6, 6, 7, 7, 7, 7, 8, 8, 8, 8, 1, 2, 3, 4, 5, 6,
                                7, 8, 8, 7, 6, 5, 4, 3, 2, 1, 1, 1, 1, 1, 2, 2, 2, 2, 3, 3, 3, 3,
                                4, 4, 4, 4, 8, 7, 6, 5, 4, 3, 2, 1, 1, 2, 3, 4, 5, 6, 7, 8};

        EXPECT(migraphx::verify_range(results_vector, gold));
    }

    {
        // r=5, q=1, k=1
        migraphx::program p;
        auto* mm   = p.get_main_module();
        auto dtype = migraphx::shape::float_type;
        auto itype = migraphx::shape::int64_type;
        migraphx::shape ds{dtype, {2, 2, 2, 2, 2}};
        migraphx::shape is{itype, {1}};
        migraphx::shape us{dtype, {2, 2, 2, 2}};

        std::vector<float> data_vec(32, 1);
        std::vector<int64_t> ind_vec{1};
        std::vector<float> upd_vec(16, 0);

        auto data    = mm->add_literal(migraphx::literal{ds, data_vec});
        auto indices = mm->add_literal(migraphx::literal{is, ind_vec});
        auto updates = mm->add_literal(migraphx::literal{us, upd_vec});
        auto scatternd =
            mm->add_instruction(migraphx::make_op("scatternd_none"), data, indices, updates);
        mm->add_return({scatternd});
        p.compile(migraphx::ref::target{});
        auto result = p.eval({}).back();
        std::vector<float> results_vector;
        result.visit([&](auto output) { results_vector.assign(output.begin(), output.end()); });
        std::vector<float> gold(32, 0);
        std::copy(data_vec.begin(), data_vec.begin() + 16, gold.begin());

        EXPECT(migraphx::verify_range(results_vector, gold));
    }
}

TEST_CASE(scatternd_reduction_test)
{
    {
        // reduction = add
        migraphx::program p;
        auto* mm   = p.get_main_module();
        auto dtype = migraphx::shape::float_type;
        auto itype = migraphx::shape::int64_type;
        migraphx::shape ds{dtype, {8}};
        migraphx::shape is{itype, {8, 1}};
        migraphx::shape us{dtype, {8}};

        std::vector<float> data_vec{1, 2, 3, 4, 5, 6, 7, 8};
        std::vector<int64_t> ind_vec{4, 3, 1, 7, 4, 3, 1, 7};
        std::vector<float> upd_vec{9, 10, 11, 12, -8, -9, -10, -11};

        auto data    = mm->add_literal(migraphx::literal{ds, data_vec});
        auto indices = mm->add_literal(migraphx::literal{is, ind_vec});
        auto updates = mm->add_literal(migraphx::literal{us, upd_vec});
        auto scatternd =
            mm->add_instruction(migraphx::make_op("scatternd_add"), data, indices, updates);
        mm->add_return({scatternd});
        p.compile(migraphx::ref::target{});
        auto result = p.eval({}).back();
        std::vector<float> results_vector;
        result.visit([&](auto output) { results_vector.assign(output.begin(), output.end()); });
        std::vector<float> gold{1, 3, 3, 5, 6, 6, 7, 9};

        EXPECT(migraphx::verify_range(results_vector, gold));
    }

    {
        // reduction = mul
        migraphx::program p;
        auto* mm   = p.get_main_module();
        auto dtype = migraphx::shape::float_type;
        auto itype = migraphx::shape::int64_type;
        migraphx::shape ds{dtype, {8}};
        migraphx::shape is{itype, {4, 1}};
        migraphx::shape us{dtype, {4}};

        std::vector<float> data_vec{1, 2, 3, 4, 5, 6, 7, 8};
        std::vector<int64_t> ind_vec{4, 3, 1, 7};
        std::vector<float> upd_vec{9, 10, 11, 12};

        auto data    = mm->add_literal(migraphx::literal{ds, data_vec});
        auto indices = mm->add_literal(migraphx::literal{is, ind_vec});
        auto updates = mm->add_literal(migraphx::literal{us, upd_vec});
        auto scatternd =
            mm->add_instruction(migraphx::make_op("scatternd_mul"), data, indices, updates);
        mm->add_return({scatternd});
        p.compile(migraphx::ref::target{});
        auto result = p.eval({}).back();
        std::vector<float> results_vector;
        result.visit([&](auto output) { results_vector.assign(output.begin(), output.end()); });
        std::vector<float> gold{1, 22, 3, 40, 45, 6, 7, 96};

        EXPECT(migraphx::verify_range(results_vector, gold));
    }
}

TEST_CASE(sigmoid_test)
{
    migraphx::program p;
    auto* mm = p.get_main_module();
    migraphx::shape s{migraphx::shape::float_type, {2, 2}};
    auto l = mm->add_literal(migraphx::literal{s, {-1, 2, -3, 4}});
    mm->add_instruction(migraphx::make_op("sigmoid"), l);
    p.compile(migraphx::ref::target{});
    auto result = p.eval({}).back();
    std::vector<float> results_vector(4);
    result.visit([&](auto output) { results_vector.assign(output.begin(), output.end()); });
    std::vector<float> gold{sigmoid(-1), sigmoid(2), sigmoid(-3), sigmoid(4)};
    EXPECT(migraphx::verify_range(results_vector, gold));
}

TEST_CASE(sigmoid_dynamic_test)
{
    migraphx::program p;
    auto* mm = p.get_main_module();
    migraphx::shape s{migraphx::shape::float_type, {{2, 4, 0}, {2, 2, 0}}};
    auto input = mm->add_parameter("X", s);
    std::vector<float> input_data{-1, 2, -3, 4};
    mm->add_instruction(migraphx::make_op("sigmoid"), input);
    p.compile(migraphx::ref::target{});

    migraphx::parameter_map params0;
    migraphx::shape input_fixed_shape0{migraphx::shape::float_type, {2, 2}};
    params0["X"] = migraphx::argument(input_fixed_shape0, input_data.data());
    auto result  = p.eval(params0).back();
    std::vector<float> results_vector(4);
    result.visit([&](auto output) { results_vector.assign(output.begin(), output.end()); });
    std::vector<float> gold{sigmoid(-1), sigmoid(2), sigmoid(-3), sigmoid(4)};
    EXPECT(migraphx::verify_range(results_vector, gold));
}

TEST_CASE(sign_test)
{
    migraphx::program p;
    auto* mm = p.get_main_module();
    migraphx::shape s{migraphx::shape::float_type, {5}};
    auto l = mm->add_literal(
        migraphx::literal{s, {1.02481645, 0.85643062, -0.03404123, -0.92791926, 0.0}});
    mm->add_instruction(migraphx::make_op("sign"), l);
    p.compile(migraphx::ref::target{});
    auto result = p.eval({}).back();
    std::vector<float> results_vector;
    result.visit([&](auto output) { results_vector.assign(output.begin(), output.end()); });
    std::vector<float> gold = {1.0, 1.0, -1.0, -1.0, 0.0};
    EXPECT(migraphx::verify_range(results_vector, gold));
}

TEST_CASE(sign_dynamic_test)
{
    migraphx::program p;
    auto* mm = p.get_main_module();
    migraphx::shape::dynamic_dimension dd{3, 8, 0};
    migraphx::shape s{migraphx::shape::float_type, {dd}};
    auto input = mm->add_parameter("X", s);
    std::vector<float> input_data{1.02481645, 0.85643062, -0.03404123, -0.92791926, 0.0};
    mm->add_instruction(migraphx::make_op("sign"), input);
    p.compile(migraphx::ref::target{});

    migraphx::parameter_map params0;
    migraphx::shape input_fixed_shape0{migraphx::shape::float_type, {5}};
    params0["X"] = migraphx::argument(input_fixed_shape0, input_data.data());
    auto result  = p.eval(params0).back();
    std::vector<float> results_vector;
    result.visit([&](auto output) { results_vector.assign(output.begin(), output.end()); });
    std::vector<float> gold = {1.0, 1.0, -1.0, -1.0, 0.0};
    EXPECT(migraphx::verify_range(results_vector, gold));
}

TEST_CASE(sin_test)
{
    migraphx::program p;
    auto* mm = p.get_main_module();
    migraphx::shape s{migraphx::shape::float_type, {3}};
    std::vector<float> data = {-1, 0, 1};
    auto l                  = mm->add_literal(migraphx::literal{s, data});
    mm->add_instruction(migraphx::make_op("sin"), l);
    p.compile(migraphx::ref::target{});
    auto result = p.eval({}).back();
    std::vector<float> results_vector(3);
    result.visit([&](auto output) { results_vector.assign(output.begin(), output.end()); });
    std::vector<float> gold = data;
    std::transform(
        gold.begin(), gold.end(), gold.begin(), [](float n) -> float { return sinf(n); });
    EXPECT(migraphx::verify_range(results_vector, gold));
}

TEST_CASE(sin_dynamic_test)
{
    migraphx::program p;
    auto* mm = p.get_main_module();
    migraphx::shape::dynamic_dimension dd{3, 8, 0};
    migraphx::shape s{migraphx::shape::float_type, {dd}};
    auto input                    = mm->add_parameter("X", s);
    std::vector<float> input_data = {-1, 0, 1};
    mm->add_instruction(migraphx::make_op("sin"), input);
    p.compile(migraphx::ref::target{});

    migraphx::parameter_map params0;
    migraphx::shape input_fixed_shape0{migraphx::shape::float_type, {3}};
    params0["X"] = migraphx::argument(input_fixed_shape0, input_data.data());
    auto result  = p.eval(params0).back();
    std::vector<float> results_vector(3);
    result.visit([&](auto output) { results_vector.assign(output.begin(), output.end()); });
    std::vector<float> gold = input_data;
    std::transform(
        gold.begin(), gold.end(), gold.begin(), [](float n) -> float { return sinf(n); });
    EXPECT(migraphx::verify_range(results_vector, gold));
}

TEST_CASE(sinh_test)
{
    migraphx::program p;
    auto* mm = p.get_main_module();
    migraphx::shape s{migraphx::shape::float_type, {2, 2}};
    std::vector<float> data{-1.0, 2.0, -3.0, 4.0};
    auto l = mm->add_literal(migraphx::literal{s, data});
    mm->add_instruction(migraphx::make_op("sinh"), l);
    p.compile(migraphx::ref::target{});
    auto result = p.eval({}).back();
    std::vector<float> results_vector(4);
    result.visit([&](auto output) { results_vector.assign(output.begin(), output.end()); });
    std::vector<float> gold = data;
    std::transform(
        gold.begin(), gold.end(), gold.begin(), [](float n) -> float { return sinhf(n); });
    EXPECT(migraphx::verify_range(results_vector, gold));
}

TEST_CASE(sinh_dynamic_test)
{
    migraphx::program p;
    auto* mm = p.get_main_module();
    migraphx::shape s{migraphx::shape::float_type, {{2, 4, 0}, {2, 4, 0}}};
    auto input = mm->add_parameter("X", s);
    std::vector<float> input_data{-1.0, 2.0, -3.0, 4.0};
    mm->add_instruction(migraphx::make_op("sinh"), input);
    p.compile(migraphx::ref::target{});

    migraphx::parameter_map params0;
    migraphx::shape input_fixed_shape0{migraphx::shape::float_type, {4}};
    params0["X"] = migraphx::argument(input_fixed_shape0, input_data.data());
    auto result  = p.eval(params0).back();
    std::vector<float> results_vector(4);
    result.visit([&](auto output) { results_vector.assign(output.begin(), output.end()); });
    std::vector<float> gold = input_data;
    std::transform(
        gold.begin(), gold.end(), gold.begin(), [](float n) -> float { return sinhf(n); });
    EXPECT(migraphx::verify_range(results_vector, gold));
}

TEST_CASE(slice_test)
{
    {
        migraphx::program p;
        auto* mm = p.get_main_module();
        std::vector<int> data(2 * 2 * 3);
        std::iota(data.begin(), data.end(), 0);
        migraphx::shape s{migraphx::shape::int32_type, {2, 2, 3}};
        auto l0 = mm->add_literal(migraphx::literal{s, data});
        mm->add_instruction(
            migraphx::make_op("slice", {{"axes", {2}}, {"starts", {1}}, {"ends", {3}}}), l0);
        migraphx::shape s2{migraphx::shape::int32_type, {2, 2, 2}, {6, 3, 1}};
        EXPECT(p.get_output_shapes().back() == s2);
        p.compile(migraphx::ref::target{});
        migraphx::shape sresult{migraphx::shape::int32_type, {2, 2, 2}, {4, 2, 1}};
        auto result           = p.eval({}).back();
        std::vector<int> gold = {1, 2, 4, 5, 7, 8, 10, 11};
        std::vector<int> results_vector(2 * 2 * 2);
        result.visit([&](auto output) { results_vector.assign(output.begin(), output.end()); });
        EXPECT(migraphx::verify_range(results_vector, gold));
        EXPECT(result.get_shape() == sresult);
    }
    {
        migraphx::program p;
        auto* mm = p.get_main_module();
        std::vector<int> data(2 * 2 * 3);
        std::iota(data.begin(), data.end(), 0);
        migraphx::shape s{migraphx::shape::int32_type, {2, 2, 3}};
        auto l0 = mm->add_literal(migraphx::literal{s, data});
        mm->add_instruction(
            migraphx::make_op("slice",
                              {{"axes", {0, 1, 2}}, {"starts", {0, 0, 0}}, {"ends", {2, 2, 2}}}),
            l0);
        migraphx::shape s2{migraphx::shape::int32_type, {2, 2, 2}, {6, 3, 1}};
        EXPECT(p.get_output_shapes().back() == s2);
        p.compile(migraphx::ref::target{});
        migraphx::shape sresult{migraphx::shape::int32_type, {2, 2, 2}, {4, 2, 1}};
        auto result           = p.eval({}).back();
        std::vector<int> gold = {0, 1, 3, 4, 6, 7, 9, 10};
        std::vector<int> results_vector(2 * 2 * 2);
        result.visit([&](auto output) { results_vector.assign(output.begin(), output.end()); });
        EXPECT(migraphx::verify_range(results_vector, gold));
        EXPECT(result.get_shape() == sresult);
    }
}

TEST_CASE(softmax_simple_test)
{
    migraphx::program p;
    auto* mm             = p.get_main_module();
    std::vector<float> a = {0.25, 0.75};
    std::vector<float> s = {0.377541, 0.622459};
    migraphx::shape a_shape{migraphx::shape::float_type, {1, 2}};
    auto al = mm->add_literal(migraphx::literal{a_shape, a});
    mm->add_instruction(migraphx::make_op("softmax", {{"axis", 1}}), al);
    p.compile(migraphx::ref::target{});
    auto result = p.eval({}).back();
    std::vector<float> results_vector(2);
    result.visit([&](auto output) { results_vector.assign(output.begin(), output.end()); });
    EXPECT(migraphx::verify_range(results_vector, s));
}

TEST_CASE(softmax_test)
{
    migraphx::program p;
    auto* mm             = p.get_main_module();
    std::vector<float> a = {
        -5.61869681e-01, 9.07827199e-01,  1.29255986e+00,  3.18533443e-02,  -1.22183852e-03,
        -2.83830553e-01, -1.03245842e+00, -9.28322077e-01, -8.82696748e-01, 1.11327164e-01,
        -9.20038462e-01, 8.47388089e-01,  2.51734018e-01,  1.50563884e+00,  2.23056650e+00,
        -6.17576987e-02, -1.00264274e-01, -6.10369384e-01, 1.17537189e+00,  -2.51560897e-01,
        -8.50333512e-01, -8.03578615e-01, -6.51194930e-01, -2.58137047e-01, 4.65528190e-01,
        3.23284641e-02,  -1.54700470e+00, 1.38096774e+00,  5.39869189e-01,  -7.56884992e-01,
        1.81503093e+00,  -2.11269641e+00, 1.92466557e+00,  1.77230799e+00,  2.21660900e+00,
        1.56777036e+00,  -2.08995026e-03, 3.50566894e-01,  -1.15042710e+00, -1.18577778e+00,
        8.90633047e-01,  -6.63949102e-02, 1.44661188e+00,  1.59215283e+00,  -2.56262213e-01,
        9.39079225e-01,  4.07298543e-02,  3.86590779e-01,  6.09607756e-01,  8.22331488e-01,
        -2.82126725e-01, -9.49052632e-01, -4.24012303e-01, -5.32990396e-01, -3.18386006e+00,
        3.27092171e-01,  -1.33315325e+00, 3.62459183e-01,  3.74710828e-01,  -1.30302286e+00,
        1.79680198e-01,  -4.51832324e-01, 4.34282750e-01,  -7.09520102e-01, 6.20333970e-01,
        -1.28712380e+00, 2.04130828e-01,  -7.70607769e-01, 1.61889160e+00,  -1.50951004e+00,
        -4.10505563e-01, -3.56566496e-02, -1.29747534e+00, -1.49967879e-01, 7.77626812e-01,
        -8.28408226e-02, 2.73412596e-02,  5.79780899e-03,  9.87900198e-02,  -7.95276761e-01,
        -1.38536084e+00, -6.63573861e-01, 3.89783204e-01,  -1.30670881e+00, -7.62425125e-01,
        -4.04883057e-01, 6.24344349e-01,  3.68128955e-01,  -1.01577950e+00, -3.06715906e-01,
        5.67961395e-01,  2.98198581e-01,  -1.63613629e+00, -3.75131965e-01, -6.75393403e-01,
        2.59172034e+00,  6.75538957e-01,  9.07939598e-02,  1.92257717e-01,  -1.21592450e+00,
        -2.73682117e-01, 1.25232983e+00,  -1.39969170e+00, -1.91483587e-01, 2.57732719e-01,
        3.10056299e-01,  1.41833842e+00,  -1.81386679e-01, 3.92868072e-01,  -8.14771175e-01,
        2.02392387e+00,  -9.42091495e-02, -3.77683818e-01, 2.05638766e+00,  2.93796062e-01,
        -6.02131486e-01, 2.70461679e-01,  -8.92358482e-01, 1.04388881e+00,  2.66154885e-01};

    std::vector<float> s = {
        0.30191708, 0.59879845, 0.50029165, 0.24915339, 0.36823985, 0.13190967, 0.0349741,
        0.18750034, 0.21905553, 0.27000085, 0.0547399,  0.56318235, 0.47422904, 0.78964758,
        0.91381913, 0.44601166, 0.47902739, 0.13120073, 0.4449684,  0.18766427, 0.15753111,
        0.07844277, 0.05120674, 0.36648798, 0.14637007, 0.13152322, 0.01560997, 0.29065287,
        0.49196178, 0.10550152, 0.81890774, 0.06369215, 0.62972021, 0.74931765, 0.67285055,
        0.35034987, 0.28612873, 0.31931475, 0.04220394, 0.16093165, 0.22390974, 0.11915915,
        0.3115395,  0.35899726, 0.22190949, 0.57518375, 0.13888834, 0.7753762,  0.4642328,
        0.57055861, 0.21954368, 0.34515455, 0.09486015, 0.40631217, 0.01842281, 0.48770609,
        0.06652815, 0.36023033, 0.42343026, 0.24226256, 0.17348589, 0.44066274, 0.6865865,
        0.17296699, 0.46923906, 0.06921105, 0.3570261,  0.4125829,  0.73165393, 0.15302512,
        0.29499072, 0.33932695, 0.30852377, 0.40762195, 0.40170741, 0.36259529, 0.60848355,
        0.42618036, 0.31721094, 0.02960522, 0.28256637, 0.24389413, 0.2725659,  0.10663581,
        0.27622163, 0.28264219, 0.53652936, 0.09476089, 0.40890986, 0.34848392, 0.32572666,
        0.53076893, 0.11529481, 0.29117745, 0.14625968, 0.8756339,  0.49818122, 0.10656087,
        0.1813329,  0.17664003, 0.21410346, 0.80408043, 0.02315119, 0.27155462, 0.32804728,
        0.13268511, 0.61795473, 0.49703068, 0.41696799, 0.10175809, 0.71028161, 0.29929739,
        0.17377149, 0.76075399, 0.20071237, 0.32632929, 0.36892858, 0.09416146, 0.26656723,
        0.42914796};

    migraphx::shape a_shape{migraphx::shape::float_type, {5, 3, 4, 2}};
    auto al = mm->add_literal(migraphx::literal{a_shape, a});
    mm->add_instruction(migraphx::make_op("softmax", {{"axis", 1}}), al);
    p.compile(migraphx::ref::target{});
    auto result = p.eval({}).back();
    std::vector<float> results_vector(120);
    result.visit([&](auto output) { results_vector.assign(output.begin(), output.end()); });
    EXPECT(migraphx::verify_range(results_vector, s));
}

TEST_CASE(sqdiff_test)
{
    migraphx::program p;
    auto* mm = p.get_main_module();
    migraphx::shape s{migraphx::shape::float_type, {3}};
    auto l1 = mm->add_literal(migraphx::literal{s, {-1, 0, 1}});
    auto l2 = mm->add_literal(migraphx::literal{s, {1, 2, 3}});
    mm->add_instruction(migraphx::make_op("sqdiff"), l1, l2);
    p.compile(migraphx::ref::target{});
    auto result = p.eval({}).back();
    std::vector<float> results_vector(3);
    result.visit([&](auto output) { results_vector.assign(output.begin(), output.end()); });
    std::vector<float> gold = {4, 4, 4};
    EXPECT(migraphx::verify_range(results_vector, gold));
}

TEST_CASE(sqdiff_dyn_test)
{
    migraphx::program p;
    auto* mm = p.get_main_module();
    std::vector<migraphx::shape::dynamic_dimension> dd{{2, 6, 0}};
    migraphx::shape s{migraphx::shape::float_type, dd};
    auto x = mm->add_parameter("x", s);
    auto y = mm->add_parameter("y", s);
    mm->add_instruction(migraphx::make_op("sqdiff"), x, y);
    p.compile(migraphx::ref::target{});

    std::vector<float> x_data{-1, 0, 1};
    std::vector<float> y_data{1, 2, 3};
    migraphx::parameter_map params0;
    migraphx::shape input_fixed_shape0{migraphx::shape::float_type, {3}};
    params0["x"] = migraphx::argument(input_fixed_shape0, x_data.data());
    params0["y"] = migraphx::argument(input_fixed_shape0, y_data.data());
    auto result  = p.eval(params0).back();
    std::vector<float> results_vector(3);
    result.visit([&](auto output) { results_vector.assign(output.begin(), output.end()); });
    std::vector<float> gold = {4, 4, 4};
    EXPECT(migraphx::verify_range(results_vector, gold));
}

TEST_CASE(sqrt_test)
{
    migraphx::program p;
    auto* mm = p.get_main_module();
    migraphx::shape s{migraphx::shape::float_type, {5}};
    std::vector<float> data{1.02481645, 0.85643062, 0.03404123, 0.92791926, 0.10569184};
    auto l = mm->add_literal(migraphx::literal{s, data});
    mm->add_instruction(migraphx::make_op("sqrt"), l);
    p.compile(migraphx::ref::target{});
    auto result = p.eval({}).back();
    std::vector<float> results_vector;
    result.visit([&](auto output) { results_vector.assign(output.begin(), output.end()); });
    std::vector<float> gold = data;
    std::transform(
        gold.begin(), gold.end(), gold.begin(), [](float n) -> float { return sqrtf(n); });
    EXPECT(migraphx::verify_range(results_vector, gold));
}

TEST_CASE(sqrt_dynamic_test)
{
    migraphx::program p;
    auto* mm = p.get_main_module();
    migraphx::shape::dynamic_dimension dd{3, 8, 0};
    migraphx::shape s{migraphx::shape::float_type, {dd}};
    auto input = mm->add_parameter("X", s);
    std::vector<float> input_data{1.02481645, 0.85643062, 0.03404123, 0.92791926, 0.10569184};
    mm->add_instruction(migraphx::make_op("sqrt"), input);
    p.compile(migraphx::ref::target{});

    migraphx::parameter_map params0;
    migraphx::shape input_fixed_shape0{migraphx::shape::float_type, {5}};
    params0["X"] = migraphx::argument(input_fixed_shape0, input_data.data());
    auto result  = p.eval(params0).back();
    std::vector<float> results_vector;
    result.visit([&](auto output) { results_vector.assign(output.begin(), output.end()); });
    std::vector<float> gold = input_data;
    std::transform(
        gold.begin(), gold.end(), gold.begin(), [](float n) -> float { return sqrtf(n); });
    EXPECT(migraphx::verify_range(results_vector, gold));
}

TEST_CASE(squeeze_test)
{
    {
        migraphx::program p;
        auto* mm = p.get_main_module();
        std::vector<float> data(4 * 3 * 3);
        migraphx::shape s1{migraphx::shape::float_type, {4, 1, 3, 1, 3}};
        migraphx::shape s2{migraphx::shape::float_type, {4, 3, 1, 3}};
        auto l0 = mm->add_literal(migraphx::literal{s1, data});
        mm->add_instruction(migraphx::make_op("squeeze", {{"axes", {1}}}), l0);
        p.compile(migraphx::ref::target{});
        auto result = p.eval({}).back();
        EXPECT(result.get_shape() == s2);
    }
    {
        migraphx::program p;
        auto* mm = p.get_main_module();
        std::vector<float> data(4 * 3 * 3);
        migraphx::shape s1{migraphx::shape::float_type, {4, 1, 3, 1, 3}};
        migraphx::shape s2{migraphx::shape::float_type, {4, 1, 3, 3}};
        auto l0 = mm->add_literal(migraphx::literal{s1, data});
        mm->add_instruction(migraphx::make_op("squeeze", {{"axes", {3}}}), l0);
        p.compile(migraphx::ref::target{});
        auto result = p.eval({}).back();
        EXPECT(result.get_shape() == s2);
    }

    {
        migraphx::program p;
        auto* mm = p.get_main_module();
        std::vector<float> data(4 * 3 * 3);
        migraphx::shape s1{migraphx::shape::float_type, {4, 1, 3, 1, 3}};
        migraphx::shape s2{migraphx::shape::float_type, {4, 3, 3}};
        auto l0 = mm->add_literal(migraphx::literal{s1, data});
        mm->add_instruction(migraphx::make_op("squeeze"), l0);
        p.compile(migraphx::ref::target{});
        auto result = p.eval({}).back();
        EXPECT(result.get_shape() == s2);
    }
}

TEST_CASE(step_test)
{
    {
        migraphx::program p;
        auto* mm = p.get_main_module();
        std::vector<float> data(2 * 4 * 6);
        std::iota(data.begin(), data.end(), 2);
        migraphx::shape s1{migraphx::shape::float_type, {2, 1, 4, 6}};
        auto l0 = mm->add_literal(migraphx::literal{s1, data});
        auto r  = mm->add_instruction(
            migraphx::make_op("step", {{"axes", {0, 2, 3}}, {"steps", {2, 2, 3}}}), l0);
        mm->add_return({r});
        p.compile(migraphx::ref::target{});
        auto result = p.eval({}).back();
        migraphx::shape s2{migraphx::shape::float_type, {1, 1, 2, 2}};
        EXPECT(result.get_shape() == s2);
    }

    {
        migraphx::program p;
        auto* mm = p.get_main_module();
        std::vector<float> data(2 * 4 * 6);
        std::iota(data.begin(), data.end(), 2);
        migraphx::shape s1{migraphx::shape::float_type, {2, 1, 4, 6}};
        auto l0 = mm->add_literal(migraphx::literal{s1, data});
        auto tl = mm->add_instruction(
            migraphx::make_op("transpose", {{"permutation", {0, 2, 3, 1}}}), l0);
        auto r = mm->add_instruction(
            migraphx::make_op("step", {{"axes", {0, 1, 2}}, {"steps", {2, 2, 3}}}), tl);
        mm->add_return({r});
        p.compile(migraphx::ref::target{});
        auto result = p.eval({}).back();
        migraphx::shape s2{migraphx::shape::float_type, {1, 2, 2, 1}};
        EXPECT(result.get_shape() == s2);
    }
}

TEST_CASE(sub_test)
{
    migraphx::program p;
    auto* mm = p.get_main_module();
    migraphx::shape s{migraphx::shape::float_type, {3}};
    auto l1 = mm->add_literal(migraphx::literal{s, {-1, 0, 1}});
    auto l2 = mm->add_literal(migraphx::literal{s, {1, 2, 3}});
    mm->add_instruction(migraphx::make_op("sub"), l1, l2);
    p.compile(migraphx::ref::target{});
    auto result = p.eval({}).back();
    std::vector<float> results_vector(3);
    result.visit([&](auto output) { results_vector.assign(output.begin(), output.end()); });
    std::vector<float> gold = {-2, -2, -2};
    EXPECT(migraphx::verify_range(results_vector, gold));
}

TEST_CASE(sub_dyn_test)
{
    migraphx::program p;
    auto* mm = p.get_main_module();
    std::vector<migraphx::shape::dynamic_dimension> dd{{2, 6, 0}};
    migraphx::shape s{migraphx::shape::float_type, dd};
    auto x = mm->add_parameter("x", s);
    auto y = mm->add_parameter("y", s);
    mm->add_instruction(migraphx::make_op("sub"), x, y);
    p.compile(migraphx::ref::target{});

    std::vector<float> x_data{-1, 0, 1};
    std::vector<float> y_data{1, 2, 3};
    migraphx::parameter_map params0;
    migraphx::shape input_fixed_shape0{migraphx::shape::float_type, {3}};
    params0["x"] = migraphx::argument(input_fixed_shape0, x_data.data());
    params0["y"] = migraphx::argument(input_fixed_shape0, y_data.data());
    auto result  = p.eval(params0).back();
    std::vector<float> results_vector(3);
    result.visit([&](auto output) { results_vector.assign(output.begin(), output.end()); });
    std::vector<float> gold = {-2, -2, -2};
    EXPECT(migraphx::verify_range(results_vector, gold));
}

TEST_CASE(tan_test)
{
    migraphx::program p;
    auto* mm = p.get_main_module();
    migraphx::shape s{migraphx::shape::float_type, {3}};
    std::vector<float> data{-1, 0, 1};
    auto l = mm->add_literal(migraphx::literal{s, data});
    mm->add_instruction(migraphx::make_op("tan"), l);
    p.compile(migraphx::ref::target{});
    auto result = p.eval({}).back();
    std::vector<float> results_vector(3);
    result.visit([&](auto output) { results_vector.assign(output.begin(), output.end()); });
    std::vector<float> gold = data;
    std::transform(
        gold.begin(), gold.end(), gold.begin(), [](float n) -> float { return tanf(n); });
    EXPECT(migraphx::verify_range(results_vector, gold));
}

TEST_CASE(tan_dynamic_test)
{
    migraphx::program p;
    auto* mm = p.get_main_module();
    migraphx::shape::dynamic_dimension dd{3, 8, 0};
    migraphx::shape s{migraphx::shape::float_type, {dd}};
    auto input = mm->add_parameter("X", s);
    std::vector<float> input_data{-1, 0, 1};
    mm->add_instruction(migraphx::make_op("tan"), input);
    p.compile(migraphx::ref::target{});

    migraphx::parameter_map params0;
    migraphx::shape input_fixed_shape0{migraphx::shape::float_type, {3}};
    params0["X"] = migraphx::argument(input_fixed_shape0, input_data.data());
    auto result  = p.eval(params0).back();
    std::vector<float> results_vector(3);
    result.visit([&](auto output) { results_vector.assign(output.begin(), output.end()); });
    std::vector<float> gold = input_data;
    std::transform(
        gold.begin(), gold.end(), gold.begin(), [](float n) -> float { return tanf(n); });
    EXPECT(migraphx::verify_range(results_vector, gold));
}

TEST_CASE(tanh_test)
{
    migraphx::program p;
    auto* mm = p.get_main_module();
    migraphx::shape s{migraphx::shape::float_type, {2, 2}};
    std::vector<float> data{-1.0, 2.0, -3.0, 4.0};
    auto l = mm->add_literal(migraphx::literal{s, data});
    mm->add_instruction(migraphx::make_op("tanh"), l);
    p.compile(migraphx::ref::target{});
    auto result = p.eval({}).back();
    std::vector<float> results_vector(4);
    result.visit([&](auto output) { results_vector.assign(output.begin(), output.end()); });
    std::vector<float> gold = data;
    std::transform(
        gold.begin(), gold.end(), gold.begin(), [](float n) -> float { return tanhf(n); });
    EXPECT(migraphx::verify_range(results_vector, gold));
}

TEST_CASE(tanh_dynamic_test)
{
    migraphx::program p;
    auto* mm = p.get_main_module();
    migraphx::shape::dynamic_dimension dd{3, 8, 0};
    migraphx::shape s{migraphx::shape::float_type, {dd}};
    auto input = mm->add_parameter("X", s);
    std::vector<float> input_data{-1.0, 2.0, -3.0, 4.0};
    mm->add_instruction(migraphx::make_op("tanh"), input);
    p.compile(migraphx::ref::target{});

    migraphx::parameter_map params0;
    migraphx::shape input_fixed_shape0{migraphx::shape::float_type, {4}};
    params0["X"] = migraphx::argument(input_fixed_shape0, input_data.data());
    auto result  = p.eval(params0).back();
    std::vector<float> results_vector(4);
    result.visit([&](auto output) { results_vector.assign(output.begin(), output.end()); });
    std::vector<float> gold = input_data;
    std::transform(
        gold.begin(), gold.end(), gold.begin(), [](float n) -> float { return tanhf(n); });
    EXPECT(migraphx::verify_range(results_vector, gold));
}

TEST_CASE(topk_test)
{
    auto create_program = [](int64_t k, int64_t axis, int largest) {
        migraphx::program p;
        auto* mm = p.get_main_module();
        migraphx::shape s{migraphx::shape::float_type, {3, 5}};
        auto data = mm->add_parameter("data", s);
        auto r    = mm->add_instruction(
            migraphx::make_op("topk", {{"axis", axis}, {"k", k}, {"largest", largest}}), data);
        auto r0 = mm->add_instruction(migraphx::make_op("get_tuple_elem", {{"index", 0}}), r);
        auto r1 = mm->add_instruction(migraphx::make_op("get_tuple_elem", {{"index", 1}}), r);
        mm->add_return({r0, r1});

        return p;
    };

    auto run_program = [&](int64_t k, int64_t axis, int largest) {
        auto p = create_program(k, axis, largest);
        p.compile(migraphx::ref::target{});
        std::vector<float> data = {
            2.1, 2.3, 2.0, 2.5, 1.9, 3.3, 0.2, 4.5, 0.1, 0.8, 1.0, 4.5, 2.1, 0.8, 1.5};
        migraphx::shape s{migraphx::shape::float_type, {3, 5}};
        migraphx::parameter_map pp;
        pp["data"] = migraphx::argument(s, data.data());
        auto rets  = p.eval(pp);
        std::vector<float> ret_val;
        rets.front().visit([&](auto v) { ret_val.assign(v.begin(), v.end()); });
        std::vector<int64_t> ret_ind;
        rets.back().visit([&](auto v) { ret_ind.assign(v.begin(), v.end()); });

        return std::make_pair(ret_val, ret_ind);
    };

    // case 1
    {
        auto results                = run_program(4, 1, 1);
        std::vector<float> gold_val = {2.5, 2.3, 2.1, 2, 4.5, 3.3, 0.8, 0.2, 4.5, 2.1, 1.5, 1};
        EXPECT(results.first == gold_val);
        std::vector<int64_t> gold_ind = {3, 1, 0, 2, 2, 0, 4, 1, 1, 2, 4, 0};
        EXPECT(results.second == gold_ind);
    }

    // case 2
    {
        auto results                = run_program(4, 1, 0);
        std::vector<float> gold_val = {1.9, 2, 2.1, 2.3, 0.1, 0.2, 0.8, 3.3, 0.8, 1, 1.5, 2.1};
        EXPECT(results.first == gold_val);
        std::vector<int64_t> gold_ind = {4, 2, 0, 1, 3, 1, 4, 0, 3, 0, 4, 2};
        EXPECT(results.second == gold_ind);
    }
}

TEST_CASE(transpose_test)
{
    migraphx::shape a_shape{migraphx::shape::float_type, {1, 2, 2, 3}};
    std::vector<float> data(12);
    std::iota(data.begin(), data.end(), 0);

    {
        migraphx::program p;
        auto* mm                  = p.get_main_module();
        auto l                    = mm->add_literal(migraphx::literal{a_shape, data});
        std::vector<int64_t> perm = {0, 3, 1, 2};
        mm->add_instruction(migraphx::make_op("transpose", {{"permutation", perm}}), l);
        p.compile(migraphx::ref::target{});
        auto result = p.eval({}).back();

        result.visit([&](auto output) {
            std::vector<size_t> new_lens = {1, 3, 2, 2};
            EXPECT(bool{output.get_shape().lens() == new_lens});
        });
    }
    {
        migraphx::program p;
        auto* mm                  = p.get_main_module();
        auto l                    = mm->add_literal(migraphx::literal{a_shape, data});
        std::vector<int64_t> perm = {0, 3, 1, 2};
        auto result =
            mm->add_instruction(migraphx::make_op("transpose", {{"permutation", perm}}), l);
        mm->add_instruction(migraphx::make_op("contiguous"), result);
        p.compile(migraphx::ref::target{});
        auto result2 = p.eval({}).back();

        std::vector<float> results_vector(12);
        result2.visit([&](auto output) { results_vector.assign(output.begin(), output.end()); });
        std::vector<float> gold = {0, 3, 6, 9, 1, 4, 7, 10, 2, 5, 8, 11};
        EXPECT(migraphx::verify_range(results_vector, gold));
    }
}

TEST_CASE(unsqueeze_test)
{
    {
        migraphx::program p;
        auto* mm = p.get_main_module();
        std::vector<float> data(4 * 3 * 3);
        migraphx::shape s1{migraphx::shape::float_type, {4, 3, 3}};
        migraphx::shape s2{migraphx::shape::float_type, {4, 1, 3, 3}};
        auto l0 = mm->add_literal(migraphx::literal{s1, data});
        mm->add_instruction(migraphx::make_op("unsqueeze", {{"axes", {1}}}), l0);
        p.compile(migraphx::ref::target{});
        auto result = p.eval({}).back();
        EXPECT(result.get_shape() == s2);
    }
    {
        migraphx::program p;
        auto* mm = p.get_main_module();
        std::vector<float> data(4 * 3 * 3);
        migraphx::shape s1{migraphx::shape::float_type, {4, 3, 3}};
        migraphx::shape s2{migraphx::shape::float_type, {4, 3, 1, 3}};
        auto l0 = mm->add_literal(migraphx::literal{s1, data});
        mm->add_instruction(migraphx::make_op("unsqueeze", {{"axes", {2}}}), l0);
        p.compile(migraphx::ref::target{});
        auto result = p.eval({}).back();
        EXPECT(result.get_shape() == s2);
    }
}

TEST_CASE(where_test)
{
    migraphx::program p;
    auto* mm = p.get_main_module();
    migraphx::shape sb{migraphx::shape::bool_type, {3, 3}};
    migraphx::shape sx{migraphx::shape::float_type, {3, 3}};

    std::vector<bool> b{true, true, true, false, false, false, true, false, true};
    std::vector<float> x(9, 1.0);
    std::vector<float> y(9, 2.0);

    auto lb = mm->add_literal(migraphx::literal{sb, b});
    auto lx = mm->add_literal(migraphx::literal{sx, x});
    auto ly = mm->add_literal(migraphx::literal{sx, y});
    auto w  = mm->add_instruction(migraphx::make_op("where"), lb, lx, ly);
    mm->add_return({w});
    p.compile(migraphx::ref::target{});
    auto result = p.eval({}).back();
    std::vector<float> result_vec;
    result.visit([&](auto output) { result_vec.assign(output.begin(), output.end()); });
    std::vector<float> gold(9);
    for(int i = 0; i < gold.size(); ++i)
        gold[i] = b[i] ? x[i] : y[i];

    EXPECT(migraphx::verify_range(result_vec, gold));
}

TEST_CASE(where_broadcasted_inputs_test)
{
    migraphx::program p;
    auto* mm = p.get_main_module();
    migraphx::shape sb{migraphx::shape::bool_type, {3, 3}};

    std::vector<bool> b{true, true, true, false, false, false, true, false, true};

    auto lb  = mm->add_literal(migraphx::literal{sb, b});
    auto lx  = mm->add_literal(migraphx::literal(1.0f));
    auto ly  = mm->add_literal(migraphx::literal(2.0f));
    auto mbx = mm->add_instruction(migraphx::make_op("multibroadcast", {{"out_lens", {3, 3}}}), lx);
    auto mby = mm->add_instruction(migraphx::make_op("multibroadcast", {{"out_lens", {3, 3}}}), ly);
    auto w   = mm->add_instruction(migraphx::make_op("where"), lb, mbx, mby);
    mm->add_return({w});
    p.compile(migraphx::ref::target{});
    auto result = p.eval({}).back();
    std::vector<float> result_vec;
    result.visit([&](auto output) { result_vec.assign(output.begin(), output.end()); });
    std::vector<float> gold(9);
    std::vector<float> x(9, 1.0);
    std::vector<float> y(9, 2.0);
    for(int i = 0; i < gold.size(); ++i)
        gold[i] = b[i] ? x[i] : y[i];

    EXPECT(migraphx::verify_range(result_vec, gold));
}

int main(int argc, const char* argv[]) { test::run(argc, argv); }<|MERGE_RESOLUTION|>--- conflicted
+++ resolved
@@ -3588,38 +3588,6 @@
 }
 
 TEST_CASE(logical_and_dyn_test)
-<<<<<<< HEAD
-=======
-{
-    migraphx::program p;
-    auto* mm = p.get_main_module();
-    std::vector<migraphx::shape::dynamic_dimension> dd{{2, 6, 4}};
-    migraphx::shape s{migraphx::shape::bool_type, dd};
-    auto left  = mm->add_parameter("l", s);
-    auto right = mm->add_parameter("r", s);
-    mm->add_instruction(migraphx::make_op("logical_and"), left, right);
-    p.compile(migraphx::ref::target{});
-
-    std::vector<char> left_data{1, 0, 1, 0};
-    std::vector<char> right_data{1, 1, 0, 0};
-    migraphx::parameter_map params0;
-    migraphx::shape input_fixed_shape0{migraphx::shape::bool_type, {4}};
-    params0["l"] = migraphx::argument(input_fixed_shape0, left_data.data());
-    params0["r"] = migraphx::argument(input_fixed_shape0, right_data.data());
-    auto result  = p.eval(params0).back();
-    std::vector<char> results_vector;
-    result.visit([&](auto output) { results_vector.assign(output.begin(), output.end()); });
-    std::vector<bool> gold(left_data.size());
-    std::transform(left_data.begin(),
-                   left_data.end(),
-                   right_data.begin(),
-                   gold.begin(),
-                   [](bool n1, bool n2) -> bool { return n1 and n2; });
-    EXPECT(migraphx::verify_range(results_vector, gold));
-}
-
-TEST_CASE(logical_or_test)
->>>>>>> 95d82a51
 {
     migraphx::program p;
     auto* mm = p.get_main_module();
