--- conflicted
+++ resolved
@@ -78,12 +78,6 @@
         assert(smod->get_parameter_names().size() == ins->inputs().size() - 1);
         auto gemm_like_ins = std::find_if(smod->begin(), smod->end(), [&](const auto& i) {
             return contains({"dot", "quant_dot", "convolution", "quant_convolution"}, i.name());
-<<<<<<< HEAD
-        });
-        // check if (a) module is fused (b) contains a "gemm/conv" instruction and (c) perfConfig
-        // can not allow fused module
-        if(gemm_like_ins != smod->end() and std::distance(gemm_like_ins, smod->end()) > 2 and
-=======
         });
         auto pointwise_ins = std::find_if(gemm_like_ins, smod->end(), [&](const auto& i) {
             return i.get_operator().attributes().get("pointwise", false) == true;
@@ -92,31 +86,18 @@
         // check if (a) module is fused (b) contains a "gemm/conv" instruction and (c)
         // perfConfig can not allow fused module
         if(gemm_like_ins != smod->end() and pointwise_ins != smod->end() and
->>>>>>> e81e3f75
            not is_module_fusible(*smod, ctx, solution))
         {
             auto input_args = ins->inputs();
             // remove alloc buffer
             input_args.pop_back();
-<<<<<<< HEAD
-            auto mod_splits      = smod->split(input_args, {gemm_like_ins});
-=======
             auto split_ins = std::prev(pointwise_ins);
             std::array<module_with_inputs, 2> mod_splits;
             mod_splits           = smod->split(input_args, {split_ins});
->>>>>>> e81e3f75
             auto dot_mlir_inputs = to_shapes(mod_splits[0].inputs);
             // add alloc for the gemm output
             dot_mlir_inputs.push_back(mod_splits[0].mod.get_output_shapes().front());
             mlir_code_object cop1 = compile_mlir(ctx, mod_splits[0].mod, dot_mlir_inputs, solution);
-<<<<<<< HEAD
-            auto pw_inputs        = mod_splits[1].inputs;
-            auto dot_ins_idx      = std::distance(
-                std::find(pw_inputs.begin(), pw_inputs.end(), gemm_like_ins), pw_inputs.begin());
-            auto pw_shapes         = to_shapes(mod_splits[1].inputs);
-            pw_shapes[dot_ins_idx] = cop1.cop.output;
-            pw_shapes.push_back(mod_splits[1].mod.get_output_shapes().front());
-=======
             auto pw_shapes        = to_shapes(mod_splits[1].inputs);
             if(mod_splits[1].mod.get_output_shapes().size() == 1)
             {
@@ -126,17 +107,12 @@
             {
                 pw_shapes.push_back(shape{mod_splits[1].mod.get_output_shapes()});
             }
->>>>>>> e81e3f75
             assert(pw_shapes.back() == ins->get_shape());
             auto pw_mod                        = create_pointwise_module(&mod_splits[1].mod);
             auto cop2                          = compile_pointwise(ctx, pw_shapes, &pw_mod);
             std::vector<mlir_code_object> cops = {cop1,
                                                   mlir_code_object{any_cast<code_object_op>(cop2)}};
-<<<<<<< HEAD
-            return insert(cops, mod_splits, ins, gemm_like_ins);
-=======
             return insert(cops, mod_splits, ins, split_ins);
->>>>>>> e81e3f75
         }
         return insert(compile_mlir(ctx, *smod, to_shapes(ins->inputs()), solution));
     }
