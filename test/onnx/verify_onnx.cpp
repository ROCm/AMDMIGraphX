--- conflicted
+++ resolved
@@ -130,12 +130,8 @@
 TEST_CASE(resize_test)
 {
     migraphx::program p = migraphx::parse_onnx("resize_upsample_pf_test.onnx");
-<<<<<<< HEAD
-    p.compile(migraphx::cpu::target{});
-=======
-    p.compile(migraphx::ref::target{});
-
->>>>>>> 500d9441
+    p.compile(migraphx::ref::target{});
+
     migraphx::shape sx{migraphx::shape::float_type, {1, 1, 2, 2}};
     std::vector<float> dx = {1.0f, 2.0f, 3.0f, 4.0f};
 
