--- conflicted
+++ resolved
@@ -111,11 +111,7 @@
         backend_test.include(r'.*test_equal.*')
         backend_test.include(r'.*test_Embedding*')
         backend_test.include(r'.*test_exp.*')
-<<<<<<< HEAD
-        backend_test.include(r'.*test_eye_like.*')
-=======
         backend_test.include(r'.*test_eyelike.*')
->>>>>>> b6bd08bf
         backend_test.include(r'.*test_flatten.*')
         backend_test.include(r'.*test_floor.*')
         backend_test.include(r'.*test_gather.*')
