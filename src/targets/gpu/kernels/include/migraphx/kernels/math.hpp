/*
 * The MIT License (MIT)
 *
 * Copyright (c) 2015-2025 Advanced Micro Devices, Inc. All rights reserved.
 *
 * Permission is hereby granted, free of charge, to any person obtaining a copy
 * of this software and associated documentation files (the "Software"), to deal
 * in the Software without restriction, including without limitation the rights
 * to use, copy, modify, merge, publish, distribute, sublicense, and/or sell
 * copies of the Software, and to permit persons to whom the Software is
 * furnished to do so, subject to the following conditions:
 *
 * The above copyright notice and this permission notice shall be included in
 * all copies or substantial portions of the Software.
 *
 * THE SOFTWARE IS PROVIDED "AS IS", WITHOUT WARRANTY OF ANY KIND, EXPRESS OR
 * IMPLIED, INCLUDING BUT NOT LIMITED TO THE WARRANTIES OF MERCHANTABILITY,
 * FITNESS FOR A PARTICULAR PURPOSE AND NONINFRINGEMENT.  IN NO EVENT SHALL THE
 * AUTHORS OR COPYRIGHT HOLDERS BE LIABLE FOR ANY CLAIM, DAMAGES OR OTHER
 * LIABILITY, WHETHER IN AN ACTION OF CONTRACT, TORT OR OTHERWISE, ARISING FROM,
 * OUT OF OR IN CONNECTION WITH THE SOFTWARE OR THE USE OR OTHER DEALINGS IN
 * THE SOFTWARE.
 */
#ifndef MIGRAPHX_GUARD_KERNELS_MATH_HPP
#define MIGRAPHX_GUARD_KERNELS_MATH_HPP

#include <migraphx/kernels/types.hpp>
#include <migraphx/kernels/vec.hpp>
#include <migraphx/kernels/functional.hpp>
#include <migraphx/kernels/type_traits.hpp>
#include <migraphx/kernels/hip.hpp>
#include <migraphx/kernels/float8.hpp>
#include <migraphx/kernels/pp.hpp>
#include <migraphx/kernels/bit_cast.hpp>

namespace migraphx {

namespace math {

template <class T>
constexpr auto as_float(T x)
{
    if constexpr(is_integral<T>{})
        return x;
    else
        return float(x);
}

template <class T>
constexpr auto to_native(T x)
{
    return x;
}

constexpr migraphx::half to_native(__half x) { return bit_cast<migraphx::half>(x); }

template <class F, class T, class... Ts, MIGRAPHX_REQUIRES(not is_any_vec<T, Ts...>())>
__device__ auto wrap(F f, T x, Ts... xs)
{
    if constexpr(is_integral<T>{})
    {
        return wrap(f, double(x), double(xs)...);
    }
    else if constexpr(is_callable<F, T, Ts...>{})
    {
        return to_native(f(x, xs...));
    }
    else
    {
        T result = f(as_float(x), as_float(xs)...);
        return result;
    }
}

} // namespace math

// NOLINTNEXTLINE
#define MIGRAPHX_DEVICE_MATH_LIFT_IMPL(type, ...) \
    [](type x, auto... xs) MIGRAPHX_RETURNS((__VA_ARGS__)(x, xs...))

// NOLINTNEXTLINE
#define MIGRAPHX_DEVICE_MATH_LIFT(...) MIGRAPHX_DEVICE_MATH_LIFT_IMPL(__VA_ARGS__)

// NOLINTNEXTLINE
#define MIGRAPHX_DEVICE_MATH_PARSE(x) x,

// NOLINTNEXTLINE
#define MIGRAPHX_DEVICE_MATH_EACH(f) MIGRAPHX_DEVICE_MATH_LIFT(MIGRAPHX_DEVICE_MATH_PARSE f)

// NOLINTNEXTLINE
#define MIGRAPHX_DEVICE_MATH_WRAP(name, ...)                                          \
    namespace math {                                                                  \
    inline static constexpr auto wrap_##name =                                        \
        overload(MIGRAPHX_PP_TRANSFORM_ARGS(MIGRAPHX_DEVICE_MATH_EACH, __VA_ARGS__)); \
    }                                                                                 \
    template <class... Ts>                                                            \
    auto __device__ name(Ts... xs) MIGRAPHX_RETURNS(math::wrap(math::wrap_##name, xs...))

// NOLINTNEXTLINE
#define MIGRAPHX_DEVICE_MATH(name, fname)                              \
    template <class... Ts, MIGRAPHX_REQUIRES(not is_any_vec<Ts...>())> \
    auto __device__ name(Ts... xs) MIGRAPHX_RETURNS(fname(xs...))

// NOLINTNEXTLINE
#define MIGRAPHX_DEVICE_MATH_VEC(name)                                       \
    template <class... Ts, MIGRAPHX_REQUIRES(is_any_vec<Ts...>())>           \
    auto __device__ name(Ts... xs)                                           \
    {                                                                        \
        return vec_transform(xs...)([](auto... ys) { return name(ys...); }); \
    }

// NOLINTNEXTLINE
#define MIGRAPHX_DEVICE_MATH_FOR(type, name, fname)                    \
    template <class... Ts, MIGRAPHX_REQUIRES(not is_any_vec<Ts...>())> \
    auto __device__ name(type x, Ts... xs) -> type                     \
    {                                                                  \
        return fname(x, xs...);                                        \
    }

// NOLINTNEXTLINE
#define MIGRAPHX_DEVICE_MATH_BINARY_FOR(type, name, fname) \
    inline auto __device__ name(type x, type y) -> type { return fname(x, y); }

// Template with two overloads for math functions, one for half2 type and one for more generic
// <half, N> vectorization where N is 4 or another even number.
// NOLINTNEXTLINE
<<<<<<< HEAD
#define MIGRAPHX_DEVICE_MATH_HALF2(name, fname)                                           \
    template <class... Ts>                                                                \
    auto __device__ name(migraphx::vec<migraphx::half, 2> x, Ts... xs)                    \
        MIGRAPHX_RETURNS(migraphx::vec<migraphx::half, 2>{fname(x, xs...)});              \
    template <class... Ts, index_int N, MIGRAPHX_REQUIRES(N % 2 == 0 and (N > 2))>        \
    auto __device__ name(migraphx::vec<migraphx::half, N> x, Ts... xs)                    \
    {                                                                                     \
        return vec_packed_transform<2>(x, xs...)(                                         \
            [](auto... ys) -> migraphx::vec<migraphx::half, 2> { return fname(ys...); }); \
=======
#define MIGRAPHX_DEVICE_MATH_VEC2(type, name, fname)                              \
    template <class... Ts>                                                        \
    auto __device__ name(migraphx::vec<type, 2> x, Ts... xs)                      \
        MIGRAPHX_RETURNS(migraphx::vec<type, 2>{fname(x, xs...)});                \
    template <class... Ts, index_int N, MIGRAPHX_REQUIRES(N % 2 == 0 && (N > 2))> \
    auto __device__ name(migraphx::vec<type, N> x, Ts... xs)                      \
    {                                                                             \
        return vec_packed_transform<2>(x, xs...)(                                 \
            [](auto... ys) -> migraphx::vec<type, 2> { return fname(ys...); });   \
>>>>>>> 976ae752
    }

MIGRAPHX_DEVICE_MATH_WRAP(acos, (double)::acos, (float)::acosf);
MIGRAPHX_DEVICE_MATH_WRAP(acosh, (double)::acosh, (float)::acoshf);
MIGRAPHX_DEVICE_MATH_WRAP(asin, (double)::asin, (float)::asinf);
MIGRAPHX_DEVICE_MATH_WRAP(asinh, (double)::asinh, (float)::asinh);
MIGRAPHX_DEVICE_MATH_WRAP(atan, (double)::atan, (float)::atan);
MIGRAPHX_DEVICE_MATH_WRAP(atanh, (double)::atanh, (float)::atanh);
MIGRAPHX_DEVICE_MATH_WRAP(ceil, (double)::ceil, (float)::ceilf, (half)::hceil);
MIGRAPHX_DEVICE_MATH_WRAP(cos, (double)::cos, (float)::cosf, (half)::hcos);
MIGRAPHX_DEVICE_MATH_WRAP(cosh, (double)::cosh, (float)::coshf);
MIGRAPHX_DEVICE_MATH_WRAP(erf, (double)::erf, (float)::erff);
MIGRAPHX_DEVICE_MATH_WRAP(exp, (double)::exp, (float)::expf, (half)::hexp);
MIGRAPHX_DEVICE_MATH_WRAP(floor, (double)::floor, (float)::floorf, (half)::hfloor);
MIGRAPHX_DEVICE_MATH_WRAP(isnan, (double)::isnan, (float)::isnan, (half)::__hisnan);
MIGRAPHX_DEVICE_MATH_WRAP(isinf, (double)::isinf, (float)::isinf, (half)::__hisinf);
MIGRAPHX_DEVICE_MATH_WRAP(log, (double)::log, (float)::logf, (half)::hlog);
MIGRAPHX_DEVICE_MATH_WRAP(log2, (double)::log2, (float)::log2f, (half)::hlog2);
MIGRAPHX_DEVICE_MATH_WRAP(nearbyint, (double)::nearbyint, (float)::nearbyintf);
MIGRAPHX_DEVICE_MATH_WRAP(pow, (double)::pow, (float)::powf);
MIGRAPHX_DEVICE_MATH_WRAP(remainder, (double)::remainder, (float)::remainderf);
MIGRAPHX_DEVICE_MATH_WRAP(round, (double)::round, (float)::roundf);
MIGRAPHX_DEVICE_MATH_WRAP(rsqrt, (double)::rsqrt, (float)::rsqrtf, (half)::hrsqrt);
MIGRAPHX_DEVICE_MATH_WRAP(sin, (double)::sin, (float)::sinf, (half)::hsin);
MIGRAPHX_DEVICE_MATH_WRAP(sinh, (double)::sinh, (float)::sinhf);
MIGRAPHX_DEVICE_MATH_WRAP(sqrt, (double)::sqrt, (float)::sqrtf, (half)::hsqrt);
MIGRAPHX_DEVICE_MATH_WRAP(tan, (double)::tan, (float)::tanf);
MIGRAPHX_DEVICE_MATH_WRAP(tanh, (double)::tanh, (float)::tanhf);
MIGRAPHX_DEVICE_MATH_WRAP(fmod, (double)::fmod, (float)::fmodf);

template <class T, class U>
constexpr auto where(bool cond, const T& a, const U& b)
{
    return cond ? a : b;
}

MIGRAPHX_DEVICE_MATH_FOR(float, abs, ::abs)
MIGRAPHX_DEVICE_MATH_FOR(double, abs, ::abs)
MIGRAPHX_DEVICE_MATH_FOR(migraphx::half, abs, ::__habs)
MIGRAPHX_DEVICE_MATH_FOR(migraphx::bf16, abs, ::fabsf)
MIGRAPHX_DEVICE_MATH_BINARY_FOR(float, max, ::fmaxf)
MIGRAPHX_DEVICE_MATH_BINARY_FOR(float, min, ::fminf)
MIGRAPHX_DEVICE_MATH_BINARY_FOR(double, max, ::max)
MIGRAPHX_DEVICE_MATH_BINARY_FOR(double, min, ::min)
MIGRAPHX_DEVICE_MATH_BINARY_FOR(migraphx::half, max, ::__hmax)
MIGRAPHX_DEVICE_MATH_BINARY_FOR(migraphx::half, min, ::__hmin)

template <class T, MIGRAPHX_REQUIRES(not is_any_vec<T>() and is_integral<T>{})>
constexpr auto abs(const T& a)
{
    return where(a < 0, -a, a);
}

template <class T, MIGRAPHX_REQUIRES(not is_any_vec<T>())>
constexpr auto max(const T& a, const T& b)
{
    return where(a < b, b, a);
}

template <class T, MIGRAPHX_REQUIRES(not is_any_vec<T>())>
constexpr auto min(const T& a, const T& b)
{
    return where(a < b, a, b);
}

template <class T, class U, MIGRAPHX_REQUIRES(not is_same<T, U>{} and not is_any_vec<T, U>())>
constexpr auto max(const T& a, const U& b)
{
    return max<common_type_t<T, U>>(a, b);
}

template <class T, class U, MIGRAPHX_REQUIRES(not is_same<T, U>{} and not is_any_vec<T, U>())>
constexpr auto min(const T& a, const U& b)
{
    return min<common_type_t<T, U>>(a, b);
}

template <class T, MIGRAPHX_REQUIRES(not is_any_vec<T>())>
constexpr T mod(const T& a, const T& b)
{
    if constexpr(is_integral<T>{})
        // onnx mod operator requires numpy style modulus
        return ((a % b) + b) % b;
    return static_cast<T>(fmod(remainder(a, b) + b, b));
}

template <class T, class U, MIGRAPHX_REQUIRES(not is_same<T, U>{} and not is_any_vec<T, U>())>
constexpr auto mod(const T& a, const U& b)
{
    return mod<common_type_t<T, U>>(a, b);
}

MIGRAPHX_DEVICE_MATH_VEC(abs)
MIGRAPHX_DEVICE_MATH_VEC(acos)
MIGRAPHX_DEVICE_MATH_VEC(acosh)
MIGRAPHX_DEVICE_MATH_VEC(asin)
MIGRAPHX_DEVICE_MATH_VEC(asinh)
MIGRAPHX_DEVICE_MATH_VEC(atan)
MIGRAPHX_DEVICE_MATH_VEC(atanh)
MIGRAPHX_DEVICE_MATH_VEC(ceil)
MIGRAPHX_DEVICE_MATH_VEC(cos)
MIGRAPHX_DEVICE_MATH_VEC(cosh)
MIGRAPHX_DEVICE_MATH_VEC(erf)
MIGRAPHX_DEVICE_MATH_VEC(exp)
MIGRAPHX_DEVICE_MATH_VEC(floor)
MIGRAPHX_DEVICE_MATH_VEC(fmod)
MIGRAPHX_DEVICE_MATH_VEC(isinf)
MIGRAPHX_DEVICE_MATH_VEC(isnan)
MIGRAPHX_DEVICE_MATH_VEC(log)
MIGRAPHX_DEVICE_MATH_VEC(log2)
MIGRAPHX_DEVICE_MATH_VEC(max)
MIGRAPHX_DEVICE_MATH_VEC(min)
MIGRAPHX_DEVICE_MATH_VEC(mod)
MIGRAPHX_DEVICE_MATH_VEC(nearbyint)
MIGRAPHX_DEVICE_MATH_VEC(pow)
MIGRAPHX_DEVICE_MATH_VEC(remainder)
MIGRAPHX_DEVICE_MATH_VEC(round)
MIGRAPHX_DEVICE_MATH_VEC(rsqrt)
MIGRAPHX_DEVICE_MATH_VEC(sin)
MIGRAPHX_DEVICE_MATH_VEC(sinh)
MIGRAPHX_DEVICE_MATH_VEC(sqrt)
MIGRAPHX_DEVICE_MATH_VEC(tan)
MIGRAPHX_DEVICE_MATH_VEC(tanh)
MIGRAPHX_DEVICE_MATH_VEC(where)

// Map math functions to hip half2 functions
// The half2 type is defined in include/hip/amd_detail/hip_fp16_gcc.h and is 2 16-bit floats
// packed into a 32-bit number.  See include/hip/amd_detail/hip_fp16_math_fwd.h for the HIP names
// Most but not all of these math ops have operators of the same names.
MIGRAPHX_DEVICE_MATH_VEC2(migraphx::half, abs, ::__habs2)
MIGRAPHX_DEVICE_MATH_VEC2(migraphx::half, ceil, ::h2ceil)
MIGRAPHX_DEVICE_MATH_VEC2(migraphx::half, cos, ::h2cos)
MIGRAPHX_DEVICE_MATH_VEC2(migraphx::half, exp, ::h2exp)
MIGRAPHX_DEVICE_MATH_VEC2(migraphx::half, exp10, ::h2exp10)
MIGRAPHX_DEVICE_MATH_VEC2(migraphx::half, exp2, ::h2exp2)
MIGRAPHX_DEVICE_MATH_VEC2(migraphx::half, floor, ::h2floor)
MIGRAPHX_DEVICE_MATH_VEC2(migraphx::half, isinf, ::__hisinf2)
MIGRAPHX_DEVICE_MATH_VEC2(migraphx::half, isnan, ::__hisnan2)
MIGRAPHX_DEVICE_MATH_VEC2(migraphx::half, log, ::h2log)
MIGRAPHX_DEVICE_MATH_VEC2(migraphx::half, log10, ::h2log10)
MIGRAPHX_DEVICE_MATH_VEC2(migraphx::half, log2, ::h2log2)
MIGRAPHX_DEVICE_MATH_VEC2(migraphx::half, rsqrt, ::h2rsqrt)
MIGRAPHX_DEVICE_MATH_VEC2(migraphx::half, sin, ::h2sin)
MIGRAPHX_DEVICE_MATH_VEC2(migraphx::half, sqrt, ::h2sqrt)

template <class T, class U>
constexpr auto convert(U v)
{
    return vec_transform(v)([](auto x) -> T { return static_cast<T>(x); });
}

} // namespace migraphx
#endif // MIGRAPHX_GUARD_KERNELS_MATH_HPP<|MERGE_RESOLUTION|>--- conflicted
+++ resolved
@@ -121,10 +121,7 @@
 #define MIGRAPHX_DEVICE_MATH_BINARY_FOR(type, name, fname) \
     inline auto __device__ name(type x, type y) -> type { return fname(x, y); }
 
-// Template with two overloads for math functions, one for half2 type and one for more generic
-// <half, N> vectorization where N is 4 or another even number.
-// NOLINTNEXTLINE
-<<<<<<< HEAD
+// NOLINTNEXTLINE
 #define MIGRAPHX_DEVICE_MATH_HALF2(name, fname)                                           \
     template <class... Ts>                                                                \
     auto __device__ name(migraphx::vec<migraphx::half, 2> x, Ts... xs)                    \
@@ -134,7 +131,11 @@
     {                                                                                     \
         return vec_packed_transform<2>(x, xs...)(                                         \
             [](auto... ys) -> migraphx::vec<migraphx::half, 2> { return fname(ys...); }); \
-=======
+    }
+
+// Template with two overloads for math functions, one for half2 type and one for more generic
+// <half, N> vectorization where N is 4 or another even number.
+// NOLINTNEXTLINE
 #define MIGRAPHX_DEVICE_MATH_VEC2(type, name, fname)                              \
     template <class... Ts>                                                        \
     auto __device__ name(migraphx::vec<type, 2> x, Ts... xs)                      \
@@ -144,7 +145,6 @@
     {                                                                             \
         return vec_packed_transform<2>(x, xs...)(                                 \
             [](auto... ys) -> migraphx::vec<type, 2> { return fname(ys...); });   \
->>>>>>> 976ae752
     }
 
 MIGRAPHX_DEVICE_MATH_WRAP(acos, (double)::acos, (float)::acosf);
