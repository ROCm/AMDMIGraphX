/*
 * The MIT License (MIT)
 *
 * Copyright (c) 2015-2024 Advanced Micro Devices, Inc. All rights reserved.
 *
 * Permission is hereby granted, free of charge, to any person obtaining a copy
 * of this software and associated documentation files (the "Software"), to deal
 * in the Software without restriction, including without limitation the rights
 * to use, copy, modify, merge, publish, distribute, sublicense, and/or sell
 * copies of the Software, and to permit persons to whom the Software is
 * furnished to do so, subject to the following conditions:
 *
 * The above copyright notice and this permission notice shall be included in
 * all copies or substantial portions of the Software.
 *
 * THE SOFTWARE IS PROVIDED "AS IS", WITHOUT WARRANTY OF ANY KIND, EXPRESS OR
 * IMPLIED, INCLUDING BUT NOT LIMITED TO THE WARRANTIES OF MERCHANTABILITY,
 * FITNESS FOR A PARTICULAR PURPOSE AND NONINFRINGEMENT.  IN NO EVENT SHALL THE
 * AUTHORS OR COPYRIGHT HOLDERS BE LIABLE FOR ANY CLAIM, DAMAGES OR OTHER
 * LIABILITY, WHETHER IN AN ACTION OF CONTRACT, TORT OR OTHERWISE, ARISING FROM,
 * OUT OF OR IN CONNECTION WITH THE SOFTWARE OR THE USE OR OTHER DEALINGS IN
 * THE SOFTWARE.
 *
 */
#include <migraphx/shape_transform_descriptor.hpp>
#include <migraphx/permutation.hpp>
#include <migraphx/operation.hpp>
#include <migraphx/algorithm.hpp>
#include <migraphx/output_iterator.hpp>
#include <migraphx/ranges.hpp>
#include <migraphx/erase.hpp>
#include <migraphx/common_dims.hpp>
#include <migraphx/make_op.hpp>
#include <migraphx/stringutils.hpp>
#include <map>
#include <unordered_set>
#include <deque>

namespace migraphx {
inline namespace MIGRAPHX_INLINE_NS {

using dimension = shape_transform_descriptor::dimension;

template <class Iterator, class Projection>
static auto compute_end_dim(Iterator start, Iterator last, std::size_t dim, Projection proj)
{
    std::size_t x = 1;
    auto it       = std::find_if(start, last, [&](auto d) {
        x *= proj(d);
        return x == dim;
    });
    if(it != last)
        return it;
    return start;
}

void debug_print(const std::vector<dimension::sub>& subs)
{
    std::cout << '[' << stream_range(subs) << "]\n";
}
void debug_print(const dimension& dim) { debug_print(dim.subdimensions); }
void debug_print(const std::vector<dimension>& dims)
{
    stream_write_value(std::cout, dims);
    std::cout << std::endl;
}

shape_transform_descriptor::shape_transform_descriptor(const std::vector<std::size_t>& dims)
    : rank(dims.size())
{
    transform(dims,
              range(dims.size()),
              std::back_inserter(dimensions),
              [](std::size_t d, std::size_t a) -> dimension {
                  return {{dimension::sub{d, {a}}}};
              });
}

static std::vector<dimension::sub> get_all_subdimensions(const std::vector<dimension>& dimensions)
{
    std::vector<dimension::sub> result;
    for(const auto& dim : dimensions)
    {
        result.insert(result.end(), dim.subdimensions.begin(), dim.subdimensions.end());
    }
    return result;
}

template <class Dimensions, class Range, class F>
static void for_each_subdimension(Dimensions&& dimensions, Range&& r, F f)
{
    auto start = r.begin();
    auto last  = r.end();
    for(auto& dim : dimensions)
    {
        for(auto& s : dim.subdimensions)
        {
            if(start == last)
                return;
            f(s, *start);
            start++;
        }
    }
}

std::vector<std::size_t> compute_dims(const operation& op, const std::vector<std::size_t>& idims)
{
    shape s{shape::float_type, idims};
    return op.compute_shape({s}).lens();
}

std::vector<std::size_t> compute_dims(const std::vector<operation>& ops,
                                      const std::vector<std::size_t>& idims)
{
    shape s{shape::float_type, idims};
    for(const auto& op : ops)
        s = op.compute_shape({s});
    return s.lens();
}

<<<<<<< HEAD
shape_transform_descriptor shape_transform_descriptor::create(const std::vector<std::size_t>& dims,
                                                              const std::vector<operation>& ops)
{
    shape_transform_descriptor result{dims};
    if(not result.apply(ops))
        return {};
    result.simplify();
    assert(compute_dims(ops, dims) == compute_dims(result.generate(), dims));
    return result;
}

shape_transform_descriptor
shape_transform_descriptor::rebase(const std::vector<std::size_t>& dims) const
{
    auto result = *this;
    for(auto& d : result.dimensions)
    {
        for(auto& sub : d.subdimensions)
        {
            if(sub.axis.empty() and sub.hidden_axis.has_value())
            {
                sub.len         = dims.at(sub.hidden_axis.value());
                sub.axis        = {sub.hidden_axis.value()};
                sub.hidden_axis = nullopt;
            }
            else if(sub.axis.size() == 1)
            {
                sub.len = dims.at(sub.axis.front());
            }
        }
    }
    // TODO: Handle resizes
    result.flatten_broadcast();
    if(not result.apply_reshape(this->common_dims()))
        return {};
    if(not result.apply_reshape(this->lens()))
        return {};
    result.simplify();

    return result;
=======
static dimension::sub* get_last_subdimension(std::vector<dimension>& dims)
{
    if(dims.empty())
        return {};
    auto& d = dims.back();
    if(d.subdimensions.empty())
        return nullptr;
    return &d.subdimensions.back();
>>>>>>> 935b96b2
}

bool shape_transform_descriptor::apply(const std::vector<operation>& ops)
{
    std::vector<std::size_t> dims;
    std::transform(dimensions.begin(),
                   dimensions.end(),
                   std::back_inserter(dims),
                   [](const dimension& d) { return d.len(); });
    for(const auto& op : ops)
    {
        auto v = op.to_value();
        if(contains({"reshape", "squeeze", "unsqueeze", "flatten"}, op.name()))
        {
            dims = compute_dims(op, dims);
            if(not apply_reshape(dims))
                return false;
        }
        else if(op.name() == "transpose")
        {
            dims = compute_dims(op, dims);
            if(not apply_transpose(v["permutation"].to_vector<std::int64_t>()))
                return false;
        }
        else if(op.name() == "multibroadcast")
        {
            dims = compute_dims(op, dims);
            // cppcheck-suppress knownConditionTrueFalse
            if(not apply_broadcast(dims))
                return false;
        }
        else if(op.name() == "broadcast")
        {
            dims = compute_dims(op, dims);
            // cppcheck-suppress knownConditionTrueFalse
            if(not apply_broadcast(dims, v["axis"].to<std::size_t>()))
                return false;
        }
        else if(op.name() != "contiguous")
        {
            return false;
        }
    }
    return true;
}
bool shape_transform_descriptor::apply_reshape(const std::vector<std::size_t>& rdims)
{
    std::vector<std::size_t> idims;
    transform(get_all_subdimensions(dimensions),
              std::back_inserter(idims),
              std::mem_fn(&dimension::sub::len));
    auto cdims = common_dims::compute(idims, rdims).dims;
    if(not cdims.empty() and not apply_reshape_impl(cdims))
        return false;
    return apply_reshape_impl(rdims);
}
bool shape_transform_descriptor::apply_reshape_impl(const std::vector<std::size_t>& rdims)
{
    assert(migraphx::elements(rdims) == this->elements());
    if(migraphx::equal(
           dimensions, rdims, [](const dimension& d, std::size_t rdim) { return d.len() == rdim; }))
        return true;
    std::vector<dimension> new_dims;
    auto subs     = get_all_subdimensions(dimensions);
    std::size_t i = 0;
    std::size_t r = 0;
    while(i < subs.size() and r < rdims.size())
    {
        const auto& sub = subs[i];
        auto idim       = sub.len;
        auto rdim       = rdims[r];
        if(idim == rdim)
        {
            new_dims.push_back({{sub}});
        }
        // squeeze
        else if(rdim > idim)
        {
            auto start = subs.begin() + i;
            auto it = compute_end_dim(start, subs.end(), rdim, std::mem_fn(&dimension::sub::len));
            if(it == start)
                return false;
            assert(it != subs.end());
            auto n = it - start;
            i += n;
            new_dims.push_back({{start, it + 1}});
        }
        // unsqueeze
        else // if(rdim < idim)
        {
            auto start = rdims.begin() + r;
            auto it    = compute_end_dim(start, rdims.end(), idim, id{});
            if(it == start)
                return false;
            assert(it != rdims.end());
            auto n = it - start;
            r += n;
            transform(range(n + 1), std::back_inserter(new_dims), [&](auto j) -> dimension {
                auto new_sub = sub;
                new_sub.add_split_axis(j);
                new_sub.len = start[j];
                return {{new_sub}};
            });
        }
        r++;
        i++;
    }

    // Handle trailing 1s
    if(new_dims.size() < rdims.size() and not new_dims.empty())
    {
        auto* sub          = get_last_subdimension(new_dims);
        auto axis          = sub == nullptr ? std::vector<std::size_t>{} : sub->axis;
        auto trailing_dims = range(rdims.begin() + new_dims.size(), rdims.end());
        if(any_of(trailing_dims, [](auto d) { return d != 1; }))
            return false;
        if(distance(trailing_dims) > 1)
            sub->add_split_axis(0);
        transform(range(distance(trailing_dims)),
                  std::back_inserter(new_dims),
                  [&](std::size_t j) -> dimension {
                      dimension::sub s{1, axis};
                      s.add_split_axis(j + 1);
                      return {{s}};
                  });
    }
    assert(rdims.size() == new_dims.size());
    if(rdims.size() != new_dims.size())
        return false;
    dimensions = new_dims;
    return true;
}

bool shape_transform_descriptor::apply_transpose(const std::vector<std::int64_t>& permutation)
{
    if(permutation.size() != dimensions.size())
        return false;
    dimensions = reorder_dims(dimensions, permutation);
    return true;
}

bool shape_transform_descriptor::apply_broadcast(const std::vector<std::size_t>& out_lens,
                                                 optional<std::size_t> axis)
{
    auto offset = axis.value_or(out_lens.size() - dimensions.size());

    std::vector<dimension> new_dims;
    std::transform(out_lens.begin(),
                   out_lens.begin() + offset,
                   std::back_inserter(new_dims),
                   [&](auto len) -> dimension {
                       return {{dimension::sub{len, {}}}};
                   });
    std::transform(dimensions.begin(),
                   dimensions.end(),
                   out_lens.begin() + offset,
                   std::back_inserter(new_dims),
                   [&](const dimension& dim, auto len) -> dimension {
                       if(len == dim.len())
                           return dim;
                       if(dim.len() != 1)
                           MIGRAPHX_THROW("Wrong out_lens for broadcast");
                       auto new_subs = dim.subdimensions;
                       if(not new_subs.empty())
                       {
                           new_subs.front().len = len;
                       }
                       for(auto& s : new_subs)
                       {
                           if(not s.axis.empty())
                           {
                               s.hidden_axis = s.axis;
                               s.axis.clear();
                           }
                       }
                       return {new_subs};
                   });
    std::transform(out_lens.begin() + offset + dimensions.size(),
                   out_lens.end(),
                   std::back_inserter(new_dims),
                   [&](auto len) -> dimension {
                       return {{dimension::sub{len, {}}}};
                   });
    assert(out_lens.size() == new_dims.size());
    dimensions = new_dims;
    return true;
}

// Remove subdimensions of 1
void remove_1_sub_dims(std::vector<dimension::sub>& subdimensions)
{
    subdimensions.erase(std::remove_if(subdimensions.begin(),
                                       subdimensions.end(),
                                       [&](const dimension::sub& d) { return d.len == 1; }),
                        subdimensions.end());
}

void dimension::simplify()
{
    if(subdimensions.size() < 2)
        return;
    remove_1_sub_dims(subdimensions);
    // Flatten adjacent dimensions
    adjacent_for_each(subdimensions.begin(), subdimensions.end(), [&](sub& d1, sub& d2) {
        if(d1.origin_axis().size() < 2)
            return;
        if(d2.origin_axis().size() < 2)
            return;
        if(d1.has_hidden_axis() != d2.has_hidden_axis())
            return;
        if(not std::equal(d1.origin_axis().begin(),
                          d1.origin_axis().end() - 1,
                          d2.origin_axis().begin(),
                          d2.origin_axis().end() - 1))
            return;
        auto a1 = d1.origin_axis().back();
        auto a2 = d2.origin_axis().back();
        assert(a2 != a1);
        if(a2 <= a1)
            return;
        if((a2 - a1) != 1)
            return;
        d2.len = d1.len * d2.len;
        d1.len = 1;
    });
    remove_1_sub_dims(subdimensions);
}

// Search all subdimensions and return the subdimensions vector, an iterator
// to the subdimension found and an optional iterator to the previous
// subdimension if available.
template <class Predicate>
static auto find_subdimension(shape_transform_descriptor& td, Predicate p)
{
    dimension* prev_dim = nullptr;
    for(auto& d : td.dimensions)
    {
        auto it = std::find_if(d.subdimensions.begin(), d.subdimensions.end(), p);
        if(it != d.subdimensions.end())
        {
            decltype(std::make_optional(it)) prev = nullopt;
            if(it == d.subdimensions.begin())
            {
                if(prev_dim != nullptr and not prev_dim->subdimensions.empty())
                {
                    prev = std::prev(prev_dim->subdimensions.end());
                }
            }
            else
            {
                prev = std::prev(it);
            }
            return std::make_tuple(&d.subdimensions, it, prev);
        }
        prev_dim = &d;
    }
    MIGRAPHX_THROW("Searching for non-existent subdimension");
}

static bool is_broadcast_dim(const dimension& d)
{
    if(d.len() == 1)
        return false;
    assert(not d.subdimensions.empty());
    if(d.subdimensions.size() != 1)
        return false;
    const auto& sub = d.subdimensions.front();
    return sub.axis.empty();
}

static bool missing_leading_axis(const dimension& d)
{
    if(d.subdimensions.empty())
        return true;
    const auto& sub = d.subdimensions.front();
    return sub.origin_axis().empty();
}

static void set_broadcast_dim(dimension& d, std::size_t axis)
{
    if(d.subdimensions.empty())
        d.subdimensions.push_back({1, {axis}});
    else
    {
        assert(d.subdimensions.front().hidden_axis.empty());
        d.subdimensions.front().hidden_axis = {axis};
    }
}

// Group all axes into a map with a key of the axis and the value is vector of
// all subdimensions that have that axis.
static std::map<std::size_t, std::vector<dimension::sub*>>
group_axes(std::vector<dimension>& dimensions)
{
    std::map<std::size_t, std::vector<dimension::sub*>> axes_map;
    for(auto& d : dimensions)
    {
        for(auto& s : d.subdimensions)
        {
            if(s.origin_axis().empty())
                continue;
            axes_map[s.origin_axis().front()].push_back(&s);
        }
    }
    return axes_map;
}

static void set_origin_axis(dimension::sub& s, const std::vector<std::size_t>& axis)
{
    if(s.has_hidden_axis())
        s.hidden_axis = axis;
    else
        s.axis = axis;
}

// If an axis is split and some dimensions are hidden and others are not, then
// remove the hidden axis so only the non-hidden axis is used in
// simplificaiton
static void remove_split_hidden_axes(std::map<std::size_t, std::vector<dimension::sub*>>& axes_map)
{
    for(auto&& p : axes_map)
    {
        auto& subs = p.second;
        if(std::all_of(subs.begin(), subs.end(), [](const dimension::sub* s) {
               return s->has_hidden_axis();
           }))
            continue;
        for(auto* sub : subs)
        {
            if(not sub->has_hidden_axis())
                continue;
            sub->hidden_axis.clear();
        }
        // Remove the subdimesions that no longer have an axis
        subs.erase(std::remove_if(subs.begin(),
                                  subs.end(),
                                  [](const dimension::sub* s) {
                                      return s->axis.empty() and s->hidden_axis.empty();
                                  }),
                   subs.end());
    }
    // Remove axis from group if empty
    erase_if(axes_map, [](auto&& p) { return p.second.empty(); });
}

// If this is scalar, then remove all axes
static void remove_scalar_axis(std::vector<dimension>& dimensions)
{
    dimension::sub* s = nullptr;
    for(auto& d : dimensions)
    {
        auto has_axis = [](const dimension::sub& x) { return not x.origin_axis().empty(); };
        auto it       = std::find_if(d.subdimensions.begin(), d.subdimensions.end(), has_axis);
        if(it == d.subdimensions.end())
            continue;
        if(s != nullptr)
            return;
        if(std::count_if(std::next(it), d.subdimensions.end(), has_axis) > 0)
            return;
        s = &*it;
    }
    if(s != nullptr)
    {
        if(s->has_hidden_axis())
            s->hidden_axis.clear();
        if(s->len == 1)
            s->axis.clear();
    }
}

// Renumber all axes while preserving the order of the axes
static void renumber_axes(std::map<std::size_t, std::vector<dimension::sub*>>& axes_map)
{
    for(auto&& p : axes_map)
    {
        const auto& axis = p.first;
        auto& subs       = p.second;
        if(subs.size() == 1)
        {
            set_origin_axis(*subs[0], {axis});
        }
        else
        {
            std::sort(subs.begin(), subs.end(), by(std::less<>{}, [](const dimension::sub* s) {
                          return s->origin_axis();
                      }));
            for(std::size_t i : range(subs.size()))
                set_origin_axis(*subs[i], {axis, i});
        }
    }
}
static void renumber_axes(std::vector<dimension>& dimensions)
{
    auto axes_map = group_axes(dimensions);
    renumber_axes(axes_map);
}
static void collapse_1_dims(std::vector<dimension>& dimensions)
{
    // Find a dimension that ends with a subdimension of 1 with a single axis,
    // and is followed by subdimension in the next dimension of 1 that has a
    // split axis. It will remove the trailing subdimension and update the
    // leading subdimension to use the axis from the trailing subdimension.
    adjacent_for_each(dimensions.begin(), dimensions.end(), [&](dimension& d1, dimension& d2) {
        if(d1.subdimensions.size() < 2)
            return;
        if(d2.subdimensions.empty())
            return;
        if(d2.len() != 1)
            return;
        const auto& sub1 = d1.subdimensions.back();
        auto& sub2       = d2.subdimensions.front();
        if(sub1.axis.size() != 1)
            return;
        if(sub2.axis.size() < 2)
            return;
        if(sub1.len != 1)
            return;
        if(sub2.len != 1)
            return;
        sub2.axis = sub1.axis;
        d1.subdimensions.pop_back();
    });

    renumber_axes(dimensions);
}

void shape_transform_descriptor::simplify()
{
    for(auto& d : dimensions)
        d.simplify();

    remove_scalar_axis(dimensions);

    std::map<std::size_t, std::size_t> missing_axes;
    std::vector<std::size_t> last_axis;
    {
        // Group axes
        auto axes_map = group_axes(dimensions);
        if(axes_map.empty())
            return;

        remove_split_hidden_axes(axes_map);
        renumber_axes(axes_map);

        // Find last axis
        last_axis = std::prev(axes_map.end())->second.back()->axis;

        // Find missing axes. This will store a mapping between the missing
        // axis and the next available axis.
        for(auto axis : range(rank))
        {
            if(contains(axes_map, axis))
                continue;
            auto it            = axes_map.upper_bound(axis);
            missing_axes[axis] = it == axes_map.end() ? rank : it->first;
        }
    }

    // Find broadcasted dimensions. This will store a map from the next axis
    // to the indices of the previous dimensions that are being broadcasted.
    std::map<std::size_t, std::deque<std::size_t>> broadcast_dims_map;
    group_find(
        dimensions.begin(), dimensions.end(), &missing_leading_axis, [&](auto start, auto last) {
            auto axis = rank;
            if(last != dimensions.end())
            {
                assert(not last->subdimensions.empty());
                const auto& sub = last->subdimensions.front();
                assert(not sub.origin_axis().empty());
                axis = sub.origin_axis().front();
            }
            std::deque<std::size_t> dims(std::distance(start, last));
            std::iota(dims.begin(), dims.end(), std::distance(dimensions.begin(), start));
            broadcast_dims_map[axis] = dims;
        });

    // Reinsert removed axis of 1. This tries to insert the missing axis next
    // to an adjacent axis or used as one of the broadcasted axes in order to
    // minimize transposition.
    for(auto&& p : missing_axes)
    {
        auto missing_axis = p.first;
        auto next_axis    = p.second;
        auto missing_sub  = dimension::sub{1, {missing_axis}};
        // If next_axis is the rank that means there isnt another axis to
        // search for, so instead try to insert the axis at the end.
        if(next_axis == rank)
        {
            auto [sub, it, prev] = find_subdimension(
                *this, [&](const dimension::sub& s) { return s.axis == last_axis; });
            // Check if we can insert it at the end
            auto bdims = broadcast_dims_map.find(rank);
            if(bdims != broadcast_dims_map.end() and not bdims->second.empty())
            {
                auto bdim = bdims->second.front();
                bdims->second.pop_front();
                set_broadcast_dim(dimensions[bdim], missing_axis);
            }
            else
            {
                auto next = std::find_if(std::next(it), sub->end(), [&](const dimension::sub& s) {
                    if(s.len != 1)
                        return true;
                    if(s.axis.empty())
                        return true;
                    return s.axis.front() > missing_axis;
                });
                sub->insert(next, missing_sub);
            }
        }
        else
        {
            // Search for the subdimension that has the next axis and try to
            // insert the axis before it will be in order.
            auto [sub, it, prev] = find_subdimension(*this, [&](const dimension::sub& s) {
                if(s.origin_axis().empty())
                    return false;
                if(s.origin_axis().front() != next_axis)
                    return false;
                if(s.origin_axis().size() == 1)
                    return true;
                assert(s.origin_axis().size() == 2);
                return s.origin_axis().back() == 0;
            });
            bool in_order        = false;
            if(prev.has_value() and not(*prev)->origin_axis().empty())
                in_order = (*prev)->origin_axis().front() == missing_axis - 1;
            // If the axis is not inorder then see if we can find a broadcast axis to place it
            auto bdims =
                in_order ? broadcast_dims_map.end() : broadcast_dims_map.upper_bound(missing_axis);
            if(bdims != broadcast_dims_map.end() and not bdims->second.empty())
            {
                auto bdim = bdims->second.front();
                bdims->second.pop_front();
                set_broadcast_dim(dimensions[bdim], missing_axis);
            }
            else
            {
                sub->insert(it, missing_sub);
            }
        }
    }

    collapse_1_dims(dimensions);
}

static std::size_t get_len(const dimension::sub& s, const std::vector<std::size_t>& input_dims)
{
    if(input_dims.empty())
        return s.len;
    if(s.axis.empty())
        return s.len;
    auto dim = input_dims.at(s.axis.front());
    if(dim == 0)
        return s.len;
    if(dim == 1)
        return 1;
    if(s.axis.size() == 1)
        return dim;
    return s.len;
}

static operation make_reshape_squeeze(const std::vector<dimension>& new_dims)
{
    // Can use squeeze
    if(std::all_of(new_dims.begin(), new_dims.end(), [](const dimension& d) {
           if(d.subdimensions.size() < 2)
               return true;
           auto n = std::count_if(d.subdimensions.begin(),
                                  d.subdimensions.end(),
                                  [&](const dimension::sub& s) { return s.len == 1; });
           return n >= (d.subdimensions.size() - 1);
       }))
    {
        std::vector<std::size_t> base_axes = {0};
        transform_partial_sum(
            new_dims.begin(),
            std::prev(new_dims.end()),
            std::back_inserter(base_axes),
            std::plus<>{},
            [](const dimension& d) { return std::max<std::size_t>(1, d.subdimensions.size()); });
        auto get_squeezed_axes = [](const dimension& d, std::size_t base_axis) {
            std::vector<std::size_t> result;
            if(d.subdimensions.size() < 2)
                return result;
            auto idx = range(d.subdimensions.size());
            transform_if(
                idx.begin(),
                idx.end(),
                std::back_inserter(result),
                [&](std::size_t i) { return d.subdimensions[i].len == 1; },
                [&](std::size_t i) { return base_axis + i; });
            if(result.size() == d.subdimensions.size())
                result.pop_back();
            return result;
        };
        std::vector<std::size_t> axes;
        std::transform(new_dims.begin(),
                       new_dims.end(),
                       base_axes.begin(),
                       join_back_inserter(axes),
                       get_squeezed_axes);
        return make_op("squeeze", {{"axes", axes}});
    }
    else
    {
        std::vector<std::size_t> dims;
        std::transform(new_dims.begin(),
                       new_dims.end(),
                       std::back_inserter(dims),
                       [](const dimension& d) -> std::size_t {
                           if(is_broadcast_dim(d))
                               return 1;
                           return d.len();
                       });
        return make_op("reshape", {{"dims", dims}});
    }
}

static void flatten_broadcasted_dim(dimension::sub& s)
{
    if(s.axis.empty())
    {
        s.len = 1;
        s.axis = s.hidden_axis;
        s.hidden_axis.clear();
    }
}

static operation make_reshape_unsqueeze(const std::vector<dimension::sub>& subs,
                                        const std::vector<std::size_t>& input_dims = {})
{
    bool use_reshape = false;
    std::unordered_set<std::size_t> all_1s;
    // Check if split dimensions are all additional 1s
    if(std::any_of(
           subs.begin(), subs.end(), [](const dimension::sub& s) { return s.axis.size() > 1; }))
    {
        auto subs2   = subs;
        auto by_axis = by(std::equal_to<>{}, [](const dimension::sub& s) -> int64_t {
            if(s.axis.empty())
                return -1;
            return s.axis.front();
        });
        group_by(
            subs2.begin(),
            subs2.end(),
            [&](auto start, auto last) {
                if(use_reshape)
                    return;
                // Number of elements
                auto n = std::distance(start, last);
                if(n < 2)
                    return;
                // Number of elements that are 1
<<<<<<< HEAD
                auto n1 = std::count_if(start, last, [&](const dimension::sub& s) {
                    return get_len(s, input_dims) == 1;
                });
=======
                auto n1 =
                    std::count_if(start, last, [](const dimension::sub& s) { return s.len == 1; });
                if(n == n1 and not start->axis.empty())
                    all_1s.insert(start->axis.front());
>>>>>>> 935b96b2
                use_reshape |= std::max<int64_t>(0, n - n1 - 1) > 0;
            },
            by_axis);
    }
    if(use_reshape)
    {
        std::vector<std::size_t> dims;
        std::transform(subs.begin(),
                       subs.end(),
                       std::back_inserter(dims),
                       [&](const dimension::sub& s) -> std::size_t {
                           if(s.axis.empty())
                               return 1;
                           return get_len(s, input_dims);
                       });
        return make_op("reshape", {{"dims", dims}});
    }
    else
    {
        std::vector<std::size_t> axes;
        for(auto i : range(subs.size()))
        {
            const auto& sub = subs[i];
            if(sub.axis.size() == 1)
                continue;
            if(get_len(sub, input_dims) != 1 and not sub.axis.empty())
                continue;
            if(not sub.axis.empty() and contains(all_1s, sub.axis.front()) and sub.axis.back() == 0)
                continue;
            axes.push_back(i);
        }
        return make_op("unsqueeze", {{"axes", axes}});
    }
}

static bool has_no_axes(const dimension& d)
{
    return std::all_of(d.subdimensions.begin(), d.subdimensions.end(), [](const dimension::sub& s) {
        return s.axis.empty() and s.hidden_axis.empty();
    });
}
static bool has_axes(const dimension& d)
{
    return std::any_of(d.subdimensions.begin(), d.subdimensions.end(), [](const dimension::sub& s) {
        return not s.axis.empty();
    });
}

// This will generate the operators to apply the shape transformation that is
// represented by this class. This is the order of operators that will be
// generated if needed:
//
// 1. Reshape/unsqueeze
// 2. Transpose
// 3. Broadcast
// 4. Reshape/squeeze
// 5. Broadcast
//
// This will generate operators backwards starting at 5 and going up. Steps 1-3
// are generated from the subdimensions and steps 4-5 are generated with the
// dimensions.
std::vector<operation> shape_transform_descriptor::generate() const
{
    std::vector<operation> result;
    std::vector<dimension> new_dims = dimensions;
    // Need broadcast
    if(std::any_of(new_dims.begin(), new_dims.end(), &is_broadcast_dim))
    {
        std::vector<std::size_t> out_lens;
        std::transform(new_dims.begin(),
                       new_dims.end(),
                       std::back_inserter(out_lens),
                       [](const dimension& d) { return d.len(); });
        auto startb     = std::find_if_not(new_dims.begin(), new_dims.end(), &has_no_axes);
        auto trailb     = std::find_if_not(startb, new_dims.end(), &has_axes);
        auto axis       = std::distance(new_dims.begin(), startb);
        auto extra_dims = axis + std::distance(trailb, new_dims.end());
        // Use broadcast instead of multibroadcast
        if(std::all_of(trailb, new_dims.end(), &has_no_axes) and extra_dims > 0 and
           axis < new_dims.size())
        {
            result.push_back(make_op("broadcast", {{"axis", axis}, {"out_lens", out_lens}}));
            new_dims.erase(trailb, new_dims.end());
            new_dims.erase(new_dims.begin(), new_dims.begin() + axis);
        }
        else
        {
            result.push_back(make_op("multibroadcast", {{"out_lens", out_lens}}));
        }
    }
    // If all the dimensions have no axes then there isnt anthing else to do
    // so just clear the new_dims
    if(std::all_of(new_dims.begin(), new_dims.end(), &has_no_axes))
        new_dims.clear();
    // Flatten broadcasted dimensions
    for(auto& d : new_dims)
    {
        if(d.subdimensions.size() != 1)
            continue;
        flatten_broadcasted_dim(d.subdimensions.front());
    }
    // Need squeeze reshape
    if(std::any_of(new_dims.begin(), new_dims.end(), [](const dimension& d) {
           if(d.subdimensions.size() != 1)
               return true;
           return is_broadcast_dim(d);
       }))
    {
        result.push_back(make_reshape_squeeze(new_dims));
    }

    auto subs = get_all_subdimensions(new_dims);
    // Need multibroadcast
    if(std::any_of(subs.begin(), subs.end(), [](const dimension::sub& s) {
           return s.axis.empty() and s.len != 1;
       }))
    {
        std::vector<std::size_t> out_lens;
        std::transform(subs.begin(),
                       subs.end(),
                       std::back_inserter(out_lens),
                       [](const dimension::sub& s) { return s.len; });
        result.push_back(make_op("multibroadcast", {{"out_lens", out_lens}}));
    }

    // Flatten broadcasted subdimensions
    std::for_each(subs.begin(), subs.end(), &flatten_broadcasted_dim);

    auto tsubs = subs;
    // Inject additonal axis to compute transpose permutation better
    auto is_empty_axis = [](const auto& s) { return s.axis.empty(); };
    group_find(tsubs.begin(), tsubs.end(), is_empty_axis, [&](auto start, auto last) {
        if(start == tsubs.begin())
            return;
        auto base = std::prev(start);
        auto axis = base->axis;
        axis.push_back(0);
        std::for_each(start, last, [&](auto& s) {
            s.axis = axis;
            axis.back()++;
        });
    });

    auto compare_sub = [](auto f) {
        return by(f, [](const dimension::sub& s) -> const auto& { return s.axis; });
    };
    // Need transpose
    if(not std::is_sorted(tsubs.begin(), tsubs.end(), compare_sub(std::less<>{})))
    {
        auto permutation = sort_permutation(tsubs, compare_sub(std::less<>{}));
        result.push_back(make_op("transpose", {{"permutation", invert_permutation(permutation)}}));
        subs = reorder_dims(subs, permutation);
    }
    // Need reshape unsqueeze
    if(std::any_of(
           subs.begin(), subs.end(), [](const dimension::sub& s) { return s.axis.size() != 1; }))
    {
        result.push_back(make_reshape_unsqueeze(subs));
    }
    std::reverse(result.begin(), result.end());
    return result;
}

bool shape_transform_descriptor::has_broadcast() const
{
    return std::any_of(dimensions.begin(), dimensions.end(), [&](const dimension& d) {
        return std::any_of(d.subdimensions.begin(),
                           d.subdimensions.end(),
                           [&](const dimension::sub& s) { return s.axis.empty() and s.len != 1; });
    });
}
void shape_transform_descriptor::flatten_broadcast()
{
    for(auto& d : dimensions)
        std::for_each(d.subdimensions.begin(), d.subdimensions.end(), &flatten_broadcasted_dim);
}

std::vector<operation> shape_transform_descriptor::generate_common_from_src(
    const std::vector<std::size_t>& input_dims) const
{
    std::vector<operation> result;
    auto subs = get_all_subdimensions(dimensions);
    // Need multibroadcast
    if(std::any_of(subs.begin(), subs.end(), [&](const dimension::sub& s) {
           return s.axis.empty() and get_len(s, input_dims) != 1;
       }))
    {
        std::vector<std::size_t> out_lens;
        std::transform(subs.begin(),
                       subs.end(),
                       std::back_inserter(out_lens),
                       [&](const dimension::sub& s) { return get_len(s, input_dims); });
        result.push_back(make_op("multibroadcast", {{"out_lens", out_lens}}));
    }

    // Flatten broadcasted subdimensions
    std::for_each(subs.begin(), subs.end(), &flatten_broadcasted_dim);

    auto tsubs = subs;
    // Inject additonal axis to compute transpose permutation better
    auto is_empty_axis = [](const auto& s) { return s.axis.empty(); };
    group_find(tsubs.begin(), tsubs.end(), is_empty_axis, [&](auto start, auto last) {
        if(start == tsubs.begin())
            return;
        auto base = std::prev(start);
        auto axis = base->axis;
        axis.push_back(0);
        std::for_each(start, last, [&](auto& s) {
            s.axis = axis;
            axis.back()++;
        });
    });

    auto compare_sub = [](auto f) {
        return by(f, [](const dimension::sub& s) -> const auto& { return s.axis; });
    };
    // Need transpose
    if(not std::is_sorted(tsubs.begin(), tsubs.end(), compare_sub(std::less<>{})))
    {
        auto permutation = sort_permutation(tsubs, compare_sub(std::less<>{}));
        result.push_back(make_op("transpose", {{"permutation", invert_permutation(permutation)}}));
        subs = reorder_dims(subs, permutation);
    }
    // Need reshape unsqueeze
    if(std::any_of(
           subs.begin(), subs.end(), [](const dimension::sub& s) { return s.axis.size() != 1; }))
    {
        result.push_back(make_reshape_unsqueeze(subs, input_dims));
    }
    std::reverse(result.begin(), result.end());
    return result;
}
std::vector<operation> shape_transform_descriptor::generate_common_from_dst(
    const std::vector<std::size_t>& input_dims) const
{
    // Need reshape
    if(std::all_of(dimensions.begin(), dimensions.end(), [](const dimension& d) {
           return d.subdimensions.size() == 1;
       }))
        return {};
    std::vector<dimension::sub> subs;
    // Update axes to point to the destination
    for(std::size_t i : range(dimensions.size()))
    {
        const auto& d = dimensions[i];
        std::transform(d.subdimensions.begin(),
                       d.subdimensions.end(),
                       range(d.subdimensions.size()).begin(),
                       std::back_inserter(subs),
                       [&](dimension::sub s, auto j) {
                           s.axis = {i};
                           if(d.subdimensions.size() > 1)
                               s.axis.push_back(j);
                           return s;
                       });
    }
    return {make_reshape_unsqueeze(subs, input_dims)};
}
std::vector<operation> shape_transform_descriptor::generate_dst_from_common(
    const std::vector<std::size_t>& input_dims) const
{
    std::vector<operation> result;
    std::vector<dimension> new_dims = dimensions;
    for_each_subdimension(new_dims, input_dims, [&](auto& s, auto dim) { s.len = dim; });

    // Need broadcast
    if(std::any_of(new_dims.begin(), new_dims.end(), &is_broadcast_dim))
    {
        std::vector<std::size_t> out_lens;
        std::transform(new_dims.begin(),
                       new_dims.end(),
                       std::back_inserter(out_lens),
                       [](const dimension& d) { return d.len(); });
        auto startb     = std::find_if_not(new_dims.begin(), new_dims.end(), &has_no_axes);
        auto trailb     = std::find_if_not(startb, new_dims.end(), &has_axes);
        auto axis       = std::distance(new_dims.begin(), startb);
        auto extra_dims = axis + std::distance(trailb, new_dims.end());
        // Use broadcast instead of multibroadcast
        if(std::all_of(trailb, new_dims.end(), &has_no_axes) and extra_dims > 0 and
           axis < new_dims.size())
        {
            result.push_back(make_op("broadcast", {{"axis", axis}, {"out_lens", out_lens}}));
            new_dims.erase(trailb, new_dims.end());
            new_dims.erase(new_dims.begin(), new_dims.begin() + axis);
        }
        else
        {
            result.push_back(make_op("multibroadcast", {{"out_lens", out_lens}}));
        }
    }
    // If all the dimensions have no axes then there isnt anthing else to do
    // so just clear the new_dims
    if(std::all_of(new_dims.begin(), new_dims.end(), &has_no_axes))
        new_dims.clear();
    // Flatten broadcasted dimensions
    for(auto& d : new_dims)
    {
        if(d.subdimensions.size() != 1)
            continue;
        flatten_broadcasted_dim(d.subdimensions.front());
    }
    // Need squeeze reshape
    if(std::any_of(new_dims.begin(), new_dims.end(), [](const dimension& d) {
           if(d.subdimensions.size() != 1)
               return true;
           return is_broadcast_dim(d);
       }))
    {
        result.push_back(make_reshape_squeeze(new_dims));
    }
    std::reverse(result.begin(), result.end());
    return result;
}

std::vector<std::vector<std::size_t>> shape_transform_descriptor::common_axes_map_from_src() const
{
    std::vector<std::vector<std::size_t>> result;
    auto subs = get_all_subdimensions(dimensions);
    std::map<std::size_t, std::vector<const dimension::sub*>> axes_map;
    for(const auto& s : subs)
    {
        std::size_t axis = -1;
        if(s.axis.empty())
        {
            if(s.hidden_axis.has_value())
                axis = s.hidden_axis.value();
            else
                continue;
        }
        else
        {
            axis = s.axis.front();
        }
        axes_map[axis].push_back(&s);
    }
    for(auto&& p : axes_map)
    {
        std::sort(p.second.begin(), p.second.end(), by(std::less<>{}, [](const dimension::sub* s) {
                      return s->axis;
                  }));
    }
    assert(not axes_map.empty());
    auto max_axis = std::prev(axes_map.end())->first;
    result.resize(max_axis + 1);
    for(auto&& p : axes_map)
    {
        assert(p.first < result.size());
        std::transform(p.second.begin(),
                       p.second.end(),
                       std::back_inserter(result[p.first]),
                       [&](const dimension::sub* s) { return s - subs.data(); });
    }
    return result;
}
std::vector<std::vector<std::size_t>> shape_transform_descriptor::common_axes_map_from_dst() const
{
    std::vector<std::vector<std::size_t>> result;
    std::size_t start = 0;
    for(const auto& d : dimensions)
    {
        auto& v = result.emplace_back(d.subdimensions.size());
        std::iota(v.begin(), v.end(), start);
        start += d.subdimensions.size();
    }
    return result;
}

bool shape_transform_descriptor::empty() const { return dimensions.empty(); }

std::vector<std::size_t> shape_transform_descriptor::lens() const
{
    std::vector<std::size_t> result;
    std::transform(dimensions.begin(),
                   dimensions.end(),
                   std::back_inserter(result),
                   [](const dimension& d) { return d.len(); });
    return result;
}

std::size_t dimension::len() const
{
    return transform_accumulate(subdimensions.begin(),
                                subdimensions.end(),
                                std::size_t{1},
                                std::multiplies<>{},
                                [](const auto& s) { return s.len; });
}

std::size_t shape_transform_descriptor::elements() const
{
    return transform_accumulate(dimensions.begin(),
                                dimensions.end(),
                                std::size_t{1},
                                std::multiplies<>{},
                                [](const auto& s) { return s.len(); });
}
std::vector<std::size_t>
shape_transform_descriptor::common_dims(const std::vector<std::size_t>& input_dims) const
{
    std::vector<std::size_t> result;
    for(const auto& d : dimensions)
    {
        std::transform(d.subdimensions.begin(),
                       d.subdimensions.end(),
                       std::back_inserter(result),
                       [&](const dimension::sub& s) { return get_len(s, input_dims); });
    }
    return result;
}

const std::vector<std::size_t>& shape_transform_descriptor::dimension::sub::origin_axis() const
{
    return axis.empty() ? hidden_axis : axis;
}
bool shape_transform_descriptor::dimension::sub::has_hidden_axis() const
{
    return axis.empty() and not hidden_axis.empty();
}

void shape_transform_descriptor::dimension::sub::add_split_axis(std::size_t i)
{
    if(not axis.empty())
        axis.push_back(i);
    if(not hidden_axis.empty())
        hidden_axis.push_back(i);
}

bool operator==(const dimension::sub& x, const dimension::sub& y)
{
    return by(std::equal_to<>{},
              [](const dimension::sub& s) { return std::tie(s.len, s.axis, s.hidden_axis); })(x, y);
}
bool operator!=(const dimension::sub& x, const dimension::sub& y) { return not(x == y); }
std::ostream& operator<<(std::ostream& os, const dimension::sub& x)
{
    os << x.len << ":" << to_string_range(x.axis, "x");
    if(not x.hidden_axis.empty())
        os << "$" << to_string_range(x.hidden_axis, "x");
    return os;
}
bool operator==(const dimension& x, const dimension& y)
{
    return x.subdimensions == y.subdimensions;
}
bool operator!=(const dimension& x, const dimension& y) { return not(x == y); }
std::ostream& operator<<(std::ostream& os, const dimension& x)
{
    os << '[' << stream_range(x.subdimensions) << ']';
    return os;
}
bool operator==(const shape_transform_descriptor& x, const shape_transform_descriptor& y)
{
    return by(std::equal_to<>{}, [](const shape_transform_descriptor& sd) {
        return std::tie(sd.dimensions, sd.rank);
    })(x, y);
}
bool operator!=(const shape_transform_descriptor& x, const shape_transform_descriptor& y)
{
    return not(x == y);
}
std::ostream& operator<<(std::ostream& os, const shape_transform_descriptor& x)
{
    stream_write_value(os, x.dimensions);
    return os;
}

std::vector<operation> optimize_shape_transforms(const std::vector<std::size_t>& dims,
                                                 const std::vector<operation>& ops)
{
    shape_transform_descriptor sd{dims};
    if(not sd.apply(ops))
        return ops;
    sd.simplify();
    auto result = sd.generate();
    assert(compute_dims(ops, dims) == compute_dims(result, dims));
    return result;
}

} // namespace MIGRAPHX_INLINE_NS
} // namespace migraphx<|MERGE_RESOLUTION|>--- conflicted
+++ resolved
@@ -118,7 +118,6 @@
     return s.lens();
 }
 
-<<<<<<< HEAD
 shape_transform_descriptor shape_transform_descriptor::create(const std::vector<std::size_t>& dims,
                                                               const std::vector<operation>& ops)
 {
@@ -159,7 +158,7 @@
     result.simplify();
 
     return result;
-=======
+}
 static dimension::sub* get_last_subdimension(std::vector<dimension>& dims)
 {
     if(dims.empty())
@@ -168,7 +167,6 @@
     if(d.subdimensions.empty())
         return nullptr;
     return &d.subdimensions.back();
->>>>>>> 935b96b2
 }
 
 bool shape_transform_descriptor::apply(const std::vector<operation>& ops)
@@ -824,16 +822,11 @@
                 if(n < 2)
                     return;
                 // Number of elements that are 1
-<<<<<<< HEAD
                 auto n1 = std::count_if(start, last, [&](const dimension::sub& s) {
                     return get_len(s, input_dims) == 1;
                 });
-=======
-                auto n1 =
-                    std::count_if(start, last, [](const dimension::sub& s) { return s.len == 1; });
                 if(n == n1 and not start->axis.empty())
                     all_1s.insert(start->axis.front());
->>>>>>> 935b96b2
                 use_reshape |= std::max<int64_t>(0, n - n1 - 1) > 0;
             },
             by_axis);
