--- conflicted
+++ resolved
@@ -136,12 +136,8 @@
 
     void finalize(context& ctx, const shape& output_shape, const std::vector<shape>& input_shapes)
     {
-<<<<<<< HEAD
         rocblas_initialize();
-        if(ctx.get_exhaustive_tune_flag())
-=======
         if(ctx.get_exhaustive_tune_flag() && solution_idx == 0)
->>>>>>> 7159d029
         {
             if(this->name() == "gpu::gemm")
             {
