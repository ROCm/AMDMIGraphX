#####################################################################################
# The MIT License (MIT)
#
# Copyright (c) 2015-2022 Advanced Micro Devices, Inc. All rights reserved.
#
# Permission is hereby granted, free of charge, to any person obtaining a copy
# of this software and associated documentation files (the "Software"), to deal
# in the Software without restriction, including without limitation the rights
# to use, copy, modify, merge, publish, distribute, sublicense, and/or sell
# copies of the Software, and to permit persons to whom the Software is
# furnished to do so, subject to the following conditions:
#
# The above copyright notice and this permission notice shall be included in
# all copies or substantial portions of the Software.
#
# THE SOFTWARE IS PROVIDED "AS IS", WITHOUT WARRANTY OF ANY KIND, EXPRESS OR
# IMPLIED, INCLUDING BUT NOT LIMITED TO THE WARRANTIES OF MERCHANTABILITY,
# FITNESS FOR A PARTICULAR PURPOSE AND NONINFRINGEMENT.  IN NO EVENT SHALL THE
# AUTHORS OR COPYRIGHT HOLDERS BE LIABLE FOR ANY CLAIM, DAMAGES OR OTHER
# LIABILITY, WHETHER IN AN ACTION OF CONTRACT, TORT OR OTHERWISE, ARISING FROM,
# OUT OF OR IN CONNECTION WITH THE SOFTWARE OR THE USE OR OTHER DEALINGS IN
# THE SOFTWARE.
#####################################################################################

include(ROCMInstallTargets)
include(ROCMPackageConfigHelpers)
include(RegisterOp)
include(CheckCXXLinkerFlag)

add_library(migraphx 
    adjust_allocation.cpp
    analyze_streams.cpp
    apply_alpha_beta.cpp
    argument.cpp
    auto_contiguous.cpp
    common.cpp
    compile_src.cpp
    convert_to_json.cpp
    cpp_generator.cpp
    dead_code_elimination.cpp
    dom_info.cpp
    dynamic_loader.cpp
    eliminate_allocation.cpp
    eliminate_common_subexpression.cpp
    eliminate_concat.cpp
    eliminate_contiguous.cpp
    eliminate_data_type.cpp
    eliminate_identity.cpp
    eliminate_pad.cpp
    env.cpp
    file_buffer.cpp
    fuse_pointwise.cpp
    generate.cpp
    inline_module.cpp
    insert_pad.cpp
    instruction.cpp
    json.cpp
    load_save.cpp
    make_op.cpp
    module.cpp
    msgpack.cpp
    normalize_attributes.cpp
    normalize_ops.cpp
    op_enums.cpp
    operation.cpp
    opt/memory_coloring.cpp
    opt/memory_coloring_impl.cpp
    pad_calc.cpp
    pass_manager.cpp
    permutation.cpp
    preallocate_param.cpp
    process.cpp
    program.cpp
    propagate_constant.cpp
    quantization.cpp
    quantize_fp16.cpp
    quantize_int8.cpp
    reduce_dims.cpp
    register_op.cpp
    register_target.cpp
    replace_allocate.cpp
    simplify_qdq.cpp
    sqlite.cpp
<<<<<<< HEAD
=======
    rewrite_batchnorm.cpp
    rewrite_gelu.cpp
>>>>>>> 794a4335
    rewrite_pooling.cpp
    rewrite_quantization.cpp
    rewrite_rnn.cpp
    schedule.cpp
    serialize.cpp
    shape.cpp
    simplify_algebra.cpp
    simplify_reshapes.cpp
    tmp_dir.cpp
    value.cpp
    verify_args.cpp
)
configure_file(version.h.in include/migraphx/version.h)
rocm_set_soversion(migraphx ${MIGRAPHX_SO_VERSION})
function(register_migraphx_ops)
    foreach(OP ${ARGN})
        register_op(migraphx HEADER migraphx/op/${OP}.hpp OPERATORS op::${OP})
    endforeach()
endfunction()
register_migraphx_ops(
    abs
    acosh
    acos
    add
    allocate
    argmax
    argmin
    asinh
    asin
    as_shape
    atanh
    atan
    broadcast
    capture
    ceil
    clip
    concat
    contiguous
    convert
    convolution
    cosh
    cos
    deconvolution
    dequantizelinear
    div
    dot
    elu
    equal
    erf
    exp
    flatten
    floor
    fmod
    gather
    gathernd
    get_tuple_elem
    greater
    gru
    identity
    if_op
    im2col
    isnan
    leaky_relu
    less
    load
    log
    logical_and
    logical_or
    logical_xor
    logsoftmax
    loop
    lrn
    lstm
    max
    min
    mod
    mul
    multibroadcast
    multinomial
    neg
    nonmaxsuppression
    nonzero
    outline
    pad
    pointwise
    pooling
    pow
    prefix_scan_sum
    prelu
    quant_convolution
    quant_dot
    quantizelinear
    recip
    reduce_max
    reduce_mean
    reduce_min
    reduce_prod
    reduce_sum
    relu
    reshape
    reverse
    rnn
    rnn_last_cell_output
    rnn_last_hs_output
    rnn_var_sl_last_output
    roialign
    round
    rsqrt
    scalar
    scatter_add
    scatter_mul
    scatter_none
    scatternd_add
    scatternd_mul
    scatternd_none
    sigmoid
    sign
    sinh
    sin
    slice
    softmax
    sqdiff
    sqrt
    squeeze
    step
    sub
    tanh
    tan
    topk
    transpose
    unary_not
    undefined
    unknown
    unsqueeze
    where
)
register_op(migraphx HEADER migraphx/op/rnn_variable_seq_lens.hpp OPERATORS op::rnn_var_sl_shift_output op::rnn_var_sl_shift_sequence)
register_op(migraphx HEADER migraphx/builtin.hpp OPERATORS builtin::literal builtin::param builtin::returns)
rocm_clang_tidy_check(migraphx)
rocm_install_targets(
  TARGETS migraphx
  INCLUDE
    ${CMAKE_CURRENT_SOURCE_DIR}/include
    ${CMAKE_CURRENT_BINARY_DIR}/include
)


check_cxx_linker_flag(-lstdc++fs HAS_LIB_STD_FILESYSTEM)
if(HAS_LIB_STD_FILESYSTEM)
target_link_libraries(migraphx PRIVATE -lstdc++fs)
endif()

target_link_libraries(migraphx PRIVATE -ldl)

target_include_directories(migraphx SYSTEM PUBLIC $<BUILD_INTERFACE:${HALF_INCLUDE_DIR}>)

find_package(Threads)
target_link_libraries(migraphx PUBLIC Threads::Threads)

find_package(nlohmann_json 3.8.0 REQUIRED)
target_link_libraries(migraphx PRIVATE nlohmann_json::nlohmann_json)

find_package(PkgConfig)
pkg_check_modules(SQLITE3 REQUIRED IMPORTED_TARGET sqlite3)
target_link_libraries(migraphx PRIVATE PkgConfig::SQLITE3)

find_package(msgpack REQUIRED)
target_link_libraries(migraphx PRIVATE msgpackc-cxx)
# Make this available to the tests
target_link_libraries(migraphx INTERFACE $<BUILD_INTERFACE:msgpackc-cxx>)

add_library(migraphx_all_targets INTERFACE)

set(PACKAGE_DEPENDS)

add_subdirectory(api)
add_subdirectory(driver)
add_subdirectory(onnx)
add_subdirectory(tf)

add_subdirectory(py)
add_subdirectory(targets/ref)
target_link_libraries(migraphx_all_targets INTERFACE migraphx_ref)
if(MIGRAPHX_ENABLE_CPU)
add_subdirectory(targets/cpu)
target_link_libraries(migraphx_all_targets INTERFACE migraphx_cpu)
target_compile_definitions(migraphx_all_targets INTERFACE -DHAVE_CPU)
endif()
if(MIGRAPHX_ENABLE_GPU)
list(APPEND PACKAGE_DEPENDS PACKAGE MIOpen PACKAGE rocblas)
add_subdirectory(targets/gpu)
target_link_libraries(migraphx_all_targets INTERFACE migraphx_gpu)
target_compile_definitions(migraphx_all_targets INTERFACE -DHAVE_GPU)
endif()
if(MIGRAPHX_ENABLE_FPGA)
add_subdirectory(targets/fpga)
target_link_libraries(migraphx_all_targets INTERFACE migraphx_fpga)
target_compile_definitions(migraphx_all_targets INTERFACE -DHAVE_FPGA)
endif()

if(HAVE_HALF_EXPR)
    target_compile_definitions(migraphx PUBLIC -DHAS_HALF_V1)
endif()

rocm_export_targets(
  TARGETS migraphx::migraphx_c
  NAMESPACE migraphx::
  DEPENDS
    Threads
    ${PACKAGE_DEPENDS}
)
 
<|MERGE_RESOLUTION|>--- conflicted
+++ resolved
@@ -81,11 +81,7 @@
     replace_allocate.cpp
     simplify_qdq.cpp
     sqlite.cpp
-<<<<<<< HEAD
-=======
-    rewrite_batchnorm.cpp
     rewrite_gelu.cpp
->>>>>>> 794a4335
     rewrite_pooling.cpp
     rewrite_quantization.cpp
     rewrite_rnn.cpp
