--- conflicted
+++ resolved
@@ -5,12 +5,6 @@
 #install pip3, rocm-cmake, rocblas and miopen
 apt update && apt install -y python3-pip rocm-cmake rocblas miopen-hip openmp-extras
 
-<<<<<<< HEAD
-# install onnx package for unit tests
-pip3 install onnx==1.8.1 numpy==1.18.5 typing==3.7.4 pytest==6.0.1 packaging
-
-=======
->>>>>>> f380e3b1
 # install rbuild to build dependencies
 pip3 install https://github.com/RadeonOpenCompute/rbuild/archive/master.tar.gz
 
