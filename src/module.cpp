--- conflicted
+++ resolved
@@ -311,13 +311,8 @@
 instruction_ref module::add_parameter(std::string name, shape s)
 {
     assert(get_parameter_shape(name) == shape{});
-<<<<<<< HEAD
-
-    impl->push_front({builtin::param{std::move(name)}, std::move(s), {}});
-=======
     impl->push_front({builtin::param{std::move(name), impl->nparams}, std::move(s), {}});
     impl->nparams++;
->>>>>>> 0538c7f1
     return impl->instructions.begin();
 }
 
@@ -354,20 +349,11 @@
 std::vector<std::string> module::get_parameter_names() const
 {
     std::vector<std::string> result;
-<<<<<<< HEAD
-=======
     std::vector<builtin::param> params;
->>>>>>> 0538c7f1
     for(auto&& ins : impl->instructions)
     {
         if(ins.name() == "@param")
         {
-<<<<<<< HEAD
-            auto&& name = any_cast<builtin::param>(ins.get_operator()).parameter;
-            result.push_back(name);
-        }
-    }
-=======
             auto&& param = any_cast<builtin::param>(ins.get_operator());
             params.push_back(param);
         }
@@ -377,7 +363,6 @@
     std::transform(params.begin(), params.end(), std::back_inserter(result), [&](auto&& p) {
         return p.parameter;
     });
->>>>>>> 0538c7f1
     return result;
 }
 
