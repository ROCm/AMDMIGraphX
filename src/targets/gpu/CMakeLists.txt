#####################################################################################
# The MIT License (MIT)
#
# Copyright (c) 2015-2022 Advanced Micro Devices, Inc. All rights reserved.
#
# Permission is hereby granted, free of charge, to any person obtaining a copy
# of this software and associated documentation files (the "Software"), to deal
# in the Software without restriction, including without limitation the rights
# to use, copy, modify, merge, publish, distribute, sublicense, and/or sell
# copies of the Software, and to permit persons to whom the Software is
# furnished to do so, subject to the following conditions:
#
# The above copyright notice and this permission notice shall be included in
# all copies or substantial portions of the Software.
#
# THE SOFTWARE IS PROVIDED "AS IS", WITHOUT WARRANTY OF ANY KIND, EXPRESS OR
# IMPLIED, INCLUDING BUT NOT LIMITED TO THE WARRANTIES OF MERCHANTABILITY,
# FITNESS FOR A PARTICULAR PURPOSE AND NONINFRINGEMENT.  IN NO EVENT SHALL THE
# AUTHORS OR COPYRIGHT HOLDERS BE LIABLE FOR ANY CLAIM, DAMAGES OR OTHER
# LIABILITY, WHETHER IN AN ACTION OF CONTRACT, TORT OR OTHERWISE, ARISING FROM,
# OUT OF OR IN CONNECTION WITH THE SOFTWARE OR THE USE OR OTHER DEALINGS IN
# THE SOFTWARE.
#####################################################################################

list(APPEND CMAKE_PREFIX_PATH /opt/rocm /opt/rocm/hip /opt/rocm/hcc)
find_package(miopen)

# rocblas
find_package(rocblas REQUIRED PATHS /opt/rocm)
message(STATUS "Build with rocblas")

if(NOT TARGET MIOpen)
    message(SEND_ERROR "Cant find miopen")
endif()

include(Embed)
file(GLOB KERNEL_FILES ${CONFIGURE_DEPENDS}
    ${CMAKE_CURRENT_SOURCE_DIR}/kernels/include/migraphx/kernels/*.hpp)
message(STATUS "KERNEL_FILES: ${KERNEL_FILES}")
add_embed_library(migraphx_kernels ${KERNEL_FILES})

add_library(migraphx_device
    device/acos.cpp
    device/acosh.cpp
    device/add.cpp
    device/add_clip.cpp
    device/add_relu.cpp
    device/add_sigmoid.cpp
    device/add_tanh.cpp
    device/argmax.cpp
    device/argmin.cpp
    device/asin.cpp
    device/asinh.cpp
    device/atan.cpp
    device/atanh.cpp
    device/ceil.cpp
    device/clip.cpp
    device/concat.cpp
    device/contiguous.cpp
    device/convert.cpp
    device/cos.cpp
    device/cosh.cpp
    device/div.cpp
    device/equal.cpp
    device/erf.cpp
    device/exp.cpp
    device/fill.cpp
    device/floor.cpp
    device/gather.cpp
    device/gelu.cpp
    device/greater.cpp
    device/int8_gemm_pack.cpp
    device/layernorm.cpp
    device/less.cpp
    device/log.cpp
    device/logical_and.cpp
    device/logical_or.cpp
    device/logical_xor.cpp
    device/logsoftmax.cpp
    device/max.cpp
    device/min.cpp
    device/mul.cpp
    device/mul_add.cpp
    device/mul_add_relu.cpp
    device/multinomial.cpp
    device/nonzero.cpp
    device/pad.cpp
    device/pow.cpp
    device/prelu.cpp
    device/prefix_scan_sum.cpp
    device/recip.cpp
    device/reduce_max.cpp
    device/reduce_mean.cpp
    device/reduce_min.cpp
    device/reduce_sum.cpp
    device/reduce_prod.cpp
    device/relu.cpp
    device/reverse.cpp
    device/rnn_variable_seq_lens.cpp
    device/round.cpp
    device/rsqrt.cpp
    device/scatter.cpp
    device/sigmoid.cpp
    device/sign.cpp
    device/sin.cpp
    device/sinh.cpp
    device/softmax.cpp
    device/sqdiff.cpp
    device/sqrt.cpp
    device/sub.cpp
    device/tan.cpp
    device/tanh.cpp
    device/topk.cpp
    device/unary_not.cpp
    device/where.cpp
)
add_library(compile_for_gpu INTERFACE)
target_compile_options(compile_for_gpu INTERFACE -std=c++17 -fno-gpu-rdc -Wno-cuda-compat -Wno-unused-command-line-argument -Xclang -fallow-half-arguments-and-returns)
target_link_libraries(compile_for_gpu INTERFACE hip::device -fno-gpu-rdc -Wno-invalid-command-line-argument -Wno-unused-command-line-argument -Wno-option-ignored)
check_cxx_compiler_flag("--cuda-host-only -fhip-lambda-host-device -x hip" HAS_HIP_LAMBDA_HOST_DEVICE)
if(HAS_HIP_LAMBDA_HOST_DEVICE)
  message(STATUS "Enable -fhip-lambda-host-device")
  target_compile_options(compile_for_gpu INTERFACE -fhip-lambda-host-device)
endif()

set_target_properties(migraphx_device PROPERTIES EXPORT_NAME device)
rocm_set_soversion(migraphx_device ${MIGRAPHX_SO_VERSION})
rocm_clang_tidy_check(migraphx_device)
target_link_libraries(migraphx_device PUBLIC migraphx)
target_link_libraries(migraphx_device PRIVATE compile_for_gpu)
target_include_directories(migraphx_device PUBLIC $<BUILD_INTERFACE:${CMAKE_CURRENT_SOURCE_DIR}/include>)
target_include_directories(migraphx_device PRIVATE $<BUILD_INTERFACE:${CMAKE_CURRENT_SOURCE_DIR}/device/include>)

add_library(kernel_file_check EXCLUDE_FROM_ALL)
foreach(KERNEL_FILE ${KERNEL_FILES})
    get_filename_component(KERNEL_BASE_FILE ${KERNEL_FILE} NAME_WE)
    file(WRITE ${CMAKE_CURRENT_BINARY_DIR}/kernels/include/migraphx/kernels/${KERNEL_BASE_FILE}.cpp "#include <migraphx/kernels/${KERNEL_BASE_FILE}.hpp>\n")
    target_sources(kernel_file_check PRIVATE ${CMAKE_CURRENT_BINARY_DIR}/kernels/include/migraphx/kernels/${KERNEL_BASE_FILE}.cpp)
endforeach()
target_compile_definitions(kernel_file_check PRIVATE -DMIGRAPHX_NLOCAL=256)
target_include_directories(kernel_file_check PRIVATE $<BUILD_INTERFACE:${CMAKE_CURRENT_SOURCE_DIR}/kernels/include/>)
target_link_libraries(kernel_file_check compile_for_gpu)

rocm_clang_tidy_check(kernel_file_check)

file(GLOB JIT_GPU_SRCS ${CONFIGURE_DEPENDS} ${CMAKE_CURRENT_SOURCE_DIR}/jit/*.cpp)
add_library(migraphx_gpu
    abs.cpp
    analyze_streams.cpp
    allocation_model.cpp
    argmax.cpp
    argmin.cpp
    batch_norm_inference.cpp
    clip.cpp
    code_object_op.cpp
    compile_ops.cpp
    compile_gen.cpp
    compile_hip.cpp
    compile_hip_code_object.cpp
    compiler.cpp
    concat.cpp
    convert.cpp
    convolution.cpp
    deconvolution.cpp
    device_name.cpp
    elu.cpp
    fuse_mlir.cpp
    fuse_ops.cpp
    gather.cpp
    gemm_impl.cpp
    hip.cpp
    int8_conv_pack.cpp
    int8_gemm_pack.cpp
    kernel.cpp
    lowering.cpp
    logsoftmax.cpp
    loop.cpp
    lrn.cpp
    leaky_relu.cpp
    mlir.cpp
    multinomial.cpp
    nonzero.cpp
    pack_args.cpp
    pack_int8_args.cpp
    prefuse_ops.cpp
    pad.cpp
    perfdb.cpp
    pooling.cpp
    quant_convolution.cpp
    reverse.cpp
    rnn_variable_seq_lens.cpp
    rocblas.cpp
    scatter.cpp
    schedule_model.cpp
    softmax.cpp
    sync_device.cpp
    target.cpp
    topk.cpp
    write_literals.cpp
    ${JIT_GPU_SRCS}
)
set_target_properties(migraphx_gpu PROPERTIES EXPORT_NAME gpu)

function(register_migraphx_gpu_ops PREFIX)
    foreach(OP ${ARGN})
        register_op(migraphx_gpu HEADER migraphx/gpu/${OP}.hpp OPERATORS gpu::${PREFIX}${OP} INCLUDES migraphx/gpu/context.hpp)
    endforeach()
endfunction()
register_migraphx_gpu_ops(hip_
    acosh
    acos
    add
    argmax
    argmin
    asinh
    asin
    atanh
    atan
    ceil
    clip
    concat
    convert
    cosh
    cos
    div
    equal
    erf
    exp
    floor
    gather
    greater
    less
    log
    logsoftmax
    logical_and
    logical_or
    logical_xor
    loop
    max
    min
    mul
    multinomial
    nonzero
    pad
    pow
    prelu
    prefix_scan_sum
    recip
    reduce_max
    reduce_mean
    reduce_min
    reduce_prod
    reduce_sum
    relu
    reverse
    round
    rsqrt
    scatter
    sigmoid
    sign
    sinh
    sin
    softmax
    sqdiff
    sqrt
    sub
    tanh
    tan
    topk
    unary_not
    where
)
register_migraphx_gpu_ops(miopen_
    abs
    batch_norm_inference
    contiguous
    convolution
    deconvolution
    elu
    int8_conv_pack
    leaky_relu
    lrn
    pooling
    quant_convolution
)
register_op(migraphx_gpu 
    HEADER migraphx/gpu/rnn_variable_seq_lens.hpp 
    OPERATORS gpu::hip_rnn_var_sl_shift_sequence gpu::hip_rnn_var_sl_shift_output gpu::hip_rnn_var_sl_last_output
    INCLUDES migraphx/gpu/context.hpp)
register_op(migraphx_gpu 
    HEADER migraphx/gpu/int8_gemm_pack.hpp 
    OPERATORS gpu::hip_int8_gemm_pack_a gpu::hip_int8_gemm_pack_b
    INCLUDES migraphx/gpu/context.hpp)
register_op(migraphx_gpu 
    HEADER migraphx/gpu/gemm.hpp 
    OPERATORS gpu::rocblas_gemm<op::dot> gpu::rocblas_gemm<op::quant_dot>
    INCLUDES migraphx/gpu/context.hpp)
rocm_set_soversion(migraphx_gpu ${MIGRAPHX_SO_VERSION})
rocm_clang_tidy_check(migraphx_gpu)

# look for offload bundler
get_filename_component(CMAKE_CXX_COMPILER_PATH "${CMAKE_CXX_COMPILER}" PATH)
if(CMAKE_CXX_COMPILER MATCHES ".*clang\\+\\+$")
    find_program(MIGRAPHX_OFFLOADBUNDLER_BIN clang-offload-bundler
        HINTS ${CMAKE_CXX_COMPILER_PATH}
        PATH_SUFFIXES bin
        PATHS /opt/rocm/llvm
    )
else()
    find_program(MIGRAPHX_EXTRACT_KERNEL extractkernel
        PATH_SUFFIXES bin
        HINTS ${CMAKE_CXX_COMPILER_PATH}
        PATHS
            /opt/rocm/hip
            /opt/rocm/hcc
            /opt/rocm
    )
endif()

message(STATUS "clang-offload-bundler: ${MIGRAPHX_OFFLOADBUNDLER_BIN}")
message(STATUS "extractkernel: ${MIGRAPHX_EXTRACT_KERNEL}")

set(MIGRAPHX_ENABLE_MLIR OFF CACHE BOOL "")
if(MIGRAPHX_ENABLE_MLIR)
<<<<<<< HEAD
    find_library(MLIRAPI_LIBRARY MLIRMIOpen 
        PATH_SUFFIXES
        # Workaournd broken mlir install
        lib/ lib/lib)
    # REQUIRED is not supported before cmake 3.18
    if(NOT MLIRAPI_LIBRARY)
        message(FATAL_ERROR "libMLIRMIOpen not found")
    else()
        message(STATUS "Build with libMLIRMIOpen: " ${MLIRAPI_LIBRARY})
    endif()

    find_path(MLIRAPI_HEADERS NAMES mlir-c/Dialect/MIGraphX.h)
    # Workaround MLIR broken installation
    find_path(MLIRAPI_HEADERS2 NAMES mlir-c/Registration.h
        PATH_SUFFIXES 
        include/external/include external/include)

    target_compile_definitions(migraphx_gpu PRIVATE "-DMIGRAPHX_MLIR")
    target_include_directories(migraphx_gpu SYSTEM PRIVATE ${MLIRAPI_HEADERS} ${MLIRAPI_HEADERS2})
    target_link_libraries(migraphx_gpu PUBLIC ${MLIRAPI_LIBRARY})
=======
    # Find package rocMLIR
    find_package(rocMLIR 1.0.0 CONFIG REQUIRED)
    message(STATUS "Build with rocMLIR::rockCompiler ${rocMLIR_VERSION}")
    target_compile_definitions(migraphx_gpu PRIVATE "-DMIGRAPHX_MLIR")
    target_link_libraries(migraphx_gpu PUBLIC rocMLIR::rockCompiler)
>>>>>>> 9a70050b
endif()

set(MIGRAPHX_USE_HIPRTC OFF CACHE BOOL "")
if(MIGRAPHX_USE_HIPRTC)
target_compile_definitions(migraphx_gpu PRIVATE -DMIGRAPHX_USE_HIPRTC=1)
else()
# Get flags needed to compile hip
include(TargetFlags)
target_flags(HIP_COMPILER_FLAGS hip::device)
# Remove cuda arch flags
string(REGEX REPLACE --cuda-gpu-arch=[a-z0-9]+ "" HIP_COMPILER_FLAGS "${HIP_COMPILER_FLAGS}")
string(REGEX REPLACE --offload-arch=[a-z0-9:+-]+ "" HIP_COMPILER_FLAGS "${HIP_COMPILER_FLAGS}")
# Skip library paths since hip will incorrectly treat it as a source file
string(APPEND HIP_COMPILER_FLAGS " ")
foreach(_unused RANGE 2)
    string(REGEX REPLACE " /[^ ]+\\.(a|so) " " " HIP_COMPILER_FLAGS "${HIP_COMPILER_FLAGS}")
endforeach()

message(STATUS "Hip compiler flags: ${HIP_COMPILER_FLAGS}")
target_compile_definitions(migraphx_gpu PRIVATE 
    "-DMIGRAPHX_HIP_COMPILER=${CMAKE_CXX_COMPILER}" 
    "-DMIGRAPHX_HIP_COMPILER_FLAGS=${HIP_COMPILER_FLAGS}" 
    "-DMIGRAPHX_OFFLOADBUNDLER_BIN=${MIGRAPHX_OFFLOADBUNDLER_BIN}"
    "-DMIGRAPHX_EXTRACT_KERNEL=${MIGRAPHX_EXTRACT_KERNEL}"
    "-DMIGRAPHX_USE_HIPRTC=0"
)
if(DEFINED CMAKE_CXX_COMPILER_LAUNCHER)
execute_process(COMMAND which ${CMAKE_CXX_COMPILER_LAUNCHER} OUTPUT_VARIABLE MIGRAPHX_HIP_COMPILER_LAUNCHER)
string(STRIP "${MIGRAPHX_HIP_COMPILER_LAUNCHER}" MIGRAPHX_HIP_COMPILER_LAUNCHER)
target_compile_definitions(migraphx_gpu PRIVATE "-DMIGRAPHX_HIP_COMPILER_LAUNCHER=${MIGRAPHX_HIP_COMPILER_LAUNCHER}")
endif()

endif()

# Check miopen find mode api
include(CheckLibraryExists)
get_target_property(MIOPEN_LOCATION MIOpen LOCATION)
check_library_exists(MIOpen "miopenHiddenSetConvolutionFindMode" "${MIOPEN_LOCATION}" HAS_FIND_MODE_API)
if(HAS_FIND_MODE_API)
    target_compile_definitions(migraphx_gpu PUBLIC -DMIGRAPHX_HAS_FIND_MODE_API)
    message(STATUS "MIOpen has find mode api")
else()
    message(STATUS "MIOpen does not have find mode api")
endif()

# Workaround broken rocblas headers
target_compile_definitions(migraphx_gpu PUBLIC -D__HIP_PLATFORM_HCC__=1)
target_link_libraries(migraphx_gpu PUBLIC migraphx MIOpen roc::rocblas)
target_link_libraries(migraphx_gpu PRIVATE migraphx_device migraphx_kernels)

add_subdirectory(driver)

rocm_install_targets(
  TARGETS migraphx_gpu migraphx_device compile_for_gpu
  INCLUDE
    ${CMAKE_CURRENT_SOURCE_DIR}/include
)
<|MERGE_RESOLUTION|>--- conflicted
+++ resolved
@@ -322,34 +322,11 @@
 
 set(MIGRAPHX_ENABLE_MLIR OFF CACHE BOOL "")
 if(MIGRAPHX_ENABLE_MLIR)
-<<<<<<< HEAD
-    find_library(MLIRAPI_LIBRARY MLIRMIOpen 
-        PATH_SUFFIXES
-        # Workaournd broken mlir install
-        lib/ lib/lib)
-    # REQUIRED is not supported before cmake 3.18
-    if(NOT MLIRAPI_LIBRARY)
-        message(FATAL_ERROR "libMLIRMIOpen not found")
-    else()
-        message(STATUS "Build with libMLIRMIOpen: " ${MLIRAPI_LIBRARY})
-    endif()
-
-    find_path(MLIRAPI_HEADERS NAMES mlir-c/Dialect/MIGraphX.h)
-    # Workaround MLIR broken installation
-    find_path(MLIRAPI_HEADERS2 NAMES mlir-c/Registration.h
-        PATH_SUFFIXES 
-        include/external/include external/include)
-
-    target_compile_definitions(migraphx_gpu PRIVATE "-DMIGRAPHX_MLIR")
-    target_include_directories(migraphx_gpu SYSTEM PRIVATE ${MLIRAPI_HEADERS} ${MLIRAPI_HEADERS2})
-    target_link_libraries(migraphx_gpu PUBLIC ${MLIRAPI_LIBRARY})
-=======
     # Find package rocMLIR
     find_package(rocMLIR 1.0.0 CONFIG REQUIRED)
     message(STATUS "Build with rocMLIR::rockCompiler ${rocMLIR_VERSION}")
     target_compile_definitions(migraphx_gpu PRIVATE "-DMIGRAPHX_MLIR")
     target_link_libraries(migraphx_gpu PUBLIC rocMLIR::rockCompiler)
->>>>>>> 9a70050b
 endif()
 
 set(MIGRAPHX_USE_HIPRTC OFF CACHE BOOL "")
