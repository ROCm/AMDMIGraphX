/*
 * The MIT License (MIT)
 *
 * Copyright (c) 2015-2022 Advanced Micro Devices, Inc. All rights reserved.
 *
 * Permission is hereby granted, free of charge, to any person obtaining a copy
 * of this software and associated documentation files (the "Software"), to deal
 * in the Software without restriction, including without limitation the rights
 * to use, copy, modify, merge, publish, distribute, sublicense, and/or sell
 * copies of the Software, and to permit persons to whom the Software is
 * furnished to do so, subject to the following conditions:
 *
 * The above copyright notice and this permission notice shall be included in
 * all copies or substantial portions of the Software.
 *
 * THE SOFTWARE IS PROVIDED "AS IS", WITHOUT WARRANTY OF ANY KIND, EXPRESS OR
 * IMPLIED, INCLUDING BUT NOT LIMITED TO THE WARRANTIES OF MERCHANTABILITY,
 * FITNESS FOR A PARTICULAR PURPOSE AND NONINFRINGEMENT.  IN NO EVENT SHALL THE
 * AUTHORS OR COPYRIGHT HOLDERS BE LIABLE FOR ANY CLAIM, DAMAGES OR OTHER
 * LIABILITY, WHETHER IN AN ACTION OF CONTRACT, TORT OR OTHERWISE, ARISING FROM,
 * OUT OF OR IN CONNECTION WITH THE SOFTWARE OR THE USE OR OTHER DEALINGS IN
 * THE SOFTWARE.
 */

#include <migraphx/shape.hpp>
#include <migraphx/serialize.hpp>
#include <migraphx/ranges.hpp>
#include <migraphx/permutation.hpp>
#include <migraphx/stringutils.hpp>
#include <array>
#include <algorithm>
#include <numeric>
#include "test.hpp"

TEST_CASE(test_shape_default)
{
    migraphx::shape s{};
    EXPECT(s.elements() == 0);
    EXPECT(s.bytes() == 0);
}

TEST_CASE(test_dyn_4arg_constructor)
{
    migraphx::shape s0{migraphx::shape::float_type, {1, 4, 4}, {4, 4, 4}, {{}, {}, {}}};
    migraphx::shape s1{migraphx::shape::float_type, {1, 4, 4}, {4, 4, 4}, {}};
    std::vector<migraphx::shape::dynamic_dimension> expected_dyn_dims = {{1, 4}, {4, 4}, {4, 4}};
    EXPECT(s0.dynamic());
    EXPECT(s0.dyn_dims() == expected_dyn_dims);
    EXPECT(s1.dynamic());
    EXPECT(s1.dyn_dims() == expected_dyn_dims);
}

TEST_CASE(test_shape_assign)
{
    migraphx::shape s1{migraphx::shape::float_type, {100, 32, 8, 8}};
    migraphx::shape s2 = s1; // NOLINT
    EXPECT(s1 == s2);
    EXPECT(not(s1 != s2));
}

TEST_CASE(test_shape_packed_default)
{
    migraphx::shape s{migraphx::shape::float_type, {2, 2}};
    EXPECT(s.standard());
    EXPECT(s.packed());
    EXPECT(not s.transposed());
    EXPECT(not s.broadcasted());
}

TEST_CASE(test_shape_standard)
{
    migraphx::shape s{migraphx::shape::float_type, {2, 2, 3}, {6, 3, 1}};
    EXPECT(s.standard());
    EXPECT(s.packed());
    EXPECT(not s.transposed());
    EXPECT(not s.broadcasted());
}

<<<<<<< HEAD
TEST_CASE(test_shape_static_min_max_opt)
=======
TEST_CASE(test_shape_standard_singleton_dim)
{
    migraphx::shape s{migraphx::shape::float_type, {5, 1, 8}, {8, 4, 1}};
    EXPECT(s.standard());
    EXPECT(s.packed());
    EXPECT(not s.transposed());
    EXPECT(not s.broadcasted());
}

TEST_CASE(test_shape_min_max_opt)
>>>>>>> 40930d8a
{
    migraphx::shape s{migraphx::shape::float_type, {2, 2, 3}, {6, 3, 1}};
    EXPECT(s.min_lens() == s.lens());
    EXPECT(s.max_lens() == s.lens());
    EXPECT(s.opt_lens().empty());
}

TEST_CASE(test_shape_dynamic_fixed)
{
    migraphx::shape s{migraphx::shape::float_type, {{2, 2}, {2, 2}, {3, 3}}};
    EXPECT(not s.standard());
    EXPECT(not s.packed());
    EXPECT(not s.transposed());
    EXPECT(not s.broadcasted());
    EXPECT(s.dynamic());
    EXPECT(s.dyn_dims().size() == 3);
    EXPECT(s.dyn_dims().at(0).is_fixed());
    EXPECT(not s.dyn_dims().at(0).has_optimal());
    EXPECT(s.min_lens() == std::vector<std::size_t>{2, 2, 3});
    EXPECT(s.max_lens() == std::vector<std::size_t>{2, 2, 3});
    std::vector<std::set<std::size_t>> e_opt_lens = {{}, {}, {}};
    EXPECT(s.opt_lens() == e_opt_lens);
    EXPECT(s.bytes() == 2 * 2 * 3 * sizeof(float));
}

TEST_CASE(test_shape_dynamic_not_fixed)
{
    using migraphx::shape;
    std::vector<shape::dynamic_dimension> dims = {};
    dims.push_back(shape::dynamic_dimension{2, 5, {2}});
    dims.push_back(shape::dynamic_dimension{2, 8});
    migraphx::shape s{migraphx::shape::float_type, dims};
    EXPECT(not s.standard());
    EXPECT(not s.packed());
    EXPECT(not s.transposed());
    EXPECT(not s.broadcasted());
    EXPECT(s.dynamic());
    EXPECT(s.dyn_dims().size() == 2);
    EXPECT(not s.dyn_dims().at(0).is_fixed());
    EXPECT(s.dyn_dims().at(0).has_optimal());
    EXPECT(s.min_lens() == std::vector<std::size_t>{2, 2});
    EXPECT(s.max_lens() == std::vector<std::size_t>{5, 8});
    EXPECT(s.opt_lens() == std::vector<std::set<std::size_t>>{{2}, {}});
    EXPECT(s.bytes() == 5 * 8 * sizeof(float));
}

TEST_CASE(test_shape_dynamic_compares)
{
    using migraphx::shape;
    auto a = shape::dynamic_dimension{2, 5, {2}};
    auto c = shape::dynamic_dimension{2, 5, {2}};
    auto d = shape::dynamic_dimension{3, 8};
    EXPECT(a == c);
    EXPECT(a != d);

    migraphx::shape s0{shape::float_type, {a, d}};
    migraphx::shape s1 = s0;
    migraphx::shape s2{shape::float_type, {a, d}};
    migraphx::shape s3{shape::int32_type, {a}};
    EXPECT(s0 == s1);
    EXPECT(s0 == s2);
    EXPECT(s0 != s3);

    std::stringstream ss0;
    std::stringstream ss1;
    std::stringstream ss3;
    ss0 << s0;
    ss1 << s1;
    ss3 << s3;
    EXPECT(ss0.str() == ss1.str());
    EXPECT(ss0.str() != ss3.str());
}

TEST_CASE(dynamic_dimension_size_t_compares)
{
    using migraphx::shape;
    auto a = shape::dynamic_dimension{2, 2, {2}};
    EXPECT(a == 2);
    EXPECT(a != 3);
    EXPECT(static_cast<std::size_t>(2) == a);
    EXPECT(static_cast<std::size_t>(3) != a);

    auto b = shape::dynamic_dimension{2, 4};
    EXPECT(b != 2);
    EXPECT(static_cast<std::size_t>(2) != b);
}

TEST_CASE(dynamic_dimension_add_sub_fixed)
{
    using migraphx::shape;
    auto a = shape::dynamic_dimension{2, 5, {2}};

    a += 3;
    EXPECT(a == shape::dynamic_dimension{5, 8, {5}});
    a -= 3;
    EXPECT(a == shape::dynamic_dimension{2, 5, {2}});

    auto b = shape::dynamic_dimension{3, 6, {3}};
    EXPECT((a + 1) == b);
    EXPECT((1 + a) == b);
    EXPECT((b - 1) == a);

    auto c = shape::dynamic_dimension{4, 7, {4}};
    EXPECT((a + 2) == c);
    EXPECT((2 + a) == c);
    EXPECT((c - 2) == a);

    auto d = shape::dynamic_dimension{4, 8};
    auto e = shape::dynamic_dimension{2, 6};
    EXPECT((d - 2) == e);
    EXPECT((e + 2) == d);
    EXPECT((2 + e) == d);
}

TEST_CASE(test_shape_dynamic_errors)
{
    using migraphx::shape;
    std::vector<shape::dynamic_dimension> dims = {};
    dims.push_back(shape::dynamic_dimension{2, 5, {2}});
    dims.push_back(shape::dynamic_dimension{2, 8});
    migraphx::shape s{shape::float_type, dims};
    EXPECT(test::throws([&] { s.elements(); }));
    EXPECT(test::throws([&] { s.index({0, 1}); }));
    EXPECT(test::throws([&] { s.index(1); }));
    EXPECT(test::throws([&] { s.index(std::vector<std::size_t>{0, 1}); }));
    EXPECT(test::throws([&] { s.with_lens({3, 5}); }));
    EXPECT(test::throws([&] { s.with_lens(shape::float_type, {3, 5}); }));
}

TEST_CASE(test_shape_dynamic_serialize)
{
    using migraphx::shape;
    std::vector<shape::dynamic_dimension> dims1 = {};
    dims1.push_back(shape::dynamic_dimension{2, 5, {2}});
    dims1.push_back(shape::dynamic_dimension{2, 8});
    migraphx::shape s1{shape::float_type, dims1};
    auto v1 = migraphx::to_value(s1);

    std::vector<shape::dynamic_dimension> dims2 = {};
    dims2.push_back(shape::dynamic_dimension{2, 5, {2}});
    migraphx::shape s2{shape::uint64_type, dims2};
    auto v2 = migraphx::to_value(s2);
    EXPECT(v1 != v2);

    auto s3 = migraphx::from_value<shape>(v1);
    EXPECT(s3 == s1);
    auto s4 = migraphx::from_value<shape>(v2);
    EXPECT(s4 == s2);
    EXPECT(s3 != s4);
}

TEST_CASE(any_of_dynamic_true)
{
    std::vector<migraphx::shape> sub_shapes = {};
    sub_shapes.push_back(migraphx::shape{migraphx::shape::float_type, {{1, 4}, {4, 4}}});
    sub_shapes.push_back(migraphx::shape{migraphx::shape::float_type, {3, 4, 5}});
    migraphx::shape s0{sub_shapes};
    EXPECT(s0.any_of_dynamic());

    sub_shapes = {};
    sub_shapes.push_back(migraphx::shape{migraphx::shape::float_type, {{1, 1}, {4, 4}}});
    sub_shapes.push_back(migraphx::shape{migraphx::shape::float_type, {3, 4, 5}});
    migraphx::shape s1{sub_shapes};
    EXPECT(s1.any_of_dynamic());
}

TEST_CASE(any_of_dynamic_false)
{
    std::vector<migraphx::shape> sub_shapes = {};
    sub_shapes.push_back(migraphx::shape{migraphx::shape::float_type, {1, 4}});
    sub_shapes.push_back(migraphx::shape{migraphx::shape::float_type, {3, 4, 5}});
    migraphx::shape s{sub_shapes};
    EXPECT(not s.any_of_dynamic());
}

TEST_CASE(test_shape_packed)
{
    migraphx::shape s{migraphx::shape::float_type, {2, 2}, {2, 1}};
    EXPECT(s.standard());
    EXPECT(s.packed());
    EXPECT(not s.transposed());
    EXPECT(not s.broadcasted());
}

TEST_CASE(test_shape_ndim_static)
{
    migraphx::shape s0{migraphx::shape::float_type, {2, 2}};
    EXPECT(s0.ndim() == 2);

    migraphx::shape s1{migraphx::shape::float_type, {1, 2, 4, 4}};
    EXPECT(s1.ndim() == 4);

    migraphx::shape s2{migraphx::shape::float_type, {2, 4, 4, 1, 3}};
    EXPECT(s2.ndim() == 5);
}

TEST_CASE(test_shape_ndim_dyn)
{
    migraphx::shape s0{migraphx::shape::float_type, {{2, 2}, {2, 2}}};
    EXPECT(s0.ndim() == 2);

    migraphx::shape s1{migraphx::shape::float_type, {{1, 1}, {2, 4}, {2, 4}, {2, 4}}};
    EXPECT(s1.ndim() == 4);

    migraphx::shape s2{migraphx::shape::float_type, {{1, 1}, {2, 4}, {2, 4}, {1, 1}, {3, 3}}};
    EXPECT(s2.ndim() == 5);
}

TEST_CASE(test_shape_non_packed_single_dim)
{
    migraphx::shape s{migraphx::shape::float_type, {1, 64, 35, 35}, {156800, 1225, 35, 1}};
    EXPECT(s.standard());
    EXPECT(s.packed());
    EXPECT(not s.transposed());
    EXPECT(not s.broadcasted());
}

TEST_CASE(test_shape_transposed1)
{
    migraphx::shape s{migraphx::shape::float_type, {2, 2}, {1, 2}};
    EXPECT(not s.standard());
    EXPECT(s.packed());
    EXPECT(s.transposed());
    EXPECT(not s.broadcasted());
}

TEST_CASE(test_shape_transposed2)
{
    migraphx::shape s{migraphx::shape::float_type, {1, 1, 1, 1, 2}, {2, 2, 2, 2, 1}};
    EXPECT(s.standard());
    EXPECT(s.packed());
    EXPECT(not s.transposed());
    EXPECT(not s.broadcasted());
}

TEST_CASE(test_shape_static_to_dynamic)
{
    migraphx::shape s0{migraphx::shape::float_type, {1, 2, 4, 4}};
    migraphx::shape s1 = s0.to_dynamic();
    migraphx::shape s2{migraphx::shape::float_type, {{1, 1}, {2, 2}, {4, 4}, {4, 4}}};
    EXPECT(s1 == s2);
}

TEST_CASE(test_shape_dyn_to_dynamic)
{
    migraphx::shape s0{migraphx::shape::float_type, {{1, 1}, {2, 4}, {2, 4}, {2, 4}}};
    migraphx::shape s1 = s0.to_dynamic();
    EXPECT(s0 == s1);
}

TEST_CASE(test_shape_subshapes_to_dynamic)
{
    std::vector<migraphx::shape> sub_shapes0 = {};
    sub_shapes0.push_back(migraphx::shape{migraphx::shape::float_type, {{1, 4}, {4, 4}}});
    sub_shapes0.push_back(migraphx::shape{migraphx::shape::float_type, {3, 4, 5}});
    migraphx::shape s0{sub_shapes0};
    migraphx::shape s1                       = s0.to_dynamic();
    std::vector<migraphx::shape> sub_shapes1 = {};
    sub_shapes1.push_back(migraphx::shape{migraphx::shape::float_type, {{1, 4}, {4, 4}}});
    sub_shapes1.push_back(migraphx::shape{migraphx::shape::float_type, {{3, 3}, {4, 4}, {5, 5}}});
    migraphx::shape s2{sub_shapes1};
    EXPECT(s1 == s2);
}

TEST_CASE(test_shape_dyn_to_static)
{
    migraphx::shape s0{migraphx::shape::float_type, {{1, 1}, {2, 2}, {2, 10}, {2, 10}}};
    migraphx::shape s1 = s0.to_static(4);
    migraphx::shape s2{migraphx::shape::float_type, {1, 2, 4, 4}};
    EXPECT(s1 == s2);
}

TEST_CASE(test_shape_static_to_static)
{
    migraphx::shape s0{migraphx::shape::float_type, {1, 2, 4, 4}};
    migraphx::shape s1 = s0.to_static(8);
    EXPECT(s0 == s1);
}

TEST_CASE(test_shape_subshapes_to_static)
{
    std::vector<migraphx::shape> sub_shapes0 = {};
    sub_shapes0.push_back(migraphx::shape{migraphx::shape::float_type, {{1, 4}, {4, 4}}});
    sub_shapes0.push_back(migraphx::shape{migraphx::shape::float_type, {3, 4, 5}});
    migraphx::shape s0{sub_shapes0};
    migraphx::shape s1                       = s0.to_static(3);
    std::vector<migraphx::shape> sub_shapes1 = {};
    sub_shapes1.push_back(migraphx::shape{migraphx::shape::float_type, {3, 4}});
    sub_shapes1.push_back(migraphx::shape{migraphx::shape::float_type, {3, 4, 5}});
    migraphx::shape s2{sub_shapes1};
    EXPECT(s1 == s2);
}

TEST_CASE(test_shape_overlap)
{
    migraphx::shape s{migraphx::shape::float_type, {2, 2, 3}, {6, 3, 2}};
    EXPECT(not s.standard());
    EXPECT(not s.packed());
    EXPECT(not s.transposed());
    EXPECT(not s.broadcasted());
}

TEST_CASE(test_shape_overlap2)
{
    migraphx::shape s{migraphx::shape::float_type, {2, 2, 3}, {6, 2, 1}};
    EXPECT(not s.standard());
    EXPECT(not s.packed());
    EXPECT(not s.transposed());
    EXPECT(not s.broadcasted());
}

TEST_CASE(test_shape_overlap3)
{
    migraphx::shape s{migraphx::shape::float_type, {2, 2, 3}, {4, 2, 1}};
    EXPECT(not s.standard());
    EXPECT(not s.packed());
    EXPECT(not s.transposed());
    EXPECT(not s.broadcasted());
}

TEST_CASE(test_shape_scalar1)
{
    migraphx::shape s{migraphx::shape::float_type};
    EXPECT(s.standard());
    EXPECT(s.packed());
    EXPECT(not s.transposed());
    EXPECT(s.broadcasted());
}

TEST_CASE(test_shape_scalar2)
{
    migraphx::shape s{migraphx::shape::float_type, {1}, {0}};
    EXPECT(s.standard());
    EXPECT(s.packed());
    EXPECT(not s.transposed());
    EXPECT(s.broadcasted());
}

TEST_CASE(test_shape_scalar_broadcast)
{
    migraphx::shape s{migraphx::shape::float_type, {1, 2, 3, 3}, {0, 0, 0, 0}};
    EXPECT(not s.standard());
    EXPECT(not s.packed());
    EXPECT(not s.transposed());
    EXPECT(s.broadcasted());
}

TEST_CASE(test_shape_broadcasted)
{
    migraphx::shape s{migraphx::shape::float_type, {2, 2}, {1, 0}};
    EXPECT(not s.standard());
    EXPECT(not s.packed());
    EXPECT(not s.transposed());
    EXPECT(s.broadcasted());
}

TEST_CASE(test_shape_broadcasted2)
{
    migraphx::shape s{migraphx::shape::float_type, {1, 2}, {0, 1}};
    EXPECT(not s.standard());
    EXPECT(s.packed());
    EXPECT(not s.transposed());
    EXPECT(s.broadcasted());
}

TEST_CASE(test_shape_broadcasted3)
{
    migraphx::shape s{migraphx::shape::float_type, {3, 2}, {0, 1}};
    EXPECT(not s.standard());
    EXPECT(not s.packed());
    EXPECT(not s.transposed());
    EXPECT(s.broadcasted());
}

TEST_CASE(test_shape_broadcasted4)
{
    migraphx::shape s{migraphx::shape::float_type, {2, 2, 3}, {6, 0, 1}};
    EXPECT(not s.standard());
    EXPECT(not s.packed());
    EXPECT(not s.transposed());
    EXPECT(s.broadcasted());
}

TEST_CASE(test_shape_broadcasted5)
{
    migraphx::shape s{migraphx::shape::float_type, {2, 2, 3}, {1, 0, 6}};
    EXPECT(not s.standard());
    EXPECT(not s.packed());
    EXPECT(s.transposed());
    EXPECT(s.broadcasted());
}

TEST_CASE(test_shape_step_broadcasted)
{
    migraphx::shape s{migraphx::shape::float_type, {2, 2}, {0, 3}};
    EXPECT(not s.standard());
    EXPECT(not s.packed());
    EXPECT(not s.transposed());
    EXPECT(s.broadcasted());
}

TEST_CASE(test_shape_default_copy)
{
    migraphx::shape s1{};
    migraphx::shape s2{};
    EXPECT(s1 == s2);
    EXPECT(not(s1 != s2));
}

TEST_CASE(test_shape_normalize_standard1)
{
    migraphx::shape s{migraphx::shape::float_type, {2, 2, 3}, {6, 3, 1}};
    EXPECT(s.standard());
    auto n = s.normalize_standard();
    EXPECT(n == s);
}

TEST_CASE(test_shape_normalize_standard2)
{
    migraphx::shape s{migraphx::shape::float_type, {1, 64, 35, 35}, {156800, 1225, 35, 1}};
    EXPECT(s.standard());
    auto n = s.normalize_standard();
    EXPECT(n.standard());
    EXPECT(n != s);
    EXPECT(n.lens() == s.lens());
    EXPECT(n.type() == s.type());
}

TEST_CASE(test_shape_normalize_standard3)
{
    migraphx::shape s{migraphx::shape::float_type, {2, 2}, {1, 2}};
    EXPECT(not s.standard());
    auto n = s.normalize_standard();
    EXPECT(n == s);
}

TEST_CASE(test_shape_normalize_scalar1)
{
    migraphx::shape s{migraphx::shape::float_type};
    EXPECT(s.standard());
    EXPECT(s.scalar());
    auto n = s.normalize_standard();
    EXPECT(n != s);
    EXPECT(n.standard());
    EXPECT(not n.scalar());
}

TEST_CASE(test_shape_normalize_scalar2)
{
    migraphx::shape s{migraphx::shape::float_type, {2, 2}, {0, 0}};
    EXPECT(not s.standard());
    EXPECT(s.scalar());
    auto n = s.normalize_standard();
    EXPECT(n == s);
}

TEST_CASE(test_shape4)
{
    migraphx::shape s{migraphx::shape::float_type, {100, 32, 8, 8}};
    EXPECT(s.standard());
    EXPECT(s.packed());
    EXPECT(not s.transposed());
    EXPECT(not s.broadcasted());
    EXPECT(s.type() == migraphx::shape::float_type);
    EXPECT(s.lens()[0] == 100);
    EXPECT(s.lens()[1] == 32);
    EXPECT(s.lens()[2] == 8);
    EXPECT(s.lens()[3] == 8);
    EXPECT(s.strides()[0] == s.lens()[1] * s.strides()[1]);
    EXPECT(s.strides()[1] == s.lens()[2] * s.strides()[2]);
    EXPECT(s.strides()[2] == s.lens()[3] * s.strides()[3]);
    EXPECT(s.strides()[3] == 1);
    EXPECT(s.elements() == 100 * 32 * 8 * 8);
    EXPECT(s.bytes() == 100 * 32 * 8 * 8 * sizeof(float));
    EXPECT(s.index({0, 0, 0, 0}) == 0);
    EXPECT(s.index({0, 0, 0, 1}) == 1);
    EXPECT(s.index({0, 0, 0, 0}) == s.index(0));
    EXPECT(s.index({0, 0, 0, 1}) == s.index(1));
    EXPECT(s.index({0, 0, 1, 0}) == s.index(8));
    EXPECT(s.index({0, 1, 0, 0}) == s.index(8 * 8));
    EXPECT(s.index({1, 0, 0, 0}) == s.index(8 * 8 * 32));
    EXPECT(s.index(0) == 0);
    EXPECT(s.index(1) == 1);
    EXPECT(s.index(8) == 8);
    EXPECT(s.index(8 * 8) == 8 * 8);
    EXPECT(s.index(8 * 8 * 32) == 8 * 8 * 32);
    EXPECT(s.index(s.elements() - 1) == s.elements() - 1);
}

TEST_CASE(test_shape42)
{
    migraphx::shape s{migraphx::shape::float_type, {100, 32, 8, 8}, {2048, 64, 8, 1}};
    EXPECT(s.standard());
    EXPECT(s.packed());
    EXPECT(not s.transposed());
    EXPECT(not s.broadcasted());
    EXPECT(s.type() == migraphx::shape::float_type);
    EXPECT(s.lens()[0] == 100);
    EXPECT(s.lens()[1] == 32);
    EXPECT(s.lens()[2] == 8);
    EXPECT(s.lens()[3] == 8);
    EXPECT(s.strides()[0] == s.lens()[1] * s.strides()[1]);
    EXPECT(s.strides()[1] == s.lens()[2] * s.strides()[2]);
    EXPECT(s.strides()[2] == s.lens()[3] * s.strides()[3]);
    EXPECT(s.strides()[3] == 1);
    EXPECT(s.elements() == 100 * 32 * 8 * 8);
    EXPECT(s.bytes() == 100 * 32 * 8 * 8 * sizeof(float));
    EXPECT(s.index({0, 0, 0, 0}) == 0);
    EXPECT(s.index({0, 0, 0, 1}) == 1);
    EXPECT(s.index({0, 0, 0, 0}) == s.index(0));
    EXPECT(s.index({0, 0, 0, 1}) == s.index(1));
    EXPECT(s.index({0, 0, 1, 0}) == s.index(8));
    EXPECT(s.index({0, 1, 0, 0}) == s.index(8 * 8));
    EXPECT(s.index({1, 0, 0, 0}) == s.index(8 * 8 * 32));
    EXPECT(s.index(0) == 0);
    EXPECT(s.index(1) == 1);
    EXPECT(s.index(8) == 8);
    EXPECT(s.index(8 * 8) == 8 * 8);
    EXPECT(s.index(8 * 8 * 32) == 8 * 8 * 32);
    EXPECT(s.index(s.elements() - 1) == s.elements() - 1);
}

TEST_CASE(test_shape4_transposed)
{
    migraphx::shape s{migraphx::shape::float_type, {32, 100, 8, 8}, {64, 2048, 8, 1}};
    EXPECT(s.transposed());
    EXPECT(s.packed());
    EXPECT(not s.standard());
    EXPECT(not s.broadcasted());
    EXPECT(s.type() == migraphx::shape::float_type);
    EXPECT(s.lens()[0] == 32);
    EXPECT(s.lens()[1] == 100);
    EXPECT(s.lens()[2] == 8);
    EXPECT(s.lens()[3] == 8);
    EXPECT(s.strides()[0] == 64);
    EXPECT(s.strides()[1] == 2048);
    EXPECT(s.strides()[2] == 8);
    EXPECT(s.strides()[3] == 1);
    EXPECT(s.elements() == 100 * 32 * 8 * 8);
    EXPECT(s.bytes() == 100 * 32 * 8 * 8 * sizeof(float));
    EXPECT(s.index({0, 0, 0, 0}) == 0);
    EXPECT(s.index({0, 0, 0, 1}) == 1);
    EXPECT(s.index({0, 0, 0, 0}) == s.index(0));
    EXPECT(s.index({0, 0, 0, 1}) == s.index(1));
    EXPECT(s.index({0, 0, 1, 0}) == s.index(8));
    EXPECT(s.index({0, 1, 0, 0}) == s.index(8 * 8));
    EXPECT(s.index({1, 0, 0, 0}) == s.index(8 * 8 * 100));
    EXPECT(s.index(0) == 0);
    EXPECT(s.index(1) == 1);
    EXPECT(s.index(8) == 8);
    EXPECT(s.index(8 * 8) == 2048);
    EXPECT(s.index(8 * 8 * 100) == 64);
    EXPECT(s.index(s.elements() - 1) == s.elements() - 1);
}

TEST_CASE(test_shape4_nonpacked)
{
    std::vector<std::size_t> lens       = {100, 32, 8, 8};
    std::array<std::size_t, 4> offsets  = {{5, 10, 0, 6}};
    std::array<std::size_t, 4> adj_lens = {{0, 0, 0, 0}};

    std::transform(
        lens.begin(), lens.end(), offsets.begin(), adj_lens.begin(), std::plus<size_t>());
    // adj_lens should be: { 105, 42, 8, 14 }
    std::vector<std::size_t> strides(4);
    strides.back() = 1;
    std::partial_sum(adj_lens.rbegin(),
                     adj_lens.rend() - 1,
                     strides.rbegin() + 1,
                     std::multiplies<std::size_t>());

    migraphx::shape s{migraphx::shape::float_type, lens, strides};
    EXPECT(not s.standard());
    EXPECT(not s.packed());
    EXPECT(not s.transposed());
    EXPECT(not s.broadcasted());
    EXPECT(s.type() == migraphx::shape::float_type);
    EXPECT(s.lens()[0] == 100);
    EXPECT(s.lens()[1] == 32);
    EXPECT(s.lens()[2] == 8);
    EXPECT(s.lens()[3] == 8);
    EXPECT(s.strides()[0] == 4704);
    EXPECT(s.strides()[1] == 112);
    EXPECT(s.strides()[2] == 14);
    EXPECT(s.strides()[3] == 1);
    EXPECT(s.elements() == 100 * 32 * 8 * 8);
    EXPECT(s.bytes() == sizeof(float) * 469274);

    EXPECT(s.index(0) == 0);
    EXPECT(s.index(1) == 1);
    EXPECT(s.index({0, 0, 0, 0}) == 0);
    EXPECT(s.index({0, 0, 0, 1}) == s.index(1));
    EXPECT(s.index({0, 0, 1, 0}) == s.index(8));
    EXPECT(s.index({0, 1, 0, 0}) == s.index(8 * 8));
    EXPECT(s.index({1, 0, 0, 0}) == s.index(8 * 8 * 32));
    EXPECT(s.index(s.elements() - 1) == 469273);
}

TEST_CASE(test_serialize)
{
    migraphx::shape s1{migraphx::shape::float_type, {100, 32, 8, 8}};
    auto v1 = migraphx::to_value(s1);
    migraphx::shape s2{migraphx::shape::uint64_type, {2, 2}};
    auto v2 = migraphx::to_value(s2);
    EXPECT(v1 != v2);

    auto s3 = migraphx::from_value<migraphx::shape>(v1);
    EXPECT(s3 == s1);
    auto s4 = migraphx::from_value<migraphx::shape>(v2);
    EXPECT(s4 == s2);
    EXPECT(s3 != s4);
}

TEST_CASE(tuple)
{
    migraphx::shape s{{migraphx::shape{migraphx::shape::float_type},
                       migraphx::shape{migraphx::shape::int8_type}}};
    EXPECT(s.type() == migraphx::shape::tuple_type);
    EXPECT(s.bytes() == 4 + 1);
    EXPECT(s.type_size() == 0);
    EXPECT(s.type_string() == "tuple_type");
    EXPECT(s.lens().empty());
    EXPECT(s.strides().empty());
    EXPECT(not s.standard());
    EXPECT(not s.packed());
    EXPECT(not s.broadcasted());
    EXPECT(not s.transposed());
    EXPECT(not s.scalar());
    EXPECT(s.sub_shapes().size() == 2);
    EXPECT(s.sub_shapes()[0].type() == migraphx::shape::float_type);
    EXPECT(s.sub_shapes()[0].elements() == 1);
    EXPECT(s.sub_shapes()[1].type() == migraphx::shape::int8_type);
    EXPECT(s.sub_shapes()[1].elements() == 1);
    EXPECT(test::throws([&] { s.visit_type([](auto) {}); }));
}

TEST_CASE(tuple_copy)
{
    migraphx::shape s1{{migraphx::shape{migraphx::shape::float_type},
                        migraphx::shape{migraphx::shape::int8_type}}};
    migraphx::shape s2{{migraphx::shape{migraphx::shape::float_type},
                        migraphx::shape{migraphx::shape::int8_type}}};
    EXPECT(s1 == s2);
    auto s3 = s1;
    EXPECT(s3 == s1);
    EXPECT(s3 == s2);
    migraphx::shape s4{{migraphx::shape{migraphx::shape::int8_type},
                        migraphx::shape{migraphx::shape::float_type}}};
    EXPECT(s4 != s1);
    EXPECT(s4 != s2);
    EXPECT(s4 != s3);
}

TEST_CASE(tuple_print)
{
    migraphx::shape s{{migraphx::shape{migraphx::shape::float_type},
                       migraphx::shape{migraphx::shape::int8_type}}};
    std::string x = migraphx::to_string(s);
    EXPECT(x.front() == '[');
    EXPECT(x.back() == ']');
    EXPECT(migraphx::contains(x, "float"));
    EXPECT(migraphx::contains(x, "int8"));
}

TEST_CASE(tuple_serialize)
{
    migraphx::shape s1{{migraphx::shape{migraphx::shape::float_type},
                        migraphx::shape{migraphx::shape::int8_type}}};
    migraphx::shape s2{{migraphx::shape{migraphx::shape::int8_type},
                        migraphx::shape{migraphx::shape::float_type}}};
    auto v1 = migraphx::to_value(s1);
    auto v2 = migraphx::to_value(s2);
    EXPECT(v1 != v2);

    auto s3 = migraphx::from_value<migraphx::shape>(v1);
    EXPECT(s3 == s1);
    auto s4 = migraphx::from_value<migraphx::shape>(v2);
    EXPECT(s4 == s2);
    EXPECT(s3 != s4);
}

TEST_CASE(test_with_lens1)
{
    migraphx::shape s1{migraphx::shape::float_type, {2, 2}, {1, 2}};
    auto s2 = s1.with_lens({4, 3});
    EXPECT(s2.transposed());
    migraphx::shape s3{migraphx::shape::float_type, {4, 3}, {1, 4}};
    EXPECT(s2 == s3);
}

TEST_CASE(test_with_lens2)
{
    migraphx::shape s1{migraphx::shape::float_type, {2, 2}, {2, 1}};
    auto s2 = s1.with_lens({3, 4});
    EXPECT(s2.standard());
    migraphx::shape s3{migraphx::shape::float_type, {3, 4}};
    EXPECT(s2 == s3);
}

TEST_CASE(test_with_lens_ambigous1)
{
    migraphx::shape s1{migraphx::shape::float_type, {64, 1, 24, 24}};
    auto s2 = s1.with_lens({64, 3, 24, 24});
    EXPECT(not s2.transposed());
    migraphx::shape s3{migraphx::shape::float_type, {64, 3, 24, 24}};
    EXPECT(s2 == s3);
}

TEST_CASE(test_with_lens_ambigous2)
{
    auto s1 = migraphx::reorder_shape({migraphx::shape::float_type, {64, 24, 24, 1}}, {0, 3, 1, 2});
    auto s2 = s1.with_lens({64, 3, 24, 24});
    EXPECT(s2.transposed());
    migraphx::shape s3 =
        migraphx::reorder_shape({migraphx::shape::float_type, {64, 24, 24, 3}}, {0, 3, 1, 2});
    EXPECT(s2 == s3);
}

TEST_CASE(test_with_lens_ambigous3)
{
    migraphx::shape s1{migraphx::shape::float_type, {64, 3, 1, 1}};
    auto s2 = s1.with_lens({64, 3, 24, 24});
    EXPECT(not s2.transposed());
    migraphx::shape s3{migraphx::shape::float_type, {64, 3, 24, 24}};
    EXPECT(s2 == s3);
}

TEST_CASE(test_with_lens_ambigous4)
{
    auto s1 = migraphx::reorder_shape({migraphx::shape::float_type, {64, 1, 1, 3}}, {0, 3, 1, 2});
    auto s2 = s1.with_lens({64, 3, 24, 24});
    EXPECT(s2.transposed());
    migraphx::shape s3 =
        migraphx::reorder_shape({migraphx::shape::float_type, {64, 24, 24, 3}}, {0, 3, 1, 2});
    EXPECT(s2 == s3);
}

TEST_CASE(test_with_lens_ambigous5)
{
    migraphx::shape s1{migraphx::shape::float_type, {1, 5, 24, 24}};
    auto s2 = s1.with_lens({64, 3, 24, 24});
    EXPECT(not s2.transposed());
    migraphx::shape s3{migraphx::shape::float_type, {64, 3, 24, 24}};
    EXPECT(s2 == s3);
}

TEST_CASE(test_with_lens_ambigous6)
{
    auto s1 = migraphx::reorder_shape({migraphx::shape::float_type, {1, 24, 24, 5}}, {0, 3, 1, 2});
    auto s2 = s1.with_lens({64, 3, 24, 24});
    EXPECT(s2.transposed());
    migraphx::shape s3 =
        migraphx::reorder_shape({migraphx::shape::float_type, {64, 24, 24, 3}}, {0, 3, 1, 2});
    EXPECT(s2 == s3);
}

TEST_CASE(test_with_lens_ambigous7)
{
    auto s1 = migraphx::reorder_shape({migraphx::shape::float_type, {1, 1, 1, 3}}, {0, 3, 1, 2});
    auto s2 = s1.with_lens({64, 3, 24, 24});
    EXPECT(s2.transposed());
    migraphx::shape s3 =
        migraphx::reorder_shape({migraphx::shape::float_type, {64, 24, 24, 3}}, {0, 3, 1, 2});
    EXPECT(s2 == s3);
}

TEST_CASE(test_with_lens_ambigous8)
{
    migraphx::shape s1{migraphx::shape::float_type, {1, 1, 24, 24}};
    auto s2 = s1.with_lens({64, 3, 24, 24});
    EXPECT(not s2.transposed());
    migraphx::shape s3{migraphx::shape::float_type, {64, 3, 24, 24}};
    EXPECT(s2 == s3);
}

TEST_CASE(test_with_lens_ambigous9)
{
    auto s1 = migraphx::reorder_shape({migraphx::shape::float_type, {1, 24, 24, 1}}, {0, 3, 1, 2});
    auto s2 = s1.with_lens({64, 3, 24, 24});
    EXPECT(s2.transposed());
    migraphx::shape s3 =
        migraphx::reorder_shape({migraphx::shape::float_type, {64, 24, 24, 3}}, {0, 3, 1, 2});
    EXPECT(s2 == s3);
}

TEST_CASE(test_with_lens_ambigous10)
{
    migraphx::shape s1{migraphx::shape::float_type, {3, 2, 4, 1}};
    auto s2 = s1.with_lens({3, 2, 4, 1});
    EXPECT(not s2.transposed());
    migraphx::shape s3{migraphx::shape::float_type, {3, 2, 4, 1}};
    EXPECT(s2 == s3);
}

TEST_CASE(test_with_lens_ambigous11)
{
    migraphx::shape s1{migraphx::shape::float_type, {64, 1, 1, 1}};
    auto s2 = s1.with_lens({64, 3, 24, 24});
    EXPECT(s1.standard());
    EXPECT(s2.standard());
    migraphx::shape s3{migraphx::shape::float_type, {64, 3, 24, 24}};
    EXPECT(s2 == s3);
}

TEST_CASE(test_with_lens_ambigous12)
{
    migraphx::shape s1{migraphx::shape::float_type, {1, 64, 1, 1}};
    auto s2 = s1.with_lens({64, 3, 24, 24});
    EXPECT(s1.standard());
    EXPECT(s2.standard());
    migraphx::shape s3{migraphx::shape::float_type, {64, 3, 24, 24}};
    EXPECT(s2 == s3);
}

TEST_CASE(test_with_lens_ambigous13)
{
    auto s1 = migraphx::reorder_shape({migraphx::shape::float_type, {1, 1, 1, 3}}, {0, 3, 1, 2});
    auto s2 = s1.with_lens({64, 3, 24, 24});
    EXPECT(s2.transposed());
    migraphx::shape s3 =
        migraphx::reorder_shape({migraphx::shape::float_type, {64, 24, 24, 3}}, {0, 3, 1, 2});
    EXPECT(s2 == s3);
}

TEST_CASE(cpp_type_name)
{
    EXPECT(migraphx::shape::cpp_type(migraphx::shape::int8_type) == "int8_t");
    EXPECT(migraphx::shape::cpp_type(migraphx::shape::float_type) == "float");
    EXPECT(migraphx::shape::cpp_type(migraphx::shape::half_type) == "half");
    EXPECT(test::throws([&] { migraphx::shape::cpp_type(migraphx::shape::tuple_type); }));
}

TEST_CASE(test_with_type)
{
    migraphx::shape s{migraphx::shape::float_type, {2, 2}, {1, 0}};
    EXPECT(s.type() == migraphx::shape::float_type);
    auto new_s = s.with_type(migraphx::shape::half_type);
    EXPECT(s.type() == migraphx::shape::float_type);
    EXPECT(s.type() != new_s.type());
    EXPECT(s.lens() == new_s.lens());
    EXPECT(s.strides() == new_s.strides());
}

int main(int argc, const char* argv[]) { test::run(argc, argv); }<|MERGE_RESOLUTION|>--- conflicted
+++ resolved
@@ -76,9 +76,6 @@
     EXPECT(not s.broadcasted());
 }
 
-<<<<<<< HEAD
-TEST_CASE(test_shape_static_min_max_opt)
-=======
 TEST_CASE(test_shape_standard_singleton_dim)
 {
     migraphx::shape s{migraphx::shape::float_type, {5, 1, 8}, {8, 4, 1}};
@@ -89,7 +86,6 @@
 }
 
 TEST_CASE(test_shape_min_max_opt)
->>>>>>> 40930d8a
 {
     migraphx::shape s{migraphx::shape::float_type, {2, 2, 3}, {6, 3, 1}};
     EXPECT(s.min_lens() == s.lens());
