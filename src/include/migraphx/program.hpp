/*
 * The MIT License (MIT)
 *
 * Copyright (c) 2015-2024 Advanced Micro Devices, Inc. All rights reserved.
 *
 * Permission is hereby granted, free of charge, to any person obtaining a copy
 * of this software and associated documentation files (the "Software"), to deal
 * in the Software without restriction, including without limitation the rights
 * to use, copy, modify, merge, publish, distribute, sublicense, and/or sell
 * copies of the Software, and to permit persons to whom the Software is
 * furnished to do so, subject to the following conditions:
 *
 * The above copyright notice and this permission notice shall be included in
 * all copies or substantial portions of the Software.
 *
 * THE SOFTWARE IS PROVIDED "AS IS", WITHOUT WARRANTY OF ANY KIND, EXPRESS OR
 * IMPLIED, INCLUDING BUT NOT LIMITED TO THE WARRANTIES OF MERCHANTABILITY,
 * FITNESS FOR A PARTICULAR PURPOSE AND NONINFRINGEMENT.  IN NO EVENT SHALL THE
 * AUTHORS OR COPYRIGHT HOLDERS BE LIABLE FOR ANY CLAIM, DAMAGES OR OTHER
 * LIABILITY, WHETHER IN AN ACTION OF CONTRACT, TORT OR OTHERWISE, ARISING FROM,
 * OUT OF OR IN CONNECTION WITH THE SOFTWARE OR THE USE OR OTHER DEALINGS IN
 * THE SOFTWARE.
 */
#ifndef MIGRAPHX_GUARD_MIGRAPHLIB_PROGRAM_HPP
#define MIGRAPHX_GUARD_MIGRAPHLIB_PROGRAM_HPP

#include <list>
#include <unordered_map>
#include <migraphx/operation.hpp>
#include <migraphx/module.hpp>
#include <migraphx/literal.hpp>
#include <migraphx/builtin.hpp>
#include <migraphx/instruction_ref.hpp>
#include <migraphx/target.hpp>
#include <migraphx/compile_options.hpp>
#include <migraphx/target_assignments.hpp>
#include <migraphx/assignment_options.hpp>
#include <migraphx/env.hpp>
#include <migraphx/config.hpp>
#include <migraphx/execution_environment.hpp>
#include <algorithm>
#include <iostream>

namespace migraphx {
inline namespace MIGRAPHX_INLINE_NS {

MIGRAPHX_DECLARE_ENV_VAR(MIGRAPHX_TRACE_COMPILE)
MIGRAPHX_DECLARE_ENV_VAR(MIGRAPHX_TRACE_EVAL)

struct program_impl;

struct marker;

std::vector<argument> generic_eval(const migraphx::program& p,
                                   std::vector<context>& ctx,
                                   std::unordered_map<std::string, argument> params);

/**
 * @brief Stores the instruction stream
 */
struct MIGRAPHX_EXPORT program
{
    program();

    // move constructor
    program(program&&) noexcept;

    // copy constructor
    program(const program&);

    // copy assignment operator
    program& operator=(program);

    ~program() noexcept;

    std::vector<std::string> get_parameter_names() const;

    shape get_parameter_shape(std::string name) const;

    instruction_ref get_parameter(std::string name) const;

    std::unordered_map<std::string, shape> get_parameter_shapes() const;

    std::vector<argument> eval(parameter_map params,
                               execution_environment exec_env = execution_environment{}) const;
<<<<<<< HEAD
=======

    std::vector<argument> eval_with_context(std::vector<context>& ctx, parameter_map params) const;

>>>>>>> e4013bb2
    void finish() const;

    std::size_t size() const;

    std::vector<shape> get_output_shapes() const;

    context& get_context() const;

    instruction_ref validate() const;

    target_assignments get_target_assignments(const std::vector<target>& targets,
                                              assignment_options options = assignment_options{});

    void compile(const target& t, compile_options options = compile_options{});

    void compile(const std::vector<target>& targets,
                 std::vector<compile_options> compile_opts = {});

    bool is_compiled() const;

    void finalize();

    void perf_report(std::ostream& os,
                     std::size_t n,
                     parameter_map params,
                     std::size_t batch = 1,
                     bool detailed     = false) const;

    void mark(const parameter_map& params, marker&& m);

    value to_value() const;
    void from_value(const value& v);

    void debug_print() const;
    void debug_print(instruction_ref ins) const;
    void print(std::unordered_map<instruction_ref, std::string>& names,
               const std::function<void(instruction_ref,
                                        std::unordered_map<instruction_ref, std::string>)>&
                   print_func) const;
    void print(const std::function<void(instruction_ref ins,
                                        std::unordered_map<instruction_ref, std::string>)>&
                   print_func) const;

    void print_graph(std::ostream& os, bool brief = false) const;
    void print_py(std::ostream& os) const;
    void print_cpp(std::ostream& os) const;

    void dry_run(parameter_map params) const;

    void annotate(std::ostream& os, const std::function<void(instruction_ref)>& a) const;

    program& sort();

    MIGRAPHX_EXPORT friend std::ostream& operator<<(std::ostream& os, const program& p);
    MIGRAPHX_EXPORT friend bool operator==(const program& x, const program& y);
    friend bool operator!=(const program& x, const program& y) { return not(x == y); }

    // module related api
    module* create_module(const std::string& name);
    module* create_module(const std::string& name, module m);
    module* get_module(const std::string& name);
    const module* get_module(const std::string& name) const;

    module* get_main_module();
    const module* get_main_module() const;

    std::vector<const module*> get_modules() const;
    std::vector<module*> get_modules();

    std::unordered_multimap<module_ref, module_ref> get_module_tree();

    void remove_module(const std::string& name);
    void rename_module(const std::string& old_name, const std::string& new_name);
    void remove_unused_modules();

    private:
    void assign(const program& p);
    std::unique_ptr<program_impl> impl;
};

} // namespace MIGRAPHX_INLINE_NS
} // namespace migraphx

#endif<|MERGE_RESOLUTION|>--- conflicted
+++ resolved
@@ -83,12 +83,9 @@
 
     std::vector<argument> eval(parameter_map params,
                                execution_environment exec_env = execution_environment{}) const;
-<<<<<<< HEAD
-=======
 
     std::vector<argument> eval_with_context(std::vector<context>& ctx, parameter_map params) const;
 
->>>>>>> e4013bb2
     void finish() const;
 
     std::size_t size() const;
