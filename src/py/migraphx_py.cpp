/*
 * The MIT License (MIT)
 *
 * Copyright (c) 2015-2022 Advanced Micro Devices, Inc. All rights reserved.
 *
 * Permission is hereby granted, free of charge, to any person obtaining a copy
 * of this software and associated documentation files (the "Software"), to deal
 * in the Software without restriction, including without limitation the rights
 * to use, copy, modify, merge, publish, distribute, sublicense, and/or sell
 * copies of the Software, and to permit persons to whom the Software is
 * furnished to do so, subject to the following conditions:
 *
 * The above copyright notice and this permission notice shall be included in
 * all copies or substantial portions of the Software.
 *
 * THE SOFTWARE IS PROVIDED "AS IS", WITHOUT WARRANTY OF ANY KIND, EXPRESS OR
 * IMPLIED, INCLUDING BUT NOT LIMITED TO THE WARRANTIES OF MERCHANTABILITY,
 * FITNESS FOR A PARTICULAR PURPOSE AND NONINFRINGEMENT.  IN NO EVENT SHALL THE
 * AUTHORS OR COPYRIGHT HOLDERS BE LIABLE FOR ANY CLAIM, DAMAGES OR OTHER
 * LIABILITY, WHETHER IN AN ACTION OF CONTRACT, TORT OR OTHERWISE, ARISING FROM,
 * OUT OF OR IN CONNECTION WITH THE SOFTWARE OR THE USE OR OTHER DEALINGS IN
 * THE SOFTWARE.
 */

#include <pybind11/pybind11.h>
#include <pybind11/stl.h>
#include <pybind11/numpy.h>
#include <migraphx/program.hpp>
#include <migraphx/instruction_ref.hpp>
#include <migraphx/operation.hpp>
#include <migraphx/quantization.hpp>
#include <migraphx/generate.hpp>
#include <migraphx/instruction.hpp>
#include <migraphx/ref/target.hpp>
#include <migraphx/stringutils.hpp>
#include <migraphx/tf.hpp>
#include <migraphx/onnx.hpp>
#include <migraphx/type_name.hpp>
#include <migraphx/load_save.hpp>
#include <migraphx/register_target.hpp>
#include <migraphx/json.hpp>
#include <migraphx/make_op.hpp>
#include <migraphx/op/common.hpp>

#ifdef HAVE_GPU
#include <migraphx/gpu/hip.hpp>
#endif

using half   = half_float::half;
namespace py = pybind11;

#ifdef __clang__
#define MIGRAPHX_PUSH_UNUSED_WARNING \
    _Pragma("clang diagnostic push") \
        _Pragma("clang diagnostic ignored \"-Wused-but-marked-unused\"")
#define MIGRAPHX_POP_WARNING _Pragma("clang diagnostic pop")
#else
#define MIGRAPHX_PUSH_UNUSED_WARNING
#define MIGRAPHX_POP_WARNING
#endif
#define MIGRAPHX_PYBIND11_MODULE(...) \
    MIGRAPHX_PUSH_UNUSED_WARNING      \
    PYBIND11_MODULE(__VA_ARGS__)      \
    MIGRAPHX_POP_WARNING

namespace migraphx {

migraphx::value to_value(py::kwargs kwargs);
migraphx::value to_value(py::list lst);

template <class T, class F>
void visit_py(T x, F f)
{
    if(py::isinstance<py::kwargs>(x))
    {
        f(to_value(x.template cast<py::kwargs>()));
    }
    else if(py::isinstance<py::list>(x))
    {
        f(to_value(x.template cast<py::list>()));
    }
    else if(py::isinstance<py::bool_>(x))
    {
        f(x.template cast<bool>());
    }
<<<<<<< HEAD
    else if(py::isinstance<py::int_>(x) || py::hasattr(x, "__index__"))
=======
    else if(py::isinstance<py::int_>(x) or py::hasattr(x, "__index__"))
>>>>>>> 9a70050b
    {
        f(x.template cast<int>());
    }
    else if(py::isinstance<py::float_>(x))
    {
        f(x.template cast<float>());
    }
    else if(py::isinstance<py::str>(x))
    {
        f(x.template cast<std::string>());
    }
    else
    {
        MIGRAPHX_THROW("VISIT_PY: Unsupported data type!");
    }
}

migraphx::value to_value(py::list lst)
{
    migraphx::value v = migraphx::value::array{};
    for(auto val : lst)
    {
        visit_py(val, [&](auto py_val) { v.push_back(py_val); });
    }

    return v;
}

migraphx::value to_value(py::kwargs kwargs)
{
    migraphx::value v = migraphx::value::object{};

    for(auto arg : kwargs)
    {
        auto&& key = py::str(arg.first);
        auto&& val = arg.second;
        visit_py(val, [&](auto py_val) { v[key] = py_val; });
    }
    return v;
}
} // namespace migraphx

namespace pybind11 {
namespace detail {

template <>
struct npy_format_descriptor<half>
{
    static std::string format()
    {
        // following: https://docs.python.org/3/library/struct.html#format-characters
        return "e";
    }
    static constexpr auto name() { return _("half"); }
};

} // namespace detail
} // namespace pybind11

template <class F>
void visit_type(const migraphx::shape& s, F f)
{
    s.visit_type(f);
}

template <class T, class F>
void visit(const migraphx::raw_data<T>& x, F f)
{
    x.visit(f);
}

template <class F>
void visit_types(F f)
{
    migraphx::shape::visit_types(f);
}

template <class T>
py::buffer_info to_buffer_info(T& x)
{
    migraphx::shape s = x.get_shape();
    auto strides      = s.strides();
    std::transform(
        strides.begin(), strides.end(), strides.begin(), [&](auto i) { return i * s.type_size(); });
    py::buffer_info b;
    visit_type(s, [&](auto as) {
        // migraphx use int8_t data to store bool type, we need to
        // explicitly specify the data type as bool for python
        if(s.type() == migraphx::shape::bool_type)
        {
            b = py::buffer_info(x.data(),
                                as.size(),
                                py::format_descriptor<bool>::format(),
                                s.lens().size(),
                                s.lens(),
                                strides);
        }
        else
        {
            b = py::buffer_info(x.data(),
                                as.size(),
                                py::format_descriptor<decltype(as())>::format(),
                                s.lens().size(),
                                s.lens(),
                                strides);
        }
    });
    return b;
}

migraphx::shape to_shape(const py::buffer_info& info)
{
    migraphx::shape::type_t t;
    std::size_t n = 0;
    visit_types([&](auto as) {
        if(info.format == py::format_descriptor<decltype(as())>::format() or
           (info.format == "l" and py::format_descriptor<decltype(as())>::format() == "q") or
           (info.format == "L" and py::format_descriptor<decltype(as())>::format() == "Q"))
        {
            t = as.type_enum();
            n = sizeof(as());
        }
        else if(info.format == "?" and py::format_descriptor<decltype(as())>::format() == "b")
        {
            t = migraphx::shape::bool_type;
            n = sizeof(bool);
        }
    });

    if(n == 0)
    {
        MIGRAPHX_THROW("MIGRAPHX PYTHON: Unsupported data type " + info.format);
    }

    auto strides = info.strides;
    std::transform(strides.begin(), strides.end(), strides.begin(), [&](auto i) -> std::size_t {
        return n > 0 ? i / n : 0;
    });

    // scalar support
    if(info.shape.empty())
    {
        return migraphx::shape{t};
    }
    else
    {
        return migraphx::shape{t, info.shape, strides};
    }
}

MIGRAPHX_PYBIND11_MODULE(migraphx, m)
{
    py::class_<migraphx::shape>(m, "shape")
        .def(py::init([](py::kwargs kwargs) {
            auto v    = migraphx::to_value(kwargs);
            auto t    = migraphx::shape::parse_type(v.get("type", "float"));
            auto lens = v.get<std::size_t>("lens", {1});
            if(v.contains("strides"))
                return migraphx::shape(t, lens, v.at("strides").to_vector<std::size_t>());
            else
                return migraphx::shape(t, lens);
        }))
        .def("type", &migraphx::shape::type)
        .def("lens", &migraphx::shape::lens)
        .def("strides", &migraphx::shape::strides)
        .def("elements", &migraphx::shape::elements)
        .def("bytes", &migraphx::shape::bytes)
        .def("type_string", &migraphx::shape::type_string)
        .def("type_size", &migraphx::shape::type_size)
        .def("packed", &migraphx::shape::packed)
        .def("transposed", &migraphx::shape::transposed)
        .def("broadcasted", &migraphx::shape::broadcasted)
        .def("standard", &migraphx::shape::standard)
        .def("scalar", &migraphx::shape::scalar)
        .def("__eq__", std::equal_to<migraphx::shape>{})
        .def("__ne__", std::not_equal_to<migraphx::shape>{})
        .def("__repr__", [](const migraphx::shape& s) { return migraphx::to_string(s); });

    py::class_<migraphx::argument>(m, "argument", py::buffer_protocol())
        .def_buffer([](migraphx::argument& x) -> py::buffer_info { return to_buffer_info(x); })
        .def(py::init([](py::buffer b) {
            py::buffer_info info = b.request();
            return migraphx::argument(to_shape(info), info.ptr);
        }))
        .def("get_shape", &migraphx::argument::get_shape)
        .def("data_ptr",
             [](migraphx::argument& x) { return reinterpret_cast<std::uintptr_t>(x.data()); })
        .def("tolist",
             [](migraphx::argument& x) {
                 py::list l{x.get_shape().elements()};
                 visit(x, [&](auto data) { l = py::cast(data.to_vector()); });
                 return l;
             })
        .def("__eq__", std::equal_to<migraphx::argument>{})
        .def("__ne__", std::not_equal_to<migraphx::argument>{})
        .def("__repr__", [](const migraphx::argument& x) { return migraphx::to_string(x); });

    py::class_<migraphx::target>(m, "target");

    py::class_<migraphx::instruction_ref>(m, "instruction_ref");

    py::class_<migraphx::module, std::unique_ptr<migraphx::module, py::nodelete>>(m, "module")
        .def("print", [](const migraphx::module& mm) { std::cout << mm << std::endl; })
        .def(
            "add_instruction",
            [](migraphx::module& mm,
               const migraphx::operation& op,
               std::vector<migraphx::instruction_ref>& args,
               std::vector<migraphx::module*>& mod_args) {
                return mm.add_instruction(op, args, mod_args);
            },
            py::arg("op"),
            py::arg("args"),
            py::arg("mod_args") = std::vector<migraphx::module*>{})
        .def(
            "add_literal",
            [](migraphx::module& mm, py::buffer data) {
                py::buffer_info info = data.request();
                auto literal_shape   = to_shape(info);
                return mm.add_literal(literal_shape, reinterpret_cast<char*>(info.ptr));
            },
            py::arg("data"))
        .def(
            "add_parameter",
            [](migraphx::module& mm, const std::string& name, const migraphx::shape shape) {
                return mm.add_parameter(name, shape);
            },
            py::arg("name"),
            py::arg("shape"))
        .def(
            "add_return",
            [](migraphx::module& mm, std::vector<migraphx::instruction_ref>& args) {
                return mm.add_return(args);
            },
            py::arg("args"))
        .def("__repr__", [](const migraphx::module& mm) { return migraphx::to_string(mm); });

    py::class_<migraphx::program>(m, "program")
        .def(py::init([]() { return migraphx::program(); }))
        .def("get_parameter_names", &migraphx::program::get_parameter_names)
        .def("get_parameter_shapes", &migraphx::program::get_parameter_shapes)
        .def("get_output_shapes", &migraphx::program::get_output_shapes)
        .def("is_compiled", &migraphx::program::is_compiled)
        .def(
            "compile",
            [](migraphx::program& p, const migraphx::target& t, bool offload_copy, bool fast_math) {
                migraphx::compile_options options;
                options.offload_copy = offload_copy;
                options.fast_math    = fast_math;
                p.compile(t, options);
            },
            py::arg("t"),
            py::arg("offload_copy") = true,
            py::arg("fast_math")    = true)
        .def("get_main_module", [](const migraphx::program& p) { return p.get_main_module(); })
        .def(
            "create_module",
            [](migraphx::program& p, const std::string& name) { return p.create_module(name); },
            py::arg("name"))
        .def("run",
             [](migraphx::program& p, py::dict params) {
                 migraphx::parameter_map pm;
                 for(auto x : params)
                 {
                     std::string key      = x.first.cast<std::string>();
                     py::buffer b         = x.second.cast<py::buffer>();
                     py::buffer_info info = b.request();
                     pm[key]              = migraphx::argument(to_shape(info), info.ptr);
                 }
                 return p.eval(pm);
             })
        .def("sort", &migraphx::program::sort)
        .def("print", [](const migraphx::program& p) { std::cout << p << std::endl; })
        .def("__eq__", std::equal_to<migraphx::program>{})
        .def("__ne__", std::not_equal_to<migraphx::program>{})
        .def("__repr__", [](const migraphx::program& p) { return migraphx::to_string(p); });

    py::class_<migraphx::operation> op(m, "op");
    op.def(py::init([](const std::string& name, py::kwargs kwargs) {
          migraphx::value v = migraphx::value::object{};
          if(kwargs)
          {
              v = migraphx::to_value(kwargs);
          }
          return migraphx::make_op(name, v);
      }))
        .def("name", &migraphx::operation::name);

    py::enum_<migraphx::op::pooling_mode>(op, "pooling_mode")
        .value("average", migraphx::op::pooling_mode::average)
        .value("max", migraphx::op::pooling_mode::max)
        .value("lpnorm", migraphx::op::pooling_mode::lpnorm);

    py::enum_<migraphx::op::rnn_direction>(op, "rnn_direction")
        .value("forward", migraphx::op::rnn_direction::forward)
        .value("reverse", migraphx::op::rnn_direction::reverse)
        .value("bidirectional", migraphx::op::rnn_direction::bidirectional);

    m.def(
        "argument_from_pointer",
        [](const migraphx::shape shape, const int64_t address) {
            return migraphx::argument(shape, reinterpret_cast<void*>(address));
        },
        py::arg("shape"),
        py::arg("address"));

    m.def(
        "parse_tf",
        [](const std::string& filename,
           bool is_nhwc,
           unsigned int batch_size,
           std::unordered_map<std::string, std::vector<std::size_t>> map_input_dims,
           std::vector<std::string> output_names) {
            return migraphx::parse_tf(
                filename, migraphx::tf_options{is_nhwc, batch_size, map_input_dims, output_names});
        },
        "Parse tf protobuf (default format is nhwc)",
        py::arg("filename"),
        py::arg("is_nhwc")        = true,
        py::arg("batch_size")     = 1,
        py::arg("map_input_dims") = std::unordered_map<std::string, std::vector<std::size_t>>(),
        py::arg("output_names")   = std::vector<std::string>());

    m.def(
        "parse_onnx",
        [](const std::string& filename,
           unsigned int default_dim_value,
           std::unordered_map<std::string, std::vector<std::size_t>> map_input_dims,
           bool skip_unknown_operators,
           bool print_program_on_error,
           int64_t max_loop_iterations) {
            migraphx::onnx_options options;
            options.default_dim_value      = default_dim_value;
            options.map_input_dims         = map_input_dims;
            options.skip_unknown_operators = skip_unknown_operators;
            options.print_program_on_error = print_program_on_error;
            options.max_loop_iterations    = max_loop_iterations;
            return migraphx::parse_onnx(filename, options);
        },
        "Parse onnx file",
        py::arg("filename"),
        py::arg("default_dim_value") = 1,
        py::arg("map_input_dims")    = std::unordered_map<std::string, std::vector<std::size_t>>(),
        py::arg("skip_unknown_operators") = false,
        py::arg("print_program_on_error") = false,
        py::arg("max_loop_iterations")    = 10);

    m.def(
        "parse_onnx_buffer",
        [](const std::string& onnx_buffer,
           unsigned int default_dim_value,
           std::unordered_map<std::string, std::vector<std::size_t>> map_input_dims,
           bool skip_unknown_operators,
           bool print_program_on_error) {
            migraphx::onnx_options options;
            options.default_dim_value      = default_dim_value;
            options.map_input_dims         = map_input_dims;
            options.skip_unknown_operators = skip_unknown_operators;
            options.print_program_on_error = print_program_on_error;
            return migraphx::parse_onnx_buffer(onnx_buffer, options);
        },
        "Parse onnx file",
        py::arg("filename"),
        py::arg("default_dim_value") = 1,
        py::arg("map_input_dims")    = std::unordered_map<std::string, std::vector<std::size_t>>(),
        py::arg("skip_unknown_operators") = false,
        py::arg("print_program_on_error") = false);

    m.def(
        "load",
        [](const std::string& name, const std::string& format) {
            migraphx::file_options options;
            options.format = format;
            return migraphx::load(name, options);
        },
        "Load MIGraphX program",
        py::arg("filename"),
        py::arg("format") = "msgpack");

    m.def(
        "save",
        [](const migraphx::program& p, const std::string& name, const std::string& format) {
            migraphx::file_options options;
            options.format = format;
            return migraphx::save(p, name, options);
        },
        "Save MIGraphX program",
        py::arg("p"),
        py::arg("filename"),
        py::arg("format") = "msgpack");

    m.def("get_target", &migraphx::make_target);
    m.def("generate_argument", &migraphx::generate_argument, py::arg("s"), py::arg("seed") = 0);
    m.def("fill_argument", &migraphx::fill_argument, py::arg("s"), py::arg("value"));
    m.def("quantize_fp16",
          &migraphx::quantize_fp16,
          py::arg("prog"),
          py::arg("ins_names") = std::vector<std::string>{"all"});
    m.def("quantize_int8",
          &migraphx::quantize_int8,
          py::arg("prog"),
          py::arg("t"),
          py::arg("calibration") = std::vector<migraphx::parameter_map>{},
          py::arg("ins_names")   = std::vector<std::string>{"dot", "convolution"});

#ifdef HAVE_GPU
    m.def("allocate_gpu", &migraphx::gpu::allocate_gpu, py::arg("s"), py::arg("host") = false);
    m.def("to_gpu", &migraphx::gpu::to_gpu, py::arg("arg"), py::arg("host") = false);
    m.def("from_gpu", &migraphx::gpu::from_gpu);
    m.def("gpu_sync", [] { migraphx::gpu::gpu_sync(); });
#endif

#ifdef VERSION_INFO
    m.attr("__version__") = VERSION_INFO;
#else
    m.attr("__version__") = "dev";
#endif
}<|MERGE_RESOLUTION|>--- conflicted
+++ resolved
@@ -83,11 +83,7 @@
     {
         f(x.template cast<bool>());
     }
-<<<<<<< HEAD
-    else if(py::isinstance<py::int_>(x) || py::hasattr(x, "__index__"))
-=======
     else if(py::isinstance<py::int_>(x) or py::hasattr(x, "__index__"))
->>>>>>> 9a70050b
     {
         f(x.template cast<int>());
     }
