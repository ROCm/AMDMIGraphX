--- conflicted
+++ resolved
@@ -184,27 +184,16 @@
     m.def("parse_onnx",
           [](const std::string& filename,
              std::unordered_map<std::string, std::vector<std::size_t>> map_input_dims,
-<<<<<<< HEAD
-             unsigned int batch_size) {
-              migraphx::onnx_options options;
-              options.map_input_dims = map_input_dims;
-              options.batch_size     = batch_size;
-=======
              std::size_t value) {
               migraphx::onnx_options options;
               options.map_input_dims    = map_input_dims;
               options.default_dim_value = value;
->>>>>>> 60c14302
               return migraphx::parse_onnx(filename, options);
           },
           "Parse onnx file",
           py::arg("filename"),
           py::arg("map_input_dims") = std::map<std::string, std::vector<std::size_t>>(),
-<<<<<<< HEAD
-          py::arg("batch_size")     = 1);
-=======
           py::arg("value")          = 1);
->>>>>>> 60c14302
 
     m.def("get_target", [](const std::string& name) -> migraphx::target {
         if(name == "cpu")
