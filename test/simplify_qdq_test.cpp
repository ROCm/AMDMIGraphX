--- conflicted
+++ resolved
@@ -47,21 +47,13 @@
     run_passes(m, {migraphx::simplify_qdq{}, migraphx::dead_code_elimination{}});
 }
 
-<<<<<<< HEAD
-void run_cse(migraphx::module& m)
-=======
 static void run_cse(migraphx::module& m)
->>>>>>> 24e7c17f
 {
     run_passes(m, {migraphx::eliminate_common_subexpression{}, migraphx::dead_code_elimination{}});
 }
 
-<<<<<<< HEAD
-migraphx::instruction_ref init_zero_point(migraphx::module& m, migraphx::instruction_ref q_ins)
-=======
 static migraphx::instruction_ref init_zero_point(migraphx::module& m,
                                                  migraphx::instruction_ref q_ins)
->>>>>>> 24e7c17f
 {
     auto zp = m.add_literal(migraphx::literal{migraphx::shape{q_ins->get_shape().type()}, {0}});
     return m.add_instruction(
