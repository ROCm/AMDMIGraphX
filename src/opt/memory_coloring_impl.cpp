#include "memory_coloring_impl.hpp"

namespace migraph {

void memory_coloring_impl::run()
{
    MIGRAPH_DEBUG(dump("---Before memory coloring---"));
    MIGRAPH_DEBUG(dump_program());
    register_operand_alias();
    build();
    if(num_of_lives != 0)
    {
        MIGRAPH_DEBUG(dump_intervals());
        // Coloring
        while(!alloc_queue.empty())
        {
            interval_ptr interval = alloc_queue.top();
            allocate(interval);
            alloc_queue.pop();
        }
        rewrite();
        MIGRAPH_DEBUG(verify());
    }
}

bool memory_coloring_impl::allocate(interval_ptr interval)
{
    shape s          = interval->result;
    std::size_t size = s.bytes();
    if(size == 0)
        return false;
    std::size_t element_size = size / s.elements();
    live_range& segment      = interval->segment;
    int vn                   = segment.vn;
    std::priority_queue<live_range*, std::vector<live_range*>, ordering> conflict_queue;
    std::unordered_map<long long, live_range*> offset2_live;
    offset2_live.clear();

    if(conflict_table.find(vn) != conflict_table.end())
    {
        std::set<int>& vn_set = conflict_table[vn];
        for(auto& iter : vn_set)
        {
            live_range* range = live_ranges[iter];
            long long offset  = range->offset;
            if(offset != invalid_offset)
            {
                conflict_queue.push(range);
                if(offset2_live.find(offset) == offset2_live.end())
                {
                    offset2_live[offset] = range;
                }
                else
                {
                    live_range* prev = offset2_live[offset];
                    assert(prev->offset == offset);
                    if(prev->size < range->size)
                        offset2_live[offset] = range;
                }
            }
        }
    }

    long long offset = 0;
    while(!conflict_queue.empty())
    {
        live_range* range     = conflict_queue.top();
        long long iter_offset = range->offset;
        if(offset > iter_offset)
        {
            offset = std::max(offset, iter_offset + range->size);
        }
        else if(offset2_live[iter_offset] == range)
        {
            if((iter_offset > offset) && (iter_offset - offset) >= size)
            {
                break;
            }
            offset = iter_offset + range->size;
        }
        // alignment
        if((offset % element_size) != 0)
            offset += (element_size - (offset % element_size));
        conflict_queue.pop();
    }
    segment.offset = offset;
    MIGRAPH_DEBUG(segment.dump());
    required_bytes = std::max(required_bytes, offset + segment.size);
    return true;
}

void memory_coloring_impl::build()
{
    std::size_t num_of_instrs = p_program->size();
    if(num_of_instrs == 0)
        return;

    int cur_points        = num_of_instrs * 2;
    instruction_ref iter  = p_program->end();
    instruction_ref begin = p_program->begin();
    std::vector<instruction_ref> dead_instrs;
    std::set<int> live_set;
    // Build live intervals.
    live_intervals.resize(num_of_instrs);
    do
    {
        iter                      = std::prev(iter);
        const instruction* p_iter = &(*iter);
        interval_ptr def_interval = nullptr;
        bool is_dead              = false;
        if(instr2_live.find(p_iter) != instr2_live.end())
        {
            def_interval = instr2_live[p_iter];
            bool is_lit  = is_literal(iter);
            if(is_allocate(iter) || is_lit)
            {
                live_range& range        = def_interval->segment;
                def_interval->result     = iter->get_shape();
                def_interval->is_literal = is_lit;
                if(!is_lit || unify_literals)
                    alloc_queue.push(def_interval);
                range.begin             = cur_points;
                def_interval->def_point = cur_points;
                range.size              = (iter->get_shape()).bytes();
                live_set.erase(range.vn);
            }
        }
        else if(!is_param(iter) && !is_outline(iter) && !is_check_context(iter))
        {
            is_dead = true;
        }
        int tie_ndx = get_input_tie_ndx(iter);
        int cnt     = -1;
        for(auto&& arg : iter->inputs())
        {
            cnt++;
            if(is_param(arg) || is_outline(arg))
            {
                if(is_output_param(arg))
                    is_dead = false;
                if(def_interval != nullptr)
                {
                    def_interval->is_live_on_entry = true;
                }
                continue;
            }
            const instruction* p_arg = &(*arg);
            if(cnt == tie_ndx && (def_interval != nullptr))
            {
                // input memory is used as this instruction's output.
                // def is considered as use. Coalesce the live intervals.
                def_interval->add_use(cur_points);
                instr2_live[p_arg] = def_interval;
            }
            else if(instr2_live.find(p_arg) == instr2_live.end())
            {
                // First time see a use, create a live interval.
                int id                = num_of_lives++;
                interval_ptr interval = &(live_intervals[id]);
                interval->id          = id;
                interval->segment.end = cur_points;
                interval->segment.vn  = ++max_value_number;
                interval->add_use(cur_points);
                instr2_live[p_arg] = interval;
                add_conflicts(live_set, max_value_number);
                live_set.insert(max_value_number);
                live_ranges[max_value_number] = &(interval->segment);
                earliest_end_point            = cur_points;
                if(latest_end_point == -1)
                    latest_end_point = cur_points;
            }
            else
            {
                interval_ptr interval = instr2_live[p_arg];
                interval->add_use(cur_points);
                assert(live_set.find(interval->id) != live_set.end());
            }
        }
        if(is_dead)
            dead_instrs.push_back(iter);
        cur_points -= 2;
    } while(iter != begin);
}

void memory_coloring_impl::register_operand_alias()
{
    operand_alias["hip::allocate"] = -1;
    operand_alias["@outline"]      = -1;
    operand_alias["check_context"] = -1;
    operand_alias["@literal"]      = -1;
    operand_alias["@param"]        = -1;
    operand_alias["transpose"]     = 0;
    operand_alias["flatten"]       = 0;
    operand_alias["broadcast"]     = 1;
    operand_alias["reshape"]       = 0;
    operand_alias["pass"]          = 0;
}

void memory_coloring_impl::rewrite()
{
    instruction_ref end           = p_program->end();
    instruction_ref scratch_param = end;
    std::vector<std::size_t> dims;
    dims.push_back(required_bytes / sizeof(float));
    shape s       = {shape::float_type, dims};
    scratch_param = p_program->add_parameter("scratch", s);
    for(auto ins : iterator_for(*p_program))
    {
        const instruction* p_iter = &(*ins);
        if(instr2_live.find(p_iter) != instr2_live.end())
        {
            interval_ptr interval = instr2_live[p_iter];
            if(interval->get_begin() == invalid_offset)
                continue;

            if(!unify_literals && interval->is_literal)
                continue;

            std::size_t offset = 0;
            if(interval->get_offset() == invalid_offset)
            {
                assert(interval->result.bytes() == 0);
            }
            else
            {
                offset = interval->get_offset();
            }

            if(is_allocate(ins))
            {
<<<<<<< HEAD
                assert(!ins->arguments.empty());
                p_program->replace_instruction(
                    ins, load{ins->arguments.at(0)->result, offset}, scratch_param);
=======
                if(!ins->inputs().empty())
                    p_program->replace_instruction(
                        ins, load{ins->inputs().at(0)->get_shape(), offset}, scratch_param);
>>>>>>> 6c649c7b
            }
            else if(is_literal(ins))
            {
#if 0                
                auto pre      = p_program->add_literal(ins->lit);
                bool pre_copy = (interval->get_begin() < earliest_end_point);
                p_program->replace_instruction(
                    ins, write_literal{offset, pre_copy}, scratch_param, pre);
#endif
            }
        }
    }
    MIGRAPH_DEBUG(dump("---After rewrite---"));
    MIGRAPH_DEBUG(dump_program());
}

#ifdef MIGRAPH_DEBUG_OPT

void memory_coloring_impl::dump(const std::string& str) { std::cout << str << std::endl; }

void memory_coloring_impl::dump_program() { std::cout << *p_program << std::endl; }

void memory_coloring_impl::dump_intervals()
{
    if(num_of_lives > 0)
    {
        std::cout << "---live intervals ---" << std::endl;
        for(int i = 0; i < num_of_lives; ++i)
        {
            live_interval& interval = live_intervals[i];
            interval.dump();
        }
        std::cout << "---conflict table---" << std::endl;
        for(int i = 0; i <= max_value_number; ++i)
        {
            std::cout << " segment:" << i;
            std::cout << " =>";
            std::set<int>& table = conflict_table[i];
            for(auto& iter : table)
            {
                std::cout << (iter) << ",";
            }
        }
        std::cout << std::endl;
    }
}

void memory_coloring_impl::verify()
{
    if(num_of_lives > 0)
    {
        for(int i = 0; i < num_of_lives; ++i)
        {
            live_interval& interval = live_intervals[i];
            live_range& segment     = interval.segment;

            if(segment.begin == invalid_offset)
            {
                assert(interval.is_live_on_entry);
                continue;
            }

            if(segment.offset == invalid_offset)
            {
                continue;
            }
            int vn = segment.vn;
            if(conflict_table.find(vn) != conflict_table.end())
            {
                std::set<int>& vn_set = conflict_table[vn];
                for(auto& iter : vn_set)
                {
                    live_range* range = live_ranges[iter];
                    if(range->offset == invalid_offset)
                        continue;
                    if(!is_disjoin(*range, segment))
                        assert(false);
                }
            }
        }
    }
}

// map liveness tracking point to instruction enum.
static int get_ins_enum(int x)
{
    if(x > 0)
    {
        return (x / 2) - 1;
    }
    else
        return invalid_offset;
}

void live_range::dump()
{
    std::cout << " segment:" << vn;
    std::cout << " [" << get_ins_enum(begin) << ", " << get_ins_enum(end) << "]";
    if(offset != invalid_offset)
    {
        std::cout << " mem:";
        std::cout << " [" << offset << "," << offset + size - 1 << "]";
    }
    std::cout << std::endl;
}

void live_interval::dump()
{
    std::cout << "id:" << id;
    segment.dump();
    std::cout << " uses:";
    for(auto& iter : use_points)
    {
        std::cout << " " << get_ins_enum(iter) << ",";
    }
    std::cout << " def:";
    std::cout << " " << get_ins_enum(def_point);

    if(is_literal)
        std::cout << " literal";
    std::cout << " " << result;
    std::cout << std::endl;
}

#endif
} // namespace migraph<|MERGE_RESOLUTION|>--- conflicted
+++ resolved
@@ -228,15 +228,9 @@
 
             if(is_allocate(ins))
             {
-<<<<<<< HEAD
                 assert(!ins->arguments.empty());
                 p_program->replace_instruction(
                     ins, load{ins->arguments.at(0)->result, offset}, scratch_param);
-=======
-                if(!ins->inputs().empty())
-                    p_program->replace_instruction(
-                        ins, load{ins->inputs().at(0)->get_shape(), offset}, scratch_param);
->>>>>>> 6c649c7b
             }
             else if(is_literal(ins))
             {
