/*
 * The MIT License (MIT)
 *
 * Copyright (c) 2015-2025 Advanced Micro Devices, Inc. All rights reserved.
 *
 * Permission is hereby granted, free of charge, to any person obtaining a copy
 * of this software and associated documentation files (the "Software"), to deal
 * in the Software without restriction, including without limitation the rights
 * to use, copy, modify, merge, publish, distribute, sublicense, and/or sell
 * copies of the Software, and to permit persons to whom the Software is
 * furnished to do so, subject to the following conditions:
 *
 * The above copyright notice and this permission notice shall be included in
 * all copies or substantial portions of the Software.
 *
 * THE SOFTWARE IS PROVIDED "AS IS", WITHOUT WARRANTY OF ANY KIND, EXPRESS OR
 * IMPLIED, INCLUDING BUT NOT LIMITED TO THE WARRANTIES OF MERCHANTABILITY,
 * FITNESS FOR A PARTICULAR PURPOSE AND NONINFRINGEMENT.  IN NO EVENT SHALL THE
 * AUTHORS OR COPYRIGHT HOLDERS BE LIABLE FOR ANY CLAIM, DAMAGES OR OTHER
 * LIABILITY, WHETHER IN AN ACTION OF CONTRACT, TORT OR OTHERWISE, ARISING FROM,
 * OUT OF OR IN CONNECTION WITH THE SOFTWARE OR THE USE OR OTHER DEALINGS IN
 * THE SOFTWARE.
 */
#ifndef MIGRAPHX_GUARD_OPERATORS_GATHER_HPP
#define MIGRAPHX_GUARD_OPERATORS_GATHER_HPP

#include <algorithm>
#include <migraphx/check_shapes.hpp>
#include <migraphx/argument.hpp>
#include <migraphx/config.hpp>
#include <migraphx/op/normalize_attribute.hpp>
#include <migraphx/par_for.hpp>
#include <migraphx/ranges.hpp>
#include <migraphx/value.hpp>

namespace migraphx {
inline namespace MIGRAPHX_INLINE_NS {
namespace op {

struct topk
{
    int64_t k    = 1;
    int64_t axis = 0;
    bool largest = true;

    template <class Self, class F>
    static auto reflect(Self& self, F f)
    {
        return pack(f(self.k, "k"), f(self.axis, "axis"), f(self.largest, "largest"));
    }

    value attributes() const
    {
        value normalize;
        normalize["axis"] = value::array{normalize_attribute::include_min};
        return {{"normalize_axes", normalize}};
    }

    std::string name() const { return "topk"; }

    shape normalize_compute_shape(std::vector<shape> inputs) const
    {
        check_shapes{inputs, *this}.has(1, 2);
        auto lens = inputs.at(0).lens();
        auto type = inputs.at(0).type();

        lens[axis] = k;

        shape s_val{type, lens};
        shape s_ind{shape::int64_type, lens};

        return shape({s_val, s_ind});
    }

    template <class Compare>
    static auto compare_pair(Compare compare)
    {
<<<<<<< HEAD
        return [=](auto p1, auto p2) {
            auto [x, i] = p1;
            auto [y, j] = p2;
            if(not float_equal(x, y))
                return compare(x, y);
            return i < j;
        };
=======
        std::vector<T> data;
        Compare compare;

        heap_vector(const std::vector<T>& val, Compare comp) : data(val), compare(std::move(comp))
        {
            std::make_heap(data.begin(), data.end(), compare);
        }

        void try_push(T val)
        {
            if(not compare(val, data.front()))
                return;

            std::pop_heap(data.begin(), data.end(), compare);
            data.back() = val;
            std::push_heap(data.begin(), data.end(), compare);
        }

        std::vector<T> sort()
        {
            auto sorted_data = data;
            std::sort_heap(sorted_data.begin(), sorted_data.end(), compare);
            return sorted_data;
        }
    };

    template <class T, class Compare>
    heap_vector<T, Compare> make_heap(const std::vector<T>& val, Compare compare) const
    {
        return {std::move(val), std::move(compare)};
>>>>>>> 6f50eaca
    }

    argument compute(const shape& output_shape, std::vector<argument> args) const
    {
        const auto& vec_ss = output_shape.sub_shapes();
        argument res_val{vec_ss.front()};
        argument res_ind{vec_ss.back()};
        auto in_val       = args.front();
        auto relements    = in_val.get_shape().lens()[axis];
        auto make_indices = [&](const auto& m_idx) {
            return [&](int64_t i) {
                if(args.size() < 2)
                    return i;
                auto j  = m_idx;
                j[axis] = i;
                return args[1].at<int64_t>(j);
            };
        };
        auto outer_lens  = in_val.get_shape().lens();
        outer_lens[axis] = 1;
        shape outer_shape{in_val.get_shape().type(), outer_lens};
        visit_all(res_val, args.front())([&](auto output, auto input) {
            res_ind.visit([&](auto out_ind) {
                using type = typename decltype(input)::value_type;
                std::vector<std::pair<type, int64_t>> data(relements);
                par_for(outer_shape.elements(), [&](auto i) {
                    auto outer_idx = outer_shape.multi(i);
                    auto x         = input.slice_at({axis}, outer_idx);
                    auto y         = output.slice_at({axis}, outer_idx);
                    auto y_ind     = out_ind.slice_at({axis}, outer_idx);
                    auto get_index = make_indices(outer_idx);
                    transform(range(relements), data.begin(), [&](auto j) {
                        return std::make_pair(x[j], get_index(j));
                    });
                    if(this->largest)
                        std::partial_sort(data.begin(),
                                          data.begin() + k,
                                          data.end(),
                                          compare_pair(std::greater<>{}));
                    else
                        std::partial_sort(data.begin(),
                                          data.begin() + k,
                                          data.end(),
                                          compare_pair(std::less<>{}));
                    std::transform(data.begin(),
                                   data.begin() + this->k,
                                   y.begin(),
                                   [](const auto& p) { return p.first; });
                    std::transform(data.begin(),
                                   data.begin() + this->k,
                                   y_ind.begin(),
                                   [](const auto& p) { return p.second; });
                });
            });
        });
        return {{res_val, res_ind}};
    }
};

} // namespace op
} // namespace MIGRAPHX_INLINE_NS
} // namespace migraphx

#endif<|MERGE_RESOLUTION|>--- conflicted
+++ resolved
@@ -75,7 +75,6 @@
     template <class Compare>
     static auto compare_pair(Compare compare)
     {
-<<<<<<< HEAD
         return [=](auto p1, auto p2) {
             auto [x, i] = p1;
             auto [y, j] = p2;
@@ -83,38 +82,6 @@
                 return compare(x, y);
             return i < j;
         };
-=======
-        std::vector<T> data;
-        Compare compare;
-
-        heap_vector(const std::vector<T>& val, Compare comp) : data(val), compare(std::move(comp))
-        {
-            std::make_heap(data.begin(), data.end(), compare);
-        }
-
-        void try_push(T val)
-        {
-            if(not compare(val, data.front()))
-                return;
-
-            std::pop_heap(data.begin(), data.end(), compare);
-            data.back() = val;
-            std::push_heap(data.begin(), data.end(), compare);
-        }
-
-        std::vector<T> sort()
-        {
-            auto sorted_data = data;
-            std::sort_heap(sorted_data.begin(), sorted_data.end(), compare);
-            return sorted_data;
-        }
-    };
-
-    template <class T, class Compare>
-    heap_vector<T, Compare> make_heap(const std::vector<T>& val, Compare compare) const
-    {
-        return {std::move(val), std::move(compare)};
->>>>>>> 6f50eaca
     }
 
     argument compute(const shape& output_shape, std::vector<argument> args) const
