#####################################################################################
# The MIT License (MIT)
#
# Copyright (c) 2015-2024 Advanced Micro Devices, Inc. All rights reserved.
#
# Permission is hereby granted, free of charge, to any person obtaining a copy
# of this software and associated documentation files (the "Software"), to deal
# in the Software without restriction, including without limitation the rights
# to use, copy, modify, merge, publish, distribute, sublicense, and/or sell
# copies of the Software, and to permit persons to whom the Software is
# furnished to do so, subject to the following conditions:
#
# The above copyright notice and this permission notice shall be included in
# all copies or substantial portions of the Software.
#
# THE SOFTWARE IS PROVIDED "AS IS", WITHOUT WARRANTY OF ANY KIND, EXPRESS OR
# IMPLIED, INCLUDING BUT NOT LIMITED TO THE WARRANTIES OF MERCHANTABILITY,
# FITNESS FOR A PARTICULAR PURPOSE AND NONINFRINGEMENT.  IN NO EVENT SHALL THE
# AUTHORS OR COPYRIGHT HOLDERS BE LIABLE FOR ANY CLAIM, DAMAGES OR OTHER
# LIABILITY, WHETHER IN AN ACTION OF CONTRACT, TORT OR OTHERWISE, ARISING FROM,
# OUT OF OR IN CONNECTION WITH THE SOFTWARE OR THE USE OR OTHER DEALINGS IN
# THE SOFTWARE.
#####################################################################################
cmake_minimum_required(VERSION 3.15 FATAL_ERROR)

if("${CMAKE_SOURCE_DIR}" STREQUAL "${CMAKE_BINARY_DIR}")
    message(FATAL_ERROR "The binary and source directroy cannot be the same")
endif()

# Setup valid strings for build type
if (NOT CMAKE_CONFIGURATION_TYPES)
    set(CMAKE_CONFIGURATION_TYPES "Debug;Release;RelWithDebInfo;MinSizeRel" CACHE STRING "Configs")
endif()

get_property(MIGRAPHX_GENERATOR_IS_MULTI_CONFIG GLOBAL PROPERTY GENERATOR_IS_MULTI_CONFIG)
# This has to be initialized before the project() command appears
# Set the default of CMAKE_BUILD_TYPE to be release, unless user specifies with -D.  MSVC_IDE does not use CMAKE_BUILD_TYPE
if(NOT MIGRAPHX_GENERATOR_IS_MULTI_CONFIG)
    set(CMAKE_BUILD_TYPE Release CACHE STRING
        "Choose the type of build, options are: None Debug Release RelWithDebInfo MinSizeRel.")
    set_property(CACHE CMAKE_BUILD_TYPE PROPERTY STRINGS ${CMAKE_CONFIGURATION_TYPES})
endif()

if(NOT WIN32)
    set(CMAKE_INSTALL_PREFIX "/opt/rocm" CACHE PATH "")
    set(CMAKE_BUILD_RPATH "${CMAKE_BINARY_DIR}/lib")
endif()

list(APPEND CMAKE_PREFIX_PATH /opt/rocm /opt/rocm/llvm $ENV{ROCM_PATH} $ENV{HIP_PATH})
list(APPEND CMAKE_MODULE_PATH ${CMAKE_CURRENT_SOURCE_DIR}/cmake)

project(migraphx LANGUAGES C CXX)
include(CTest)

find_package(ROCM REQUIRED)
find_package(Threads REQUIRED)

if(WIN32)
option(MIGRAPHX_ENABLE_PYTHON "Enable python bindings" OFF)
else()
option(MIGRAPHX_ENABLE_PYTHON "Enable python bindings" ON)
endif()

# By default enable MIGraphX to build MIOpen
option(MIGRAPHX_USE_MIOPEN "Enable MIGraphX to use MIOpen" ON)

# By default enable MIGraphX to build rocBLAS
option(MIGRAPHX_USE_ROCBLAS "Enable MIGraphX to use rocBLAS" ON)

# By default build shared libraries
option(BUILD_SHARED_LIBS "Create shared libraries" ON)

if(WIN32) # CK is not yet ported to Windows
option(MIGRAPHX_USE_COMPOSABLEKERNEL "Enable MIGraphX to use composable kernel JIT library" OFF)
else()
option(MIGRAPHX_USE_COMPOSABLEKERNEL "Enable MIGraphX to use composable kernel JIT library" ON)
endif()

find_path(HALF_INCLUDE_DIR half.hpp PATH_SUFFIXES half)
if (NOT HALF_INCLUDE_DIR)
    message(FATAL_ERROR "Could not find half.hpp - Please check that the install path of half.hpp has been added to CMAKE_PREFIX_PATH")
else()
    message(STATUS "half.hpp is at ${HALF_INCLUDE_DIR}")
endif()

include(CheckTypeSize)
set(CMAKE_REQUIRED_INCLUDES ${HALF_INCLUDE_DIR})
set(CMAKE_EXTRA_INCLUDE_FILES half.hpp)
check_type_size("half_float::detail::expr" HALF_EXPR LANGUAGE CXX)
set(CMAKE_REQUIRED_INCLUDES)
set(CMAKE_EXTRA_INCLUDE_FILES)

include(ROCMSetupVersion)

option(BUILD_DEV "Build for development purpose only" OFF)

rocm_setup_version(VERSION 2.10.0)
math(EXPR MIGRAPHX_SO_MAJOR_VERSION "(${PROJECT_VERSION_MAJOR} * 1000 * 1000) + (${PROJECT_VERSION_MINOR} * 1000) + ${PROJECT_VERSION_PATCH}")
set(MIGRAPHX_SO_VERSION ${MIGRAPHX_SO_MAJOR_VERSION}.0)

option( BUILD_SHARED_LIBS "Build as a shared library" ON )

include(CheckCXXCompilerFlag)
check_cxx_compiler_flag("--cuda-host-only -x hip" HAS_HIP)
if(HAS_HIP)
    message(STATUS "Enable gpu backend")
    set(MIGRAPHX_ENABLE_GPU On CACHE BOOL "")
else()
    set(MIGRAPHX_ENABLE_GPU Off CACHE BOOL "")
endif()

# Disable cpu backend by default
set(MIGRAPHX_ENABLE_CPU Off CACHE BOOL "")

# Disable fpga backend by default
set(MIGRAPHX_ENABLE_FPGA Off CACHE BOOL "")

set(MIGRAPHX_HAS_EXECUTORS_DEFAULT Off)
find_package(ParallelSTL QUIET)
# TODO: resolve parallism issue
# if(ParallelSTL_FOUND)
# set(MIGRAPHX_HAS_EXECUTORS_DEFAULT On)
# endif()
option(MIGRAPHX_HAS_EXECUTORS "C++ supports parallel executors" ${MIGRAPHX_HAS_EXECUTORS_DEFAULT})
if(MIGRAPHX_HAS_EXECUTORS AND ParallelSTL_USES_TBB)
    list(APPEND PACKAGE_DEPENDS libtbb2)
endif()

if(WIN32)
    add_compile_definitions("$<$<COMPILE_LANGUAGE:C,CXX>:_CRT_SECURE_NO_WARNINGS;_USE_MATH_DEFINES>")
endif()

set(CMAKE_CXX_STANDARD_DEFAULT "")
if(MSVC)
    add_compile_options($<$<COMPILE_LANGUAGE:CXX>:/std:c++17>)
else()
    add_compile_options($<$<COMPILE_LANGUAGE:CXX>:-std=c++17>)
endif()

include(EnableCompilerWarnings)
include(ROCMClangTidy)
if(CMAKE_CXX_COMPILER MATCHES ".*clang\\+\\+.*")
    set(MIGRAPHX_TIDY_ERRORS ERRORS * -readability-inconsistent-declaration-parameter-name)
# Enable tidy on hip
elseif(MIGRAPHX_ENABLE_GPU)
    set(MIGRAPHX_TIDY_ERRORS ALL)
endif()
rocm_enable_clang_tidy(
    CHECKS
        boost-*
        bugprone-*
        cert-*
        clang-analyzer-*
        clang-diagnostic-*
        cppcoreguidelines-*
        google-*
        hicpp-multiway-paths-covered
        hicpp-signed-bitwise
        llvm-namespace-comment
        misc-*
	-misc-confusable-identifiers
        -misc-use-anonymous-namespace
        modernize-*
        performance-*
        readability-*
        -bugprone-easily-swappable-parameters
        -bugprone-implicit-widening-of-multiplication-result
        -bugprone-macro-parentheses
        -bugprone-signed-char-misuse
        -bugprone-unchecked-optional-access
        # Disable the aliased reserved identifiers
        -cert-dcl37-c
        -cert-dcl51-cpp
        -cert-err33-c
        -cert-str34-c
        # We seed random numbers with constants for reproducibility
        -cert-msc32-c
        -cert-msc51-cpp
        # Disable all alpha checks by default
        -clang-analyzer-alpha*
        # Enable some alpha checks
        clang-analyzer-alpha.core.CallAndMessageUnInitRefArg
        clang-analyzer-alpha.core.Conversion
        clang-analyzer-alpha.core.IdenticalExpr
        clang-analyzer-alpha.core.PointerArithm
        clang-analyzer-alpha.core.PointerSub
        clang-analyzer-alpha.core.TestAfterDivZero
        clang-analyzer-alpha.cplusplus.InvalidIterator
        clang-analyzer-alpha.cplusplus.IteratorRange
        clang-analyzer-alpha.cplusplus.MismatchedIterator
        clang-analyzer-alpha.cplusplus.MisusedMovedObject
        -clang-analyzer-optin.performance.Padding
        -clang-diagnostic-deprecated-declarations
        -clang-diagnostic-extern-c-compat
        -clang-diagnostic-disabled-macro-expansion
        -clang-diagnostic-unused-command-line-argument
        -cppcoreguidelines-avoid-do-while
        -cppcoreguidelines-avoid-const-or-ref-data-members
        -cppcoreguidelines-explicit-virtual-functions
        -cppcoreguidelines-init-variables
        -cppcoreguidelines-pro-bounds-array-to-pointer-decay
        -cppcoreguidelines-pro-bounds-constant-array-index
        -cppcoreguidelines-pro-bounds-pointer-arithmetic
        -cppcoreguidelines-pro-type-member-init
        -cppcoreguidelines-pro-type-reinterpret-cast
        -cppcoreguidelines-pro-type-union-access
        -cppcoreguidelines-pro-type-vararg
        -cppcoreguidelines-special-member-functions
        -cppcoreguidelines-virtual-class-destructor
        -cppcoreguidelines-avoid-capture-default-when-capturing-this
        -cppcoreguidelines-rvalue-reference-param-not-moved
        -google-readability-*
        -google-runtime-int
        -google-runtime-references
        -misc-macro-parentheses
        -misc-no-recursion
        -modernize-concat-nested-namespaces
        -modernize-pass-by-value
        -modernize-use-default-member-init
        -modernize-use-nodiscard
        -modernize-use-override
        -modernize-use-trailing-return-type
        -modernize-use-transparent-functors
        -performance-type-promotion-in-math-fn
        -readability-braces-around-statements
        -readability-convert-member-functions-to-static
        -readability-else-after-return
        -readability-function-cognitive-complexity
        -readability-identifier-length
        -readability-named-parameter
        -readability-redundant-string-init
        -readability-suspicious-call-argument
        -readability-uppercase-literal-suffix
        -*-avoid-c-arrays
        -*-explicit-constructor
        -*-magic-numbers
        -*-narrowing-conversions
        -*-non-private-member-variables-in-classes
        -*-use-auto
        -*-use-emplace
        -*-use-equals-default
    ${MIGRAPHX_TIDY_ERRORS}
    HEADER_FILTER
        ".*hpp"
    EXTRA_ARGS
        -UNDEBUG
        -DMIGRAPHX_USE_CLANG_TIDY
    CLANG_ARGS
        -analyzer-max-loop 10
        -analyzer-inline-max-stack-depth 10
        -analyzer-config optin.cplusplus.UninitializedObject:Pedantic=true
        -analyzer-config widen-loops=true
        -analyzer-config unroll-loops=true
        -analyzer-config cfg-lifetime=true
        -analyzer-config cfg-scopes=true
)
include(ROCMCppCheck)
rocm_enable_cppcheck(
    CHECKS
        warning
        style
        performance
        portability
    SUPPRESS
        ConfigurationNotChecked
        unmatchedSuppression
        unusedFunction
        ctuPointerArith
        noExplicitConstructor
        passedByValue
        unusedStructMember
        functionStatic
        functionConst
        shadowFunction
        shadowVar
        shadowVariable
        unsafeClassDivZero
        # Disable because of too many FPs
        arithOperationsOnVoidPointer
        definePrefix:*test/include/test.hpp
        ctuOneDefinitionRuleViolation:*test/*
        useSmartPointer:*src/api/api.cpp
        useSmartPointer:*make_shared_array.hpp
        migraphx-RedundantLocalVariable:*src/api/api.cpp
        migraphx-UseSmartPointer:*src/api/api.cpp
    FORCE
    INCONCLUSIVE
    RULE_FILE
        ${CMAKE_CURRENT_SOURCE_DIR}/tools/cppcheck/rules.xml
    ADDONS
        ${CMAKE_CURRENT_SOURCE_DIR}/tools/cppcheck/migraphx.py
    SOURCES
        examples/
        src/
        test/
    INCLUDE
        ${CMAKE_CURRENT_SOURCE_DIR}/src/include
        ${CMAKE_CURRENT_SOURCE_DIR}/src/targets/cpu/include
        ${CMAKE_CURRENT_SOURCE_DIR}/src/targets/gpu/include
        ${CMAKE_CURRENT_SOURCE_DIR}/src/targets/gpu/device/include
        ${CMAKE_CURRENT_SOURCE_DIR}/src/targets/gpu/kernels/include
        ${CMAKE_CURRENT_SOURCE_DIR}/test/include
    DEFINE
        MIGRAPHX_MLIR=1
        MIGRAPHX_HAS_EXECUTORS=0
        CPPCHECK=1
        BUILD_DEV=
        __device__=
        __host__=
        __global__=
    UNDEFINE
        MIGRAPHX_USE_CLANG_TIDY
        DOXYGEN
        HAS_HALF_V1
        TYPE_ERASED_DECLARATION
        NDEBUG
)

include(ROCMCreatePackage)
include(ROCMTest)

set(CMAKE_LIBRARY_OUTPUT_DIRECTORY ${CMAKE_CURRENT_BINARY_DIR}/lib)
set(CMAKE_ARCHIVE_OUTPUT_DIRECTORY ${CMAKE_CURRENT_BINARY_DIR}/lib)
set(CMAKE_RUNTIME_OUTPUT_DIRECTORY ${CMAKE_CURRENT_BINARY_DIR}/bin)
add_subdirectory(src)
add_subdirectory(docs)
if(BUILD_TESTING)
    rocm_enable_test_package(migraphx)
    add_subdirectory(test)
endif()
add_subdirectory(tools)

set(DEST_DIR ${CMAKE_BINARY_DIR})
file(GLOB backend_files ${CMAKE_SOURCE_DIR}/src/py/backend/*.py)
file(MAKE_DIRECTORY ${DEST_DIR}/lib/onnx_migraphx)
foreach(py_file ${backend_files})
    configure_file(${py_file} ${DEST_DIR}/lib/onnx_migraphx/. COPYONLY)
endforeach(py_file)

if(BUILD_ADDRESS_SANITIZER)
    set(DEPENDS_HIP_RUNTIME "hip-runtime-amd-asan" )
else()
    set(DEPENDS_HIP_RUNTIME "hip-runtime-amd" )
endif()

if(MIGRAPHX_USE_MIOPEN)
    list(APPEND PACKAGE_DEPENDS miopen-hip)
endif()
if(MIGRAPHX_USE_ROCBLAS)
    list(APPEND PACKAGE_DEPENDS rocblas)
endif()

rocm_package_add_deb_dependencies(SHARED_DEPENDS "hip-dev")
rocm_package_add_rpm_dependencies(SHARED_DEPENDS "hip-devel")

rocm_create_package(
    NAME MIGraphX
    DESCRIPTION "AMD's graph optimizer"
    MAINTAINER "AMDMIGraphX Maintainer <migraphx-lib.support@amd.com>"
    LDCONFIG
    PTH
<<<<<<< HEAD
    DEPENDS ${DEPENDS_HIP_RUNTIME} hip-base half ${PACKAGE_DEPENDS}
=======
    DEPENDS miopen-hip ${DEPENDS_HIP_RUNTIME} half ${PACKAGE_DEPENDS}
>>>>>>> fea6dd6f
)<|MERGE_RESOLUTION|>--- conflicted
+++ resolved
@@ -359,9 +359,5 @@
     MAINTAINER "AMDMIGraphX Maintainer <migraphx-lib.support@amd.com>"
     LDCONFIG
     PTH
-<<<<<<< HEAD
-    DEPENDS ${DEPENDS_HIP_RUNTIME} hip-base half ${PACKAGE_DEPENDS}
-=======
-    DEPENDS miopen-hip ${DEPENDS_HIP_RUNTIME} half ${PACKAGE_DEPENDS}
->>>>>>> fea6dd6f
+    DEPENDS ${DEPENDS_HIP_RUNTIME} half ${PACKAGE_DEPENDS}
 )