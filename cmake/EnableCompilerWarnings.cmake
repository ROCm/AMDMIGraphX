#####################################################################################
# The MIT License (MIT)
#
# Copyright (c) 2015-2025 Advanced Micro Devices, Inc. All rights reserved.
#
# Permission is hereby granted, free of charge, to any person obtaining a copy
# of this software and associated documentation files (the "Software"), to deal
# in the Software without restriction, including without limitation the rights
# to use, copy, modify, merge, publish, distribute, sublicense, and/or sell
# copies of the Software, and to permit persons to whom the Software is
# furnished to do so, subject to the following conditions:
#
# The above copyright notice and this permission notice shall be included in
# all copies or substantial portions of the Software.
#
# THE SOFTWARE IS PROVIDED "AS IS", WITHOUT WARRANTY OF ANY KIND, EXPRESS OR
# IMPLIED, INCLUDING BUT NOT LIMITED TO THE WARRANTIES OF MERCHANTABILITY,
# FITNESS FOR A PARTICULAR PURPOSE AND NONINFRINGEMENT.  IN NO EVENT SHALL THE
# AUTHORS OR COPYRIGHT HOLDERS BE LIABLE FOR ANY CLAIM, DAMAGES OR OTHER
# LIABILITY, WHETHER IN AN ACTION OF CONTRACT, TORT OR OTHERWISE, ARISING FROM,
# OUT OF OR IN CONNECTION WITH THE SOFTWARE OR THE USE OR OTHER DEALINGS IN
# THE SOFTWARE.
#####################################################################################
# - Enable warning all for gcc/clang or use /W4 for visual studio

include(CheckCXXCompilerFlag)

## Strict warning level
if (MSVC)
    # Use the highest warning level for visual studio.
    set(CMAKE_CXX_FLAGS "${CMAKE_CXX_FLAGS} /w")
    set(CMAKE_C_FLAGS "${CMAKE_C_FLAGS} /w")
    # set(CMAKE_CXX_WARNING_LEVEL 4)
    # if (CMAKE_CXX_FLAGS MATCHES "/W[0-4]")
    #     string(REGEX REPLACE "/W[0-4]" "/W4" CMAKE_CXX_FLAGS "${CMAKE_CXX_FLAGS}")
    # else ()
    #     set(CMAKE_CXX_FLAGS "${CMAKE_CXX_FLAGS} /W4")
    # endif ()

    # set(CMAKE_C_WARNING_LEVEL 4)
    # if (CMAKE_C_FLAGS MATCHES "/W[0-4]")
    #     string(REGEX REPLACE "/W[0-4]" "/W4" CMAKE_C_FLAGS "${CMAKE_C_FLAGS}")
    # else ()
    #     set(CMAKE_C_FLAGS "${CMAKE_C_FLAGS} /W4")
    # endif ()

else()
    foreach(COMPILER C CXX)
        set(CMAKE_COMPILER_WARNINGS)
        # use -Wall for gcc and clang
        list(APPEND CMAKE_COMPILER_WARNINGS 
            -Wall
            -Wextra
            -Wcomment
            -Wendif-labels
            -Wformat
            -Winit-self
            -Wreturn-type
            -Wsequence-point
            # Shadow is broken on gcc when using lambdas
            # -Wshadow
            -Wswitch
            -Wtrigraphs
            -Wundef
            -Wuninitialized
            -Wunreachable-code
            -Wunused

            -Wno-sign-compare
        )
        # Flags for gcc 7
        if(CMAKE_${COMPILER}_COMPILER_ID STREQUAL "GNU")
            if(CMAKE_CXX_COMPILER_VERSION VERSION_GREATER "7.0")
                list(APPEND CMAKE_COMPILER_WARNINGS 
                -Wduplicated-branches
                -Wduplicated-cond
                -Wno-noexcept-type
                -Wodr
                -Wshift-negative-value
                -Wshift-overflow=2
            )
            endif()
        endif()
        if (CMAKE_${COMPILER}_COMPILER_ID MATCHES "Clang")
            list(APPEND CMAKE_COMPILER_WARNINGS
                -Weverything
                -Wno-c++98-compat
                -Wno-c++98-compat-pedantic
                -Wno-conversion
                -Wno-double-promotion
                -Wno-exit-time-destructors
                -Wno-extra-semi
                -Wno-extra-semi-stmt
                -Wno-float-conversion
                -Wno-gnu-anonymous-struct
                -Wno-gnu-zero-variadic-macro-arguments
                -Wno-missing-prototypes
                -Wno-nested-anon-types
                -Wno-option-ignored
                -Wno-padded
                -Wno-shorten-64-to-32
                -Wno-sign-conversion
                -Wno-unused-command-line-argument
                -Wno-weak-vtables
                -Wno-c99-extensions
                -Wno-unsafe-buffer-usage
                # -Wno-c++2a-designator
            )
<<<<<<< HEAD
            if(WIN32 AND CMAKE_CXX_COMPILER_VERSION VERSION_GREATER_EQUAL "6.3")
=======
            if(WIN32 AND CMAKE_CXX_COMPILER_VERSION VERSION_GREATER_EQUAL "19")
>>>>>>> b19d136f
                list(APPEND CMAKE_COMPILER_WARNINGS
                    -Wno-missing-include-dirs
                )
            endif()
        else()
            list(APPEND CMAKE_COMPILER_WARNINGS
                -Wno-missing-field-initializers
                -Wno-maybe-uninitialized
                # -Wno-deprecated-declarations
            )
        endif()
        foreach(COMPILER_WARNING ${CMAKE_COMPILER_WARNINGS})
            string(MAKE_C_IDENTIFIER "HAS_${COMPILER}_FLAG${COMPILER_WARNING}" HAS_COMPILER_WARNING)
            check_cxx_compiler_flag(${COMPILER_WARNING} ${HAS_COMPILER_WARNING})
            if(${HAS_COMPILER_WARNING})
                add_compile_options($<$<COMPILE_LANGUAGE:${COMPILER}>:${COMPILER_WARNING}>)
            endif()
        endforeach()
    endforeach()
endif ()<|MERGE_RESOLUTION|>--- conflicted
+++ resolved
@@ -106,11 +106,7 @@
                 -Wno-unsafe-buffer-usage
                 # -Wno-c++2a-designator
             )
-<<<<<<< HEAD
-            if(WIN32 AND CMAKE_CXX_COMPILER_VERSION VERSION_GREATER_EQUAL "6.3")
-=======
             if(WIN32 AND CMAKE_CXX_COMPILER_VERSION VERSION_GREATER_EQUAL "19")
->>>>>>> b19d136f
                 list(APPEND CMAKE_COMPILER_WARNINGS
                     -Wno-missing-include-dirs
                 )
