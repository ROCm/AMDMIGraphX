--- conflicted
+++ resolved
@@ -44,15 +44,6 @@
     parser.map_input_dims     = options.map_input_dims;
     parser.map_dyn_input_dims = options.map_dyn_input_dims;
     auto dim_val              = options.default_dim_value;
-<<<<<<< HEAD
-    if(dim_val == 0)
-    {
-        parser.default_dyn_dim_value = options.default_dyn_dim_value;
-    }
-    else
-    {
-        parser.default_dyn_dim_value = {dim_val, dim_val, 0};
-=======
     if(dim_val != 0)
     {
         if(options.default_dyn_dim_value != shape::dynamic_dimension{1, 1, 0})
@@ -68,7 +59,6 @@
     else
     {
         parser.default_dyn_dim_value = options.default_dyn_dim_value;
->>>>>>> 4d59b7c7
     }
     parser.skip_unknown_operators = options.skip_unknown_operators;
     parser.max_loop_iterations    = options.max_loop_iterations;
