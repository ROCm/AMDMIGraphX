--- conflicted
+++ resolved
@@ -184,10 +184,7 @@
     shape compute_shape(const std::vector<shape>& inputs, const std::vector<module_ref>& mods) const
     {
         module_ref mod = mods[0];
-<<<<<<< HEAD
-=======
         check_shapes{inputs, *this}.has_at_least(1);
->>>>>>> 71d23dd7
         if(mods.size() != 1)
             MIGRAPHX_THROW("should have one submodule.");
 
