--- conflicted
+++ resolved
@@ -49,10 +49,6 @@
     shape compute_shape(std::vector<shape> inputs) const
     {
         check_shapes{inputs, *this}.has(2).same_type().same_ndims().min_ndims(3);
-<<<<<<< HEAD
-        check_attribute_size();
-=======
->>>>>>> 0d4ebd98
 
         const shape& input   = inputs.at(0);
         const shape& weights = inputs.at(1);
