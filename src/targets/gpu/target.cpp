--- conflicted
+++ resolved
@@ -26,14 +26,11 @@
         simplify_reshapes{},
         dead_code_elimination{},
         lowering{ctx},
-<<<<<<< HEAD
+        memory_coloring{},
         fuse_ops{},
         dead_code_elimination{},
-        eliminate_workspace{},
-=======
-        memory_coloring{},
-            //        eliminate_workspace{},
->>>>>>> 7b39fb38
+            //            eliminate_workspace{},
+
         eliminate_contiguous{},
         dead_code_elimination{},
 
