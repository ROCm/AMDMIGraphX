--- conflicted
+++ resolved
@@ -1041,20 +1041,12 @@
         [=](instruction_ref ins) { return ins->get_operator().attributes().contains(name); });
 }
 
-<<<<<<< HEAD
-inline auto has_op_value(const std::string& name, const std::string& value)
-{
-    return make_basic_pred_matcher([=](instruction_ref ins) {
-        auto op_val = ins->get_operator().to_value();
-        return op_val.contains(name) and op_val[name].to<std::string>() == value;
-=======
 template <class T>
 inline auto has_op_value(const std::string& name, const T& value)
 {
     return make_basic_pred_matcher([=](instruction_ref ins) {
         auto op_val = ins->get_operator().to_value();
         return op_val.contains(name) and op_val[name].to<value::literal_to_string<T>>() == value;
->>>>>>> 6b56b22d
     });
 }
 
