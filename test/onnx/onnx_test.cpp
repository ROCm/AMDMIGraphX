#include <iostream>
#include <fstream>
#include <vector>
#include <migraphx/common.hpp>
#include <migraphx/literal.hpp>
#include <migraphx/program.hpp>
#include <migraphx/instruction.hpp>
#include <migraphx/instruction_ref.hpp>
#include <migraphx/pass_manager.hpp>
#include <migraphx/dead_code_elimination.hpp>
#include <migraphx/rewrite_quantization.hpp>
#include <migraphx/eliminate_identity.hpp>
#include <migraphx/onnx.hpp>
#include <migraphx/make_op.hpp>
#include <migraphx/op/convolution.hpp>
#include <migraphx/op/pad.hpp>
#include <migraphx/op/pooling.hpp>
#include <migraphx/op/lrn.hpp>
#include <migraphx/op/reshape.hpp>
#include <migraphx/op/unknown.hpp>

#include <migraphx/serialize.hpp>

#include "test.hpp"

migraphx::program optimize_onnx(const std::string& name, bool run_passes = false)
{
    migraphx::onnx_options options;
    options.skip_unknown_operators = true;
    auto prog                      = migraphx::parse_onnx(name, options);
    auto* mm                       = prog.get_main_module();
    if(run_passes)
        migraphx::run_passes(*mm,
                             {migraphx::rewrite_quantization{}, migraphx::dead_code_elimination{}});

    // remove the last identity instruction
    auto last_ins = std::prev(mm->end());
    if(last_ins->name() == "@return")
    {
        mm->remove_instruction(last_ins);
    }

    return prog;
}

TEST_CASE(acos_test)
{
    migraphx::program p;
    auto* mm   = p.get_main_module();
    auto input = mm->add_parameter("x", migraphx::shape{migraphx::shape::float_type, {10}});
    mm->add_instruction(migraphx::make_op("acos"), input);

    auto prog = optimize_onnx("acos_test.onnx");

    EXPECT(p == prog);
}

TEST_CASE(acosh_test)
{
    migraphx::program p;
    auto* mm   = p.get_main_module();
    auto input = mm->add_parameter("x", migraphx::shape{migraphx::shape::float_type, {10}});
    mm->add_instruction(migraphx::make_op("acosh"), input);

    auto prog = optimize_onnx("acosh_test.onnx");

    EXPECT(p == prog);
}

TEST_CASE(add_bcast_test)
{
    migraphx::program p;
    auto* mm = p.get_main_module();
    auto l0  = mm->add_parameter("0", migraphx::shape{migraphx::shape::float_type, {2, 3, 4, 5}});
    auto l1  = mm->add_parameter("1", migraphx::shape{migraphx::shape::float_type, {3, 4}});
    auto l2  = mm->add_instruction(
        migraphx::make_op("broadcast", {{"axis", 1}, {"out_lens", l0->get_shape().lens()}}), l1);
    mm->add_instruction(migraphx::make_op("add"), l0, l2);

    auto prog = optimize_onnx("add_bcast_test.onnx");

    EXPECT(p == prog);
}

TEST_CASE(add_fp16_test)
{
    migraphx::program p;
    auto* mm = p.get_main_module();
    auto l0 =
        mm->add_literal(migraphx::literal{migraphx::shape{migraphx::shape::half_type, {1}}, {1.5}});
    auto l1 =
        mm->add_literal(migraphx::literal{migraphx::shape{migraphx::shape::half_type, {1}}, {2.5}});
    mm->add_instruction(migraphx::make_op("add"), l0, l1);
    auto prog = optimize_onnx("add_fp16_test.onnx");

    EXPECT(p == prog);
}

TEST_CASE(add_scalar_test)
{
    migraphx::program p;
    auto* mm = p.get_main_module();
    auto l0  = mm->add_parameter("0", migraphx::shape{migraphx::shape::uint8_type, {2, 3, 4, 5}});
    auto l1  = mm->add_parameter("1", migraphx::shape{migraphx::shape::uint8_type});
    auto m1 =
        mm->add_instruction(migraphx::make_op("multibroadcast", {{"out_lens", {2, 3, 4, 5}}}), l1);
    auto r = mm->add_instruction(migraphx::make_op("add"), l0, m1);
    mm->add_return({r});
    auto prog = migraphx::parse_onnx("add_scalar_test.onnx");

    EXPECT(p == prog);
}

TEST_CASE(argmax_test)
{
    migraphx::program p;
    auto* mm = p.get_main_module();
    auto l0  = mm->add_parameter("x", migraphx::shape{migraphx::shape::float_type, {3, 4, 5, 6}});
    auto ins = mm->add_instruction(migraphx::make_op("argmax", {{"axis", 2}}), l0);
    mm->add_instruction(migraphx::make_op("squeeze", {{"axes", {2}}}), ins);
    auto prog = optimize_onnx("argmax_test.onnx");

    EXPECT(p == prog);
}

TEST_CASE(argmin_test)
{
    migraphx::program p;
    auto* mm = p.get_main_module();
    auto l0  = mm->add_parameter("x", migraphx::shape{migraphx::shape::float_type, {3, 4, 5, 6}});
    auto ins = mm->add_instruction(migraphx::make_op("argmin", {{"axis", 3}}), l0);
    mm->add_instruction(migraphx::make_op("squeeze", {{"axes", {3}}}), ins);
    auto prog = optimize_onnx("argmin_test.onnx");

    EXPECT(p == prog);
}

TEST_CASE(asin_test)
{
    migraphx::program p;
    auto* mm   = p.get_main_module();
    auto input = mm->add_parameter("x", migraphx::shape{migraphx::shape::float_type, {10}});
    mm->add_instruction(migraphx::make_op("asin"), input);

    auto prog = optimize_onnx("asin_test.onnx");

    EXPECT(p == prog);
}

TEST_CASE(asinh_test)
{
    migraphx::program p;
    auto* mm   = p.get_main_module();
    auto input = mm->add_parameter("x", migraphx::shape{migraphx::shape::float_type, {10}});
    mm->add_instruction(migraphx::make_op("asinh"), input);

    auto prog = optimize_onnx("asinh_test.onnx");

    EXPECT(p == prog);
}

TEST_CASE(atan_test)
{
    migraphx::program p;
    auto* mm   = p.get_main_module();
    auto input = mm->add_parameter("x", migraphx::shape{migraphx::shape::float_type, {10}});
    mm->add_instruction(migraphx::make_op("atan"), input);

    auto prog = optimize_onnx("atan_test.onnx");

    EXPECT(p == prog);
}

TEST_CASE(atanh_test)
{
    migraphx::program p;
    auto* mm   = p.get_main_module();
    auto input = mm->add_parameter("x", migraphx::shape{migraphx::shape::float_type, {10}});
    mm->add_instruction(migraphx::make_op("atanh"), input);

    auto prog = optimize_onnx("atanh_test.onnx");

    EXPECT(p == prog);
}

TEST_CASE(averagepool_1d_test)
{
    migraphx::program p;
    auto* mm = p.get_main_module();
    auto l0  = mm->add_parameter("0", {migraphx::shape::float_type, {1, 3, 5}});
    mm->add_instruction(
        migraphx::make_op(
            "pooling",
            {{"mode", "average"}, {"padding", {0, 0}}, {"stride", {1}}, {"lengths", {3}}}),
        l0);

    auto prog = optimize_onnx("averagepool_1d_test.onnx");
    EXPECT(p == prog);
}

TEST_CASE(averagepool_3d_test)
{
    migraphx::program p;
    auto* mm = p.get_main_module();
    auto l0  = mm->add_parameter("0", {migraphx::shape::float_type, {1, 3, 5, 5, 5}});
    mm->add_instruction(migraphx::make_op("pooling",
                                          {{"mode", "average"},
                                           {"padding", {0, 0, 0, 0, 0, 0}},
                                           {"stride", {1, 1, 1}},
                                           {"lengths", {3, 3, 3}}}),
                        l0);

    auto prog = optimize_onnx("averagepool_3d_test.onnx");
    EXPECT(p == prog);
}

TEST_CASE(averagepool_notset_test)
{
    migraphx::program p;
    auto* mm   = p.get_main_module();
    auto input = mm->add_parameter("x", migraphx::shape{migraphx::shape::float_type, {1, 1, 5, 5}});
    auto ins   = mm->add_instruction(migraphx::make_op("pooling",
                                                     {{"mode", "average"},
                                                      {"padding", {2, 2, 2, 2}},
                                                      {"stride", {2, 2}},
                                                      {"lengths", {6, 6}}}),
                                   input);
    auto ret   = mm->add_instruction(
        migraphx::make_op("slice", {{"axes", {2, 3}}, {"starts", {1, 1}}, {"ends", {2, 2}}}), ins);
    mm->add_return({ret});
    auto prog = migraphx::parse_onnx("averagepool_notset_test.onnx");

    EXPECT(p == prog);
}

TEST_CASE(averagepool_nt_cip_test)
{
    migraphx::program p;
    auto* mm   = p.get_main_module();
    auto input = mm->add_parameter("x", migraphx::shape{migraphx::shape::float_type, {1, 1, 5, 5}});
    std::vector<int64_t> pads = {0, 0, 0, 0, 0, 0, 1, 1};
    auto ins_pad = mm->add_instruction(migraphx::make_op("pad", {{"pads", pads}}), input);
    auto ret     = mm->add_instruction(migraphx::make_op("pooling",
                                                     {{"mode", "average"},
                                                      {"padding", {0, 0, 0, 0}},
                                                      {"stride", {2, 2}},
                                                      {"lengths", {6, 6}}}),
                                   ins_pad);
    mm->add_return({ret});

    auto prog = migraphx::parse_onnx("averagepool_nt_cip_test.onnx");
    EXPECT(p == prog);
}

TEST_CASE(averagepool_same_lower_test)
{
    migraphx::program p;
    auto* mm   = p.get_main_module();
    auto input = mm->add_parameter("x", migraphx::shape{migraphx::shape::float_type, {1, 1, 5, 5}});
    auto ins   = mm->add_instruction(migraphx::make_op("pooling",
                                                     {{"mode", "average"},
                                                      {"padding", {1, 1, 1, 1}},
                                                      {"stride", {1, 1}},
                                                      {"lengths", {2, 2}}}),
                                   input);
    auto ret   = mm->add_instruction(
        migraphx::make_op("slice", {{"axes", {2, 3}}, {"starts", {0, 0}}, {"ends", {5, 5}}}), ins);
    mm->add_return({ret});
    auto prog = migraphx::parse_onnx("averagepool_same_lower_test.onnx");

    EXPECT(p == prog);
}

TEST_CASE(averagepool_sl_cip_test)
{
    migraphx::program p;
    auto* mm   = p.get_main_module();
    auto input = mm->add_parameter("x", migraphx::shape{migraphx::shape::float_type, {1, 1, 5, 5}});
    std::vector<int64_t> pads = {0, 0, 1, 1, 0, 0, 0, 0};
    auto ins_pad = mm->add_instruction(migraphx::make_op("pad", {{"pads", pads}}), input);
    auto ret     = mm->add_instruction(migraphx::make_op("pooling",
                                                     {{"mode", "average"},
                                                      {"padding", {0, 0, 0, 0}},
                                                      {"stride", {1, 1}},
                                                      {"lengths", {2, 2}}}),
                                   ins_pad);
    mm->add_return({ret});
    auto prog = migraphx::parse_onnx("averagepool_sl_cip_test.onnx");

    EXPECT(p == prog);
}

TEST_CASE(averagepool_same_upper_test)
{
    migraphx::program p;
    auto* mm   = p.get_main_module();
    auto input = mm->add_parameter("x", migraphx::shape{migraphx::shape::float_type, {1, 1, 5, 5}});
    auto ins   = mm->add_instruction(migraphx::make_op("pooling",
                                                     {{"mode", "average"},
                                                      {"padding", {1, 1, 1, 1}},
                                                      {"stride", {1, 1}},
                                                      {"lengths", {2, 2}}}),
                                   input);
    auto ret   = mm->add_instruction(
        migraphx::make_op("slice", {{"axes", {2, 3}}, {"starts", {1, 1}}, {"ends", {6, 6}}}), ins);
    mm->add_return({ret});
    auto prog = migraphx::parse_onnx("averagepool_same_upper_test.onnx");

    EXPECT(p == prog);
}

TEST_CASE(batchnorm_1d_test)
{
    migraphx::program p;
    auto* mm = p.get_main_module();
    auto l0  = mm->add_parameter("0", {migraphx::shape::float_type, {1, 3, 5}});
    auto l1  = mm->add_parameter("1", {migraphx::shape::float_type, {3}});
    auto l2  = mm->add_parameter("2", {migraphx::shape::float_type, {3}});
    auto l3  = mm->add_parameter("3", {migraphx::shape::float_type, {3}});
    auto l4  = mm->add_parameter("4", {migraphx::shape::float_type, {3}});
    mm->add_instruction(migraphx::make_op("batch_norm_inference"), l0, l1, l2, l3, l4);

    auto prog = optimize_onnx("batchnorm_1d_test.onnx");
    EXPECT(p == prog);
}

TEST_CASE(batchnorm_3d_test)
{
    migraphx::program p;
    auto* mm = p.get_main_module();
    auto l0  = mm->add_parameter("0", {migraphx::shape::float_type, {1, 3, 5, 5, 5}});
    auto l1  = mm->add_parameter("1", {migraphx::shape::float_type, {3}});
    auto l2  = mm->add_parameter("2", {migraphx::shape::float_type, {3}});
    auto l3  = mm->add_parameter("3", {migraphx::shape::float_type, {3}});
    auto l4  = mm->add_parameter("4", {migraphx::shape::float_type, {3}});
    mm->add_instruction(migraphx::make_op("batch_norm_inference"), l0, l1, l2, l3, l4);

    auto prog = optimize_onnx("batchnorm_3d_test.onnx");
    EXPECT(p == prog);
}

TEST_CASE(cast_test)
{
    migraphx::program p;
    auto* mm = p.get_main_module();
    auto l   = mm->add_parameter("x", migraphx::shape{migraphx::shape::half_type, {10}});
    mm->add_instruction(
        migraphx::make_op("convert",
                          {{"target_type", migraphx::to_value(migraphx::shape::float_type)}}),
        l);

    auto prog = optimize_onnx("cast_test.onnx");
    EXPECT(p == prog);
}

TEST_CASE(ceil_test)
{
    migraphx::program p;
    auto* mm   = p.get_main_module();
    auto input = mm->add_parameter("x", migraphx::shape{migraphx::shape::float_type, {10}});
    mm->add_instruction(migraphx::make_op("ceil"), input);

    auto prog = optimize_onnx("ceil_test.onnx");

    EXPECT(p == prog);
}

TEST_CASE(clip_test)
{
    migraphx::program p;
    auto* mm     = p.get_main_module();
    auto l0      = mm->add_parameter("0", migraphx::shape{migraphx::shape::float_type, {3}});
    auto min_val = mm->add_literal(0.0f);
    auto max_val = mm->add_literal(6.0f);
    min_val =
        mm->add_instruction(migraphx::make_op("multibroadcast", {{"out_lens", {3}}}), min_val);
    max_val =
        mm->add_instruction(migraphx::make_op("multibroadcast", {{"out_lens", {3}}}), max_val);
    mm->add_instruction(migraphx::make_op("clip"), l0, min_val, max_val);
    auto prog = optimize_onnx("clip_test.onnx");

    EXPECT(p == prog);
}

TEST_CASE(clip_test_op11_max_only)
{
    migraphx::program p;
    auto* mm     = p.get_main_module();
    auto max_val = mm->add_literal(0.0f);
    auto l0      = mm->add_parameter("0", migraphx::shape{migraphx::shape::float_type, {3}});
    mm->add_instruction(migraphx::make_op("undefined"));
    max_val =
        mm->add_instruction(migraphx::make_op("multibroadcast", {{"out_lens", {3}}}), max_val);
    auto r = mm->add_instruction(migraphx::make_op("min"), l0, max_val);
    mm->add_return({r});

    auto prog = migraphx::parse_onnx("clip_test_op11_max_only.onnx");

    EXPECT(p == prog);
}

TEST_CASE(clip_test_op11)
{
    migraphx::program p;
    auto* mm     = p.get_main_module();
    auto min_val = mm->add_literal(0.0f);
    auto max_val = mm->add_literal(6.0f);
    auto l0      = mm->add_parameter("0", migraphx::shape{migraphx::shape::float_type, {3}});
    min_val =
        mm->add_instruction(migraphx::make_op("multibroadcast", {{"out_lens", {3}}}), min_val);
    max_val =
        mm->add_instruction(migraphx::make_op("multibroadcast", {{"out_lens", {3}}}), max_val);
    mm->add_instruction(migraphx::make_op("clip"), l0, min_val, max_val);
    auto prog = optimize_onnx("clip_test_op11.onnx");

    EXPECT(p == prog);
}

TEST_CASE(clip_test_op11_min_only)
{
    migraphx::program p;
    auto* mm     = p.get_main_module();
    auto min_val = mm->add_literal(0.0f);
    auto l0      = mm->add_parameter("0", migraphx::shape{migraphx::shape::float_type, {3}});
    min_val =
        mm->add_instruction(migraphx::make_op("multibroadcast", {{"out_lens", {3}}}), min_val);
    mm->add_instruction(migraphx::make_op("max"), l0, min_val);
    auto prog = optimize_onnx("clip_test_op11_min_only.onnx");

    EXPECT(p == prog);
}

TEST_CASE(clip_test_op11_no_args)
{
    migraphx::program p;
    auto* mm = p.get_main_module();
    auto l0  = mm->add_parameter("0", migraphx::shape{migraphx::shape::float_type, {3}});
    mm->add_instruction(migraphx::make_op("identity"), l0);
    auto prog = optimize_onnx("clip_test_op11_no_args.onnx");

    EXPECT(p == prog);
}

TEST_CASE(clip_test_op11_no_args1)
{
    migraphx::program p;
    auto* mm = p.get_main_module();

    auto l0 = mm->add_parameter("0", migraphx::shape{migraphx::shape::float_type, {3}});
    mm->add_instruction(migraphx::make_op("undefined"));
    auto r = mm->add_instruction(migraphx::make_op("identity"), l0);
    mm->add_return({r});
    auto prog = migraphx::parse_onnx("clip_test_op11_no_args1.onnx");

    EXPECT(p == prog);
}

TEST_CASE(concat_test)
{
    migraphx::program p;
    auto* mm = p.get_main_module();
    auto l0  = mm->add_parameter("0", migraphx::shape{migraphx::shape::float_type, {2, 4, 3}});
    auto l1  = mm->add_parameter("1", migraphx::shape{migraphx::shape::float_type, {7, 4, 3}});
    mm->add_instruction(migraphx::make_op("concat", {{"axis", 0}}), l0, l1);
    auto prog = optimize_onnx("concat_test.onnx");

    EXPECT(p == prog);
}

TEST_CASE(constant_test)
{
    migraphx::program p;
    auto* mm = p.get_main_module();
    mm->add_literal(
        migraphx::literal{migraphx::shape{migraphx::shape::float_type, {3}}, {0, 1, 2}});
    auto prog = optimize_onnx("constant_test.onnx");

    EXPECT(p == prog);
}

TEST_CASE(constant_fill_test)
{

    migraphx::program p;
    auto* mm = p.get_main_module();
    migraphx::shape s{migraphx::shape::float_type, {2, 3}};
    std::vector<float> value(s.elements(), 1.0);
    mm->add_literal(migraphx::literal{s, value});
    auto prog = optimize_onnx("constant_fill_test.onnx");

    EXPECT(p == prog);
}

TEST_CASE(constant_fill_input_as_shape_test)
{
    migraphx::program p;
    auto* mm = p.get_main_module();
    auto l0  = mm->add_literal(migraphx::literal{{migraphx::shape::int32_type, {2}}, {2, 3}});
    std::vector<std::size_t> dims(l0->get_shape().elements());
    migraphx::literal ls = l0->get_literal();
    ls.visit([&](auto s) { dims.assign(s.begin(), s.end()); });
    migraphx::shape s{migraphx::shape::float_type, dims};
    std::vector<float> value(s.elements(), 1.0);
    mm->add_literal(migraphx::literal{s, value});
    auto prog = optimize_onnx("constant_fill_input_as_shape_test.onnx");

    EXPECT(p == prog);
}

TEST_CASE(constant_scalar_test)
{
    migraphx::program p;
    auto* mm = p.get_main_module();
    mm->add_literal(migraphx::literal{migraphx::shape{migraphx::shape::int32_type, {1}}, {1}});
    auto prog = optimize_onnx("constant_scalar_test.onnx");

    EXPECT(p == prog);
}

TEST_CASE(const_of_shape_empty_input_test)
{
    migraphx::program p;
    auto* mm = p.get_main_module();
    mm->add_literal(migraphx::literal());
    migraphx::shape s(migraphx::shape::int64_type, {1}, {0});
    std::vector<int64_t> vec(s.elements(), 10);
    mm->add_literal(migraphx::literal(s, vec));

    auto prog = optimize_onnx("const_of_shape_empty_input_test.onnx");
    EXPECT(p == prog);
}

TEST_CASE(const_of_shape_float_test)
{
    migraphx::program p;
    auto* mm = p.get_main_module();
    migraphx::shape ss(migraphx::shape::int32_type, {3});
    mm->add_literal(migraphx::literal(ss, {2, 3, 4}));
    migraphx::shape s(migraphx::shape::float_type, {2, 3, 4});
    std::vector<float> vec(s.elements(), 10.0f);
    mm->add_literal(migraphx::literal(s, vec));

    auto prog = optimize_onnx("const_of_shape_float_test.onnx");
    EXPECT(p == prog);
}

TEST_CASE(const_of_shape_int64_test)
{
    migraphx::program p;
    auto* mm = p.get_main_module();
    migraphx::shape ss(migraphx::shape::int32_type, {3});
    mm->add_literal(migraphx::literal(ss, {2, 3, 4}));
    migraphx::shape s(migraphx::shape::int64_type, {2, 3, 4});
    std::vector<int64_t> vec(s.elements(), 10);
    mm->add_literal(migraphx::literal(s, vec));

    auto prog = optimize_onnx("const_of_shape_int64_test.onnx");
    EXPECT(p == prog);
}

TEST_CASE(const_of_shape_no_value_attr_test)
{
    migraphx::program p;
    auto* mm = p.get_main_module();
    migraphx::shape ss(migraphx::shape::int32_type, {3});
    mm->add_literal(migraphx::literal(ss, {2, 3, 4}));
    migraphx::shape s(migraphx::shape::float_type, {2, 3, 4});
    std::vector<float> vec(s.elements(), 0.0f);
    mm->add_literal(migraphx::literal(s, vec));

    auto prog = optimize_onnx("const_of_shape_no_value_attr_test.onnx");
    EXPECT(p == prog);
}

TEST_CASE(conv_autopad_fail_test)
{
    EXPECT(test::throws([&] { optimize_onnx("conv_autopad_fail_test.onnx"); }));
}

TEST_CASE(conv_1d_test)
{
    migraphx::program p;
    auto* mm = p.get_main_module();
    auto l0  = mm->add_parameter("0", {migraphx::shape::float_type, {1, 3, 5}});
    auto l1  = mm->add_parameter("1", {migraphx::shape::float_type, {1, 3, 3}});
    mm->add_instruction(
        migraphx::make_op("convolution", {{"padding", {0}}, {"stride", {1}}, {"dilation", {1}}}),
        l0,
        l1);

    auto prog = optimize_onnx("conv_1d_test.onnx");
    EXPECT(p == prog);
}

TEST_CASE(conv_3d_test)
{
    migraphx::program p;
    auto* mm = p.get_main_module();
    auto l0  = mm->add_parameter("0", {migraphx::shape::float_type, {1, 3, 5, 5, 5}});
    auto l1  = mm->add_parameter("1", {migraphx::shape::float_type, {1, 3, 3, 3, 3}});
    mm->add_instruction(
        migraphx::make_op("convolution",
                          {{"padding", {0, 0, 0}}, {"stride", {1, 1, 1}}, {"dilation", {1, 1, 1}}}),
        l0,
        l1);

    auto prog = optimize_onnx("conv_3d_test.onnx");
    EXPECT(p == prog);
}

TEST_CASE(conv_attr_fail_test)
{
    EXPECT(test::throws([&] { migraphx::parse_onnx("conv_attr_fail_test.onnx"); }));
}

TEST_CASE(conv_autopad_same_test)
{
    migraphx::program p;
    auto* mm = p.get_main_module();
    auto l0  = mm->add_parameter("0", {migraphx::shape::float_type, {1, 3, 32, 32}});
    auto l1  = mm->add_parameter("1", {migraphx::shape::float_type, {1, 3, 3, 3}});
    migraphx::op::convolution op;
    op.padding      = {1, 1, 1, 1};
    op.padding_mode = migraphx::op::padding_mode_t::same;
    mm->add_instruction(op, l0, l1);

    auto prog = optimize_onnx("conv_autopad_same_test.onnx");
    EXPECT(p == prog);
}

TEST_CASE(conv_bias_test)
{
    migraphx::program p;
    auto* mm      = p.get_main_module();
    auto l0       = mm->add_parameter("0", {migraphx::shape::float_type, {1, 3, 32, 32}});
    auto l1       = mm->add_parameter("1", {migraphx::shape::float_type, {1, 3, 5, 5}});
    auto l2       = mm->add_parameter("2", {migraphx::shape::float_type, {1}});
    uint64_t axis = 1;
    auto l3       = mm->add_instruction(migraphx::make_op("convolution"), l0, l1);
    auto l4       = mm->add_instruction(
        migraphx::make_op("broadcast", {{"axis", axis}, {"out_lens", l3->get_shape().lens()}}), l2);
    mm->add_instruction(migraphx::make_op("add"), l3, l4);

    auto prog = optimize_onnx("conv_bias_test.onnx");
    EXPECT(p == prog);
}

TEST_CASE(conv_bn_relu_maxpool_test)
{
    migraphx::program p;
    auto* mm = p.get_main_module();
    auto l0  = mm->add_parameter("0", {migraphx::shape::float_type, {1, 3, 32, 32}});
    auto l1  = mm->add_parameter("1", {migraphx::shape::float_type, {1, 3, 5, 5}});
    auto l2  = mm->add_parameter("2", {migraphx::shape::float_type, {1}});

    auto p3       = mm->add_parameter("3", {migraphx::shape::float_type, {1}});
    auto p4       = mm->add_parameter("4", {migraphx::shape::float_type, {1}});
    auto p5       = mm->add_parameter("5", {migraphx::shape::float_type, {1}});
    auto p6       = mm->add_parameter("6", {migraphx::shape::float_type, {1}});
    uint64_t axis = 1;
    auto l3 =
        mm->add_instruction(migraphx::make_op("convolution", {{"padding", {0, 0, 0, 0}}}), l0, l1);
    auto l4 = mm->add_instruction(
        migraphx::make_op("broadcast", {{"axis", axis}, {"out_lens", l3->get_shape().lens()}}), l2);
    auto l5 = mm->add_instruction(migraphx::make_op("add"), l3, l4);
    auto l6 = mm->add_instruction(
        migraphx::make_op("batch_norm_inference", {{"epsilon", 1.0e-5f}}), l5, p3, p4, p5, p6);
    auto l7 = mm->add_instruction(migraphx::make_op("relu"), l6);
    mm->add_instruction(
        migraphx::make_op(
            "pooling",
            {{"mode", "max"}, {"padding", {0, 0, 0, 0}}, {"stride", {2, 2}}, {"lengths", {2, 2}}}),
        l7);

    auto prog = optimize_onnx("conv_bn_relu_maxpool_test.onnx");
    EXPECT(p == prog);
}

TEST_CASE(conv_relu_maxpool_test)
{
    migraphx::program p;
    auto* mm      = p.get_main_module();
    auto l0       = mm->add_parameter("0", {migraphx::shape::float_type, {1, 3, 32, 32}});
    auto l1       = mm->add_parameter("1", {migraphx::shape::float_type, {1, 3, 5, 5}});
    auto l2       = mm->add_parameter("2", {migraphx::shape::float_type, {1}});
    uint64_t axis = 1;
    auto l3 =
        mm->add_instruction(migraphx::make_op("convolution", {{"padding", {0, 0, 0, 0}}}), l0, l1);
    auto l4 = mm->add_instruction(
        migraphx::make_op("broadcast", {{"axis", axis}, {"out_lens", l3->get_shape().lens()}}), l2);
    auto l5 = mm->add_instruction(migraphx::make_op("add"), l3, l4);
    auto l6 = mm->add_instruction(migraphx::make_op("relu"), l5);
    mm->add_instruction(
        migraphx::make_op(
            "pooling",
            {{"mode", "max"}, {"padding", {0, 0, 0, 0}}, {"stride", {2, 2}}, {"lengths", {2, 2}}}),
        l6);

    auto prog = optimize_onnx("conv_relu_maxpool_test.onnx");
    EXPECT(p == prog);
}

TEST_CASE(conv_relu_maxpool_x2_test)
{
    migraphx::program p;
    auto* mm      = p.get_main_module();
    auto l0       = mm->add_parameter("0", {migraphx::shape::float_type, {1, 3, 32, 32}});
    auto l1       = mm->add_parameter("1", {migraphx::shape::float_type, {5, 3, 5, 5}});
    auto l2       = mm->add_parameter("2", {migraphx::shape::float_type, {5}});
    uint64_t axis = 1;
    auto l3 =
        mm->add_instruction(migraphx::make_op("convolution", {{"padding", {0, 0, 0, 0}}}), l0, l1);
    auto l4 = mm->add_instruction(
        migraphx::make_op("broadcast", {{"axis", axis}, {"out_lens", l3->get_shape().lens()}}), l2);
    auto l5 = mm->add_instruction(migraphx::make_op("add"), l3, l4);
    auto l6 = mm->add_instruction(migraphx::make_op("relu"), l5);
    auto l7 = mm->add_instruction(
        migraphx::make_op(
            "pooling",
            {{"mode", "max"}, {"padding", {0, 0, 0, 0}}, {"stride", {2, 2}}, {"lengths", {2, 2}}}),
        l6);

    auto l8 = mm->add_parameter("3", {migraphx::shape::float_type, {1, 5, 5, 5}});
    auto l9 = mm->add_parameter("4", {migraphx::shape::float_type, {1}});
    auto l10 =
        mm->add_instruction(migraphx::make_op("convolution", {{"padding", {0, 0, 0, 0}}}), l7, l8);
    auto l11 = mm->add_instruction(
        migraphx::make_op("broadcast", {{"axis", axis}, {"out_lens", l10->get_shape().lens()}}),
        l9);
    auto l12 = mm->add_instruction(migraphx::make_op("add"), l10, l11);
    auto l13 = mm->add_instruction(migraphx::make_op("relu"), l12);
    mm->add_instruction(
        migraphx::make_op(
            "pooling",
            {{"mode", "max"}, {"padding", {0, 0, 0, 0}}, {"stride", {2, 2}}, {"lengths", {2, 2}}}),
        l13);

    auto prog = optimize_onnx("conv_relu_maxpool_x2_test.onnx");

    EXPECT(p == prog);
}

TEST_CASE(convinteger_bias_test)
{
    migraphx::program p;
    auto* mm      = p.get_main_module();
    auto l0       = mm->add_parameter("0", {migraphx::shape::int8_type, {1, 3, 32, 32}});
    auto l1       = mm->add_parameter("1", {migraphx::shape::int8_type, {1, 3, 5, 5}});
    auto l2       = mm->add_parameter("2", {migraphx::shape::int32_type, {1}});
    uint64_t axis = 1;
    auto l3       = mm->add_instruction(migraphx::make_op("quant_convolution"), l0, l1);
    auto l4       = mm->add_instruction(
        migraphx::make_op("broadcast", {{"axis", axis}, {"out_lens", l3->get_shape().lens()}}), l2);
    mm->add_instruction(migraphx::make_op("add"), l3, l4);

    auto prog = optimize_onnx("convinteger_bias_test.onnx");
    EXPECT(p == prog);
}

TEST_CASE(cos_test)
{
    migraphx::program p;
    auto* mm   = p.get_main_module();
    auto input = mm->add_parameter("x", migraphx::shape{migraphx::shape::float_type, {10}});
    mm->add_instruction(migraphx::make_op("cos"), input);

    auto prog = optimize_onnx("cos_test.onnx");
    EXPECT(p == prog);
}

TEST_CASE(cosh_test)
{
    migraphx::program p;
    auto* mm   = p.get_main_module();
    auto input = mm->add_parameter("x", migraphx::shape{migraphx::shape::float_type, {1}});
    mm->add_instruction(migraphx::make_op("cosh"), input);

    auto prog = optimize_onnx("cosh_test.onnx");

    EXPECT(p == prog);
}

TEST_CASE(deconv_test)
{
    migraphx::program p;
    auto* mm = p.get_main_module();
    auto l0  = mm->add_parameter("x", {migraphx::shape::float_type, {1, 1, 3, 3}});
    auto l1  = mm->add_parameter("w", {migraphx::shape::float_type, {1, 1, 3, 3}});
    mm->add_instruction(migraphx::make_op("deconvolution"), l0, l1);

    auto prog = optimize_onnx("deconv_test.onnx");
    EXPECT(p == prog);
}

TEST_CASE(deconv_bias_test)
{
    migraphx::program p;
    auto* mm      = p.get_main_module();
    auto l0       = mm->add_parameter("x", {migraphx::shape::float_type, {1, 1, 3, 3}});
    auto l1       = mm->add_parameter("w", {migraphx::shape::float_type, {1, 1, 3, 3}});
    auto l2       = mm->add_parameter("b", {migraphx::shape::float_type, {1}});
    uint64_t axis = 1;
    auto l3       = mm->add_instruction(migraphx::make_op("deconvolution"), l0, l1);
    auto l4       = mm->add_instruction(
        migraphx::make_op("broadcast", {{"axis", axis}, {"out_lens", l3->get_shape().lens()}}), l2);
    mm->add_instruction(migraphx::make_op("add"), l3, l4);

    auto prog = optimize_onnx("deconv_bias_test.onnx");
    EXPECT(p == prog);
}

TEST_CASE(deconv_input_pads_strides_test)
{
    migraphx::program p;
    auto* mm = p.get_main_module();
    auto l0  = mm->add_parameter("x", {migraphx::shape::float_type, {1, 1, 3, 3}});
    auto l1  = mm->add_parameter("w", {migraphx::shape::float_type, {1, 2, 3, 3}});
    mm->add_instruction(
        migraphx::make_op("deconvolution", {{"padding", {1, 1}}, {"stride", {3, 2}}}), l0, l1);

    auto prog = optimize_onnx("deconv_input_pads_strides_test.onnx");
    EXPECT(p == prog);
}

TEST_CASE(deconv_input_pads_asymm_test)
{
    migraphx::program p;
    auto* mm = p.get_main_module();
    auto l0  = mm->add_parameter("x", {migraphx::shape::float_type, {1, 1, 3, 3}});
    auto l1  = mm->add_parameter("w", {migraphx::shape::float_type, {1, 2, 3, 3}});
    auto l2  = mm->add_instruction(
        migraphx::make_op("deconvolution", {{"padding", {0, 0}}, {"stride", {3, 2}}}), l0, l1);
    mm->add_instruction(
        migraphx::make_op("slice", {{"axes", {2, 3}}, {"starts", {0, 0}}, {"ends", {8, 6}}}), l2);

    auto prog = optimize_onnx("deconv_input_pads_asymm_test.onnx");
    EXPECT(p == prog);
}

TEST_CASE(deconv_input_pads_asymm_1d_test)
{
    migraphx::program p;
    auto* mm = p.get_main_module();
    auto l0  = mm->add_parameter("x", {migraphx::shape::float_type, {1, 1, 3}});
    auto l1  = mm->add_parameter("w", {migraphx::shape::float_type, {1, 2, 3}});
    auto l2  = mm->add_instruction(
        migraphx::make_op("deconvolution",
                          {{"padding", {0, 0}}, {"stride", {2}}, {"dilation", {1}}}),
        l0,
        l1);
    mm->add_instruction(migraphx::make_op("slice", {{"axes", {2}}, {"starts", {0}}, {"ends", {6}}}),
                        l2);

    auto prog = optimize_onnx("deconv_input_pads_asymm_1d_test.onnx");
    EXPECT(p == prog);
}

TEST_CASE(deconv_output_padding_test)
{
    migraphx::program p;
    auto* mm = p.get_main_module();
    auto l0  = mm->add_parameter("x", {migraphx::shape::float_type, {1, 1, 3, 3}});
    auto l1  = mm->add_parameter("w", {migraphx::shape::float_type, {1, 2, 3, 3}});
    auto l2  = mm->add_instruction(
        migraphx::make_op("deconvolution", {{"padding", {0, 0}}, {"stride", {3, 2}}}), l0, l1);
    mm->add_instruction(migraphx::make_op("pad", {{"pads", {0, 0, 0, 0, 0, 0, 1, 1}}}), l2);

    auto prog = optimize_onnx("deconv_output_padding_test.onnx");
    EXPECT(p == prog);
}

TEST_CASE(deconv_output_padding_3d_test)
{
    migraphx::program p;
    auto* mm = p.get_main_module();
    auto l0  = mm->add_parameter("x", {migraphx::shape::float_type, {1, 1, 3, 3, 3}});
    auto l1  = mm->add_parameter("w", {migraphx::shape::float_type, {1, 2, 3, 3, 3}});
    auto l2  = mm->add_instruction(
        migraphx::make_op("deconvolution",
                          {{"padding", {0, 0, 0}}, {"stride", {3, 2, 2}}, {"dilation", {1, 1, 1}}}),
        l0,
        l1);
    mm->add_instruction(migraphx::make_op("pad", {{"pads", {0, 0, 0, 0, 0, 0, 0, 1, 1, 1}}}), l2);

    auto prog = optimize_onnx("deconv_output_padding_3d_test.onnx");
    EXPECT(p == prog);
}

TEST_CASE(deconv_output_shape_test)
{
    migraphx::program p;
    auto* mm = p.get_main_module();
    auto l0  = mm->add_parameter("x", {migraphx::shape::float_type, {1, 1, 3, 3}});
    auto l1  = mm->add_parameter("w", {migraphx::shape::float_type, {1, 2, 3, 3}});
    auto l2  = mm->add_instruction(
        migraphx::make_op("deconvolution", {{"padding", {0, 0}}, {"stride", {3, 2}}}), l0, l1);
    mm->add_instruction(migraphx::make_op("pad", {{"pads", {0, 0, 0, 0, 0, 0, 1, 1}}}), l2);

    auto prog = optimize_onnx("deconv_output_shape_test.onnx");
    EXPECT(p == prog);
}

TEST_CASE(deconv_output_shape_3d_test)
{
    migraphx::program p;
    auto* mm = p.get_main_module();
    auto l0  = mm->add_parameter("x", {migraphx::shape::float_type, {1, 1, 3, 3, 3}});
    auto l1  = mm->add_parameter("w", {migraphx::shape::float_type, {1, 2, 3, 3, 3}});
    auto l2  = mm->add_instruction(
        migraphx::make_op("deconvolution",
                          {{"padding", {0, 0, 0}}, {"stride", {3, 2, 2}}, {"dilation", {1, 1, 1}}}),
        l0,
        l1);
    mm->add_instruction(migraphx::make_op("pad", {{"pads", {0, 0, 0, 0, 0, 0, 0, 1, 1, 1}}}), l2);

    auto prog = optimize_onnx("deconv_output_shape_3d_test.onnx");
    EXPECT(p == prog);
}

TEST_CASE(dequantizelinear_test)
{
    migraphx::program p;
    auto* mm = p.get_main_module();
    auto l0  = mm->add_parameter("0", {migraphx::shape::int8_type, {5}});
    auto l1  = mm->add_parameter("1", {migraphx::shape::float_type, {1}});
    auto l1_mbcast =
        mm->add_instruction(migraphx::make_op("multibroadcast", {{"out_lens", {5}}}), l1);
    auto dequant = mm->add_instruction(
        migraphx::make_op("convert",
                          {{"target_type", migraphx::to_value(migraphx::shape::float_type)}}),
        l0);
    mm->add_instruction(migraphx::make_op("mul"), dequant, l1_mbcast);

    auto prog = optimize_onnx("dequantizelinear_test.onnx", true);
    EXPECT(p.sort() == prog.sort());
}

TEST_CASE(dequantizelinear_zero_point_test)
{
    migraphx::program p;
    auto* mm = p.get_main_module();
    auto l0  = mm->add_parameter("0", {migraphx::shape::int8_type, {5}});
    auto l1  = mm->add_parameter("1", {migraphx::shape::float_type, {1}});
    auto l2  = mm->add_parameter("2", {migraphx::shape::int8_type, {1}});
    auto l1_mbcast =
        mm->add_instruction(migraphx::make_op("multibroadcast", {{"out_lens", {5}}}), l1);
    auto l2_mbcast =
        mm->add_instruction(migraphx::make_op("multibroadcast", {{"out_lens", {5}}}), l2);
    l2_mbcast = mm->add_instruction(
        migraphx::make_op("convert",
                          {{"target_type", migraphx::to_value(migraphx::shape::float_type)}}),
        l2_mbcast);
    l0 = mm->add_instruction(
        migraphx::make_op("convert",
                          {{"target_type", migraphx::to_value(migraphx::shape::float_type)}}),
        l0);

    auto sub = mm->add_instruction(migraphx::make_op("sub"), l0, l2_mbcast);
    mm->add_instruction(migraphx::make_op("mul"), sub, l1_mbcast);

    auto prog = optimize_onnx("dequantizelinear_zero_point_test.onnx", true);
    EXPECT(p.sort() == prog.sort());
}

migraphx::program make_dequantizelinear_axis_prog()
{
    migraphx::program p;
    std::vector<size_t> input_lens{1, 1, 5, 1};
    int axis      = 2;
    auto* mm      = p.get_main_module();
    auto l0       = mm->add_parameter("0", {migraphx::shape::int8_type, input_lens});
    auto l1       = mm->add_parameter("1", {migraphx::shape::float_type, {5}});
    auto l2       = mm->add_parameter("2", {migraphx::shape::int8_type, {5}});
    auto l1_bcast = mm->add_instruction(
        migraphx::make_op("broadcast", {{"axis", axis}, {"out_lens", input_lens}}), l1);
    auto l2_bcast = mm->add_instruction(
        migraphx::make_op("broadcast", {{"axis", axis}, {"out_lens", input_lens}}), l2);
    l2_bcast = mm->add_instruction(
        migraphx::make_op("convert",
                          {{"target_type", migraphx::to_value(migraphx::shape::float_type)}}),
        l2_bcast);
    l0 = mm->add_instruction(
        migraphx::make_op("convert",
                          {{"target_type", migraphx::to_value(migraphx::shape::float_type)}}),
        l0);
    auto sub = mm->add_instruction(migraphx::make_op("sub"), l0, l2_bcast);

    mm->add_instruction(migraphx::make_op("mul"), sub, l1_bcast);
    return p;
}

TEST_CASE(dequantizelinear_axis_test)
{
    migraphx::program p = make_dequantizelinear_axis_prog();

    auto prog = optimize_onnx("dequantizelinear_axis_test.onnx", true);
    EXPECT(p.sort() == prog.sort());
}

TEST_CASE(dequantizelinear_neg_axis_test)
{
    migraphx::program p = make_dequantizelinear_axis_prog();

    auto prog = optimize_onnx("dequantizelinear_neg_axis_test.onnx", true);
    EXPECT(p.sort() == prog.sort());
}

TEST_CASE(dropout_test)
{
    migraphx::program p;
    auto* mm   = p.get_main_module();
    auto input = mm->add_parameter("0", migraphx::shape{migraphx::shape::float_type, {1, 3, 2, 2}});
    auto out   = mm->add_instruction(migraphx::make_op("identity"), input);
    migraphx::shape s{migraphx::shape::bool_type, {1, 3, 2, 2}};
    std::vector<int8_t> vec(s.elements(), 1);
    mm->add_literal(migraphx::literal(s, vec));
    mm->add_return({out});

    auto prog = migraphx::parse_onnx("dropout_test.onnx");
    EXPECT(p == prog);
}

TEST_CASE(elu_test)
{
    migraphx::program p;
    auto* mm   = p.get_main_module();
    auto input = mm->add_parameter("0", migraphx::shape{migraphx::shape::float_type, {3}});
    mm->add_instruction(migraphx::make_op("elu", {{"alpha", 0.01}}), input);

    auto prog = optimize_onnx("elu_test.onnx");

    EXPECT(p == prog);
}

TEST_CASE(embedding_bag_test)
{
    migraphx::program p;
    auto* mm = p.get_main_module();
    auto l0  = mm->add_parameter("weight", migraphx::shape{migraphx::shape::float_type, {4, 2}});
    migraphx::literal l{migraphx::shape{migraphx::shape::int32_type, {3}}, {1, 0, 2}};
    auto l1 = mm->add_literal(l);
    mm->add_literal(0);
    auto l4 = mm->add_instruction(migraphx::make_op("gather"), l0, l1);
    auto r1 = mm->add_instruction(migraphx::make_op("reduce_sum", {{"axes", {0}}}), l4);
    auto l5 = mm->add_instruction(migraphx::make_op("gather"), l0, l1);
    auto r2 = mm->add_instruction(migraphx::make_op("reduce_mean", {{"axes", {0}}}), l5);
    auto l6 = mm->add_instruction(migraphx::make_op("gather"), l0, l1);
    auto r3 = mm->add_instruction(migraphx::make_op("reduce_max", {{"axes", {0}}}), l6);
    mm->add_return({r1, r2, r3});

    auto prog = migraphx::parse_onnx("embedding_bag_test.onnx");

    EXPECT(p == prog);
}

TEST_CASE(embedding_bag_offset_test)
{
    EXPECT(test::throws([&] { migraphx::parse_onnx("embedding_bag_offset_test.onnx"); }));
}

TEST_CASE(equal_test)
{
    migraphx::program p;
    auto* mm = p.get_main_module();
    migraphx::shape s{migraphx::shape::float_type, {2, 3}};
    std::vector<float> data = {1.0f, 2.0f, 3.0f, 4.0f, 5.0f, 6.0f};

    auto input1 = mm->add_literal(migraphx::literal(s, data));
    auto input2 = mm->add_parameter("x2", migraphx::shape{migraphx::shape::float_type, {2, 3}});
    auto eq     = mm->add_instruction(migraphx::make_op("equal"), input1, input2);
    auto ret    = mm->add_instruction(
        migraphx::make_op("convert",
                          {{"target_type", migraphx::to_value(migraphx::shape::bool_type)}}),
        eq);
    mm->add_return({ret});

    auto prog = migraphx::parse_onnx("equal_test.onnx");

    EXPECT(p == prog);
}

TEST_CASE(equal_bool_test)
{
    migraphx::program p;
    auto* mm = p.get_main_module();
    migraphx::shape sf{migraphx::shape::float_type, {2, 3}};
    migraphx::shape sb{migraphx::shape::bool_type, {2, 3}};

    auto input1 = mm->add_parameter("x1", sf);
    auto input2 = mm->add_parameter("x2", sb);
    auto cin1   = mm->add_instruction(
        migraphx::make_op("convert",
                          {{"target_type", migraphx::to_value(migraphx::shape::bool_type)}}),
        input1);
    auto ret = mm->add_instruction(migraphx::make_op("equal"), cin1, input2);
    mm->add_return({ret});

    auto prog = migraphx::parse_onnx("equal_bool_test.onnx");

    EXPECT(p == prog);
}

TEST_CASE(erf_test)
{
    migraphx::program p;
    auto* mm   = p.get_main_module();
    auto input = mm->add_parameter("x", migraphx::shape{migraphx::shape::float_type, {10, 15}});
    mm->add_instruction(migraphx::make_op("erf"), input);

    auto prog = optimize_onnx("erf_test.onnx");
    EXPECT(p == prog);
}

TEST_CASE(exp_test)
{
    migraphx::program p;
    auto* mm   = p.get_main_module();
    auto input = mm->add_parameter("x", migraphx::shape{migraphx::shape::float_type, {10}});
    mm->add_instruction(migraphx::make_op("exp"), input);

    auto prog = optimize_onnx("exp_test.onnx");
    EXPECT(p == prog);
}

TEST_CASE(expand_test)
{
    migraphx::program p;
    auto* mm = p.get_main_module();
    migraphx::shape s(migraphx::shape::float_type, {3, 1, 1});
    auto param = mm->add_parameter("x", s);
    migraphx::shape ss(migraphx::shape::int32_type, {4});
    mm->add_literal(migraphx::literal(ss, {2, 3, 4, 5}));
    mm->add_instruction(migraphx::make_op("multibroadcast", {{"out_lens", {2, 3, 4, 5}}}), param);

    auto prog = optimize_onnx("expand_test.onnx");
    EXPECT(p == prog);
}

migraphx::program create_external_data_prog()
{
    migraphx::program p;
    auto* mm = p.get_main_module();
    migraphx::shape s(migraphx::shape::float_type, {1, 1, 224, 224});
    migraphx::shape s2(migraphx::shape::float_type, {10, 1, 11, 11});
    std::vector<float> weight_data(1210, 1);
    std::vector<float> bias_data(10, 1);
    auto bias = mm->add_literal(migraphx::literal({migraphx::shape::float_type, {10}}, bias_data));
    auto weights = mm->add_literal(migraphx::literal(s2, weight_data));
    auto param   = mm->add_parameter("input", s);
    auto conv    = mm->add_instruction(
        migraphx::make_op("convolution", {{"padding", {0, 0, 0, 0}}}), param, weights);
    auto bias_bcast = mm->add_instruction(
        migraphx::make_op("broadcast", {{"axis", 1}, {"out_lens", {1, 10, 214, 214}}}), bias);
    mm->add_instruction(migraphx::make_op("add"), conv, bias_bcast);
    return p;
}

TEST_CASE(external_data_test)
{
    migraphx::program p = create_external_data_prog();

    auto prog = optimize_onnx("external_data_test.onnx");
    EXPECT(p == prog);
}

TEST_CASE(external_data_diff_path_test)
{
    migraphx::program p = create_external_data_prog();

    auto prog = optimize_onnx("ext_path/external_data_test.onnx");
    EXPECT(p == prog);
}

TEST_CASE(flatten_test)
{
    migraphx::program p;
    auto* mm = p.get_main_module();
    auto l0  = mm->add_parameter("0", migraphx::shape{migraphx::shape::float_type, {2, 3, 4, 5}});
    mm->add_instruction(migraphx::make_op("flatten", {{"axis", 2}}), l0);
    mm->add_instruction(migraphx::make_op("flatten", {{"axis", 1}}), l0);
    auto prog = optimize_onnx("flatten_test.onnx");

    EXPECT(p == prog);
}

TEST_CASE(flatten_nonstd_test)
{
    migraphx::program p;
    auto* mm = p.get_main_module();
    auto l0  = mm->add_parameter("0", migraphx::shape{migraphx::shape::float_type, {2, 3, 5, 4}});
    auto l1 =
        mm->add_instruction(migraphx::make_op("transpose", {{"permutation", {0, 1, 3, 2}}}), l0);
    auto l2 = mm->add_instruction(migraphx::make_op("contiguous"), l1);
    mm->add_instruction(migraphx::make_op("flatten", {{"axis", 2}}), l2);
    auto l3 = mm->add_instruction(migraphx::make_op("contiguous"), l1);
    mm->add_instruction(migraphx::make_op("flatten", {{"axis", 1}}), l3);
    auto prog = optimize_onnx("flatten_nonstd_test.onnx");

    EXPECT(p == prog);
}

TEST_CASE(floor_test)
{
    migraphx::program p;
    auto* mm   = p.get_main_module();
    auto input = mm->add_parameter("x", migraphx::shape{migraphx::shape::float_type, {10}});
    mm->add_instruction(migraphx::make_op("floor"), input);

    auto prog = optimize_onnx("floor_test.onnx");

    EXPECT(p == prog);
}

TEST_CASE(gather_test)
{
    migraphx::program p;
    auto* mm = p.get_main_module();
    auto l0 = mm->add_parameter("data", migraphx::shape{migraphx::shape::float_type, {3, 4, 5, 6}});
    auto l1 = mm->add_parameter("indices", migraphx::shape{migraphx::shape::int32_type, {2, 3}});
    int axis = 1;
    mm->add_instruction(migraphx::make_op("gather", {{"axis", axis}}), l0, l1);
    auto prog = optimize_onnx("gather_test.onnx");

    EXPECT(p == prog);
}

TEST_CASE(gather_elements_axis0_test)
{
    migraphx::program p;
    auto* mm     = p.get_main_module();
    auto data    = mm->add_parameter("data", {migraphx::shape::float_type, {3, 4}});
    auto indices = mm->add_parameter("indices", {migraphx::shape::int32_type, {2, 3}});
    std::vector<int> ind_indices{0, 1, 2, 4, 5, 6};
    std::vector<int> ind_axis_indices{0, 0, 0, 1, 1, 1};
    migraphx::shape ind_s{migraphx::shape::int32_type, {2, 3}};
    auto l_data_indices =
        mm->add_literal(migraphx::literal{ind_s, ind_indices.begin(), ind_indices.end()});
    auto l_ind_axis_indices =
        mm->add_literal(migraphx::literal{ind_s, ind_axis_indices.begin(), ind_axis_indices.end()});
    auto l_stride = mm->add_literal(migraphx::literal{{migraphx::shape::int32_type, {1}}, {4}});

    auto rsp_data    = mm->add_instruction(migraphx::make_op("reshape", {{"dims", {12}}}), data);
    auto lbst_stride = mm->add_instruction(
        migraphx::make_op("multibroadcast", {{"out_lens", ind_s.lens()}}), l_stride);
    auto axis_delta = mm->add_instruction(migraphx::make_op("sub"), indices, l_ind_axis_indices);
    auto mul_delta  = mm->add_instruction(migraphx::make_op("mul"), axis_delta, lbst_stride);
    auto ind        = mm->add_instruction(migraphx::make_op("add"), l_data_indices, mul_delta);
    auto ret = mm->add_instruction(migraphx::make_op("gather", {{"axis", 0}}), rsp_data, ind);
    mm->add_return({ret});

    auto prog = migraphx::parse_onnx("gather_elements_axis0_test.onnx");

    EXPECT(p == prog);
}

TEST_CASE(gather_elements_axis1_test)
{
    migraphx::program p;
    auto* mm     = p.get_main_module();
    auto data    = mm->add_parameter("data", {migraphx::shape::float_type, {3, 4}});
    auto indices = mm->add_parameter("indices", {migraphx::shape::int32_type, {2, 3}});
    std::vector<int> ind_indices{0, 1, 2, 4, 5, 6};
    std::vector<int> ind_axis_indices{0, 1, 2, 0, 1, 2};
    migraphx::shape ind_s{migraphx::shape::int32_type, {2, 3}};
    auto l_data_indices =
        mm->add_literal(migraphx::literal{ind_s, ind_indices.begin(), ind_indices.end()});
    auto l_ind_axis_indices =
        mm->add_literal(migraphx::literal{ind_s, ind_axis_indices.begin(), ind_axis_indices.end()});
    auto l_stride = mm->add_literal(migraphx::literal{{migraphx::shape::int32_type, {1}}, {1}});

    auto rsp_data    = mm->add_instruction(migraphx::make_op("reshape", {{"dims", {12}}}), data);
    auto lbst_stride = mm->add_instruction(
        migraphx::make_op("multibroadcast", {{"out_lens", ind_s.lens()}}), l_stride);
    auto axis_delta = mm->add_instruction(migraphx::make_op("sub"), indices, l_ind_axis_indices);
    auto mul_delta  = mm->add_instruction(migraphx::make_op("mul"), axis_delta, lbst_stride);
    auto ind        = mm->add_instruction(migraphx::make_op("add"), l_data_indices, mul_delta);
    auto ret = mm->add_instruction(migraphx::make_op("gather", {{"axis", 0}}), rsp_data, ind);
    mm->add_return({ret});

    auto prog = migraphx::parse_onnx("gather_elements_axis1_test.onnx");

    EXPECT(p == prog);
}

TEST_CASE(gemm_test)
{
    migraphx::program p;
    auto* mm   = p.get_main_module();
    auto l0    = mm->add_parameter("0", migraphx::shape{migraphx::shape::float_type, {5, 7}});
    auto l1    = mm->add_parameter("1", migraphx::shape{migraphx::shape::float_type, {11, 5}});
    auto l2    = mm->add_parameter("2", migraphx::shape{migraphx::shape::float_type});
    auto alpha = 2.f;
    auto beta  = 2.0f;
    auto a_l   = mm->add_literal(alpha);
    auto t_a   = add_common_op(*mm, migraphx::make_op("mul"), {a_l, l0});
    t_a     = mm->add_instruction(migraphx::make_op("transpose", {{"permutation", {1, 0}}}), t_a);
    auto t1 = mm->add_instruction(migraphx::make_op("transpose", {{"permutation", {1, 0}}}), l1);

    auto dot =
        mm->add_instruction(migraphx::make_op("dot", {{"alpha", 1.0f}, {"beta", 0.0f}}), t_a, t1);
    auto b_l = mm->add_literal(beta);
    auto l2_b =
        mm->add_instruction(migraphx::make_op("multibroadcast", {{"out_lens", {7, 11}}}), l2);
    auto b_b = mm->add_instruction(
        migraphx::make_op("multibroadcast", {{"out_lens", l2_b->get_shape().lens()}}), b_l);
    auto l2_bb = mm->add_instruction(migraphx::make_op("mul"), l2_b, b_b);
    mm->add_instruction(migraphx::make_op("add"), dot, l2_bb);

    auto prog = optimize_onnx("gemm_test.onnx");
    EXPECT(p == prog);
}

TEST_CASE(gemm_ex_test)
{
    migraphx::program p;
    auto* mm   = p.get_main_module();
    auto l0    = mm->add_parameter("1", migraphx::shape{migraphx::shape::float_type, {1, 1, 8, 6}});
    auto l1    = mm->add_parameter("2", migraphx::shape{migraphx::shape::float_type, {1, 1, 8, 7}});
    auto l2    = mm->add_parameter("3", migraphx::shape{migraphx::shape::float_type, {1, 1, 6, 7}});
    auto alpha = 0.5f;
    auto beta  = 0.8f;
    auto a_l   = mm->add_literal(alpha);
    auto t_a   = add_common_op(*mm, migraphx::make_op("mul"), {a_l, l0});
    t_a = mm->add_instruction(migraphx::make_op("transpose", {{"permutation", {0, 1, 3, 2}}}), t_a);

    auto dot =
        mm->add_instruction(migraphx::make_op("dot", {{"alpha", 1.0f}, {"beta", 0.0f}}), t_a, l1);
    auto b_l = mm->add_literal(beta);
    auto b_b = mm->add_instruction(
        migraphx::make_op("multibroadcast", {{"out_lens", l2->get_shape().lens()}}), b_l);
    auto l2_b = mm->add_instruction(migraphx::make_op("mul"), l2, b_b);
    mm->add_instruction(migraphx::make_op("add"), dot, l2_b);

    auto prog = optimize_onnx("gemm_ex_test.onnx");
    EXPECT(p == prog);
}

TEST_CASE(gemm_ex_brcst_test)
{
    migraphx::program p;
    auto* mm = p.get_main_module();
    auto l0  = mm->add_parameter("1", migraphx::shape{migraphx::shape::float_type, {1, 1, 5, 6}});
    auto l1  = mm->add_parameter("2", migraphx::shape{migraphx::shape::float_type, {1, 1, 5, 7}});
    auto l2  = mm->add_parameter("3", migraphx::shape{migraphx::shape::float_type, {1, 1, 6, 1}});
    std::vector<std::size_t> out_lens{1, 1, 6, 7};
    auto alpha = 0.5f;
    auto beta  = 0.8f;
    auto a_l   = mm->add_literal(alpha);
    auto t_a   = add_common_op(*mm, migraphx::make_op("mul"), {a_l, l0});
    t_a = mm->add_instruction(migraphx::make_op("transpose", {{"permutation", {0, 1, 3, 2}}}), t_a);

    auto dot =
        mm->add_instruction(migraphx::make_op("dot", {{"alpha", 1.0f}, {"beta", 0.0f}}), t_a, l1);
    auto b_l = mm->add_literal(beta);
    auto l2_b =
        mm->add_instruction(migraphx::make_op("multibroadcast", {{"out_lens", out_lens}}), l2);
    auto b_b = mm->add_instruction(
        migraphx::make_op("multibroadcast", {{"out_lens", l2_b->get_shape().lens()}}), b_l);
    auto l2_bb = mm->add_instruction(migraphx::make_op("mul"), l2_b, b_b);
    mm->add_instruction(migraphx::make_op("add"), dot, l2_bb);

    auto prog = optimize_onnx("gemm_ex_brcst_test.onnx");
    EXPECT(p == prog);
}

TEST_CASE(gemm_half_test)
{
    migraphx::program p;
    auto* mm   = p.get_main_module();
    auto l0    = mm->add_parameter("1", migraphx::shape{migraphx::shape::half_type, {1, 1, 8, 6}});
    auto l1    = mm->add_parameter("2", migraphx::shape{migraphx::shape::half_type, {1, 1, 8, 7}});
    auto l2    = mm->add_parameter("3", migraphx::shape{migraphx::shape::half_type, {1, 1, 6, 1}});
    auto alpha = 0.5f;
    auto beta  = 0.8f;
    auto a_l   = mm->add_literal(alpha);
    auto t_a   = add_common_op(*mm, migraphx::make_op("mul"), {a_l, l0});
    t_a        = mm->add_instruction(
        migraphx::make_op("convert", {{"target_type", migraphx::shape::half_type}}), t_a);
    t_a = mm->add_instruction(migraphx::make_op("transpose", {{"permutation", {0, 1, 3, 2}}}), t_a);
    std::vector<std::size_t> lens = {1, 1, 6, 7};
    auto dot =
        mm->add_instruction(migraphx::make_op("dot", {{"alpha", 1.0f}, {"beta", 0.0f}}), t_a, l1);
    l2 = mm->add_instruction(migraphx::make_op("multibroadcast", {{"out_lens", lens}}), l2);
    l2 = mm->add_instruction(
        migraphx::make_op("convert", {{"target_type", migraphx::shape::float_type}}), l2);
    auto b_l  = mm->add_literal(beta);
    auto b_b  = mm->add_instruction(migraphx::make_op("multibroadcast", {{"out_lens", lens}}), b_l);
    auto l2_b = mm->add_instruction(migraphx::make_op("mul"), l2, b_b);
    l2_b      = mm->add_instruction(
        migraphx::make_op("convert", {{"target_type", migraphx::shape::half_type}}), l2_b);
    mm->add_instruction(migraphx::make_op("add"), dot, l2_b);

    auto prog = optimize_onnx("gemm_half_test.onnx");
    EXPECT(p == prog);
}

TEST_CASE(globalavgpool_test)
{
    migraphx::program p;
    auto* mm = p.get_main_module();
    auto input =
        mm->add_parameter("0", migraphx::shape{migraphx::shape::float_type, {1, 3, 16, 16}});
    auto op    = migraphx::op::pooling{"average"};
    auto lens  = input->get_shape().lens();
    op.lengths = {lens[2], lens[3]};
    op.padding = {0, 0, 0, 0};
    mm->add_instruction(op, input);

    auto prog = optimize_onnx("globalavgpool_test.onnx");

    EXPECT(p == prog);
}

TEST_CASE(globalmaxpool_test)
{
    migraphx::program p;
    auto* mm = p.get_main_module();
    auto input =
        mm->add_parameter("0", migraphx::shape{migraphx::shape::float_type, {1, 3, 16, 16}});
    auto op    = migraphx::op::pooling{"max"};
    auto lens  = input->get_shape().lens();
    op.lengths = {lens[2], lens[3]};
    op.padding = {0, 0, 0, 0};
    mm->add_instruction(op, input);

    auto prog = optimize_onnx("globalmaxpool_test.onnx");

    EXPECT(p == prog);
}

TEST_CASE(greater_test)
{
    migraphx::program p;
    auto* mm = p.get_main_module();
    migraphx::shape s{migraphx::shape::float_type, {2, 3}};
    std::vector<float> data = {1.0f, 2.0f, 3.0f, 4.0f, 5.0f, 6.0f};

    auto input1 = mm->add_literal(migraphx::literal(s, data));
    auto input2 = mm->add_parameter("x2", migraphx::shape{migraphx::shape::float_type, {2, 3}});
    auto gr     = mm->add_instruction(migraphx::make_op("greater"), input1, input2);
    auto ret    = mm->add_instruction(
        migraphx::make_op("convert",
                          {{"target_type", migraphx::to_value(migraphx::shape::bool_type)}}),
        gr);
    mm->add_return({ret});

    auto prog = migraphx::parse_onnx("greater_test.onnx");
    EXPECT(p == prog);
}

TEST_CASE(greater_bool_test)
{
    migraphx::program p;
    auto* mm = p.get_main_module();
    migraphx::shape sf{migraphx::shape::float_type, {2, 3}};
    migraphx::shape sb{migraphx::shape::bool_type, {2, 3}};

    auto input1 = mm->add_parameter("x1", sf);
    auto input2 = mm->add_parameter("x2", sb);
    auto cin1   = mm->add_instruction(
        migraphx::make_op("convert",
                          {{"target_type", migraphx::to_value(migraphx::shape::bool_type)}}),
        input1);
    auto ret = mm->add_instruction(migraphx::make_op("greater"), cin1, input2);
    mm->add_return({ret});

    auto prog = migraphx::parse_onnx("greater_bool_test.onnx");
    EXPECT(p == prog);
}

TEST_CASE(group_conv_test)
{
    migraphx::program p;
    auto* mm = p.get_main_module();
    auto l0  = mm->add_parameter("0", migraphx::shape{migraphx::shape::float_type, {1, 4, 16, 16}});
    auto l1  = mm->add_parameter("1", migraphx::shape{migraphx::shape::float_type, {4, 1, 3, 3}});
    migraphx::op::convolution op;
    op.group = 4;
    mm->add_instruction(op, l0, l1);
    auto prog = optimize_onnx("group_conv_test.onnx");

    EXPECT(p == prog);
}

TEST_CASE(if_else_test)
{
    migraphx::program p;
    auto* mm = p.get_main_module();
    migraphx::shape sc{migraphx::shape::bool_type, {1}};
    auto cond = mm->add_literal(migraphx::literal(sc, {0}));
    migraphx::shape s{migraphx::shape::float_type, {2, 3}};
    std::vector<float> ones(s.elements(), 1.0f);
    auto l1                 = mm->add_literal(s, ones);
    std::vector<float> rand = {-0.583375, 0.633757, 0.0668345, -0.479422, -0.604634, 0.0388589};
    auto l2                 = mm->add_literal(s, rand);
    auto x                  = mm->add_parameter("x", s);
    auto y                  = mm->add_parameter("y", s);

    auto* then_mod = p.create_module("If_5_if");
    auto rt        = then_mod->add_instruction(migraphx::make_op("add"), x, l1);
    then_mod->add_return({rt});

    auto* else_mod = p.create_module("If_5_else");
    auto re        = else_mod->add_instruction(migraphx::make_op("mul"), y, l2);
    else_mod->add_return({re});

    auto ret = mm->add_instruction(migraphx::make_op("if"), {cond}, {then_mod, else_mod});
    auto r   = mm->add_instruction(migraphx::make_op("get_tuple_elem", {{"index", 0}}), ret);
    mm->add_return({r});

    std::ifstream ifs("if_else_test.onnx", std::ios::binary);
    ifs.seekg(0, std::ios::end);
    auto length = ifs.tellg();
    ifs.seekg(0, std::ios::beg);
    std::vector<char> onnx_buffer(length);
    ifs.read(onnx_buffer.data(), length);
    ifs.close();

    auto prog = migraphx::parse_onnx_buffer(onnx_buffer.data(), length, {});
    EXPECT(p == prog);
}

TEST_CASE(if_literal_test)
{
    migraphx::program p;
    auto* mm = p.get_main_module();
    migraphx::shape cond_s{migraphx::shape::bool_type};
    auto cond = mm->add_parameter("cond", cond_s);

    migraphx::shape s{migraphx::shape::float_type, {5}};

    auto* then_mod           = p.create_module("If_1_if");
    std::vector<float> data1 = {1, 2, 3, 4, 5};
    auto l1                  = then_mod->add_literal(migraphx::literal(s, data1));
    then_mod->add_literal({});
    then_mod->add_return({l1});

    auto* else_mod           = p.create_module("If_1_else");
    std::vector<float> data2 = {5, 4, 3, 2, 1};
    auto l2                  = else_mod->add_literal(migraphx::literal(s, data2));
    else_mod->add_literal({});
    else_mod->add_return({l2});

    auto ret = mm->add_instruction(migraphx::make_op("if"), {cond}, {then_mod, else_mod});
    auto r   = mm->add_instruction(migraphx::make_op("get_tuple_elem", {{"index", 0}}), ret);
    mm->add_return({r});

    auto prog = migraphx::parse_onnx("if_literal_test.onnx");
    EXPECT(p == prog);
}

TEST_CASE(if_param_excp_test)
{
    EXPECT(test::throws([&] { migraphx::parse_onnx("if_param_excp_test.onnx"); }));
}

TEST_CASE(if_param_excp1_test)
{
    EXPECT(test::throws([&] { migraphx::parse_onnx("if_param_excp1_test.onnx"); }));
}

TEST_CASE(if_param_test)
{
    migraphx::program p;
    auto* mm = p.get_main_module();
    migraphx::shape cond_s{migraphx::shape::bool_type};
    auto cond = mm->add_parameter("cond", cond_s);
    migraphx::shape ds{migraphx::shape::float_type, {2, 3}};
    auto x = mm->add_parameter("x", ds);
    auto y = mm->add_parameter("y", ds);

    auto* then_mod           = p.create_module("If_3_if");
    std::vector<float> data1 = {0.384804, -1.77948, -0.453775, 0.477438, -1.06333, -1.12893};
    auto l1                  = then_mod->add_literal(migraphx::literal(ds, data1));
    auto a1                  = then_mod->add_instruction(migraphx::make_op("add"), x, l1);
    then_mod->add_return({a1});

    auto* else_mod           = p.create_module("If_3_else");
    std::vector<float> data2 = {-0.258047, 0.360394, 0.536804, -0.577762, 1.0217, 1.02442};
    auto l2                  = else_mod->add_literal(migraphx::literal(ds, data2));
    auto a2                  = else_mod->add_instruction(migraphx::make_op("mul"), y, l2);
    else_mod->add_return({a2});

    auto ret = mm->add_instruction(migraphx::make_op("if"), {cond}, {then_mod, else_mod});
    auto r   = mm->add_instruction(migraphx::make_op("get_tuple_elem", {{"index", 0}}), ret);
    mm->add_return({r});

    auto prog = migraphx::parse_onnx("if_param_test.onnx");
    EXPECT(p == prog);
}

TEST_CASE(if_pl_test)
{
    migraphx::program p;
    auto* mm = p.get_main_module();
    migraphx::shape cond_s{migraphx::shape::bool_type};
    migraphx::shape xs{migraphx::shape::float_type, {2, 3}};
    migraphx::shape ys{migraphx::shape::float_type, {3, 3}};
    std::vector<float> datax = {1, 2, 3, 4, 5, 6};
    std::vector<float> datay = {8, 7, 6, 5, 4, 3, 2, 1, 0};

    auto lx   = mm->add_literal(migraphx::literal(xs, datax));
    auto ly   = mm->add_literal(migraphx::literal(ys, datay));
    auto cond = mm->add_parameter("cond", cond_s);
    auto x    = mm->add_parameter("x", xs);
    auto y    = mm->add_parameter("y", ys);

    auto* then_mod = p.create_module("If_5_if");
    auto l1        = then_mod->add_literal(migraphx::literal(ys, datay));
    auto a1        = then_mod->add_instruction(migraphx::make_op("add"), x, lx);
    then_mod->add_return({a1, l1});

    auto* else_mod = p.create_module("If_5_else");
    auto l2        = else_mod->add_literal(migraphx::literal(xs, datax));
    auto a2        = else_mod->add_instruction(migraphx::make_op("mul"), y, ly);
    else_mod->add_return({l2, a2});

    auto ret = mm->add_instruction(migraphx::make_op("if"), {cond}, {then_mod, else_mod});
    auto r   = mm->add_instruction(migraphx::make_op("get_tuple_elem", {{"index", 0}}), ret);
    mm->add_instruction(migraphx::make_op("get_tuple_elem", {{"index", 1}}), ret);
    mm->add_return({r});

    auto prog = migraphx::parse_onnx("if_pl_test.onnx");
    EXPECT(p == prog);
}

TEST_CASE(if_then_test)
{
    migraphx::program p;
    auto* mm = p.get_main_module();
    migraphx::shape sc{migraphx::shape::bool_type, {1}};
    auto cond = mm->add_literal(migraphx::literal(sc, {1}));
    migraphx::shape s{migraphx::shape::float_type, {2, 3}};
    std::vector<float> ones(s.elements(), 1.0f);
    auto l1                 = mm->add_literal(s, ones);
    std::vector<float> rand = {-1.26487, -2.42279, 0.990835, 1.63072, 0.812238, -0.174946};
    auto l2                 = mm->add_literal(s, rand);
    auto x                  = mm->add_parameter("x", s);
    auto y                  = mm->add_parameter("y", s);

    auto* then_mod = p.create_module("If_5_if");
    auto rt        = then_mod->add_instruction(migraphx::make_op("add"), x, l1);
    then_mod->add_return({rt});

    auto* else_mod = p.create_module("If_5_else");
    auto re        = else_mod->add_instruction(migraphx::make_op("mul"), y, l2);
    else_mod->add_return({re});

    auto ret = mm->add_instruction(migraphx::make_op("if"), {cond}, {then_mod, else_mod});
    auto r   = mm->add_instruction(migraphx::make_op("get_tuple_elem", {{"index", 0}}), ret);
    mm->add_return({r});

    auto prog = migraphx::parse_onnx("if_then_test.onnx");
    EXPECT(p == prog);
}

TEST_CASE(if_tuple_test)
{
    migraphx::program p;
    auto* mm = p.get_main_module();
    migraphx::shape sd{migraphx::shape::float_type, {1}};
    auto l1 = mm->add_literal(migraphx::literal(sd, {1}));
    auto l2 = mm->add_literal(migraphx::literal(sd, {2}));
    auto l3 = mm->add_literal(migraphx::literal(sd, {3}));
    migraphx::shape sx{migraphx::shape::float_type, {1, 4}};
    migraphx::shape sy{migraphx::shape::float_type, {3, 4}};
    migraphx::shape sc{migraphx::shape::bool_type};
    auto cond = mm->add_parameter("cond", sc);
    auto x    = mm->add_parameter("x", sx);
    auto y    = mm->add_parameter("y", sy);

    auto* then_mod = p.create_module("If_6_if");
    auto m1 =
        then_mod->add_instruction(migraphx::make_op("multibroadcast", {{"out_lens", {1, 4}}}), l1);
    auto add0 = then_mod->add_instruction(migraphx::make_op("add"), x, m1);
    auto m2 =
        then_mod->add_instruction(migraphx::make_op("multibroadcast", {{"out_lens", {3, 4}}}), l2);
    auto mul0 = then_mod->add_instruction(migraphx::make_op("mul"), y, m2);
    then_mod->add_return({add0, mul0});

    auto* else_mod = p.create_module("If_6_else");
    auto me1 =
        else_mod->add_instruction(migraphx::make_op("multibroadcast", {{"out_lens", {1, 4}}}), l3);
    auto mul1 = else_mod->add_instruction(migraphx::make_op("mul"), x, me1);
    auto me2 =
        else_mod->add_instruction(migraphx::make_op("multibroadcast", {{"out_lens", {3, 4}}}), l3);
    auto add1 = else_mod->add_instruction(migraphx::make_op("add"), y, me2);
    else_mod->add_return({mul1, add1});

    auto ret = mm->add_instruction(migraphx::make_op("if"), {cond}, {then_mod, else_mod});
    auto r0  = mm->add_instruction(migraphx::make_op("get_tuple_elem", {{"index", 0}}), ret);
    auto r1  = mm->add_instruction(migraphx::make_op("get_tuple_elem", {{"index", 1}}), ret);
    mm->add_return({r0, r1});

    auto prog = migraphx::parse_onnx("if_tuple_test.onnx");
    EXPECT(p == prog);
}

TEST_CASE(imagescaler_test)
{
    migraphx::program p;
    auto* mm = p.get_main_module();
    migraphx::shape s{migraphx::shape::float_type, {1, 3, 16, 16}};
    auto l0        = mm->add_parameter("0", s);
    auto scale_val = mm->add_literal(0.5f);
    auto bias_vals = mm->add_literal(
        migraphx::literal{migraphx::shape{migraphx::shape::float_type, {3}}, {0.01, 0.02, 0.03}});
    auto scaled_tensor = mm->add_instruction(
        migraphx::make_op("scalar", {{"scalar_bcst_dims", s.lens()}}), scale_val);
    auto img_scaled = mm->add_instruction(migraphx::make_op("mul"), l0, scaled_tensor);
    auto bias_bcast = mm->add_instruction(
        migraphx::make_op("broadcast", {{"axis", 1}, {"out_lens", s.lens()}}), bias_vals);
    mm->add_instruction(migraphx::make_op("add"), img_scaled, bias_bcast);

    auto prog = optimize_onnx("imagescaler_test.onnx");

    EXPECT(p == prog);
}

TEST_CASE(imagescaler_half_test)
{
    migraphx::program p;
    auto* mm = p.get_main_module();
    migraphx::shape s{migraphx::shape::half_type, {1, 3, 16, 16}};
    auto l0 = mm->add_parameter("0", s);
    auto scale_val =
        mm->add_literal(migraphx::literal{migraphx::shape{migraphx::shape::half_type}, {0.5f}});
    auto bias_vals = mm->add_literal(
        migraphx::literal{migraphx::shape{migraphx::shape::half_type, {3}}, {0.01, 0.02, 0.03}});
    auto scaled_tensor = mm->add_instruction(
        migraphx::make_op("scalar", {{"scalar_bcst_dims", s.lens()}}), scale_val);
    auto img_scaled = mm->add_instruction(migraphx::make_op("mul"), l0, scaled_tensor);
    auto bias_bcast = mm->add_instruction(
        migraphx::make_op("broadcast", {{"axis", 1}, {"out_lens", s.lens()}}), bias_vals);
    mm->add_instruction(migraphx::make_op("add"), img_scaled, bias_bcast);

    auto prog = optimize_onnx("imagescaler_half_test.onnx");

    EXPECT(p == prog);
}

TEST_CASE(implicit_add_bcast_test)
{
    migraphx::program p;
    auto* mm = p.get_main_module();
    auto l0  = mm->add_parameter("0", migraphx::shape{migraphx::shape::float_type, {2, 3, 4, 5}});
    auto l1  = mm->add_parameter("1", migraphx::shape{migraphx::shape::float_type, {3, 4, 1}});
    auto l3 =
        mm->add_instruction(migraphx::make_op("multibroadcast", {{"out_lens", {2, 3, 4, 5}}}), l1);
    mm->add_instruction(migraphx::make_op("add"), l0, l3);

    auto prog = optimize_onnx("implicit_add_bcast_test.onnx");

    EXPECT(p == prog);
}

TEST_CASE(implicit_add_bcast_user_input_shape_test)
{
    migraphx::program p;
    auto* mm = p.get_main_module();
    auto l0  = mm->add_parameter("0", migraphx::shape{migraphx::shape::float_type, {3, 4, 5, 6}});
    auto l1  = mm->add_parameter("1", migraphx::shape{migraphx::shape::float_type, {4, 5, 1}});
    auto l3 =
        mm->add_instruction(migraphx::make_op("multibroadcast", {{"out_lens", {3, 4, 5, 6}}}), l1);
    auto r = mm->add_instruction(migraphx::make_op("add"), l0, l3);
    mm->add_return({r});

    migraphx::onnx_options options;
    options.map_input_dims["0"] = {3, 4, 5, 6};
    options.map_input_dims["1"] = {4, 5, 1};
    auto prog                   = migraphx::parse_onnx("implicit_add_bcast_test.onnx", options);

    EXPECT(p == prog);
}

TEST_CASE(implicit_pow_bcast_test)
{
    migraphx::program p;
    auto* mm = p.get_main_module();
    auto l0  = mm->add_parameter("0", migraphx::shape{migraphx::shape::float_type, {2, 3, 4, 5}});
    auto l1  = mm->add_parameter("1", migraphx::shape{migraphx::shape::float_type, {3, 4, 1}});
    auto l3 =
        mm->add_instruction(migraphx::make_op("multibroadcast", {{"out_lens", {2, 3, 4, 5}}}), l1);
    mm->add_instruction(migraphx::make_op("pow"), l0, l3);

    auto prog = optimize_onnx("implicit_pow_bcast_test.onnx");

    EXPECT(p == prog);
}

TEST_CASE(implicit_sub_bcast_test)
{
    migraphx::program p;
    auto* mm = p.get_main_module();
    auto l0  = mm->add_parameter("0", migraphx::shape{migraphx::shape::uint64_type, {2, 3, 4, 5}});
    auto l1  = mm->add_parameter("1", migraphx::shape{migraphx::shape::uint64_type, {4, 5}});
    auto l3 =
        mm->add_instruction(migraphx::make_op("multibroadcast", {{"out_lens", {2, 3, 4, 5}}}), l1);
    mm->add_instruction(migraphx::make_op("sub"), l0, l3);

    auto prog = optimize_onnx("implicit_sub_bcast_test.onnx");

    EXPECT(p == prog);
}

TEST_CASE(initializer_not_an_input)
{
    migraphx::program p;
    auto* mm             = p.get_main_module();
    std::vector<float> w = {1, 2, 3, 4, 5, 6, 7, 8};
    auto l1 = mm->add_literal(migraphx::literal({migraphx::shape::float_type, {2, 4}}, w));
    auto l0 = mm->add_parameter("x", migraphx::shape{migraphx::shape::float_type, {5, 2}});
    mm->add_instruction(migraphx::make_op("dot", {{"alpha", 1.0f}, {"beta", 0.0f}}), l0, l1);

    auto prog = optimize_onnx("initializer_not_an_input.onnx");

    EXPECT(p == prog);
}

TEST_CASE(instance_norm_test)
{
    std::vector<size_t> dims{1, 2, 3, 3};
    migraphx::shape s1{migraphx::shape::float_type, dims};
    migraphx::shape s2{migraphx::shape::float_type, {2}};

    migraphx::program p;
    auto* mm   = p.get_main_module();
    auto x     = mm->add_parameter("0", s1);
    auto scale = mm->add_parameter("1", s2);
    auto bias  = mm->add_parameter("2", s2);

    auto mean = mm->add_instruction(migraphx::make_op("reduce_mean", {{"axes", {2, 3}}}), x);
    auto mean_bcast =
        mm->add_instruction(migraphx::make_op("multibroadcast", {{"out_lens", dims}}), mean);
    auto l0       = mm->add_instruction(migraphx::make_op("sqdiff"), x, mean_bcast);
    auto variance = mm->add_instruction(migraphx::make_op("reduce_mean", {{"axes", {2, 3}}}), l0);
    auto l1       = mm->add_instruction(migraphx::make_op("sub"), x, mean_bcast);
    auto epsilon_literal = mm->add_literal(1e-5f);
    auto epsilon_bcast   = mm->add_instruction(
        migraphx::make_op("multibroadcast", {{"out_lens", dims}}), epsilon_literal);
    auto variance_bcast =
        mm->add_instruction(migraphx::make_op("multibroadcast", {{"out_lens", dims}}), variance);
    auto l2          = mm->add_instruction(migraphx::make_op("add"), variance_bcast, epsilon_bcast);
    auto l3          = mm->add_instruction(migraphx::make_op("rsqrt"), l2);
    auto l4          = mm->add_instruction(migraphx::make_op("mul"), l1, l3);
    auto scale_bcast = mm->add_instruction(
        migraphx::make_op("broadcast", {{"axis", 1}, {"out_lens", dims}}), scale);
    auto bias_bcast = mm->add_instruction(
        migraphx::make_op("broadcast", {{"axis", 1}, {"out_lens", dims}}), bias);
    auto l5 = mm->add_instruction(migraphx::make_op("mul"), l4, scale_bcast);
    mm->add_instruction(migraphx::make_op("add"), l5, bias_bcast);

    auto prog = optimize_onnx("instance_norm_test.onnx");

    EXPECT(p == prog);
}

TEST_CASE(leaky_relu_test)
{
    migraphx::program p;
    auto* mm    = p.get_main_module();
    float alpha = 0.01f;
    auto l0     = mm->add_parameter("0", {migraphx::shape::float_type, {3}});
    mm->add_instruction(migraphx::make_op("leaky_relu", {{"alpha", alpha}}), l0);

    auto prog = optimize_onnx("leaky_relu_test.onnx");

    EXPECT(p == prog);
}

TEST_CASE(less_test)
{
    migraphx::program p;
    auto* mm = p.get_main_module();
    migraphx::shape s{migraphx::shape::float_type, {2, 3}};
    std::vector<float> data = {1.0f, 2.0f, 3.0f, 4.0f, 5.0f, 6.0f};

    auto input1 = mm->add_literal(migraphx::literal(s, data));
    auto input2 = mm->add_parameter("x2", migraphx::shape{migraphx::shape::float_type, {2, 3}});
    auto le     = mm->add_instruction(migraphx::make_op("less"), input1, input2);
    auto ret    = mm->add_instruction(
        migraphx::make_op("convert",
                          {{"target_type", migraphx::to_value(migraphx::shape::bool_type)}}),
        le);
    mm->add_return({ret});

    auto prog = migraphx::parse_onnx("less_test.onnx");
    EXPECT(p == prog);
}

TEST_CASE(less_bool_test)
{
    migraphx::program p;
    auto* mm = p.get_main_module();
    migraphx::shape sf{migraphx::shape::float_type, {2, 3}};
    migraphx::shape sb{migraphx::shape::bool_type, {2, 3}};

    auto input1 = mm->add_parameter("x1", sf);
    auto input2 = mm->add_parameter("x2", sb);
    auto cin1   = mm->add_instruction(
        migraphx::make_op("convert",
                          {{"target_type", migraphx::to_value(migraphx::shape::bool_type)}}),
        input1);
    auto ret = mm->add_instruction(migraphx::make_op("less"), cin1, input2);
    mm->add_return({ret});

    auto prog = migraphx::parse_onnx("less_bool_test.onnx");
    EXPECT(p == prog);
}

TEST_CASE(lessorequal_test)
{
    migraphx::program p;
    auto* mm = p.get_main_module();

    auto input1 = mm->add_parameter("x1", migraphx::shape{migraphx::shape::float_type, {3}});
    auto input2 = mm->add_parameter("x2", migraphx::shape{migraphx::shape::float_type, {3}});
    auto temp   = mm->add_instruction(migraphx::make_op("greater"), input1, input2);
    auto bt     = mm->add_instruction(
        migraphx::make_op("convert", {{"target_type", migraphx::shape::bool_type}}), temp);
    auto le = mm->add_instruction(migraphx::make_op("not"), bt);

    mm->add_return({le});

    auto prog = migraphx::parse_onnx("lessorequal_test.onnx");
    EXPECT(p == prog);
}

TEST_CASE(log_test)
{
    migraphx::program p;
    auto* mm   = p.get_main_module();
    auto input = mm->add_parameter("x", migraphx::shape{migraphx::shape::float_type, {10}});
    mm->add_instruction(migraphx::make_op("log"), input);

    auto prog = optimize_onnx("log_test.onnx");
    EXPECT(p == prog);
}

TEST_CASE(logical_and_bcast_test)
{
    migraphx::program p;
    auto* mm = p.get_main_module();
    auto l0  = mm->add_parameter("0", migraphx::shape{migraphx::shape::bool_type, {2, 3, 4, 5}});
    auto l1  = mm->add_parameter("1", migraphx::shape{migraphx::shape::bool_type, {4, 5}});
    auto l2  = mm->add_instruction(
        migraphx::make_op("multibroadcast", {{"out_lens", l0->get_shape().lens()}}), l1);
    auto ret = mm->add_instruction(migraphx::make_op("logical_and"), l0, l2);
    mm->add_return({ret});

    auto prog = migraphx::parse_onnx("logical_and_bcast_test.onnx");

    EXPECT(p == prog);
}

TEST_CASE(logical_or_test)
{
    migraphx::program p;
    auto* mm = p.get_main_module();
    auto l0  = mm->add_parameter("0", migraphx::shape{migraphx::shape::bool_type, {2, 3, 4, 5}});
    auto l1  = mm->add_parameter("1", migraphx::shape{migraphx::shape::bool_type, {2, 3, 4, 5}});
    auto ret = mm->add_instruction(migraphx::make_op("logical_or"), l0, l1);
    mm->add_return({ret});

    auto prog = migraphx::parse_onnx("logical_or_test.onnx");

    EXPECT(p == prog);
}

TEST_CASE(logical_xor_bcast_test)
{
    migraphx::program p;
    auto* mm = p.get_main_module();
    auto l0  = mm->add_parameter("0", migraphx::shape{migraphx::shape::bool_type, {2, 3, 4, 5}});
    auto l1  = mm->add_parameter("1", migraphx::shape{migraphx::shape::bool_type, {4, 1}});
    auto l2  = mm->add_instruction(
        migraphx::make_op("multibroadcast", {{"out_lens", l0->get_shape().lens()}}), l1);
    auto ret = mm->add_instruction(migraphx::make_op("logical_xor"), l0, l2);
    mm->add_return({ret});

    auto prog = migraphx::parse_onnx("logical_xor_bcast_test.onnx");

    EXPECT(p == prog);
}

TEST_CASE(logsoftmax_test)
{
    migraphx::program p;
    auto* mm = p.get_main_module();
    auto l0  = mm->add_parameter("x", migraphx::shape{migraphx::shape::float_type, {3, 4, 5, 6}});
    int axis = 1;
    mm->add_instruction(migraphx::make_op("logsoftmax", {{"axis", axis}}), l0);
    auto prog = optimize_onnx("logsoftmax_test.onnx");

    EXPECT(p == prog);
}

TEST_CASE(logsoftmax_nonstd_input_test)
{
    migraphx::program p;
    auto* mm = p.get_main_module();
    auto l0  = mm->add_parameter("0", migraphx::shape{migraphx::shape::float_type, {6, 9}});
    auto l1  = mm->add_instruction(
        migraphx::make_op("slice", {{"axes", {0, 1}}, {"starts", {1, 0}}, {"ends", {4, 4}}}), l0);
    auto l2 = mm->add_instruction(migraphx::make_op("logsoftmax", {{"axis", -1}}), l1);
    mm->add_return({l2});

    auto prog = migraphx::parse_onnx("logsoftmax_nonstd_input_test.onnx");

    EXPECT(p == prog);
}

TEST_CASE(lrn_test)
{
    migraphx::program p;
    auto* mm = p.get_main_module();
    auto l0 = mm->add_parameter("0", migraphx::shape{migraphx::shape::float_type, {1, 28, 24, 24}});
    migraphx::op::lrn op;
    op.size  = 5;
    op.alpha = 0.0001;
    op.beta  = 0.75;
    op.bias  = 1.0;
    mm->add_instruction(op, l0);
    auto prog = optimize_onnx("lrn_test.onnx");

    EXPECT(p == prog);
}

TEST_CASE(matmul_bmbm_test)
{
    migraphx::program p;
    auto* mm = p.get_main_module();
    auto l0  = mm->add_parameter("1", migraphx::shape{migraphx::shape::float_type, {3, 6, 7}});
    auto l1 = mm->add_parameter("2", migraphx::shape{migraphx::shape::float_type, {5, 2, 1, 7, 8}});
    auto bl0 = mm->add_instruction(
        migraphx::make_op("multibroadcast", {{"out_lens", {5, 2, 3, 6, 7}}}), l0);
    auto bl1 = mm->add_instruction(
        migraphx::make_op("multibroadcast", {{"out_lens", {5, 2, 3, 7, 8}}}), l1);
    mm->add_instruction(migraphx::make_op("dot", {{"alpha", 1.0f}, {"beta", 0.0f}}), bl0, bl1);

    auto prog = optimize_onnx("matmul_bmbm_test.onnx");

    EXPECT(p == prog);
}

TEST_CASE(matmul_bmv_test)
{
    migraphx::program p;
    auto* mm = p.get_main_module();
    auto l0  = mm->add_parameter("1", migraphx::shape{migraphx::shape::float_type, {3, 6, 7}});
    auto l1  = mm->add_parameter("2", migraphx::shape{migraphx::shape::float_type, {7}});
    auto sl1 = mm->add_instruction(migraphx::make_op("unsqueeze", {{"axes", {1}}}), l1);
    auto bsl1 =
        mm->add_instruction(migraphx::make_op("multibroadcast", {{"out_lens", {3, 7, 1}}}), sl1);
    auto res =
        mm->add_instruction(migraphx::make_op("dot", {{"alpha", 1.0f}, {"beta", 0.0f}}), l0, bsl1);
    mm->add_instruction(migraphx::make_op("squeeze", {{"axes", {2}}}), res);

    auto prog = optimize_onnx("matmul_bmv_test.onnx");

    EXPECT(p == prog);
}

TEST_CASE(matmul_mv_test)
{
    migraphx::program p;
    auto* mm = p.get_main_module();
    auto l0  = mm->add_parameter("1", migraphx::shape{migraphx::shape::float_type, {6, 7}});
    auto l1  = mm->add_parameter("2", migraphx::shape{migraphx::shape::float_type, {7}});
    auto sl1 = mm->add_instruction(migraphx::make_op("unsqueeze", {{"axes", {1}}}), l1);
    auto res =
        mm->add_instruction(migraphx::make_op("dot", {{"alpha", 1.0f}, {"beta", 0.0f}}), l0, sl1);
    mm->add_instruction(migraphx::make_op("squeeze", {{"axes", {1}}}), res);

    auto prog = optimize_onnx("matmul_mv_test.onnx");

    EXPECT(p == prog);
}

TEST_CASE(matmul_vbm_test)
{
    migraphx::program p;
    auto* mm = p.get_main_module();
    auto l0  = mm->add_parameter("1", migraphx::shape{migraphx::shape::float_type, {7}});
    auto l1  = mm->add_parameter("2", migraphx::shape{migraphx::shape::float_type, {5, 7, 8}});
    auto sl0 = mm->add_instruction(migraphx::make_op("unsqueeze", {{"axes", {0}}}), l0);
    auto bsl0 =
        mm->add_instruction(migraphx::make_op("multibroadcast", {{"out_lens", {5, 1, 7}}}), sl0);
    auto res =
        mm->add_instruction(migraphx::make_op("dot", {{"alpha", 1.0f}, {"beta", 0.0f}}), bsl0, l1);
    mm->add_instruction(migraphx::make_op("squeeze", {{"axes", {1}}}), res);

    auto prog = optimize_onnx("matmul_vbm_test.onnx");

    EXPECT(p == prog);
}

TEST_CASE(matmul_vm_test)
{
    migraphx::program p;
    auto* mm = p.get_main_module();
    auto l0  = mm->add_parameter("1", migraphx::shape{migraphx::shape::float_type, {7}});
    auto l1  = mm->add_parameter("2", migraphx::shape{migraphx::shape::float_type, {7, 8}});
    auto sl0 = mm->add_instruction(migraphx::make_op("unsqueeze", {{"axes", {0}}}), l0);
    auto res =
        mm->add_instruction(migraphx::make_op("dot", {{"alpha", 1.0f}, {"beta", 0.0f}}), sl0, l1);
    mm->add_instruction(migraphx::make_op("squeeze", {{"axes", {0}}}), res);

    auto prog = optimize_onnx("matmul_vm_test.onnx");

    EXPECT(p == prog);
}

TEST_CASE(matmul_vv_test)
{
    migraphx::program p;
    auto* mm = p.get_main_module();
    auto l0  = mm->add_parameter("1", migraphx::shape{migraphx::shape::float_type, {7}});
    auto l1  = mm->add_parameter("2", migraphx::shape{migraphx::shape::float_type, {7}});
    auto sl0 = mm->add_instruction(migraphx::make_op("unsqueeze", {{"axes", {0}}}), l0);
    auto sl1 = mm->add_instruction(migraphx::make_op("unsqueeze", {{"axes", {1}}}), l1);
    auto res =
        mm->add_instruction(migraphx::make_op("dot", {{"alpha", 1.0f}, {"beta", 0.0f}}), sl0, sl1);
    auto sr0 = mm->add_instruction(migraphx::make_op("squeeze", {{"axes", {0}}}), res);
    mm->add_instruction(migraphx::make_op("squeeze", {{"axes", {0}}}), sr0);

    auto prog = optimize_onnx("matmul_vv_test.onnx");

    EXPECT(p == prog);
}

TEST_CASE(matmulinteger_test)
{
    migraphx::program p;
    auto* mm = p.get_main_module();
    auto l0  = mm->add_parameter("1", migraphx::shape{migraphx::shape::int8_type, {3, 6, 16}});
    auto l1  = mm->add_parameter("2", migraphx::shape{migraphx::shape::int8_type, {3, 16, 8}});
    mm->add_instruction(migraphx::make_op("quant_dot", {{"alpha", 1}, {"beta", 0}}), l0, l1);

    auto prog = optimize_onnx("matmulinteger_test.onnx");

    EXPECT(p == prog);
}

TEST_CASE(max_test)
{
    migraphx::program p;
    auto* mm    = p.get_main_module();
    auto input0 = mm->add_parameter("0", migraphx::shape{migraphx::shape::float_type, {3}});
    auto input1 = mm->add_parameter("1", migraphx::shape{migraphx::shape::float_type, {3}});
    auto input2 = mm->add_parameter("2", migraphx::shape{migraphx::shape::float_type, {3}});
    auto l0     = mm->add_instruction(migraphx::make_op("max"), input0, input1);
    mm->add_instruction(migraphx::make_op("max"), l0, input2);

    optimize_onnx("max_test.onnx");
}

TEST_CASE(maxpool_notset_test)
{
    migraphx::program p;
    auto* mm   = p.get_main_module();
    auto input = mm->add_parameter("x", migraphx::shape{migraphx::shape::float_type, {1, 1, 5, 5}});
    mm->add_instruction(
        migraphx::make_op(
            "pooling",
            {{"mode", "max"}, {"padding", {0, 0, 1, 1}}, {"stride", {2, 2}}, {"lengths", {6, 6}}}),
        input);

    auto prog = optimize_onnx("maxpool_notset_test.onnx");

    EXPECT(p == prog);
}

TEST_CASE(maxpool_same_upper_test)
{
    migraphx::program p;
    auto* mm   = p.get_main_module();
    auto input = mm->add_parameter("x", migraphx::shape{migraphx::shape::float_type, {1, 1, 5, 5}});
    mm->add_instruction(
        migraphx::make_op(
            "pooling",
            {{"mode", "max"}, {"padding", {0, 0, 1, 1}}, {"stride", {1, 1}}, {"lengths", {2, 2}}}),
        input);

    auto prog = optimize_onnx("maxpool_same_upper_test.onnx");

    EXPECT(p == prog);
}

TEST_CASE(min_test)
{
    migraphx::program p;
    auto* mm    = p.get_main_module();
    auto input0 = mm->add_parameter("0", migraphx::shape{migraphx::shape::float_type, {3}});
    auto input1 = mm->add_parameter("1", migraphx::shape{migraphx::shape::float_type, {3}});
    auto input2 = mm->add_parameter("2", migraphx::shape{migraphx::shape::float_type, {3}});
    auto l0     = mm->add_instruction(migraphx::make_op("min"), input0, input1);
    mm->add_instruction(migraphx::make_op("min"), l0, input2);

    optimize_onnx("min_test.onnx");
}

TEST_CASE(no_pad_test)
{
    migraphx::program p;
    auto* mm = p.get_main_module();
    auto l0  = mm->add_parameter("0", migraphx::shape{migraphx::shape::float_type, {2, 2}});
    mm->add_instruction(migraphx::make_op("identity"), l0);
    auto prog = optimize_onnx("no_pad_test.onnx");

    EXPECT(p == prog);
}

TEST_CASE(neg_test)
{
    migraphx::program p;
    auto* mm = p.get_main_module();
    migraphx::shape s{migraphx::shape::int64_type, {2, 3}};
    auto input = mm->add_parameter("0", s);
    auto ret   = mm->add_instruction(migraphx::make_op("neg"), input);
    mm->add_return({ret});

    auto prog = migraphx::parse_onnx("neg_test.onnx");

    EXPECT(p == prog);
}

TEST_CASE(nonzero_test)
{
    migraphx::program p;
    auto* mm = p.get_main_module();
    migraphx::shape s{migraphx::shape::float_type, {2, 2}};
    std::vector<float> data = {1, 0, 1, 1};
    mm->add_literal(migraphx::literal(s, data));

    migraphx::shape si{migraphx::shape::int64_type, {2, 3}};
    std::vector<int64_t> indices = {0, 1, 1, 0, 0, 1};
    auto r                       = mm->add_literal(migraphx::literal(si, indices));
    mm->add_return({r});

    auto prog = migraphx::parse_onnx("nonzero_test.onnx");
    EXPECT(p == prog);
}

TEST_CASE(nonzero_int_test)
{
    migraphx::program p;
    auto* mm = p.get_main_module();
    migraphx::shape s{migraphx::shape::int16_type, {2, 3}};
    std::vector<int> data = {1, 1, 0, 1, 0, 1};
    mm->add_literal(migraphx::literal(s, data.begin(), data.end()));

    migraphx::shape si{migraphx::shape::int64_type, {2, 4}};
    std::vector<int64_t> indices = {0, 0, 1, 1, 0, 1, 0, 2};
    auto r                       = mm->add_literal(migraphx::literal(si, indices));
    mm->add_return({r});

    auto prog = migraphx::parse_onnx("nonzero_int_test.onnx");
    EXPECT(p == prog);
}

TEST_CASE(not_test)
{
    migraphx::program p;
    auto* mm = p.get_main_module();
    auto l0  = mm->add_parameter("0", migraphx::shape{migraphx::shape::int32_type, {4}});
    auto ret = mm->add_instruction(migraphx::make_op("not"), l0);
    mm->add_return({ret});

    auto prog = migraphx::parse_onnx("not_test.onnx");

    EXPECT(p == prog);
}

TEST_CASE(not_bool_test)
{
    migraphx::program p;
    auto* mm = p.get_main_module();
    auto l0  = mm->add_parameter("0", migraphx::shape{migraphx::shape::bool_type, {4}});
    auto ret = mm->add_instruction(migraphx::make_op("not"), l0);
    mm->add_return({ret});

    auto prog = migraphx::parse_onnx("not_bool_test.onnx");

    EXPECT(p == prog);
}

TEST_CASE(onehot_test)
{
    migraphx::program p;
    auto* mm = p.get_main_module();
    migraphx::shape s_ind{migraphx::shape::int32_type, {5, 2}};
    migraphx::shape s_val{migraphx::shape::half_type, {2}};
    mm->add_literal(3);
    auto l_ind = mm->add_parameter("indices", s_ind);
    auto l_val = mm->add_parameter("values", s_val);
    migraphx::shape s_dep{migraphx::shape::half_type, {3, 3}};
    std::vector<float> data_dep{1, 0, 0, 0, 1, 0, 0, 0, 1};
    auto l_dep      = mm->add_literal(migraphx::literal(s_dep, data_dep));
    auto gather_out = mm->add_instruction(migraphx::make_op("gather", {{"axis", 0}}), l_dep, l_ind);
    auto tr_out  = mm->add_instruction(migraphx::make_op("transpose", {{"permutation", {2, 0, 1}}}),
                                      gather_out);
    auto off_val = mm->add_instruction(
        migraphx::make_op("slice", {{"axes", {0}}, {"starts", {0}}, {"ends", {1}}}), l_val);
    auto on_val = mm->add_instruction(
        migraphx::make_op("slice", {{"axes", {0}}, {"starts", {1}}, {"ends", {2}}}), l_val);
    auto diff       = mm->add_instruction(migraphx::make_op("sub"), on_val, off_val);
    auto mb_off_val = mm->add_instruction(
        migraphx::make_op("multibroadcast", {{"out_lens", {3, 5, 2}}}), off_val);
    auto mb_diff =
        mm->add_instruction(migraphx::make_op("multibroadcast", {{"out_lens", {3, 5, 2}}}), diff);
    auto mul = mm->add_instruction(migraphx::make_op("mul"), tr_out, mb_diff);
    auto r   = mm->add_instruction(migraphx::make_op("add"), mul, mb_off_val);
    mm->add_return({r});

    auto prog = migraphx::parse_onnx("onehot_test.onnx");

    EXPECT(p == prog);
}

TEST_CASE(pad_test)
{
    migraphx::program p;
    auto* mm = p.get_main_module();
    auto l0  = mm->add_parameter("0", migraphx::shape{migraphx::shape::float_type, {2, 2}});
    mm->add_instruction(migraphx::make_op("pad", {{"pads", {1, 1, 1, 1}}}), l0);
    auto prog = optimize_onnx("pad_test.onnx");

    EXPECT(p == prog);
}

TEST_CASE(pad_3arg_test)
{
    migraphx::program p;
    auto* mm = p.get_main_module();
    auto l0  = mm->add_parameter("0", migraphx::shape{migraphx::shape::float_type, {2, 2}});
    mm->add_literal({migraphx::shape{migraphx::shape::float_type}, {1.0f}});
    mm->add_literal({migraphx::shape{migraphx::shape::int32_type, {4}}, {1, 1, 2, 2}});
    auto r = mm->add_instruction(
        migraphx::make_op("pad", {{"pads", {1, 1, 2, 2}}, {"value", 1.0f}}), l0);
    mm->add_return({r});

    auto prog = migraphx::parse_onnx("pad_3arg_test.onnx");

    EXPECT(p == prog);
}

TEST_CASE(pad_reflect_test)
{
    migraphx::program p;
    auto* mm = p.get_main_module();
    auto l0  = mm->add_parameter("0", migraphx::shape{migraphx::shape::float_type, {2, 2}});
    mm->add_literal({migraphx::shape{migraphx::shape::int32_type, {4}}, {0, 2, 0, 1}});
    auto l1 = mm->add_instruction(
        migraphx::make_op("slice", {{"axes", {0, 1}}, {"starts", {0, 1}}, {"ends", {2, 2}}}), l0);
    auto l2 = mm->add_instruction(
        migraphx::make_op("slice", {{"axes", {0, 1}}, {"starts", {0, 0}}, {"ends", {2, 1}}}), l0);
    auto l3 = mm->add_instruction(
        migraphx::make_op("slice", {{"axes", {0, 1}}, {"starts", {0, 0}}, {"ends", {2, 1}}}), l0);
    auto r = mm->add_instruction(migraphx::make_op("concat", {{"axis", 1}}), l2, l1, l0, l3);
    mm->add_return({r});

    auto prog = migraphx::parse_onnx("pad_reflect_test.onnx");

    EXPECT(p == prog);
}

TEST_CASE(pad_reflect_multiaxis_test)
{
    migraphx::program p;
    auto* mm = p.get_main_module();
    auto l0  = mm->add_parameter("0", migraphx::shape{migraphx::shape::float_type, {2, 3}});
    mm->add_literal({migraphx::shape{migraphx::shape::int32_type, {4}}, {0, 2, 2, 0}});
    auto l1 = mm->add_instruction(
        migraphx::make_op("slice", {{"axes", {0, 1}}, {"starts", {0, 1}}, {"ends", {2, 2}}}), l0);
    auto l2 = mm->add_instruction(
        migraphx::make_op("slice", {{"axes", {0, 1}}, {"starts", {0, 2}}, {"ends", {2, 3}}}), l0);
    auto l3 = mm->add_instruction(migraphx::make_op("concat", {{"axis", 1}}), l2, l1, l0);
    auto l4 = mm->add_instruction(
        migraphx::make_op("slice", {{"axes", {0, 1}}, {"starts", {0, 0}}, {"ends", {1, 5}}}), l3);
    auto l5 = mm->add_instruction(
        migraphx::make_op("slice", {{"axes", {0, 1}}, {"starts", {1, 0}}, {"ends", {2, 5}}}), l3);
    auto r = mm->add_instruction(migraphx::make_op("concat", {{"axis", 0}}), l3, l4, l5);
    mm->add_return({r});

    auto prog = migraphx::parse_onnx("pad_reflect_multiaxis_test.onnx");

    EXPECT(p == prog);
}

TEST_CASE(pow_test)
{
    migraphx::program p;
    auto* mm = p.get_main_module();
    auto l0  = mm->add_parameter("0", migraphx::shape{migraphx::shape::float_type, {2, 3, 4, 5}});
    auto l1  = mm->add_parameter("1", migraphx::shape{migraphx::shape::float_type, {2, 3, 4, 5}});
    mm->add_instruction(migraphx::make_op("pow"), l0, l1);

    auto prog = optimize_onnx("pow_test.onnx");

    EXPECT(p == prog);
}

TEST_CASE(pow_fp32_i64_test)
{
    migraphx::program p;
    auto* mm = p.get_main_module();
    auto l0  = mm->add_parameter("0", migraphx::shape{migraphx::shape::float_type, {2, 3, 4, 5}});
    auto l1  = mm->add_parameter("1", migraphx::shape{migraphx::shape::int64_type, {2, 3, 4, 5}});
    auto l1f = mm->add_instruction(
        migraphx::make_op("convert", {{"target_type", migraphx::shape::float_type}}), l1);
    auto ret = mm->add_instruction(migraphx::make_op("pow"), l0, l1f);
    mm->add_return({ret});

    auto prog = migraphx::parse_onnx("pow_fp32_i64_test.onnx");

    EXPECT(p == prog);
}

TEST_CASE(pow_i64_fp32_test)
{
    migraphx::program p;
    auto* mm = p.get_main_module();
    auto l0  = mm->add_parameter("0", migraphx::shape{migraphx::shape::int64_type, {2, 3, 4, 5}});
    auto l1  = mm->add_parameter("1", migraphx::shape{migraphx::shape::float_type, {2, 3, 4, 5}});
    auto l0f = mm->add_instruction(
        migraphx::make_op("convert", {{"target_type", migraphx::shape::float_type}}), l0);
    auto fr = mm->add_instruction(migraphx::make_op("pow"), l0f, l1);
    auto ir = mm->add_instruction(
        migraphx::make_op("convert", {{"target_type", migraphx::shape::int64_type}}), fr);
    mm->add_return({ir});

    auto prog = migraphx::parse_onnx("pow_i64_fp32_test.onnx");

    EXPECT(p == prog);
}

TEST_CASE(prefix_scan_sum)
{
    migraphx::program p;
    auto* mm = p.get_main_module();
    mm->add_literal({migraphx::shape{migraphx::shape::int32_type, {1}, {1}}, {0}});
    auto l0  = mm->add_parameter("x", migraphx::shape{migraphx::shape::float_type, {2, 2, 2}});
    auto ret = mm->add_instruction(
        migraphx::make_op("prefix_scan_sum", {{"axis", 0}, {"exclusive", true}, {"reverse", true}}),
        l0);
    mm->add_return({ret});

    auto prog = migraphx::parse_onnx("prefix_scan_sum_test.onnx");
    EXPECT(p == prog);
}

TEST_CASE(prelu_brcst_test)
{
    migraphx::program p;
    auto* mm = p.get_main_module();
    auto l0  = mm->add_parameter("0", migraphx::shape{migraphx::shape::float_type, {2, 3, 4, 5}});
    auto l1  = mm->add_parameter("1", migraphx::shape{migraphx::shape::float_type, {4, 5}});
    auto bl1 = mm->add_instruction(
        migraphx::make_op("multibroadcast", {{"out_lens", l0->get_shape().lens()}}), l1);
    auto ret = mm->add_instruction(migraphx::make_op("prelu"), l0, bl1);
    mm->add_return({ret});

    auto prog = migraphx::parse_onnx("prelu_brcst_test.onnx");

    EXPECT(p == prog);
}

TEST_CASE(quantizelinear_test)
{
    migraphx::program p;
    auto* mm = p.get_main_module();
    auto l0  = mm->add_parameter("0", {migraphx::shape::float_type, {5}});
    auto l1  = mm->add_parameter("1", {migraphx::shape::float_type, {1}});
    auto l1_mbcast =
        mm->add_instruction(migraphx::make_op("multibroadcast", {{"out_lens", {5}}}), l1);
    auto div   = mm->add_instruction(migraphx::make_op("div"), l0, l1_mbcast);
    auto round = mm->add_instruction(migraphx::make_op("round"), div);
    auto s     = round->get_shape();
    std::vector<int> min_data(s.elements(), 0);
    std::vector<int> max_data(s.elements(), 255);
    auto min_arg = mm->add_literal(s, min_data);
    auto max_arg = mm->add_literal(s, max_data);
    auto clip    = mm->add_instruction(migraphx::make_op("clip"), round, min_arg, max_arg);
    mm->add_instruction(
        migraphx::make_op("convert",
                          {{"target_type", migraphx::to_value(migraphx::shape::uint8_type)}}),
        clip);

    auto prog = optimize_onnx("quantizelinear_test.onnx", true);
    EXPECT(p.sort() == prog.sort());
}

TEST_CASE(quantizelinear_int32_test)
{
    migraphx::program p;
    auto* mm = p.get_main_module();
    auto l0  = mm->add_parameter("0", {migraphx::shape::int32_type, {5}});
    auto l1  = mm->add_parameter("1", {migraphx::shape::float_type, {1}});
    auto l1_mbcast =
        mm->add_instruction(migraphx::make_op("multibroadcast", {{"out_lens", {5}}}), l1);
    l0 = mm->add_instruction(
        migraphx::make_op("convert",
                          {{"target_type", migraphx::to_value(migraphx::shape::float_type)}}),
        l0);
    auto div   = mm->add_instruction(migraphx::make_op("div"), l0, l1_mbcast);
    auto round = mm->add_instruction(migraphx::make_op("round"), div);
    auto s     = round->get_shape();
    std::vector<int> min_data(s.elements(), 0);
    std::vector<int> max_data(s.elements(), 255);
    auto min_arg = mm->add_literal(s, min_data);
    auto max_arg = mm->add_literal(s, max_data);
    auto clip    = mm->add_instruction(migraphx::make_op("clip"), round, min_arg, max_arg);
    mm->add_instruction(
        migraphx::make_op("convert",
                          {{"target_type", migraphx::to_value(migraphx::shape::uint8_type)}}),
        clip);

    auto prog = optimize_onnx("quantizelinear_int32_test.onnx", true);
    EXPECT(p.sort() == prog.sort());
}

TEST_CASE(quantizelinear_zero_point_test)
{
    migraphx::program p;
    auto* mm = p.get_main_module();
    auto l0  = mm->add_parameter("0", {migraphx::shape::float_type, {5}});
    auto l1  = mm->add_parameter("1", {migraphx::shape::float_type, {1}});
    auto l2  = mm->add_parameter("2", {migraphx::shape::int8_type, {1}});
    auto l1_mbcast =
        mm->add_instruction(migraphx::make_op("multibroadcast", {{"out_lens", {5}}}), l1);
    auto div   = mm->add_instruction(migraphx::make_op("div"), l0, l1_mbcast);
    auto round = mm->add_instruction(migraphx::make_op("round"), div);
    auto l2_mbcast =
        mm->add_instruction(migraphx::make_op("multibroadcast", {{"out_lens", {5}}}), l2);
    l2_mbcast = mm->add_instruction(
        migraphx::make_op("convert",
                          {{"target_type", migraphx::to_value(migraphx::shape::float_type)}}),
        l2_mbcast);
    auto add = mm->add_instruction(migraphx::make_op("add"), round, l2_mbcast);
    auto s   = round->get_shape();
    std::vector<int> min_data(s.elements(), -128);
    std::vector<int> max_data(s.elements(), 127);
    auto min_arg = mm->add_literal(s, min_data);
    auto max_arg = mm->add_literal(s, max_data);
    auto clip    = mm->add_instruction(migraphx::make_op("clip"), add, min_arg, max_arg);
    mm->add_instruction(
        migraphx::make_op("convert",
                          {{"target_type", migraphx::to_value(migraphx::shape::int8_type)}}),
        clip);

    auto prog = optimize_onnx("quantizelinear_zero_point_test.onnx", true);
    EXPECT(p.sort() == prog.sort());
}

migraphx::program make_quantizelinear_axis_prog()
{
    migraphx::program p;
    std::vector<size_t> input_lens{1, 1, 5, 1};
    int axis = 2;
    auto* mm = p.get_main_module();

    auto l0       = mm->add_parameter("0", {migraphx::shape::float_type, input_lens});
    auto l1       = mm->add_parameter("1", {migraphx::shape::float_type, {5}});
    auto l2       = mm->add_parameter("2", {migraphx::shape::int8_type, {5}});
    auto l1_bcast = mm->add_instruction(
        migraphx::make_op("broadcast", {{"axis", axis}, {"out_lens", input_lens}}), l1);

    auto div      = mm->add_instruction(migraphx::make_op("div"), l0, l1_bcast);
    auto round    = mm->add_instruction(migraphx::make_op("round"), div);
    auto l2_bcast = mm->add_instruction(
        migraphx::make_op("broadcast", {{"axis", axis}, {"out_lens", input_lens}}), l2);
    l2_bcast = mm->add_instruction(
        migraphx::make_op("convert",
                          {{"target_type", migraphx::to_value(migraphx::shape::float_type)}}),
        l2_bcast);
    auto add = mm->add_instruction(migraphx::make_op("add"), round, l2_bcast);
    auto s   = round->get_shape();
    std::vector<int> min_data(s.elements(), -128);
    std::vector<int> max_data(s.elements(), 127);
    auto min_arg = mm->add_literal(s, min_data);
    auto max_arg = mm->add_literal(s, max_data);
    auto clip    = mm->add_instruction(migraphx::make_op("clip"), add, min_arg, max_arg);
    mm->add_instruction(
        migraphx::make_op("convert",
                          {{"target_type", migraphx::to_value(migraphx::shape::int8_type)}}),
        clip);
    return p;
}

TEST_CASE(quantizelinear_axis_test)
{
    migraphx::program p = make_quantizelinear_axis_prog();

    auto prog = optimize_onnx("quantizelinear_axis_test.onnx", true);
    EXPECT(p.sort() == prog.sort());
}

TEST_CASE(quantizelinear_neg_axis_test)
{
    migraphx::program p = make_quantizelinear_axis_prog();

    auto prog = optimize_onnx("quantizelinear_neg_axis_test.onnx", true);
    EXPECT(p.sort() == prog.sort());
}

TEST_CASE(range_test)
{
    migraphx::program p;
    auto* mm = p.get_main_module();
    mm->add_literal(int64_t{10});
    mm->add_literal(int64_t{6});
    mm->add_literal(int64_t{-3});
    mm->add_literal(migraphx::literal{{migraphx::shape::int64_type, {2}}, {10, 7}});

    auto prog = optimize_onnx("range_test.onnx");

    EXPECT(p == prog);
}

TEST_CASE(range_float_test)
{
    migraphx::program p;
    auto* mm = p.get_main_module();
    mm->add_literal(float{2});
    mm->add_literal(float{11});
    mm->add_literal(float{2});
    mm->add_literal(migraphx::literal{{migraphx::shape::float_type, {5}}, {2, 4, 6, 8, 10}});

    auto prog = optimize_onnx("range_float_test.onnx");

    EXPECT(p == prog);
}

TEST_CASE(recip_test)
{
    migraphx::program p;
    auto* mm   = p.get_main_module();
    auto input = mm->add_parameter("x", migraphx::shape{migraphx::shape::float_type, {3}});
    mm->add_instruction(migraphx::make_op("recip"), input);

    auto prog = optimize_onnx("recip_test.onnx");

    EXPECT(p == prog);
}

TEST_CASE(reducel1_test)
{
    migraphx::program p;
    auto* mm = p.get_main_module();
    auto l0  = mm->add_parameter("x", migraphx::shape{migraphx::shape::float_type, {3, 4, 5, 6}});
    auto abs_l0 = mm->add_instruction(migraphx::make_op("abs"), l0);
    auto sum_l0 = mm->add_instruction(migraphx::make_op("reduce_sum", {{"axes", {-2}}}), abs_l0);
    mm->add_instruction(migraphx::make_op("squeeze", {{"axes", {-2}}}), sum_l0);
    auto prog = optimize_onnx("reducel1_test.onnx");

    EXPECT(p == prog);
}

TEST_CASE(reducel2_test)
{
    migraphx::program p;
    auto* mm = p.get_main_module();
    auto l0  = mm->add_parameter("x", migraphx::shape{migraphx::shape::float_type, {3, 4, 5, 6}});
    auto square_l0 = mm->add_instruction(migraphx::make_op("mul"), l0, l0);
    auto sum_l0 = mm->add_instruction(migraphx::make_op("reduce_sum", {{"axes", {-1}}}), square_l0);
    auto squ_l0 = mm->add_instruction(migraphx::make_op("squeeze", {{"axes", {-1}}}), sum_l0);
    mm->add_instruction(migraphx::make_op("sqrt"), squ_l0);
    auto prog = optimize_onnx("reducel2_test.onnx");

    EXPECT(p == prog);
}

TEST_CASE(reduce_log_sum_test)
{
    migraphx::program p;
    auto* mm = p.get_main_module();
    auto l0  = mm->add_parameter("x", migraphx::shape{migraphx::shape::float_type, {3, 4, 5, 6}});
    auto sum_l0 = mm->add_instruction(migraphx::make_op("reduce_sum", {{"axes", {-3}}}), l0);
    mm->add_instruction(migraphx::make_op("log"), sum_l0);
    auto prog = optimize_onnx("reduce_log_sum_test.onnx");

    EXPECT(p == prog);
}

TEST_CASE(reduce_log_sum_exp_test)
{
    migraphx::program p;
    auto* mm = p.get_main_module();
    auto l0  = mm->add_parameter("x", migraphx::shape{migraphx::shape::float_type, {3, 4, 5, 6}});
    auto exp_l0 = mm->add_instruction(migraphx::make_op("exp"), l0);
    auto sum_l0 = mm->add_instruction(migraphx::make_op("reduce_sum", {{"axes", {-4}}}), exp_l0);
    mm->add_instruction(migraphx::make_op("log"), sum_l0);
    auto prog = optimize_onnx("reduce_log_sum_exp_test.onnx");

    EXPECT(p == prog);
}

TEST_CASE(reducemax_test)
{
    migraphx::program p;
    auto* mm = p.get_main_module();
    auto l0  = mm->add_parameter("x", migraphx::shape{migraphx::shape::float_type, {3, 4, 5, 6}});
    mm->add_instruction(migraphx::make_op("reduce_max", {{"axes", {2}}}), l0);
    auto prog = optimize_onnx("reducemax_test.onnx");

    EXPECT(p == prog);
}

TEST_CASE(reducemean_test)
{
    migraphx::program p;
    auto* mm = p.get_main_module();
    auto l0  = mm->add_parameter("x", migraphx::shape{migraphx::shape::float_type, {3, 4, 5, 6}});
    auto l1  = mm->add_instruction(migraphx::make_op("reduce_mean", {{"axes", {2, 3}}}), l0);
    mm->add_instruction(migraphx::make_op("squeeze", {{"axes", {2, 3}}}), l1);
    auto prog = optimize_onnx("reducemean_test.onnx");

    EXPECT(p == prog);
}

TEST_CASE(reducemean_keepdims_test)
{
    migraphx::program p;
    auto* mm = p.get_main_module();
    auto l0  = mm->add_parameter("x", migraphx::shape{migraphx::shape::float_type, {3, 4, 5, 6}});
    mm->add_instruction(migraphx::make_op("reduce_mean", {{"axes", {2}}}), l0);
    auto prog = optimize_onnx("reducemean_keepdims_test.onnx");

    EXPECT(p == prog);
}

TEST_CASE(reducemin_test)
{
    migraphx::program p;
    auto* mm = p.get_main_module();
    auto l0  = mm->add_parameter("x", migraphx::shape{migraphx::shape::float_type, {3, 4, 5, 6}});
    auto l1  = mm->add_instruction(migraphx::make_op("reduce_min", {{"axes", {2, 3}}}), l0);
    mm->add_instruction(migraphx::make_op("squeeze", {{"axes", {2, 3}}}), l1);
    auto prog = optimize_onnx("reducemin_test.onnx");

    EXPECT(p == prog);
}

TEST_CASE(reduceprod_test)
{
    migraphx::program p;
    auto* mm = p.get_main_module();
    auto l0  = mm->add_parameter("x", migraphx::shape{migraphx::shape::float_type, {3, 4, 5, 6}});
    mm->add_instruction(migraphx::make_op("reduce_prod", {{"axes", {2}}}), l0);
    auto prog = optimize_onnx("reduceprod_test.onnx");

    EXPECT(p == prog);
}

TEST_CASE(reducesum_test)
{
    migraphx::program p;
    auto* mm = p.get_main_module();
    auto l0  = mm->add_parameter("x", migraphx::shape{migraphx::shape::float_type, {3, 4, 5, 6}});
    auto l1  = mm->add_instruction(migraphx::make_op("reduce_sum", {{"axes", {2}}}), l0);
    mm->add_instruction(migraphx::make_op("squeeze", {{"axes", {2}}}), l1);
    auto prog = optimize_onnx("reducesum_test.onnx");

    EXPECT(p == prog);
}

TEST_CASE(reducesum_empty_axes_test)
{
    migraphx::program p;
    auto* mm = p.get_main_module();
    mm->add_literal({});
    auto x  = mm->add_parameter("x", migraphx::shape{migraphx::shape::float_type, {3, 4, 5, 6}});
    auto l1 = mm->add_instruction(migraphx::make_op("reduce_sum", {{"axes", {0, 1, 2, 3}}}), x);
    auto r  = mm->add_instruction(migraphx::make_op("squeeze", {{"axes", {0, 1, 2, 3}}}), l1);
    mm->add_return({r});

    auto prog = migraphx::parse_onnx("reducesum_empty_axes_test.onnx");

    EXPECT(p == prog);
}

TEST_CASE(reducesum_noop_test)
{
    migraphx::program p;
    auto* mm = p.get_main_module();
    mm->add_literal({});
    auto x = mm->add_parameter("x", migraphx::shape{migraphx::shape::float_type, {3, 4, 5, 6}});
    mm->add_return({x});
    auto prog = migraphx::parse_onnx("reducesum_noop_test.onnx");

    EXPECT(p == prog);
}

TEST_CASE(reducesum_multiaxis_test)
{
    migraphx::program p;
    auto* mm = p.get_main_module();
    auto l0  = mm->add_parameter("x", migraphx::shape{migraphx::shape::float_type, {3, 4, 5, 6}});
    auto l1  = mm->add_instruction(migraphx::make_op("reduce_sum", {{"axes", {2, 3}}}), l0);
    mm->add_instruction(migraphx::make_op("squeeze", {{"axes", {2, 3}}}), l1);
    auto prog = optimize_onnx("reducesum_multiaxis_test.onnx");

    EXPECT(p == prog);
}

TEST_CASE(reducesum_keepdims_test)
{
    migraphx::program p;
    auto* mm = p.get_main_module();
    auto l0  = mm->add_parameter("x", migraphx::shape{migraphx::shape::float_type, {3, 4, 5, 6}});
    mm->add_instruction(migraphx::make_op("reduce_sum", {{"axes", {2, 3}}}), l0);
    auto prog = optimize_onnx("reducesum_keepdims_test.onnx");

    EXPECT(p == prog);
}

TEST_CASE(reducesum_square_test)
{
    migraphx::program p;
    auto* mm = p.get_main_module();
    auto l0  = mm->add_parameter("x", migraphx::shape{migraphx::shape::float_type, {3, 4, 5, 6}});
    auto squ_l0 = mm->add_instruction(migraphx::make_op("mul"), l0, l0);
    auto sum_l0 = mm->add_instruction(migraphx::make_op("reduce_sum", {{"axes", {-2}}}), squ_l0);
    mm->add_instruction(migraphx::make_op("squeeze", {{"axes", {-2}}}), sum_l0);
    auto prog = optimize_onnx("reducesum_square_test.onnx");

    EXPECT(p == prog);
}

TEST_CASE(reshape_test)
{
    migraphx::program p;
    auto* mm = p.get_main_module();
    migraphx::op::reshape op;
    std::vector<int64_t> reshape_dims{3, 8};
    mm->add_literal(
        migraphx::literal{migraphx::shape{migraphx::shape::int64_type, {2}}, reshape_dims});
    auto l0 = mm->add_parameter("0", migraphx::shape{migraphx::shape::float_type, {4, 2, 3}});
    op.dims = reshape_dims;
    mm->add_instruction(op, l0);
    mm->add_instruction(op, l0);
    auto prog = optimize_onnx("reshape_test.onnx");

    EXPECT(p == prog);
}

TEST_CASE(reshape_non_standard_test)
{
    migraphx::program p;
    auto* mm = p.get_main_module();
    migraphx::op::reshape op;
    std::vector<int64_t> reshape_dims{4, 3, 2};
    migraphx::shape s{migraphx::shape::float_type, {2, 3, 4}};
    auto x = mm->add_parameter("x", s);
    auto tran_x =
        mm->add_instruction(migraphx::make_op("transpose", {{"permutation", {0, 2, 1}}}), x);
    auto cont_x = mm->add_instruction(migraphx::make_op("contiguous"), tran_x);
    mm->add_instruction(migraphx::make_op("reshape", {{"dims", {4, 3, 2}}}), cont_x);
    auto prog = optimize_onnx("reshape_non_standard_test.onnx");

    EXPECT(p == prog);
}

TEST_CASE(resize_downsample_c_test)
{
    migraphx::program p;
    auto* mm = p.get_main_module();

    std::vector<float> ds = {1.0f, 1.0f, 0.6f, 0.6f};
    migraphx::shape ss{migraphx::shape::float_type, {4}};
    mm->add_literal(migraphx::literal{ss, ds});

    migraphx::shape sx{migraphx::shape::float_type, {1, 1, 2, 4}};
    auto inx = mm->add_parameter("X", sx);

    mm->add_instruction(migraphx::make_op("undefined"));

    migraphx::shape si{migraphx::shape::int32_type, {1, 1, 1, 2}};
    std::vector<int> ind = {0, 2};
    auto li              = mm->add_literal(migraphx::literal(si, ind));

    auto lrsp = mm->add_instruction(migraphx::make_op("reshape", {{"dims", {8}}}), inx);
    auto r    = mm->add_instruction(migraphx::make_op("gather", {{"axis", 0}}), lrsp, li);
    mm->add_return({r});

    auto prog = migraphx::parse_onnx("resize_downsample_c_test.onnx");

    EXPECT(p == prog);
}

TEST_CASE(resize_downsample_f_test)
{
    migraphx::program p;
    auto* mm              = p.get_main_module();
    std::vector<float> ds = {1.0f, 1.0f, 0.6f, 0.6f};
    migraphx::shape ss{migraphx::shape::float_type, {4}};
    mm->add_literal(migraphx::literal{ss, ds});

    migraphx::shape sx{migraphx::shape::float_type, {1, 1, 2, 4}};
    auto inx = mm->add_parameter("X", sx);

    mm->add_instruction(migraphx::make_op("undefined"));

    migraphx::shape si{migraphx::shape::int32_type, {1, 1, 1, 2}};
    std::vector<int> ind = {0, 3};
    auto li              = mm->add_literal(migraphx::literal(si, ind));

    auto lrsp = mm->add_instruction(migraphx::make_op("reshape", {{"dims", {8}}}), inx);
    auto r    = mm->add_instruction(migraphx::make_op("gather", {{"axis", 0}}), lrsp, li);
    mm->add_return({r});

    auto prog = migraphx::parse_onnx("resize_downsample_f_test.onnx");

    EXPECT(p == prog);
}

TEST_CASE(resize_downsample_linear_test)
{
    migraphx::program p;
    auto* mm = p.get_main_module();
    migraphx::shape ss{migraphx::shape::float_type, {4}};
    std::vector<float> ds = {1, 1, 0.6, 0.5};
    mm->add_literal(migraphx::literal(ss, ds));

    migraphx::shape sx{migraphx::shape::float_type, {1, 1, 2, 4}};
    auto x = mm->add_parameter("X", sx);
    migraphx::shape s_ind{migraphx::shape::int32_type, {16, 1, 1, 2}};
    std::vector<int> d_ind = {0, 2, 0, 2, 0, 2, 0, 2, 4, 6, 4, 6, 4, 6, 4, 6,
                              1, 3, 1, 3, 1, 3, 1, 3, 5, 7, 5, 7, 5, 7, 5, 7};
    auto l_ind             = mm->add_literal(migraphx::literal(s_ind, d_ind));

    migraphx::shape s8{migraphx::shape::float_type, {8, 1, 1, 2}};
    std::vector<float> d8(16, 0.5f);
    auto l8 = mm->add_literal(migraphx::literal(s8, d8));

    migraphx::shape s4{migraphx::shape::float_type, {4, 1, 1, 2}};
    std::vector<float> d4(8, 1.0f / 3.0f);
    auto l4 = mm->add_literal(migraphx::literal(s4, d4));

    migraphx::shape s2{migraphx::shape::float_type, {2, 1, 1, 2}};
    std::vector<float> d2(4, 0);
    auto l2 = mm->add_literal(migraphx::literal(s2, d2));

    migraphx::shape s1{migraphx::shape::float_type, {1, 1, 1, 2}};
    std::vector<float> d1(2, 0.0f);
    auto l1 = mm->add_literal(migraphx::literal(s1, d1));

    mm->add_instruction(migraphx::make_op("undefined"));
    auto rsp   = mm->add_instruction(migraphx::make_op("reshape", {{"dims", {8}}}), x);
    auto data  = mm->add_instruction(migraphx::make_op("gather", {{"axis", 0}}), rsp, l_ind);
    auto slc80 = mm->add_instruction(
        migraphx::make_op("slice", {{"axes", {0}}, {"starts", {0}}, {"ends", {8}}}), data);
    auto slc81 = mm->add_instruction(
        migraphx::make_op("slice", {{"axes", {0}}, {"starts", {8}}, {"ends", {16}}}), data);
    auto diff8 = mm->add_instruction(migraphx::make_op("sub"), slc81, slc80);
    auto mul8  = mm->add_instruction(migraphx::make_op("mul"), diff8, l8);
    auto add8  = mm->add_instruction(migraphx::make_op("add"), mul8, slc80);
    auto slc40 = mm->add_instruction(
        migraphx::make_op("slice", {{"axes", {0}}, {"starts", {0}}, {"ends", {4}}}), add8);
    auto slc41 = mm->add_instruction(
        migraphx::make_op("slice", {{"axes", {0}}, {"starts", {4}}, {"ends", {8}}}), add8);
    auto diff4 = mm->add_instruction(migraphx::make_op("sub"), slc41, slc40);
    auto mul4  = mm->add_instruction(migraphx::make_op("mul"), diff4, l4);
    auto add4  = mm->add_instruction(migraphx::make_op("add"), mul4, slc40);
    auto slc20 = mm->add_instruction(
        migraphx::make_op("slice", {{"axes", {0}}, {"starts", {0}}, {"ends", {2}}}), add4);
    auto slc21 = mm->add_instruction(
        migraphx::make_op("slice", {{"axes", {0}}, {"starts", {2}}, {"ends", {4}}}), add4);
    auto diff2 = mm->add_instruction(migraphx::make_op("sub"), slc21, slc20);
    auto mul2  = mm->add_instruction(migraphx::make_op("mul"), diff2, l2);
    auto add2  = mm->add_instruction(migraphx::make_op("add"), mul2, slc20);
    auto slc10 = mm->add_instruction(
        migraphx::make_op("slice", {{"axes", {0}}, {"starts", {0}}, {"ends", {1}}}), add2);
    auto slc11 = mm->add_instruction(
        migraphx::make_op("slice", {{"axes", {0}}, {"starts", {1}}, {"ends", {2}}}), add2);
    auto diff1 = mm->add_instruction(migraphx::make_op("sub"), slc11, slc10);
    auto mul1  = mm->add_instruction(migraphx::make_op("mul"), diff1, l1);
    auto add1  = mm->add_instruction(migraphx::make_op("add"), mul1, slc10);
    mm->add_return({add1});

    auto prog = migraphx::parse_onnx("resize_downsample_linear_test.onnx");
    EXPECT(p == prog);
}

TEST_CASE(resize_outsize_test)
{
    migraphx::program p;
    auto* mm = p.get_main_module();

    std::vector<int64_t> out_len = {1, 1, 4, 6};
    migraphx::shape so{migraphx::shape::int64_type, {4}};
    mm->add_literal(migraphx::literal(so, out_len));

    migraphx::shape sx{migraphx::shape::float_type, {1, 1, 2, 2}};
    auto inx = mm->add_parameter("X", sx);

    mm->add_instruction(migraphx::make_op("undefined"));

    migraphx::shape si{migraphx::shape::int32_type, {1, 1, 4, 6}};
    std::vector<int> ind = {0, 0, 1, 1, 1, 1, 2, 2, 3, 3, 3, 3, 2, 2, 3, 3, 3, 3, 2, 2, 3, 3, 3, 3};
    auto li              = mm->add_literal(migraphx::literal(si, ind));

    auto lrsp = mm->add_instruction(migraphx::make_op("reshape", {{"dims", {4}}}), inx);
    auto r    = mm->add_instruction(migraphx::make_op("gather", {{"axis", 0}}), lrsp, li);
    mm->add_return({r});

    auto prog = migraphx::parse_onnx("resize_outsize_test.onnx");

    EXPECT(p == prog);
}

TEST_CASE(resize_nonstd_input_test)
{
    migraphx::program p;
    auto* mm = p.get_main_module();

    std::vector<float> ds = {1.0f, 1.0f, 0.6f, 0.6f};
    migraphx::shape ss{migraphx::shape::float_type, {4}};
    mm->add_literal(migraphx::literal{ss, ds});

    migraphx::shape sx{migraphx::shape::float_type, {1, 1, 4, 2}};
    auto inx = mm->add_parameter("X", sx);

    migraphx::shape si{migraphx::shape::int32_type, {1, 1, 1, 2}};
    std::vector<int> ind = {0, 4};
    auto li              = mm->add_literal(migraphx::literal(si, ind));

    auto tx =
        mm->add_instruction(migraphx::make_op("transpose", {{"permutation", {0, 1, 3, 2}}}), inx);
    mm->add_instruction(migraphx::make_op("undefined"));
    auto tx_cont = mm->add_instruction(migraphx::make_op("contiguous"), tx);

    auto lrsp = mm->add_instruction(migraphx::make_op("reshape", {{"dims", {8}}}), tx_cont);
    auto r    = mm->add_instruction(migraphx::make_op("gather", {{"axis", 0}}), lrsp, li);
    mm->add_return({r});

    auto prog = migraphx::parse_onnx("resize_nonstd_input_test.onnx");

    EXPECT(p == prog);
}

TEST_CASE(resize_upsample_linear_ac_test)
{
    migraphx::program p;
    auto* mm = p.get_main_module();
    migraphx::shape ss{migraphx::shape::float_type, {4}};
    std::vector<float> ds = {1, 1, 2, 2};
    mm->add_literal(migraphx::literal(ss, ds));

    migraphx::shape sx{migraphx::shape::float_type, {1, 1, 2, 2}};
    auto x = mm->add_parameter("X", sx);
    migraphx::shape s_ind{migraphx::shape::int32_type, {16, 1, 4, 4}};
    std::vector<int> d_ind = {
        0, 0, 0, 1, 0, 0, 0, 1, 0, 0, 0, 1, 2, 2, 2, 3, 0, 0, 0, 1, 0, 0, 0, 1, 0, 0, 0, 1, 2,
        2, 2, 3, 0, 0, 0, 1, 0, 0, 0, 1, 0, 0, 0, 1, 2, 2, 2, 3, 0, 0, 0, 1, 0, 0, 0, 1, 0, 0,
        0, 1, 2, 2, 2, 3, 0, 0, 0, 1, 2, 2, 2, 3, 2, 2, 2, 3, 2, 2, 2, 3, 0, 0, 0, 1, 2, 2, 2,
        3, 2, 2, 2, 3, 2, 2, 2, 3, 0, 0, 0, 1, 2, 2, 2, 3, 2, 2, 2, 3, 2, 2, 2, 3, 0, 0, 0, 1,
        2, 2, 2, 3, 2, 2, 2, 3, 2, 2, 2, 3, 0, 1, 1, 1, 0, 1, 1, 1, 0, 1, 1, 1, 2, 3, 3, 3, 0,
        1, 1, 1, 0, 1, 1, 1, 0, 1, 1, 1, 2, 3, 3, 3, 0, 1, 1, 1, 0, 1, 1, 1, 0, 1, 1, 1, 2, 3,
        3, 3, 0, 1, 1, 1, 0, 1, 1, 1, 0, 1, 1, 1, 2, 3, 3, 3, 0, 1, 1, 1, 2, 3, 3, 3, 2, 3, 3,
        3, 2, 3, 3, 3, 0, 1, 1, 1, 2, 3, 3, 3, 2, 3, 3, 3, 2, 3, 3, 3, 0, 1, 1, 1, 2, 3, 3, 3,
        2, 3, 3, 3, 2, 3, 3, 3, 0, 1, 1, 1, 2, 3, 3, 3, 2, 3, 3, 3, 2, 3, 3, 3};
    auto l_ind = mm->add_literal(migraphx::literal(s_ind, d_ind));

    migraphx::shape s8{migraphx::shape::float_type, {8, 1, 4, 4}};
    std::vector<float> d8 = {
        0, 1.0f / 3, 2.0f / 3, 0, 0, 1.0f / 3, 2.0f / 3, 0, 0, 1.0f / 3, 2.0f / 3, 0,
        0, 1.0f / 3, 2.0f / 3, 0, 0, 1.0f / 3, 2.0f / 3, 0, 0, 1.0f / 3, 2.0f / 3, 0,
        0, 1.0f / 3, 2.0f / 3, 0, 0, 1.0f / 3, 2.0f / 3, 0, 0, 1.0f / 3, 2.0f / 3, 0,
        0, 1.0f / 3, 2.0f / 3, 0, 0, 1.0f / 3, 2.0f / 3, 0, 0, 1.0f / 3, 2.0f / 3, 0,
        0, 1.0f / 3, 2.0f / 3, 0, 0, 1.0f / 3, 2.0f / 3, 0, 0, 1.0f / 3, 2.0f / 3, 0,
        0, 1.0f / 3, 2.0f / 3, 0, 0, 1.0f / 3, 2.0f / 3, 0, 0, 1.0f / 3, 2.0f / 3, 0,
        0, 1.0f / 3, 2.0f / 3, 0, 0, 1.0f / 3, 2.0f / 3, 0, 0, 1.0f / 3, 2.0f / 3, 0,
        0, 1.0f / 3, 2.0f / 3, 0, 0, 1.0f / 3, 2.0f / 3, 0, 0, 1.0f / 3, 2.0f / 3, 0,
        0, 1.0f / 3, 2.0f / 3, 0, 0, 1.0f / 3, 2.0f / 3, 0, 0, 1.0f / 3, 2.0f / 3, 0,
        0, 1.0f / 3, 2.0f / 3, 0, 0, 1.0f / 3, 2.0f / 3, 0, 0, 1.0f / 3, 2.0f / 3, 0,
        0, 1.0f / 3, 2.0f / 3, 0, 0, 1.0f / 3, 2.0f / 3, 0};
    auto l8 = mm->add_literal(migraphx::literal(s8, d8));

    migraphx::shape s4{migraphx::shape::float_type, {4, 1, 4, 4}};
    std::vector<float> d4 = {
        0,        0,        0,        0,        1.0f / 3, 1.0f / 3, 1.0f / 3, 1.0f / 3,
        2.0f / 3, 2.0f / 3, 2.0f / 3, 2.0f / 3, 0,        0,        0,        0,
        0,        0,        0,        0,        1.0f / 3, 1.0f / 3, 1.0f / 3, 1.0f / 3,
        2.0f / 3, 2.0f / 3, 2.0f / 3, 2.0f / 3, 0,        0,        0,        0,
        0,        0,        0,        0,        1.0f / 3, 1.0f / 3, 1.0f / 3, 1.0f / 3,
        2.0f / 3, 2.0f / 3, 2.0f / 3, 2.0f / 3, 0,        0,        0,        0,
        0,        0,        0,        0,        1.0f / 3, 1.0f / 3, 1.0f / 3, 1.0f / 3,
        2.0f / 3, 2.0f / 3, 2.0f / 3, 2.0f / 3, 0,        0,        0,        0};
    auto l4 = mm->add_literal(migraphx::literal(s4, d4));

    migraphx::shape s2{migraphx::shape::float_type, {2, 1, 4, 4}};
    std::vector<float> d2(32, 0);
    auto l2 = mm->add_literal(migraphx::literal(s2, d2));

    migraphx::shape s1{migraphx::shape::float_type, {1, 1, 4, 4}};
    std::vector<float> d1(16, 0.0f);
    auto l1 = mm->add_literal(migraphx::literal(s1, d1));

    mm->add_instruction(migraphx::make_op("undefined"));
    auto rsp   = mm->add_instruction(migraphx::make_op("reshape", {{"dims", {4}}}), x);
    auto data  = mm->add_instruction(migraphx::make_op("gather", {{"axis", 0}}), rsp, l_ind);
    auto slc80 = mm->add_instruction(
        migraphx::make_op("slice", {{"axes", {0}}, {"starts", {0}}, {"ends", {8}}}), data);
    auto slc81 = mm->add_instruction(
        migraphx::make_op("slice", {{"axes", {0}}, {"starts", {8}}, {"ends", {16}}}), data);
    auto diff8 = mm->add_instruction(migraphx::make_op("sub"), slc81, slc80);
    auto mul8  = mm->add_instruction(migraphx::make_op("mul"), diff8, l8);
    auto add8  = mm->add_instruction(migraphx::make_op("add"), mul8, slc80);
    auto slc40 = mm->add_instruction(
        migraphx::make_op("slice", {{"axes", {0}}, {"starts", {0}}, {"ends", {4}}}), add8);
    auto slc41 = mm->add_instruction(
        migraphx::make_op("slice", {{"axes", {0}}, {"starts", {4}}, {"ends", {8}}}), add8);
    auto diff4 = mm->add_instruction(migraphx::make_op("sub"), slc41, slc40);
    auto mul4  = mm->add_instruction(migraphx::make_op("mul"), diff4, l4);
    auto add4  = mm->add_instruction(migraphx::make_op("add"), mul4, slc40);
    auto slc20 = mm->add_instruction(
        migraphx::make_op("slice", {{"axes", {0}}, {"starts", {0}}, {"ends", {2}}}), add4);
    auto slc21 = mm->add_instruction(
        migraphx::make_op("slice", {{"axes", {0}}, {"starts", {2}}, {"ends", {4}}}), add4);
    auto diff2 = mm->add_instruction(migraphx::make_op("sub"), slc21, slc20);
    auto mul2  = mm->add_instruction(migraphx::make_op("mul"), diff2, l2);
    auto add2  = mm->add_instruction(migraphx::make_op("add"), mul2, slc20);
    auto slc10 = mm->add_instruction(
        migraphx::make_op("slice", {{"axes", {0}}, {"starts", {0}}, {"ends", {1}}}), add2);
    auto slc11 = mm->add_instruction(
        migraphx::make_op("slice", {{"axes", {0}}, {"starts", {1}}, {"ends", {2}}}), add2);
    auto diff1 = mm->add_instruction(migraphx::make_op("sub"), slc11, slc10);
    auto mul1  = mm->add_instruction(migraphx::make_op("mul"), diff1, l1);
    auto add1  = mm->add_instruction(migraphx::make_op("add"), mul1, slc10);
    mm->add_return({add1});

    auto prog = migraphx::parse_onnx("resize_upsample_linear_ac_test.onnx");
    EXPECT(p == prog);
}

TEST_CASE(resize_upsample_linear_test)
{
    migraphx::program p;
    auto* mm = p.get_main_module();
    migraphx::shape ss{migraphx::shape::float_type, {4}};
    std::vector<float> ds = {1, 1, 2, 2};
    mm->add_literal(migraphx::literal(ss, ds));

    migraphx::shape sx{migraphx::shape::float_type, {1, 1, 2, 2}};
    auto x = mm->add_parameter("X", sx);
    migraphx::shape s_ind{migraphx::shape::int32_type, {16, 1, 4, 4}};
    std::vector<int> d_ind = {
        0, 0, 0, 1, 0, 0, 0, 1, 0, 0, 0, 1, 2, 2, 2, 3, 0, 0, 0, 1, 0, 0, 0, 1, 0, 0, 0, 1, 2,
        2, 2, 3, 0, 0, 0, 1, 0, 0, 0, 1, 0, 0, 0, 1, 2, 2, 2, 3, 0, 0, 0, 1, 0, 0, 0, 1, 0, 0,
        0, 1, 2, 2, 2, 3, 0, 0, 0, 1, 2, 2, 2, 3, 2, 2, 2, 3, 2, 2, 2, 3, 0, 0, 0, 1, 2, 2, 2,
        3, 2, 2, 2, 3, 2, 2, 2, 3, 0, 0, 0, 1, 2, 2, 2, 3, 2, 2, 2, 3, 2, 2, 2, 3, 0, 0, 0, 1,
        2, 2, 2, 3, 2, 2, 2, 3, 2, 2, 2, 3, 0, 1, 1, 1, 0, 1, 1, 1, 0, 1, 1, 1, 2, 3, 3, 3, 0,
        1, 1, 1, 0, 1, 1, 1, 0, 1, 1, 1, 2, 3, 3, 3, 0, 1, 1, 1, 0, 1, 1, 1, 0, 1, 1, 1, 2, 3,
        3, 3, 0, 1, 1, 1, 0, 1, 1, 1, 0, 1, 1, 1, 2, 3, 3, 3, 0, 1, 1, 1, 2, 3, 3, 3, 2, 3, 3,
        3, 2, 3, 3, 3, 0, 1, 1, 1, 2, 3, 3, 3, 2, 3, 3, 3, 2, 3, 3, 3, 0, 1, 1, 1, 2, 3, 3, 3,
        2, 3, 3, 3, 2, 3, 3, 3, 0, 1, 1, 1, 2, 3, 3, 3, 2, 3, 3, 3, 2, 3, 3, 3};
    auto l_ind = mm->add_literal(migraphx::literal(s_ind, d_ind));

    migraphx::shape s8{migraphx::shape::float_type, {8, 1, 4, 4}};
    std::vector<float> d8 = {
        0, 1.0f / 3, 2.0f / 3, 0, 0, 1.0f / 3, 2.0f / 3, 0, 0, 1.0f / 3, 2.0f / 3, 0,
        0, 1.0f / 3, 2.0f / 3, 0, 0, 1.0f / 3, 2.0f / 3, 0, 0, 1.0f / 3, 2.0f / 3, 0,
        0, 1.0f / 3, 2.0f / 3, 0, 0, 1.0f / 3, 2.0f / 3, 0, 0, 1.0f / 3, 2.0f / 3, 0,
        0, 1.0f / 3, 2.0f / 3, 0, 0, 1.0f / 3, 2.0f / 3, 0, 0, 1.0f / 3, 2.0f / 3, 0,
        0, 1.0f / 3, 2.0f / 3, 0, 0, 1.0f / 3, 2.0f / 3, 0, 0, 1.0f / 3, 2.0f / 3, 0,
        0, 1.0f / 3, 2.0f / 3, 0, 0, 1.0f / 3, 2.0f / 3, 0, 0, 1.0f / 3, 2.0f / 3, 0,
        0, 1.0f / 3, 2.0f / 3, 0, 0, 1.0f / 3, 2.0f / 3, 0, 0, 1.0f / 3, 2.0f / 3, 0,
        0, 1.0f / 3, 2.0f / 3, 0, 0, 1.0f / 3, 2.0f / 3, 0, 0, 1.0f / 3, 2.0f / 3, 0,
        0, 1.0f / 3, 2.0f / 3, 0, 0, 1.0f / 3, 2.0f / 3, 0, 0, 1.0f / 3, 2.0f / 3, 0,
        0, 1.0f / 3, 2.0f / 3, 0, 0, 1.0f / 3, 2.0f / 3, 0, 0, 1.0f / 3, 2.0f / 3, 0,
        0, 1.0f / 3, 2.0f / 3, 0, 0, 1.0f / 3, 2.0f / 3, 0};
    auto l8 = mm->add_literal(migraphx::literal(s8, d8));

    migraphx::shape s4{migraphx::shape::float_type, {4, 1, 4, 4}};
    std::vector<float> d4 = {
        0,        0,        0,        0,        1.0f / 3, 1.0f / 3, 1.0f / 3, 1.0f / 3,
        2.0f / 3, 2.0f / 3, 2.0f / 3, 2.0f / 3, 0,        0,        0,        0,
        0,        0,        0,        0,        1.0f / 3, 1.0f / 3, 1.0f / 3, 1.0f / 3,
        2.0f / 3, 2.0f / 3, 2.0f / 3, 2.0f / 3, 0,        0,        0,        0,
        0,        0,        0,        0,        1.0f / 3, 1.0f / 3, 1.0f / 3, 1.0f / 3,
        2.0f / 3, 2.0f / 3, 2.0f / 3, 2.0f / 3, 0,        0,        0,        0,
        0,        0,        0,        0,        1.0f / 3, 1.0f / 3, 1.0f / 3, 1.0f / 3,
        2.0f / 3, 2.0f / 3, 2.0f / 3, 2.0f / 3, 0,        0,        0,        0};
    auto l4 = mm->add_literal(migraphx::literal(s4, d4));

    migraphx::shape s2{migraphx::shape::float_type, {2, 1, 4, 4}};
    std::vector<float> d2(32, 0);
    auto l2 = mm->add_literal(migraphx::literal(s2, d2));

    migraphx::shape s1{migraphx::shape::float_type, {1, 1, 4, 4}};
    std::vector<float> d1(16, 0.0f);
    auto l1 = mm->add_literal(migraphx::literal(s1, d1));

    mm->add_instruction(migraphx::make_op("undefined"));
    auto rsp   = mm->add_instruction(migraphx::make_op("reshape", {{"dims", {4}}}), x);
    auto data  = mm->add_instruction(migraphx::make_op("gather", {{"axis", 0}}), rsp, l_ind);
    auto slc80 = mm->add_instruction(
        migraphx::make_op("slice", {{"axes", {0}}, {"starts", {0}}, {"ends", {8}}}), data);
    auto slc81 = mm->add_instruction(
        migraphx::make_op("slice", {{"axes", {0}}, {"starts", {8}}, {"ends", {16}}}), data);
    auto diff8 = mm->add_instruction(migraphx::make_op("sub"), slc81, slc80);
    auto mul8  = mm->add_instruction(migraphx::make_op("mul"), diff8, l8);
    auto add8  = mm->add_instruction(migraphx::make_op("add"), mul8, slc80);
    auto slc40 = mm->add_instruction(
        migraphx::make_op("slice", {{"axes", {0}}, {"starts", {0}}, {"ends", {4}}}), add8);
    auto slc41 = mm->add_instruction(
        migraphx::make_op("slice", {{"axes", {0}}, {"starts", {4}}, {"ends", {8}}}), add8);
    auto diff4 = mm->add_instruction(migraphx::make_op("sub"), slc41, slc40);
    auto mul4  = mm->add_instruction(migraphx::make_op("mul"), diff4, l4);
    auto add4  = mm->add_instruction(migraphx::make_op("add"), mul4, slc40);
    auto slc20 = mm->add_instruction(
        migraphx::make_op("slice", {{"axes", {0}}, {"starts", {0}}, {"ends", {2}}}), add4);
    auto slc21 = mm->add_instruction(
        migraphx::make_op("slice", {{"axes", {0}}, {"starts", {2}}, {"ends", {4}}}), add4);
    auto diff2 = mm->add_instruction(migraphx::make_op("sub"), slc21, slc20);
    auto mul2  = mm->add_instruction(migraphx::make_op("mul"), diff2, l2);
    auto add2  = mm->add_instruction(migraphx::make_op("add"), mul2, slc20);
    auto slc10 = mm->add_instruction(
        migraphx::make_op("slice", {{"axes", {0}}, {"starts", {0}}, {"ends", {1}}}), add2);
    auto slc11 = mm->add_instruction(
        migraphx::make_op("slice", {{"axes", {0}}, {"starts", {1}}, {"ends", {2}}}), add2);
    auto diff1 = mm->add_instruction(migraphx::make_op("sub"), slc11, slc10);
    auto mul1  = mm->add_instruction(migraphx::make_op("mul"), diff1, l1);
    auto add1  = mm->add_instruction(migraphx::make_op("add"), mul1, slc10);
    mm->add_return({add1});

    auto prog = migraphx::parse_onnx("resize_upsample_linear_test.onnx");
    EXPECT(p == prog);
}

TEST_CASE(resize_upsample_pc_test)
{
    migraphx::program p;
    auto* mm = p.get_main_module();

    std::vector<float> ds = {1.0f, 1.0f, 2.0f, 1.5f};
    migraphx::shape ss{migraphx::shape::float_type, {4}};
    mm->add_literal(migraphx::literal{ss, ds});

    migraphx::shape sx{migraphx::shape::float_type, {1, 1, 2, 4}};
    auto inx = mm->add_parameter("X", sx);

    mm->add_instruction(migraphx::make_op("undefined"));

    migraphx::shape si{migraphx::shape::int32_type, {1, 1, 4, 6}};
    std::vector<int> ind = {0, 1, 1, 2, 3, 3, 0, 1, 1, 2, 3, 3, 4, 5, 5, 6, 7, 7, 4, 5, 5, 6, 7, 7};
    auto li              = mm->add_literal(migraphx::literal(si, ind));

    auto lrsp = mm->add_instruction(migraphx::make_op("reshape", {{"dims", {8}}}), inx);
    auto r    = mm->add_instruction(migraphx::make_op("gather", {{"axis", 0}}), lrsp, li);
    mm->add_return({r});

    auto prog = migraphx::parse_onnx("resize_upsample_pc_test.onnx");

    EXPECT(p == prog);
}

TEST_CASE(resize_upsample_pf_test)
{
    migraphx::program p;
    auto* mm = p.get_main_module();

    std::vector<float> ds = {1.0f, 1.0f, 2.0f, 3.0f};
    migraphx::shape ss{migraphx::shape::float_type, {4}};
    mm->add_literal(migraphx::literal{ss, ds});

    migraphx::shape sx{migraphx::shape::float_type, {1, 1, 2, 2}};
    auto inx = mm->add_parameter("X", sx);

    mm->add_instruction(migraphx::make_op("undefined"));

    migraphx::shape si{migraphx::shape::int32_type, {1, 1, 4, 6}};
    std::vector<int> ind = {0, 0, 0, 1, 1, 1, 0, 0, 0, 1, 1, 1, 2, 2, 2, 3, 3, 3, 2, 2, 2, 3, 3, 3};
    auto li              = mm->add_literal(migraphx::literal(si, ind));

    auto lrsp = mm->add_instruction(migraphx::make_op("reshape", {{"dims", {4}}}), inx);
    auto r    = mm->add_instruction(migraphx::make_op("gather", {{"axis", 0}}), lrsp, li);
    mm->add_return({r});

    auto prog = migraphx::parse_onnx("resize_upsample_pf_test.onnx");

    EXPECT(p == prog);
}

TEST_CASE(round_test)
{
    migraphx::program p;
    auto* mm   = p.get_main_module();
    auto input = mm->add_parameter("x", migraphx::shape{migraphx::shape::double_type, {10, 5}});
    mm->add_instruction(migraphx::make_op("round"), input);

    auto prog = optimize_onnx("round_test.onnx");
    EXPECT(p == prog);
}

TEST_CASE(scatter_test)
{
    migraphx::program p;
    auto* mm = p.get_main_module();
    auto l0 = mm->add_parameter("data", migraphx::shape{migraphx::shape::float_type, {3, 4, 5, 6}});
    auto l1 =
        mm->add_parameter("indices", migraphx::shape{migraphx::shape::int32_type, {2, 3, 4, 5}});
    auto l2 =
        mm->add_parameter("update", migraphx::shape{migraphx::shape::float_type, {2, 3, 4, 5}});
    int axis = -2;
    auto r   = mm->add_instruction(migraphx::make_op("scatter", {{"axis", axis}}), l0, l1, l2);
    mm->add_return({r});
    auto prog = migraphx::parse_onnx("scatter_test.onnx");

    EXPECT(p == prog);
}

TEST_CASE(selu_test)
{
    migraphx::program p;
    auto* mm                      = p.get_main_module();
    std::vector<std::size_t> lens = {2, 3};
    migraphx::shape s{migraphx::shape::double_type, lens};
    auto x = mm->add_parameter("x", s);

    migraphx::shape ls{migraphx::shape::double_type, {1}};
    auto la   = mm->add_literal({ls, {0.3}});
    auto lg   = mm->add_literal({ls, {0.25}});
    auto mbla = mm->add_instruction(migraphx::make_op("multibroadcast", {{"out_lens", lens}}), la);
    auto mblg = mm->add_instruction(migraphx::make_op("multibroadcast", {{"out_lens", lens}}), lg);

    auto sign_x = mm->add_instruction(migraphx::make_op("sign"), x);
    auto exp_x  = mm->add_instruction(migraphx::make_op("exp"), x);

    auto mlax  = mm->add_instruction(migraphx::make_op("mul"), mbla, exp_x);
    auto smlax = mm->add_instruction(migraphx::make_op("sub"), mlax, mbla);

    auto item1 = mm->add_instruction(migraphx::make_op("add"), smlax, x);
    auto item2 = mm->add_instruction(migraphx::make_op("sub"), smlax, x);

    auto sitem2 = mm->add_instruction(migraphx::make_op("mul"), sign_x, item2);
    auto item12 = mm->add_instruction(migraphx::make_op("sub"), item1, sitem2);
    auto r      = mm->add_instruction(migraphx::make_op("mul"), item12, mblg);
    mm->add_return({r});

    auto prog = migraphx::parse_onnx("selu_test.onnx");

    EXPECT(p == prog);
}

TEST_CASE(shape_test)
{
    migraphx::program p;
    auto* mm = p.get_main_module();
    migraphx::shape s{migraphx::shape::float_type, {3, 4, 5, 6}};
    auto l0 = mm->add_parameter("x", s);
    migraphx::shape s_shape{migraphx::shape::int64_type, {4}};
    mm->add_literal(s_shape, l0->get_shape().lens());
    auto prog = optimize_onnx("shape_test.onnx");

    EXPECT(p == prog);
}

TEST_CASE(shape_gather_test)
{
    migraphx::program p;
    auto* mm = p.get_main_module();
    auto l0  = mm->add_parameter("x", migraphx::shape{migraphx::shape::float_type, {7, 3, 10}});
    migraphx::shape const_shape{migraphx::shape::int32_type, {1}};
    auto l2 = mm->add_literal(migraphx::literal{const_shape, {1}});
    auto l1 =
        mm->add_literal(migraphx::shape{migraphx::shape::int64_type, {3}}, l0->get_shape().lens());
    int axis = 0;
    mm->add_instruction(migraphx::make_op("gather", {{"axis", axis}}), l1, l2);
    auto prog = optimize_onnx("shape_gather_test.onnx");

    EXPECT(p == prog);
}

TEST_CASE(sign_test)
{
    migraphx::program p;
    auto* mm   = p.get_main_module();
    auto input = mm->add_parameter("x", migraphx::shape{migraphx::shape::double_type, {10, 5}});
    mm->add_instruction(migraphx::make_op("sign"), input);

    auto prog = optimize_onnx("sign_test.onnx");
    EXPECT(p == prog);
}

TEST_CASE(sin_test)
{
    migraphx::program p;
    auto* mm   = p.get_main_module();
    auto input = mm->add_parameter("x", migraphx::shape{migraphx::shape::float_type, {10}});
    mm->add_instruction(migraphx::make_op("sin"), input);

    auto prog = optimize_onnx("sin_test.onnx");
    EXPECT(p == prog);
}

TEST_CASE(sinh_test)
{
    migraphx::program p;
    auto* mm   = p.get_main_module();
    auto input = mm->add_parameter("x", migraphx::shape{migraphx::shape::float_type, {10}});
    mm->add_instruction(migraphx::make_op("sinh"), input);

    auto prog = optimize_onnx("sinh_test.onnx");

    EXPECT(p == prog);
}

TEST_CASE(slice_test)
{
    migraphx::program p;
    auto* mm = p.get_main_module();
    auto l0  = mm->add_parameter("0", migraphx::shape{migraphx::shape::float_type, {3, 2}});
    mm->add_instruction(
        migraphx::make_op("slice", {{"axes", {0, 1}}, {"starts", {1, 0}}, {"ends", {2, 2}}}), l0);
    auto prog = optimize_onnx("slice_test.onnx");

    EXPECT(p == prog);
}

TEST_CASE(slice_3arg_test)
{
    migraphx::program p;
    auto* mm = p.get_main_module();
    auto l0  = mm->add_parameter("0", migraphx::shape{migraphx::shape::float_type, {5, 5}});
    mm->add_literal({{migraphx::shape::int32_type, {2}}, {0, 0}});
    mm->add_literal({{migraphx::shape::int32_type, {2}}, {2, 5}});
    auto ret = mm->add_instruction(
        migraphx::make_op("slice", {{"axes", {0, 1}}, {"starts", {0, 0}}, {"ends", {2, 5}}}), l0);
    mm->add_return({ret});

    auto prog = migraphx::parse_onnx("slice_3arg_test.onnx");

    EXPECT(p == prog);
}

TEST_CASE(slice_5arg_test)
{
    migraphx::program p;
    auto* mm = p.get_main_module();
    auto l0  = mm->add_parameter("0", migraphx::shape{migraphx::shape::float_type, {5, 5}});
    mm->add_literal({{migraphx::shape::int32_type, {2}}, {1, 1}});
    mm->add_literal({{migraphx::shape::int32_type, {2}}, {-1, -2}});
    mm->add_literal({{migraphx::shape::int32_type, {2}}, {-1, -1}});
    mm->add_literal({{migraphx::shape::int32_type, {2}}, {-5, -3}});
    auto ret = mm->add_instruction(
        migraphx::make_op("slice", {{"axes", {-1, -2}}, {"starts", {-5, -3}}, {"ends", {-1, -1}}}),
        l0);
    mm->add_return({ret});

    auto prog = migraphx::parse_onnx("slice_5arg_test.onnx");

    EXPECT(p == prog);
}

TEST_CASE(slice_5arg_reverse_test)
{
    migraphx::program p;
    auto* mm = p.get_main_module();
    auto l0  = mm->add_parameter("0", migraphx::shape{migraphx::shape::float_type, {5, 5}});
    mm->add_literal({{migraphx::shape::int32_type, {2}}, {-1, 1}});
    mm->add_literal({{migraphx::shape::int32_type, {2}}, {-1, -2}});
    mm->add_literal({{migraphx::shape::int32_type, {2}}, {-5, -1}});
    mm->add_literal({{migraphx::shape::int32_type, {2}}, {-1, -3}});
    auto slice_out = mm->add_instruction(
        migraphx::make_op("slice",
                          {{"axes", {-1, -2}}, {"starts", {-4, -3}}, {"ends", {2147483647, -1}}}),
        l0);
    auto ret = mm->add_instruction(migraphx::make_op("reverse", {{"axes", {-1}}}), slice_out);
    mm->add_return({ret});

    auto prog = migraphx::parse_onnx("slice_5arg_reverse_test.onnx");

    EXPECT(p == prog);
}

TEST_CASE(slice_5arg_step_test)
{
    migraphx::program p;
    auto* mm = p.get_main_module();
    auto l0  = mm->add_parameter("0", migraphx::shape{migraphx::shape::float_type, {5, 5}});
    mm->add_literal({{migraphx::shape::int32_type, {2}}, {-2, 2}});
    mm->add_literal({{migraphx::shape::int32_type, {2}}, {-1, -2}});
    mm->add_literal({{migraphx::shape::int32_type, {2}}, {-5, -1}});
    mm->add_literal({{migraphx::shape::int32_type, {2}}, {-1, -3}});
    auto slice_out = mm->add_instruction(
        migraphx::make_op("slice",
                          {{"axes", {-1, -2}}, {"starts", {-4, -3}}, {"ends", {2147483647, -1}}}),
        l0);
    auto reverse_out =
        mm->add_instruction(migraphx::make_op("reverse", {{"axes", {-1}}}), slice_out);
    auto step_out = mm->add_instruction(
        migraphx::make_op("step", {{"axes", {-1, -2}}, {"steps", {2, 2}}}), reverse_out);
    mm->add_return({step_out});

    auto prog = migraphx::parse_onnx("slice_5arg_step_test.onnx");

    EXPECT(p == prog);
}

TEST_CASE(slice_max_end_test)
{
    migraphx::program p;
    auto* mm = p.get_main_module();
    auto l0  = mm->add_parameter("0", migraphx::shape{migraphx::shape::float_type, {10, 20}});
    mm->add_instruction(
        migraphx::make_op("slice",
                          {{"axes", {0, 1}}, {"starts", {1, 2}}, {"ends", {3000000000, -1}}}),
        l0);
    auto prog = optimize_onnx("slice_max_end_test.onnx");

    EXPECT(p == prog);
}

TEST_CASE(softmax_test)
{
    migraphx::program p;
    auto* mm = p.get_main_module();
    auto l0  = mm->add_parameter("0", migraphx::shape{migraphx::shape::float_type, {1, 3}});
    mm->add_instruction(migraphx::make_op("softmax", {{"axis", 1}}), l0);
    auto prog = optimize_onnx("softmax_test.onnx");

    EXPECT(p == prog);
}

TEST_CASE(softmax_nonstd_input_test)
{
    migraphx::program p;
    auto* mm = p.get_main_module();
    auto l0  = mm->add_parameter("0", migraphx::shape{migraphx::shape::float_type, {6, 8}});
    auto l1  = mm->add_instruction(
        migraphx::make_op("slice", {{"axes", {0, 1}}, {"starts", {1, 0}}, {"ends", {4, 4}}}), l0);
    auto l2 = mm->add_instruction(migraphx::make_op("softmax", {{"axis", -1}}), l1);
    mm->add_return({l2});

    auto prog = migraphx::parse_onnx("softmax_nonstd_input_test.onnx");

    EXPECT(p == prog);
}

TEST_CASE(split_minus_axis_test)
{
    migraphx::program p;
    auto* mm   = p.get_main_module();
    auto input = mm->add_parameter("x", migraphx::shape{migraphx::shape::float_type, {10, 15}});
    auto r1    = mm->add_instruction(
        migraphx::make_op("slice", {{"axes", {-1}}, {"starts", {0}}, {"ends", {5}}}), input);
    auto r2 = mm->add_instruction(
        migraphx::make_op("slice", {{"axes", {-1}}, {"starts", {5}}, {"ends", {10}}}), input);
    auto r3 = mm->add_instruction(
        migraphx::make_op("slice", {{"axes", {-1}}, {"starts", {10}}, {"ends", {15}}}), input);
    mm->add_return({r1, r2, r3});

    auto prog = migraphx::parse_onnx("split_minus_axis_test.onnx");

    EXPECT(p == prog);
}

TEST_CASE(split_test)
{
    migraphx::program p;
    auto* mm   = p.get_main_module();
    auto input = mm->add_parameter("x", migraphx::shape{migraphx::shape::float_type, {10, 15}});
    auto r1    = mm->add_instruction(
        migraphx::make_op("slice", {{"axes", {1}}, {"starts", {0}}, {"ends", {7}}}), input);
    auto r2 = mm->add_instruction(
        migraphx::make_op("slice", {{"axes", {1}}, {"starts", {7}}, {"ends", {11}}}), input);
    auto r3 = mm->add_instruction(
        migraphx::make_op("slice", {{"axes", {1}}, {"starts", {11}}, {"ends", {15}}}), input);
    mm->add_return({r1, r2, r3});

    auto prog = migraphx::parse_onnx("split_test.onnx");
    EXPECT(p == prog);
}

TEST_CASE(split_test_default)
{
    migraphx::program p;
    auto* mm   = p.get_main_module();
    auto input = mm->add_parameter("x", migraphx::shape{migraphx::shape::float_type, {10, 15}});
    auto r1    = mm->add_instruction(
        migraphx::make_op("slice", {{"axes", {0}}, {"starts", {0}}, {"ends", {5}}}), input);
    auto r2 = mm->add_instruction(
        migraphx::make_op("slice", {{"axes", {0}}, {"starts", {5}}, {"ends", {10}}}), input);
    mm->add_return({r1, r2});

    auto prog = migraphx::parse_onnx("split_test_default.onnx");
    EXPECT(p == prog);
}

TEST_CASE(sqrt_test)
{
    migraphx::program p;
    auto* mm   = p.get_main_module();
    auto input = mm->add_parameter("x", migraphx::shape{migraphx::shape::float_type, {10, 15}});
    mm->add_instruction(migraphx::make_op("sqrt"), input);

    auto prog = optimize_onnx("sqrt_test.onnx");
    EXPECT(p == prog);
}

TEST_CASE(squeeze_unsqueeze_test)
{
    migraphx::program p;
    auto* mm = p.get_main_module();
    std::vector<int64_t> squeeze_axes{0, 2, 3, 5};
    std::vector<int64_t> unsqueeze_axes{0, 1, 3, 5};
    auto l0 =
        mm->add_parameter("0", migraphx::shape{migraphx::shape::float_type, {1, 3, 1, 1, 2, 1}});
    auto l1 = mm->add_instruction(migraphx::make_op("squeeze", {{"axes", squeeze_axes}}), l0);
    mm->add_instruction(migraphx::make_op("unsqueeze", {{"axes", unsqueeze_axes}}), l1);
    auto prog = optimize_onnx("squeeze_unsqueeze_test.onnx");

    EXPECT(p == prog);
}

TEST_CASE(squeeze_axes_input_test)
{
    migraphx::program p;
    auto* mm = p.get_main_module();
    mm->add_literal(migraphx::literal({migraphx::shape::int64_type, {2}}, {1, 3}));
    auto l0 = mm->add_parameter("x", migraphx::shape{migraphx::shape::float_type, {3, 1, 5, 1}});
    auto l1 = mm->add_instruction(migraphx::make_op("squeeze", {{"axes", {1, 3}}}), l0);
    mm->add_return({l1});

    auto prog = migraphx::parse_onnx("squeeze_axes_input_test.onnx");

    EXPECT(p == prog);
}

TEST_CASE(squeeze_empty_axes_test)
{
    migraphx::program p;
    auto* mm = p.get_main_module();
    mm->add_literal({});
    auto l0 = mm->add_parameter("x", migraphx::shape{migraphx::shape::float_type, {3, 1, 5, 1}});
    auto l1 = mm->add_instruction(migraphx::make_op("squeeze"), l0);
    mm->add_return({l1});

    auto prog = migraphx::parse_onnx("squeeze_empty_axes_test.onnx");

    EXPECT(p == prog);
}

TEST_CASE(sub_bcast_test)
{
    migraphx::program p;
    auto* mm = p.get_main_module();
    auto l0  = mm->add_parameter("0", migraphx::shape{migraphx::shape::float_type, {2, 3, 4, 5}});
    auto l1  = mm->add_parameter("1", migraphx::shape{migraphx::shape::float_type, {3, 4}});
    auto l2  = mm->add_instruction(
        migraphx::make_op("broadcast", {{"axis", 1}, {"out_lens", l0->get_shape().lens()}}), l1);
    mm->add_instruction(migraphx::make_op("sub"), l0, l2);

    auto prog = optimize_onnx("sub_bcast_test.onnx");

    EXPECT(p == prog);
}

TEST_CASE(sub_scalar_test)
{
    migraphx::program p;
    auto* mm = p.get_main_module();
    auto l0  = mm->add_parameter("0", migraphx::shape{migraphx::shape::float_type, {2, 3, 4, 5}});
    auto l1 = mm->add_literal(migraphx::literal{migraphx::shape{migraphx::shape::float_type}, {1}});
    auto m1 =
        mm->add_instruction(migraphx::make_op("multibroadcast", {{"out_lens", {2, 3, 4, 5}}}), l1);
    mm->add_instruction(migraphx::make_op("sub"), l0, m1);
    auto prog = optimize_onnx("sub_scalar_test.onnx");

    EXPECT(p == prog);
}

TEST_CASE(sum_int_test)
{
    migraphx::program p;
    auto* mm    = p.get_main_module();
    auto input0 = mm->add_parameter("0", migraphx::shape{migraphx::shape::int16_type, {3}});
    auto input1 = mm->add_parameter("1", migraphx::shape{migraphx::shape::uint16_type, {3}});
    auto input2 = mm->add_parameter("2", migraphx::shape{migraphx::shape::uint32_type, {3}});
    auto cin0   = mm->add_instruction(
        migraphx::make_op("convert",
                          {{"target_type", migraphx::to_value(migraphx::shape::uint32_type)}}),
        input0);
    auto cin1 = mm->add_instruction(
        migraphx::make_op("convert",
                          {{"target_type", migraphx::to_value(migraphx::shape::uint32_type)}}),
        input1);
    auto l0 = mm->add_instruction(migraphx::make_op("add"), cin0, cin1);
    mm->add_instruction(migraphx::make_op("add"), l0, input2);

    auto prog = optimize_onnx("sum_int_test.onnx");
    EXPECT(p == prog);
}

TEST_CASE(sum_test)
{
    migraphx::program p;
    auto* mm    = p.get_main_module();
    auto input0 = mm->add_parameter("0", migraphx::shape{migraphx::shape::float_type, {3}});
    auto input1 = mm->add_parameter("1", migraphx::shape{migraphx::shape::float_type, {3}});
    auto input2 = mm->add_parameter("2", migraphx::shape{migraphx::shape::float_type, {3}});
    auto l0     = mm->add_instruction(migraphx::make_op("add"), input0, input1);
    mm->add_instruction(migraphx::make_op("add"), l0, input2);

    auto prog = optimize_onnx("sum_test.onnx");
    EXPECT(p == prog);
}

TEST_CASE(sum_type_test)
{
    migraphx::program p;
    auto* mm      = p.get_main_module();
    auto l_bool   = mm->add_literal({migraphx::shape{migraphx::shape::bool_type, {2}}, {1, 0}});
    auto l_int8   = mm->add_literal({migraphx::shape{migraphx::shape::int8_type, {2}}, {1, 1}});
    auto l_uint8  = mm->add_literal({migraphx::shape{migraphx::shape::uint8_type, {2}}, {1, 1}});
    auto l_uint16 = mm->add_literal({migraphx::shape{migraphx::shape::uint16_type, {2}}, {1, 1}});
    auto l_uint32 = mm->add_literal({migraphx::shape{migraphx::shape::uint32_type, {2}}, {1, 1}});
    auto l_uint64 = mm->add_literal({migraphx::shape{migraphx::shape::uint64_type, {2}}, {1, 1}});
    auto l_double = mm->add_literal({migraphx::shape{migraphx::shape::double_type, {2}}, {1, 1}});
    auto l_raw  = mm->add_literal({migraphx::shape{migraphx::shape::double_type, {2}}, {1.5, 2.0}});
    auto o_bool = mm->add_instruction(
        migraphx::make_op("convert",
                          {{"target_type", migraphx::to_value(migraphx::shape::double_type)}}),
        l_bool);
    auto o_int8 = mm->add_instruction(
        migraphx::make_op("convert",
                          {{"target_type", migraphx::to_value(migraphx::shape::double_type)}}),
        l_int8);
    auto o_uint8 = mm->add_instruction(
        migraphx::make_op("convert",
                          {{"target_type", migraphx::to_value(migraphx::shape::double_type)}}),
        l_uint8);
    auto o_uint16 = mm->add_instruction(
        migraphx::make_op("convert",
                          {{"target_type", migraphx::to_value(migraphx::shape::double_type)}}),
        l_uint16);
    auto o_uint32 = mm->add_instruction(
        migraphx::make_op("convert",
                          {{"target_type", migraphx::to_value(migraphx::shape::double_type)}}),
        l_uint32);
    auto o_uint64 = mm->add_instruction(
        migraphx::make_op("convert",
                          {{"target_type", migraphx::to_value(migraphx::shape::double_type)}}),
        l_uint64);
    auto s0 = mm->add_instruction(migraphx::make_op("add"), o_bool, o_int8);
    auto s1 = mm->add_instruction(migraphx::make_op("add"), s0, o_uint8);
    auto s2 = mm->add_instruction(migraphx::make_op("add"), s1, o_uint16);
    auto s3 = mm->add_instruction(migraphx::make_op("add"), s2, o_uint32);
    auto s4 = mm->add_instruction(migraphx::make_op("add"), s3, o_uint64);
    auto s5 = mm->add_instruction(migraphx::make_op("add"), s4, l_double);
    auto s6 = mm->add_instruction(migraphx::make_op("add"), s5, l_raw);
    mm->add_return({s6});

    auto prog = migraphx::parse_onnx("sum_type_test.onnx");

    EXPECT(p == prog);
}

TEST_CASE(tan_test)
{
    migraphx::program p;
    auto* mm   = p.get_main_module();
    auto input = mm->add_parameter("x", migraphx::shape{migraphx::shape::float_type, {10}});
    mm->add_instruction(migraphx::make_op("tan"), input);

    auto prog = optimize_onnx("tan_test.onnx");
    EXPECT(p == prog);
}

TEST_CASE(tanh_test)
{
    migraphx::program p;
    auto* mm   = p.get_main_module();
    auto input = mm->add_parameter("x", migraphx::shape{migraphx::shape::float_type, {1}});
    mm->add_instruction(migraphx::make_op("tanh"), input);

    auto prog = optimize_onnx("tanh_test.onnx");

    EXPECT(p == prog);
}

TEST_CASE(tile_test)
{
    migraphx::program p;
    auto* mm = p.get_main_module();
    mm->add_literal(migraphx::literal{migraphx::shape{migraphx::shape::int64_type, {2}}, {1, 2}});
    auto input = mm->add_parameter("x", migraphx::shape{migraphx::shape::float_type, {2, 2}});
    mm->add_instruction(migraphx::make_op("concat", {{"axis", 1}}), input, input);

    auto prog = optimize_onnx("tile_test.onnx");

    EXPECT(p == prog);
}

TEST_CASE(tile_test_3x2)
{
    migraphx::program p;
    auto* mm = p.get_main_module();
    mm->add_literal(migraphx::literal{migraphx::shape{migraphx::shape::int64_type, {2}}, {3, 2}});
    auto input = mm->add_parameter("x", migraphx::shape{migraphx::shape::float_type, {2, 2}});
    auto l0    = mm->add_instruction(migraphx::make_op("concat", {{"axis", 0}}), input, input);
    auto l1    = mm->add_instruction(migraphx::make_op("concat", {{"axis", 0}}), l0, input);
    mm->add_instruction(migraphx::make_op("concat", {{"axis", 1}}), l1, l1);

    auto prog = optimize_onnx("tile_test_3x2.onnx");

    EXPECT(p == prog);
}

TEST_CASE(transpose_test)
{
    migraphx::program p;
    auto* mm   = p.get_main_module();
    auto input = mm->add_parameter("0", migraphx::shape{migraphx::shape::float_type, {1, 2, 2, 3}});
    std::vector<int64_t> perm{0, 3, 1, 2};
    mm->add_instruction(migraphx::make_op("transpose", {{"permutation", perm}}), input);

    auto prog = optimize_onnx("transpose_test.onnx");

    EXPECT(p == prog);
}

TEST_CASE(transpose_gather_test)
{
    migraphx::program p;
    auto* mm             = p.get_main_module();
    auto make_contiguous = [&mm](migraphx::instruction_ref ins) {
        if(ins->get_shape().standard())
        {
            return ins;
        }

        return mm->add_instruction(migraphx::make_op("contiguous"), ins);
    };

    auto data =
        mm->add_parameter("data", migraphx::shape{migraphx::shape::float_type, {3, 5, 4, 6}});
    auto ind =
        mm->add_parameter("indices", migraphx::shape{migraphx::shape::int32_type, {2, 4, 3, 5}});
    auto tr_data =
        mm->add_instruction(migraphx::make_op("transpose", {{"permutation", {0, 2, 1, 3}}}), data);
    auto tr_ind =
        mm->add_instruction(migraphx::make_op("transpose", {{"permutation", {0, 2, 1, 3}}}), ind);
    int axis = 1;
    mm->add_instruction(migraphx::make_op("gather", {{"axis", axis}}),
                        make_contiguous(tr_data),
                        make_contiguous(tr_ind));

    auto prog = optimize_onnx("transpose_gather_test.onnx");

    EXPECT(p.sort() == prog.sort());
}

TEST_CASE(undefined_test)
{
    migraphx::program p;
    auto* mm = p.get_main_module();
    mm->add_parameter("0", migraphx::shape{migraphx::shape::float_type, {2, 3, 4, 5}});
    auto l1 = mm->add_instruction(migraphx::make_op("undefined"));
    auto l2 = mm->add_instruction(migraphx::make_op("identity"), l1);
    mm->add_return({l2});

    auto prog = migraphx::parse_onnx("undefined_test.onnx");

    EXPECT(p == prog);
}

TEST_CASE(unknown_test)
{
    migraphx::program p;
    auto* mm = p.get_main_module();
    auto l0  = mm->add_parameter("0", migraphx::shape{migraphx::shape::float_type, {2, 3, 4, 5}});
    auto l1  = mm->add_parameter("1", migraphx::shape{migraphx::shape::float_type, {3, 4}});
    auto l2  = mm->add_instruction(migraphx::op::unknown{"Unknown"}, l0, l1);
    mm->add_instruction(migraphx::op::unknown{"Unknown"}, l2);
    auto prog = optimize_onnx("unknown_test.onnx");

    EXPECT(p == prog);
}

TEST_CASE(unknown_aten_test)
{
    EXPECT(test::throws([&] { migraphx::parse_onnx("unknown_aten_test.onnx"); }));
}

TEST_CASE(unknown_test_throw)
{
    EXPECT(test::throws([&] { migraphx::parse_onnx("unknown_test.onnx"); }));
}

TEST_CASE(upsample_test)
{
    migraphx::program p;
    auto* mm = p.get_main_module();
    migraphx::shape ss{migraphx::shape::float_type, {4}};
    mm->add_literal(migraphx::literal(ss, {1.0f, 1.0f, 2.0f, 3.0f}));

    migraphx::shape sx{migraphx::shape::float_type, {1, 1, 2, 2}};
    auto ix = mm->add_parameter("X", sx);

    migraphx::shape si{migraphx::shape::int32_type, {1, 1, 4, 6}};
    std::vector<int> ind = {0, 0, 0, 1, 1, 1, 0, 0, 0, 1, 1, 1, 2, 2, 2, 3, 3, 3, 2, 2, 2, 3, 3, 3};

    auto li  = mm->add_literal(migraphx::literal(si, ind));
    auto rsp = mm->add_instruction(migraphx::make_op("reshape", {{"dims", {4}}}), ix);
    auto r   = mm->add_instruction(migraphx::make_op("gather", {{"axis", 0}}), rsp, li);
    mm->add_return({r});

    auto prog = migraphx::parse_onnx("upsample_test.onnx");

    EXPECT(p == prog);
}

TEST_CASE(unknown_test_throw_print_error)
{
    migraphx::onnx_options options;
    options.print_program_on_error = true;
    EXPECT(test::throws([&] { migraphx::parse_onnx("unknown_test.onnx", options); }));
}

TEST_CASE(variable_batch_test)
{
    migraphx::program p;
    auto* mm = p.get_main_module();
    auto l0  = mm->add_parameter("0", migraphx::shape{migraphx::shape::float_type, {1, 3, 16, 16}});
    mm->add_instruction(migraphx::make_op("identity"), l0);
    auto prog = optimize_onnx("variable_batch_test.onnx");

    EXPECT(p == prog);
}

TEST_CASE(variable_batch_user_input_test)
{
    migraphx::program p;
    auto* mm = p.get_main_module();
    auto l0  = mm->add_parameter("0", migraphx::shape{migraphx::shape::float_type, {2, 3, 16, 16}});
    auto r   = mm->add_instruction(migraphx::make_op("identity"), l0);
    mm->add_return({r});

    migraphx::onnx_options options;
    options.default_dim_value = 2;

    auto prog = migraphx::parse_onnx("variable_batch_test.onnx", options);

    EXPECT(p == prog);
}

TEST_CASE(variable_batch_leq_zero_test)
{
    migraphx::program p;
    auto* mm = p.get_main_module();
    auto l0  = mm->add_parameter("0", migraphx::shape{migraphx::shape::float_type, {1, 3, 16, 16}});
    auto l1  = mm->add_parameter("1", migraphx::shape{migraphx::shape::float_type, {1, 3, 16, 16}});
    mm->add_instruction(migraphx::make_op("add"), l0, l1);
    auto prog = optimize_onnx("variable_batch_leq_zero_test.onnx");

    EXPECT(p == prog);
}

TEST_CASE(where_test)
{
    migraphx::program p;
    auto* mm = p.get_main_module();
    auto lc  = mm->add_parameter("c", migraphx::shape{migraphx::shape::bool_type, {2}});
    auto lx  = mm->add_parameter("x", migraphx::shape{migraphx::shape::float_type, {2, 2, 2}});
    auto ly  = mm->add_parameter("y", migraphx::shape{migraphx::shape::float_type, {2, 1, 2, 2}});

    auto lccm = mm->add_instruction(
<<<<<<< HEAD
        migraphx::make_op("multibroadcast", {{"output_lens", {2, 2, 2, 2}}}), lc);
    auto lxm = mm->add_instruction(
        migraphx::make_op("multibroadcast", {{"output_lens", {2, 2, 2, 2}}}), lx);
    auto lym = mm->add_instruction(
        migraphx::make_op("multibroadcast", {{"output_lens", {2, 2, 2, 2}}}), ly);
=======
        migraphx::make_op("multibroadcast", {{"out_lens", {2, 2, 2, 2}}}), int_c);
    auto lxm =
        mm->add_instruction(migraphx::make_op("multibroadcast", {{"out_lens", {2, 2, 2, 2}}}), lx);
    auto lym =
        mm->add_instruction(migraphx::make_op("multibroadcast", {{"out_lens", {2, 2, 2, 2}}}), ly);
>>>>>>> 0d2606bb

    auto r = mm->add_instruction(migraphx::make_op("where"), lccm, lxm, lym);
    mm->add_return({r});

    auto prog = migraphx::parse_onnx("where_test.onnx");

    EXPECT(p == prog);
}

int main(int argc, const char* argv[]) { test::run(argc, argv); }<|MERGE_RESOLUTION|>--- conflicted
+++ resolved
@@ -3969,19 +3969,11 @@
     auto ly  = mm->add_parameter("y", migraphx::shape{migraphx::shape::float_type, {2, 1, 2, 2}});
 
     auto lccm = mm->add_instruction(
-<<<<<<< HEAD
-        migraphx::make_op("multibroadcast", {{"output_lens", {2, 2, 2, 2}}}), lc);
-    auto lxm = mm->add_instruction(
-        migraphx::make_op("multibroadcast", {{"output_lens", {2, 2, 2, 2}}}), lx);
-    auto lym = mm->add_instruction(
-        migraphx::make_op("multibroadcast", {{"output_lens", {2, 2, 2, 2}}}), ly);
-=======
-        migraphx::make_op("multibroadcast", {{"out_lens", {2, 2, 2, 2}}}), int_c);
+        migraphx::make_op("multibroadcast", {{"out_lens", {2, 2, 2, 2}}}), lc);
     auto lxm =
         mm->add_instruction(migraphx::make_op("multibroadcast", {{"out_lens", {2, 2, 2, 2}}}), lx);
     auto lym =
         mm->add_instruction(migraphx::make_op("multibroadcast", {{"out_lens", {2, 2, 2, 2}}}), ly);
->>>>>>> 0d2606bb
 
     auto r = mm->add_instruction(migraphx::make_op("where"), lccm, lxm, lym);
     mm->add_return({r});
