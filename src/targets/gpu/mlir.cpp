--- conflicted
+++ resolved
@@ -674,12 +674,9 @@
 
     void set_tuning(const value& v)
     {
-        auto str = v.to<std::string>();
-        // We need to make a copy of the buffer since mlirRockTuningSetFromStr may modify the string
-        std::vector<char> buffer(str.begin(), str.end());
-        buffer.push_back(0);
-        if(not mlirRockTuningSetFromStr(mmodule.get(), buffer.data()))
-            MIGRAPHX_THROW("Failed setting tuning key: " + str);
+        auto str = v.to<std::string_view>();
+        if(not mlirRockTuningSetFromStr(mmodule.get(), make_mlir_string_ref(str)))
+            MIGRAPHX_THROW("Failed setting tuning key: " + std::string(str));
     }
 
     tuning_config get_tuning_config() MIGRAPHX_TIDY_CONST
@@ -690,12 +687,25 @@
         for(auto i : range(mlirRockTuningGetNumParamsFull(params.get())))
         {
             mlir_tuning_param param{mlirRockTuningParamCreate()};
-            if(not mlirRockTuningParamGet(params.get(), i, param.get()))
+            if(not mlirRockTuningParamGetFull(params.get(), i, param.get()))
                 MIGRAPHX_THROW("Incorrect mlir tuning parameter: " + std::to_string(i));
-            tc.solutions.push_back(std::string{mlirRockTuningGetParamStr(param.get())});
-        }
-        mlir_tuning_table tuning_table{mlirRockTuningTableCreate()};
-        tc.problem = std::string{mlirRockTuningGetKey(tuning_table.get(), mmodule.get())};
+            std::string perfKey;
+            perfKey.resize(ROCMLIR_TUNING_PARAM_STRING_BUFSZ);
+            size_t perfKeyBytes =
+                mlirRockTuningParamToString(param.get(), perfKey.data(), perfKey.length());
+            if(perfKeyBytes > perfKey.length())
+                MIGRAPHX_THROW("Tuning perf key was " + std::to_string(perfKeyBytes) +
+                               " bytes and thus too long");
+            tc.solutions.push_back(std::move(perfKey));
+        }
+        std::string tuningKey;
+        tuningKey.resize(ROCMLIR_TUNING_KEY_BUFSZ);
+        size_t tuningKeyBytes =
+            mlirRockTuningGetKey(mmodule.get(), tuningKey.data(), tuningKey.length());
+        if(tuningKeyBytes > tuningKey.length())
+            MIGRAPHX_THROW("Tuning table key was " + std::to_string(tuningKeyBytes) +
+                           " bytes and thus too long");
+        tc.problem = std::move(tuningKey);
         return tc;
     }
 
@@ -849,15 +859,10 @@
     }
 }
 
-<<<<<<< HEAD
-code_object_op
-compile_mlir(const context& migraphx_ctx, module m, const std::vector<instruction_ref>& inputs)
-=======
-code_object_op compile_mlir(const context&,
+code_object_op compile_mlir(const context& migraphx_ctx,
                             module m,
                             const std::vector<instruction_ref>& inputs,
                             const value& solution)
->>>>>>> e4dc75ea
 {
     adjust_param_shapes(m, to_shapes(inputs));
     const bool trace = enabled(MIGRAPHX_TRACE_MLIR{});
@@ -893,12 +898,13 @@
     return m.insert_instruction(ins, co, refs);
 }
 
-tuning_config get_tuning_config_mlir(module m, const std::vector<shape>& inputs)
+tuning_config
+get_tuning_config_mlir(const context& migraphx_ctx, module m, const std::vector<shape>& inputs)
 {
     adjust_param_shapes(m, inputs);
 
     mlir_program mp;
-    mp.find_target();
+    mp.set_gpu_properties(migraphx_ctx);
     mp.parse(m);
     return mp.get_tuning_config();
 }
@@ -928,7 +934,10 @@
     return m.end();
 }
 
-tuning_config get_tuning_config_mlir(module, const std::vector<shape>&) { return {}; }
+tuning_config get_tuning_config_mlir(const context&, module, const std::vector<shape>&)
+{
+    return {};
+}
 // NOLINTEND(performance-unnecessary-value-param)
 
 #endif
