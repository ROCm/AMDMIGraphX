/*
 * The MIT License (MIT)
 *
 * Copyright (c) 2015-2022 Advanced Micro Devices, Inc. All rights reserved.
 *
 * Permission is hereby granted, free of charge, to any person obtaining a copy
 * of this software and associated documentation files (the "Software"), to deal
 * in the Software without restriction, including without limitation the rights
 * to use, copy, modify, merge, publish, distribute, sublicense, and/or sell
 * copies of the Software, and to permit persons to whom the Software is
 * furnished to do so, subject to the following conditions:
 *
 * The above copyright notice and this permission notice shall be included in
 * all copies or substantial portions of the Software.
 *
 * THE SOFTWARE IS PROVIDED "AS IS", WITHOUT WARRANTY OF ANY KIND, EXPRESS OR
 * IMPLIED, INCLUDING BUT NOT LIMITED TO THE WARRANTIES OF MERCHANTABILITY,
 * FITNESS FOR A PARTICULAR PURPOSE AND NONINFRINGEMENT.  IN NO EVENT SHALL THE
 * AUTHORS OR COPYRIGHT HOLDERS BE LIABLE FOR ANY CLAIM, DAMAGES OR OTHER
 * LIABILITY, WHETHER IN AN ACTION OF CONTRACT, TORT OR OTHERWISE, ARISING FROM,
 * OUT OF OR IN CONNECTION WITH THE SOFTWARE OR THE USE OR OTHER DEALINGS IN
 * THE SOFTWARE.
 */
#include <migraphx/gpu/compiler.hpp>
#include <migraphx/gpu/context.hpp>
#include <migraphx/gpu/compile_hip_code_object.hpp>
#include <migraphx/gpu/compile_hip.hpp>
#include <migraphx/gpu/compile_gen.hpp>

#include <migraphx/cpp_generator.hpp>
#include <migraphx/ranges.hpp>
#include <migraphx/reduce_dims.hpp>
#include <migraphx/permutation.hpp>
#include <migraphx/stringutils.hpp>
#include <migraphx/dead_code_elimination.hpp>
#include <migraphx/eliminate_common_subexpression.hpp>
#include <migraphx/module.hpp>
#include <migraphx/pass_manager.hpp>

namespace migraphx {
inline namespace MIGRAPHX_INLINE_NS {
namespace gpu {

using namespace migraphx::gpu::gen; // NOLINT

static const char* const pointwise_kernel = R"__migraphx__(
#include <migraphx/kernels/index.hpp>
#include <migraphx/kernels/pointwise.hpp>
#include <args.hpp>

namespace migraphx {

${preamble}

extern "C" {
__global__ void ${kernel}(${params}) 
{
    auto idx = make_index();
    pointwise(idx, ${transformers})(${lambda}, ${args});
}
    
}

} // namespace migraphx

)__migraphx__";

struct pointwise_compiler : compiler<pointwise_compiler>
{
    std::vector<std::string> names() const { return {"pointwise", "contiguous"}; }

    static std::size_t oversubscribe_if(bool b)
    {
        if(b)
            return 256;
        else
            return 1;
    }
    operation compile_op(context& ctx, const std::vector<shape>& inputs, const value& v) const
    {
        hip_compile_options options;
        options.inputs         = inputs;
        options.output         = inputs.back();
        options.virtual_inputs = reduce_dims(inputs);
        options.params         = "-Wno-float-equal";
        auto axis              = find_fast_axis(options.virtual_inputs);
        auto vec               = vectorize::elements(axis, options.virtual_inputs);
        auto preloads          = preload::broadcasts(axis, options.virtual_inputs);
        options.kernel_name    = v.get("kernel", "kernel");
        options.set_launch_params(
            v,
            compute_global_for(ctx,
                               options.output.elements() / vec.size,
                               oversubscribe_if(not preloads.is_preloading())));
        auto src = interpolate_string(pointwise_kernel,
                                      {{"kernel", options.kernel_name},
                                       {"params", enum_params(inputs.size(), "void * private_p")},
                                       {"args", enum_params(inputs.size(), "private_p")},
                                       {"lambda", v.at("lambda").to<std::string>()},
                                       {"transformers", make_transformer_args(preloads, vec)},
                                       {"preamble", v.get("preamble", std::string{})}});
        return compile_hip_code_object(src, options);
    }

    compiler_replace compile(context& ctx, instruction_ref ins, const operation& op) const
    {
        if(op.name() == "contiguous")
        {
            return replace(compile_op(
                ctx,
                to_shapes(ins->inputs()),
                {{"lambda", "[](auto x) { return x; }"}, {"kernel", "contiguous_kernel"}}));
        }
        else
        {
            assert(not ins->module_inputs().empty());
<<<<<<< HEAD
            auto* pm = ins->module_inputs().front();
            run_passes(*pm, {eliminate_common_subexpression{}, dead_code_elimination{}});
            cpp_generator g;
            g.fmap([](const std::string& fname) { return "migraphx::" + fname; });
            g.add_point_op("where", "${function:where}(${0}, ${1}, ${2})");
            g.add_point_op("prelu", "${function:where}(${0} < 0, ${0} * ${1}, ${0})");
            g.add_point_op("sign",
                           "${function:where}(${0} > 0, 1, ${function:where}(${0} < 0, -1, 0))");
            g.add_point_op("equal", "migraphx::abs(${0} == ${1})");
            g.add_point_op("less", "migraphx::abs(${0} < ${1})");
            g.add_point_op("greater", "migraphx::abs(${0} > ${1})");
            g.add_point_op("not", "migraphx::abs(not ${0})");
            g.add_point_op("mod", "migraphx::mod(${0}, ${1})");
            g.add_point_op("fmod", "migraphx::fmod(${0}, ${1})");
            // Add explict conversions
            g.fresult([](const shape& s) {
                return "migraphx::convert<" + shape::cpp_type(s.type()) + ">";
            });
            auto name = g.create_function(
                g.generate_module(*pm).set_attributes({"__device__"}).set_generic_types(*pm));
            std::string lambda = "MIGRAPHX_LIFT(" + name + ")";
            auto op_names      = get_op_names(*pm);
            op_names.push_back("kernel");
            auto op_name_string = join_strings(op_names, "_");
            return replace(compile_op(
                ctx,
                to_shapes(ins->inputs()),
                {{"lambda", lambda}, {"preamble", g.str()}, {"kernel", op_name_string}}));
=======
            auto* pm           = ins->module_inputs().front();
            auto pf            = generate_pointwise(*pm, "inner_pointwise");
            std::string lambda = "MIGRAPHX_LIFT(inner_pointwise)";
            auto kernel_name   = generate_name_from_ops(*pm) + "_kernel";
            return replace(
                compile_op(ctx,
                           to_shapes(ins->inputs()),
                           {{"lambda", lambda}, {"preamble", pf}, {"kernel", kernel_name}}));
>>>>>>> a1663694
        }
    }
};
} // namespace gpu
} // namespace MIGRAPHX_INLINE_NS
} // namespace migraphx<|MERGE_RESOLUTION|>--- conflicted
+++ resolved
@@ -114,36 +114,6 @@
         else
         {
             assert(not ins->module_inputs().empty());
-<<<<<<< HEAD
-            auto* pm = ins->module_inputs().front();
-            run_passes(*pm, {eliminate_common_subexpression{}, dead_code_elimination{}});
-            cpp_generator g;
-            g.fmap([](const std::string& fname) { return "migraphx::" + fname; });
-            g.add_point_op("where", "${function:where}(${0}, ${1}, ${2})");
-            g.add_point_op("prelu", "${function:where}(${0} < 0, ${0} * ${1}, ${0})");
-            g.add_point_op("sign",
-                           "${function:where}(${0} > 0, 1, ${function:where}(${0} < 0, -1, 0))");
-            g.add_point_op("equal", "migraphx::abs(${0} == ${1})");
-            g.add_point_op("less", "migraphx::abs(${0} < ${1})");
-            g.add_point_op("greater", "migraphx::abs(${0} > ${1})");
-            g.add_point_op("not", "migraphx::abs(not ${0})");
-            g.add_point_op("mod", "migraphx::mod(${0}, ${1})");
-            g.add_point_op("fmod", "migraphx::fmod(${0}, ${1})");
-            // Add explict conversions
-            g.fresult([](const shape& s) {
-                return "migraphx::convert<" + shape::cpp_type(s.type()) + ">";
-            });
-            auto name = g.create_function(
-                g.generate_module(*pm).set_attributes({"__device__"}).set_generic_types(*pm));
-            std::string lambda = "MIGRAPHX_LIFT(" + name + ")";
-            auto op_names      = get_op_names(*pm);
-            op_names.push_back("kernel");
-            auto op_name_string = join_strings(op_names, "_");
-            return replace(compile_op(
-                ctx,
-                to_shapes(ins->inputs()),
-                {{"lambda", lambda}, {"preamble", g.str()}, {"kernel", op_name_string}}));
-=======
             auto* pm           = ins->module_inputs().front();
             auto pf            = generate_pointwise(*pm, "inner_pointwise");
             std::string lambda = "MIGRAPHX_LIFT(inner_pointwise)";
@@ -152,7 +122,6 @@
                 compile_op(ctx,
                            to_shapes(ins->inputs()),
                            {{"lambda", lambda}, {"preamble", pf}, {"kernel", kernel_name}}));
->>>>>>> a1663694
         }
     }
 };
