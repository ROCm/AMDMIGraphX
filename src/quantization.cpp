#include <migraphx/quantization.hpp>
#include <migraphx/program.hpp>
#include <migraphx/instruction.hpp>
#include <migraphx/iterator_for.hpp>
#include <migraphx/op/convert.hpp>
#include <migraphx/op/dot.hpp>
#include <migraphx/op/mul.hpp>
#include <migraphx/op/add.hpp>
#include <migraphx/op/quant_dot.hpp>
<<<<<<< HEAD
#include <migraphx/op/capture.hpp>
=======
>>>>>>> 61381f05
#include <migraphx/op/convolution.hpp>
#include <migraphx/op/quant_convolution.hpp>
#include <migraphx/op/multibroadcast.hpp>
#include <migraphx/stringutils.hpp>
#include <migraphx/ranges.hpp>
#include <utility>
#include <iomanip>
#include <fstream>

namespace migraphx {
inline namespace MIGRAPHX_INLINE_NS {

instruction_ref insert_quant_ins(program& prog,
                                 instruction_ref& ins,
                                 shape::type_t type,
                                 std::unordered_map<instruction_ref, instruction_ref>& map_ins,
                                 float scale = 1.0f,
                                 float shift = 0.0f)
{
    if(map_ins.count(ins) > 0)
    {
        return map_ins[ins];
    }

    if(ins->name() == "undefined")
    {
        return ins;
    }

    if(scale < 0.0f)
    {
        MIGRAPHX_THROW("INSERT_QUANT_INS: scale less than 0");
    }

    assert(ins->get_shape().type() == shape::float_type ||
           ins->get_shape().type() == shape::double_type ||
           ins->get_shape().type() == shape::int32_type);
    instruction_ref quant_ins{};
    quant_ins    = prog.insert_instruction(std::next(ins), op::convert{type, scale, shift}, ins);
    map_ins[ins] = quant_ins;

    return quant_ins;
}

// This function is to convert any instructions specified in the input
// from double or float to float16 by inserting a convert operator.
// For the conversion, there could be cases of overflowing, but it
// is very rare in the area of deeping learning, so we just do a
// truncate of the input to get the fp16.
void quantize(program& prog, const std::vector<std::string>& ins_names)
{
    std::unordered_map<instruction_ref, instruction_ref> map_fp16;
    for(auto ins : iterator_for(prog))
    {
        // all indicates every instruction is converted
        if((not contains(ins_names, "all")) and (not contains(ins_names, ins->name())))
        {
            continue;
        }

        shape::type_t orig_type = ins->get_shape().type();
        // process all inputs, if input is a fp32 or fp64, convert it
        // to a fp16 by adding a convert operator.
        auto inputs = ins->inputs();
        std::vector<instruction_ref> converted_inputs;
        for(auto input : inputs)
        {
            auto s = input->get_shape();
            if(s.type() == shape::float_type || s.type() == shape::double_type)
            {
                // if the input is a convert operator, uses its input
                // as its current input
                instruction_ref input_fp16{};
                if(input->name() == "convert")
                {
                    input_fp16 = input->inputs().front();
                }
                else
                {
                    input_fp16 = insert_quant_ins(prog, input, shape::half_type, map_fp16);
                }
                converted_inputs.push_back(input_fp16);
            }
            else
            {
                converted_inputs.push_back(input);
            }
        }

        // no change for the input, go to the next instruction
        if(inputs == converted_inputs)
        {
            continue;
        }

        auto op        = ins->get_operator();
        auto ins_shape = compute_shape(op, converted_inputs);
        if(ins_shape.type() != orig_type)
        {
            // check the dead code case to avoid assert
            bool output_empty = ins->outputs().empty();
            auto ins_orig_type =
                prog.insert_instruction(std::next(ins), op::convert{orig_type}, ins);
            if(!output_empty)
            {
                prog.replace_instruction(ins, ins_orig_type);
            }
        }

        prog.replace_instruction(ins, op, converted_inputs);
    }
}

void quantize(program& prog) { quantize(prog, {"all"}); }

static std::vector<std::pair<float, float>> int8_quant_params;

// function to compute the scale for each convert operator to convert to int8
void calc_quant_params(std::size_t ins_index, std::vector<migraphx::argument> args)
{
    std::pair<float, float> param_pair{1.0f, 0.0f};

    // scale and shift is need for only int8 type, and we do not
    // consider shift, so set shift to 0
    std::vector<float> vec_val;
    args.front().visit([&](auto output) { vec_val.assign(output.begin(), output.end()); });
    auto max_val     = *std::max_element(vec_val.begin(), vec_val.end());
    auto min_val     = *std::min_element(vec_val.begin(), vec_val.end());
    auto max_abs     = std::max(std::fabs(max_val), std::fabs(min_val));
    param_pair.first = 127.0f / max_abs;

    int8_quant_params[ins_index] = param_pair;
};

// int8 quantization is different from fp16 since int8 can only handle value
// -128 ~ 127. To convert the float or double to int8, we need a scale and
// a shift, then the convert can be done as v_int8 = fp * scale + shift.
// To simplify the changes, we consider shift as 0.0f for now.
void quantize_int8(program& prog,
                   const std::vector<std::string>& ins_names,
                   const std::vector<std::pair<float, float>>& quant_params)
{
    for(size_t i = 0; i < quant_params.size(); i++)
    {
        auto param = quant_params.at(i);
        std::cout << "index = " << i << ", scale = " << param.first << "\t" << param.second
                  << std::endl;
    }
    std::cout << std::endl;

    // For now, we only support the int8 quantization of gemm and convolution
    std::vector<std::string> op_names = {"dot", "convolution"};
    if(!std::all_of(ins_names.begin(), ins_names.end(), [&](auto name) {
           return (std::find(op_names.begin(), op_names.end(), name) != op_names.end());
       }))
    {
        MIGRAPHX_THROW("QUANTIZE_INT8: only support DOT and CONVOLUTION operation");
    }

    std::size_t quant_param_index = 0;
    std::unordered_map<instruction_ref, instruction_ref> map_quant_ins;
    std::unordered_map<instruction_ref, std::size_t> map_index;
    for(auto ins : iterator_for(prog))
    {
        if(not contains(ins_names, ins->name()))
        {
            continue;
        }

        shape::type_t orig_type = ins->get_shape().type();

        // for the dot operator, there could be 2 or 3 input arguments
        // if the 3rd argument is available, convert it to an int32.
        std::vector<instruction_ref> converted_inputs;

        // process all inputs, if input is a fp32 or fp64, convert it
        // to a int8 type by adding a convert operator and replace
        // the operator with the corresponding int8 version
        auto inputs = ins->inputs();
        std::vector<std::pair<float, float>> ins_quant_params;
        for(auto input : inputs)
        {
            // calculate the index of each instruction to be quantized
            if(map_index.count(input) == 0)
            {
                map_index[input] = quant_param_index++;
            }
            auto param = quant_params[map_index[input]];
            ins_quant_params.push_back(param);

            // In general, the target_type is int8, but for the dot
            // operation, if it has 3 inputs, then the last one should
            // be converted to int32_type
            shape::type_t quant_type = shape::int8_type;
            if(ins->name() == "dot" and inputs.size() == 3 and input == inputs.back())
<<<<<<< HEAD
            {
                quant_type = shape::int32_type;
            }

            auto s = input->get_shape();
            if((s.type() == shape::float_type || s.type() == shape::double_type ||
                s.type() == shape::int32_type) &&
               s.type() != quant_type)
            {
                // if the input is a convert operator, uses its input
                // as its current input
                instruction_ref quant_input{};
                if(input->name() == "convert")
                {
                    auto tmp_ins = input->inputs().front();
                    if(tmp_ins->get_shape().type() == quant_type)
                    {
                        quant_input = input->inputs().front();
                    }
                    else
                    {
                        quant_input = insert_quant_ins(
                            prog, input, quant_type, map_quant_ins, param.first, param.second);
                    }
                }
                else
                {
                    quant_input = insert_quant_ins(
                        prog, input, quant_type, map_quant_ins, param.first, param.second);
                }
                converted_inputs.push_back(quant_input);
=======
            {
                quant_type = shape::int32_type;
            }

            auto s = input->get_shape();
            if((s.type() == shape::float_type || s.type() == shape::double_type ||
                s.type() == shape::int32_type) &&
               s.type() != quant_type)
            {
                // if the input is a convert operator, uses its input
                // as its current input
                instruction_ref quant_input{};
                if(input->name() == "convert")
                {
                    auto tmp_ins = input->inputs().front();
                    if(tmp_ins->get_shape().type() == quant_type)
                    {
                        quant_input = input->inputs().front();
                    }
                    else
                    {
                        quant_input = insert_quant_ins(
                            prog, input, quant_type, map_quant_ins, param.first, param.second);
                    }
                }
                else
                {
                    quant_input = insert_quant_ins(
                        prog, input, quant_type, map_quant_ins, param.first, param.second);
                }
                converted_inputs.push_back(quant_input);
            }
            else
            {
                converted_inputs.push_back(input);
            }
        }

        // no change for the input, go to the next instruction
        if(inputs == converted_inputs)
        {
            continue;
        }

        // When converting from other types to int8_type, there are parameters
        // used as scale and shift(.0f), which will generate results diffrent from
        // the original results. To adjust the output to be "correct(approximatly
        // equal)", we need additional calculation for the adjustment
        if(ins->name() == "dot")
        {
            auto dot_op = any_cast<op::dot>(ins->get_operator());
            float new_alpha =
                dot_op.alpha / (ins_quant_params[0].first * ins_quant_params[1].first);
            float new_beta = dot_op.beta;
            // We need additional checking about the quant_alpha value. If
            // abs(quant_alpha) > 50 (some tmp value set here), we can convert
            // it to an integer as the new_alpha in the quant_dot
            float threshold = 50.0f;
            if(fabs(new_alpha) >= threshold && fabs(new_beta) >= threshold)
            {
                int32_t quant_alpha = static_cast<int32_t>(new_alpha);
                int32_t quant_beta  = static_cast<int32_t>(new_beta);
                shape quant_shape   = compute_shape(op::quant_dot{1, 0}, converted_inputs);
                if(quant_shape.type() == orig_type)
                {
                    prog.replace_instruction(
                        ins, op::quant_dot{quant_alpha, quant_beta}, converted_inputs);
                }
                else
                {
                    auto quant_dot = prog.insert_instruction(
                        ins, op::quant_dot{quant_alpha, quant_beta}, converted_inputs);
                    prog.replace_instruction(ins, op::convert{orig_type}, quant_dot);
                }
>>>>>>> 61381f05
            }
            // either alpha or beta cannot be quantized because of too big
            // relative rounding error
            else
            {
<<<<<<< HEAD
                converted_inputs.push_back(input);
            }
        }

        // no change for the input, go to the next instruction
        if(inputs == converted_inputs)
        {
            continue;
        }

        // When converting from other types to int8_type, there are parameters
        // used as scale and shift(.0f), which will generate results diffrent from
        // the original results. To adjust the output to be "correct(approximatly
        // equal)", we need additional calculation for the adjustment
        if(ins->name() == "dot")
        {
            auto dot_op = any_cast<op::dot>(ins->get_operator());
            float new_alpha =
                dot_op.alpha / (ins_quant_params[0].first * ins_quant_params[1].first);
            float new_beta = dot_op.beta;
            // We need additional checking about the quant_alpha value. If
            // abs(quant_alpha) > 50 (some tmp value set here), we can convert
            // it to an integer as the new_alpha in the quant_dot
            float threshold = 50.0f;
            if(fabs(new_alpha) >= threshold && fabs(new_beta) >= threshold)
            {
                int32_t quant_alpha = static_cast<int32_t>(new_alpha);
                int32_t quant_beta  = static_cast<int32_t>(new_beta);
                shape quant_shape   = compute_shape(op::quant_dot{1, 0}, converted_inputs);
                if(quant_shape.type() == orig_type)
                {
                    prog.replace_instruction(
                        ins, op::quant_dot{quant_alpha, quant_beta}, converted_inputs);
                }
                else
                {
                    auto quant_dot = prog.insert_instruction(
                        ins, op::quant_dot{quant_alpha, quant_beta}, converted_inputs);
                    prog.replace_instruction(ins, op::convert{orig_type}, quant_dot);
                }
            }
            // either alpha or beta cannot be quantized because of too big
            // relative rounding error
            else
            {
                auto q_dot = prog.insert_instruction(ins, op::quant_dot{1, 0}, converted_inputs);
                if(inputs.size() == 3 and dot_op.beta != 0.0f)
                {
=======
                auto q_dot = prog.insert_instruction(ins, op::quant_dot{1, 0}, converted_inputs);
                if(inputs.size() == 3 and dot_op.beta != 0.0f)
                {
>>>>>>> 61381f05
                    auto alpha_ab = prog.insert_instruction(
                        ins, op::convert{orig_type, new_alpha, 0.0f}, q_dot);
                    auto c_shape = q_dot->get_shape();
                    std::vector<float> vec_beta(c_shape.elements(), dot_op.beta);
                    auto l_beta =
                        prog.add_literal(literal({shape::float_type, c_shape.lens()}, vec_beta));
                    instruction_ref beta_c{};
                    if(orig_type != shape::float_type)
                    {
                        auto fp32_c = prog.insert_instruction(
                            ins, op::convert{shape::float_type}, inputs.back());
                        auto fp32_beta_c = prog.insert_instruction(ins, op::mul{}, l_beta, fp32_c);
                        beta_c = prog.insert_instruction(ins, op::convert{orig_type}, fp32_beta_c);
                    }
                    else
                    {
                        beta_c = prog.insert_instruction(ins, op::mul{}, l_beta, inputs.back());
                    }
                    prog.replace_instruction(ins, op::add{}, alpha_ab, beta_c);
                }
                else
                {
                    prog.replace_instruction(ins, op::convert{orig_type, new_alpha, 0.0f}, q_dot);
                }
            }
        }
        else if(ins->name() == "convolution")
        {
            // Current MIOpen convolution does not support alpha and beta,
            // so we need a separate multiply to adjust the output
            auto conv_op       = any_cast<op::convolution>(ins->get_operator());
            auto padding       = conv_op.padding;
            auto stride        = conv_op.stride;
            auto dilation      = conv_op.dilation;
            auto padding_mode  = conv_op.padding_mode;
            auto group         = conv_op.group;
            auto adjust_factor = 1.0f / (ins_quant_params[0].first * ins_quant_params[1].first);

            auto quant_conv = prog.insert_instruction(
                ins,
                op::quant_convolution{padding, stride, dilation, padding_mode, group},
                converted_inputs);
<<<<<<< HEAD
            auto fp_conv = prog.insert_instruction(
                ins, op::convert{shape::float_type, adjust_factor, 0.0f}, quant_conv);
            prog.replace_instruction(ins, op::convert{orig_type, 1.0f, 0.0f}, fp_conv);
=======
            prog.replace_instruction(ins, op::convert{orig_type, adjust_factor, 0.0f}, quant_conv);
>>>>>>> 61381f05
        }
        else
        {
            MIGRAPHX_THROW("QUANTIZE_INT8: does not support operator" + ins->name());
        }
    }

    if(quant_param_index != quant_params.size())
    {
        MIGRAPHX_THROW("QUANTIZE_INT8: number of scales does not match");
    }
}

void quantize_int8(program& prog, const std::vector<std::string>& ins_names)
{
    quantize_int8(prog, ins_names, int8_quant_params);
}

void quantize_int8(program& prog)
{
    std::vector<std::string> ins_names = {"dot", "convolution"};
    quantize_int8(prog, ins_names, int8_quant_params);
}
<<<<<<< HEAD

// For the input of each input argument, we need to insert a
// capture operator to compute the scale and shift
void capture_arguments(program& prog,
                       const std::vector<std::string>& ins_names,
                       std::function<void(std::size_t, std::vector<argument>)> func)
{
    size_t num_quant_params = 0;
    // the int8 quantization only support dot and convolution
    std::vector<std::string> op_names = {"dot", "convolution", "quant_dot", "quant_convolution"};
    if(!std::all_of(ins_names.begin(), ins_names.end(), [&](auto name) {
           return std::find(op_names.begin(), op_names.end(), name) != op_names.end();
       }))
    {
        MIGRAPHX_THROW("CAPTURE_ARGUMENTS: input operator is not supported");
    }

    std::unordered_map<instruction_ref, instruction_ref> ins_map;
    for(auto ins : iterator_for(prog))
    {
        if(not contains(ins_names, ins->name()))
        {
            continue;
        }

        auto inputs = ins->inputs();
        std::vector<instruction_ref> new_args;
        for(auto input : inputs)
        {
            instruction_ref new_ins{};
            if(ins_map.count(input) > 0)
            {
                new_ins = ins_map[input];
            }
            else
            {
                new_ins = prog.insert_instruction(
                    std::next(input), op::capture{num_quant_params++, func}, input);
                ins_map[input] = new_ins;
            }
            new_args.push_back(new_ins);
        }
        instruction::replace(ins, ins->get_operator(), ins->get_shape(), new_args);
    }

    // set one pair of parameter for each argument
    int8_quant_params.resize(num_quant_params, std::make_pair(-1.0f, -1.0f));
}

void capture_arguments(program& prog, const std::vector<std::string>& ins_names)
{
    capture_arguments(prog, ins_names, calc_quant_params);
}

void capture_arguments(program& prog)
{
    std::vector<std::string> ins_names = {"dot", "convolution"};
    capture_arguments(prog, ins_names);
}
=======
>>>>>>> 61381f05

} // namespace MIGRAPHX_INLINE_NS
} // namespace migraphx<|MERGE_RESOLUTION|>--- conflicted
+++ resolved
@@ -7,10 +7,7 @@
 #include <migraphx/op/mul.hpp>
 #include <migraphx/op/add.hpp>
 #include <migraphx/op/quant_dot.hpp>
-<<<<<<< HEAD
 #include <migraphx/op/capture.hpp>
-=======
->>>>>>> 61381f05
 #include <migraphx/op/convolution.hpp>
 #include <migraphx/op/quant_convolution.hpp>
 #include <migraphx/op/multibroadcast.hpp>
@@ -206,7 +203,6 @@
             // be converted to int32_type
             shape::type_t quant_type = shape::int8_type;
             if(ins->name() == "dot" and inputs.size() == 3 and input == inputs.back())
-<<<<<<< HEAD
             {
                 quant_type = shape::int32_type;
             }
@@ -238,38 +234,6 @@
                         prog, input, quant_type, map_quant_ins, param.first, param.second);
                 }
                 converted_inputs.push_back(quant_input);
-=======
-            {
-                quant_type = shape::int32_type;
-            }
-
-            auto s = input->get_shape();
-            if((s.type() == shape::float_type || s.type() == shape::double_type ||
-                s.type() == shape::int32_type) &&
-               s.type() != quant_type)
-            {
-                // if the input is a convert operator, uses its input
-                // as its current input
-                instruction_ref quant_input{};
-                if(input->name() == "convert")
-                {
-                    auto tmp_ins = input->inputs().front();
-                    if(tmp_ins->get_shape().type() == quant_type)
-                    {
-                        quant_input = input->inputs().front();
-                    }
-                    else
-                    {
-                        quant_input = insert_quant_ins(
-                            prog, input, quant_type, map_quant_ins, param.first, param.second);
-                    }
-                }
-                else
-                {
-                    quant_input = insert_quant_ins(
-                        prog, input, quant_type, map_quant_ins, param.first, param.second);
-                }
-                converted_inputs.push_back(quant_input);
             }
             else
             {
@@ -313,66 +277,14 @@
                         ins, op::quant_dot{quant_alpha, quant_beta}, converted_inputs);
                     prog.replace_instruction(ins, op::convert{orig_type}, quant_dot);
                 }
->>>>>>> 61381f05
             }
             // either alpha or beta cannot be quantized because of too big
             // relative rounding error
             else
             {
-<<<<<<< HEAD
-                converted_inputs.push_back(input);
-            }
-        }
-
-        // no change for the input, go to the next instruction
-        if(inputs == converted_inputs)
-        {
-            continue;
-        }
-
-        // When converting from other types to int8_type, there are parameters
-        // used as scale and shift(.0f), which will generate results diffrent from
-        // the original results. To adjust the output to be "correct(approximatly
-        // equal)", we need additional calculation for the adjustment
-        if(ins->name() == "dot")
-        {
-            auto dot_op = any_cast<op::dot>(ins->get_operator());
-            float new_alpha =
-                dot_op.alpha / (ins_quant_params[0].first * ins_quant_params[1].first);
-            float new_beta = dot_op.beta;
-            // We need additional checking about the quant_alpha value. If
-            // abs(quant_alpha) > 50 (some tmp value set here), we can convert
-            // it to an integer as the new_alpha in the quant_dot
-            float threshold = 50.0f;
-            if(fabs(new_alpha) >= threshold && fabs(new_beta) >= threshold)
-            {
-                int32_t quant_alpha = static_cast<int32_t>(new_alpha);
-                int32_t quant_beta  = static_cast<int32_t>(new_beta);
-                shape quant_shape   = compute_shape(op::quant_dot{1, 0}, converted_inputs);
-                if(quant_shape.type() == orig_type)
-                {
-                    prog.replace_instruction(
-                        ins, op::quant_dot{quant_alpha, quant_beta}, converted_inputs);
-                }
-                else
-                {
-                    auto quant_dot = prog.insert_instruction(
-                        ins, op::quant_dot{quant_alpha, quant_beta}, converted_inputs);
-                    prog.replace_instruction(ins, op::convert{orig_type}, quant_dot);
-                }
-            }
-            // either alpha or beta cannot be quantized because of too big
-            // relative rounding error
-            else
-            {
                 auto q_dot = prog.insert_instruction(ins, op::quant_dot{1, 0}, converted_inputs);
                 if(inputs.size() == 3 and dot_op.beta != 0.0f)
                 {
-=======
-                auto q_dot = prog.insert_instruction(ins, op::quant_dot{1, 0}, converted_inputs);
-                if(inputs.size() == 3 and dot_op.beta != 0.0f)
-                {
->>>>>>> 61381f05
                     auto alpha_ab = prog.insert_instruction(
                         ins, op::convert{orig_type, new_alpha, 0.0f}, q_dot);
                     auto c_shape = q_dot->get_shape();
@@ -415,13 +327,7 @@
                 ins,
                 op::quant_convolution{padding, stride, dilation, padding_mode, group},
                 converted_inputs);
-<<<<<<< HEAD
-            auto fp_conv = prog.insert_instruction(
-                ins, op::convert{shape::float_type, adjust_factor, 0.0f}, quant_conv);
-            prog.replace_instruction(ins, op::convert{orig_type, 1.0f, 0.0f}, fp_conv);
-=======
             prog.replace_instruction(ins, op::convert{orig_type, adjust_factor, 0.0f}, quant_conv);
->>>>>>> 61381f05
         }
         else
         {
@@ -445,7 +351,6 @@
     std::vector<std::string> ins_names = {"dot", "convolution"};
     quantize_int8(prog, ins_names, int8_quant_params);
 }
-<<<<<<< HEAD
 
 // For the input of each input argument, we need to insert a
 // capture operator to compute the scale and shift
@@ -505,8 +410,6 @@
     std::vector<std::string> ins_names = {"dot", "convolution"};
     capture_arguments(prog, ins_names);
 }
-=======
->>>>>>> 61381f05
 
 } // namespace MIGRAPHX_INLINE_NS
 } // namespace migraphx