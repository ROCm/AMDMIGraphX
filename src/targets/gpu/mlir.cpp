--- conflicted
+++ resolved
@@ -956,17 +956,6 @@
     std::string sym_name;
 };
 
-<<<<<<< HEAD
-bool is_module_fusible(const module& m, const context& migraphx_ctx, const value& solution)
-{
-    mlir_program mp;
-    mp.set_gpu_properties(migraphx_ctx);
-    mp.parse(m);
-    mp.run_high_level_pipeline();
-    return mlirIsModuleFusible(mp.mmodule.get(), make_mlir_string_ref(*solution.if_string()));
-}
-
-=======
 bool is_reduce(const instruction& ins) { return contains(ins.name(), "reduce"); }
 
 static void rewrite_reduce(module& m)
@@ -1025,7 +1014,6 @@
     return mlirIsModuleFusible(mp.mmodule.get(), make_mlir_string_ref(*solution.if_string()));
 }
 
->>>>>>> e81e3f75
 void adjust_param_shapes(module& m, const std::vector<shape>& inputs)
 {
     auto names = m.get_parameter_names();
@@ -1044,38 +1032,21 @@
     }
 }
 
-<<<<<<< HEAD
-std::string dump_mlir(const module& m, const std::vector<shape>& inputs)
-{
-    module mm;
+std::string dump_mlir(module m, const std::vector<shape>& inputs)
+{
     const_module_ref mr = &m;
     if(not inputs.empty())
     {
-        mm = m;
-        mr = &mm;
-        adjust_param_shapes(mm, inputs);
-    }
-=======
-std::string dump_mlir(module m, const std::vector<shape>& inputs)
-{
-    const_module_ref mr = &m;
-    if(not inputs.empty())
-    {
         adjust_param_shapes(m, inputs);
     }
     rewrite_reduce(m);
->>>>>>> e81e3f75
     mlir_program mp;
     mp.parse(*mr);
     auto mod_op = mlirModuleGetOperation(mp.mmodule.get());
     return mlir_print(&mlirOperationPrint, mod_op);
 }
 
-<<<<<<< HEAD
-std::string dump_mlir(const module& m) { return dump_mlir(m, {}); }
-=======
 std::string dump_mlir(module m) { return dump_mlir(std::move(m), {}); }
->>>>>>> e81e3f75
 
 mlir_code_object compile_mlir(const context& migraphx_ctx,
                               module m,
@@ -1167,12 +1138,7 @@
     mlir_program mp;
     mp.set_gpu_properties(migraphx_ctx);
     mp.parse(m);
-<<<<<<< HEAD
-    auto tc = mp.get_tuning_config(exhaustive);
-
-=======
     auto tc          = mp.get_tuning_config(exhaustive);
->>>>>>> e81e3f75
     const bool trace = enabled(MIGRAPHX_TRACE_MLIR{});
     static std::mutex mutex;
     if(trace)
@@ -1192,15 +1158,9 @@
 {
 }
 
-<<<<<<< HEAD
-std::string dump_mlir(const module&) { return {}; }
-
-std::string dump_mlir(const module& m, const std::vector<shape>& inputs)
-=======
 std::string dump_mlir(module) { return {}; }
 
 std::string dump_mlir(module m, const std::vector<shape>& inputs)
->>>>>>> e81e3f75
 {
     use(m);
     use(inputs);
