--- conflicted
+++ resolved
@@ -70,12 +70,8 @@
             // value of axis anymore
             if(axis >= broadcast_lens.size())
             {
-<<<<<<< HEAD
-                MIGRAPHX_THROW("BROADCAST : axis is out of range");
-=======
                 MIGRAPHX_THROW("BROADCAST : axis " + migraphx::to_string(axis) +
                                " is out of range");
->>>>>>> 775dfe8a
             }
             if(broadcast_lens.size() - axis < s0.lens().size())
             {
@@ -112,42 +108,28 @@
             }
             if(axis >= s1.ndim())
             {
-<<<<<<< HEAD
-                MIGRAPHX_THROW("BROADCAST_2in: axis is out of range");
-=======
                 MIGRAPHX_THROW("BROADCAST_2in: axis " + migraphx::to_string(axis) +
                                " is out of range");
->>>>>>> 775dfe8a
             }
             if(s1.dynamic())
             {
                 s0 = s0.to_dynamic();
                 if(s0.dyn_dims()[0] != s1.dyn_dims()[axis])
-<<<<<<< HEAD
-                    MIGRAPHX_THROW("BROADCAST_2in: s0 length doesn't match with dynamic s1 axis "
-                                   "dimension length");
-=======
                 {
                     MIGRAPHX_THROW("BROADCAST_2in: s0 length doesn't match with dynamic s1 axis "
                                    "dimension length (" +
                                    migraphx::to_string(s0.dyn_dims()[0]) +
                                    " != " + migraphx::to_string(s1.dyn_dims()[axis]) + ")");
                 }
->>>>>>> 775dfe8a
                 return s1;
             }
 
             if(s0.lens()[0] != s1.lens()[axis])
             {
-<<<<<<< HEAD
-                MIGRAPHX_THROW(
-                    "BROADCAST_2in: s0 length doesn't match with static s1 axis dimension length");
-=======
                 MIGRAPHX_THROW("BROADCAST_2in: s0 length doesn't match with static s1 axis "
                                "dimension length (" +
                                migraphx::to_string(s0.dyn_dims()[0]) +
                                " != " + migraphx::to_string(s1.dyn_dims()[axis]) + ")");
->>>>>>> 775dfe8a
             }
             std::vector<size_t> bcast_strides(s1.ndim(), 0);
             std::copy(s0.strides().begin(), s0.strides().end(), bcast_strides.begin() + axis);
