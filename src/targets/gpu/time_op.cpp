--- conflicted
+++ resolved
@@ -118,14 +118,10 @@
     unsigned long seed = 0;
     for(const auto& [name, shape] : in_shapes)
     {
-<<<<<<< HEAD
-        auto id = shape.type_string() + migraphx::shape::to_sizes_string({shape.as_standard()});
-=======
         std::string id = "";
         if(shape.type() != migraphx::shape::tuple_type)
             id = shape.type_string() + migraphx::shape::to_sizes_string({shape.as_standard()});
 
->>>>>>> 18a22282
         if(contains(fill_map, id))
             param_map[name] = to_gpu(fill_argument(shape, fill_map.at(id)));
         else
