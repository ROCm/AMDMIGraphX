--- conflicted
+++ resolved
@@ -130,11 +130,8 @@
     multibroadcast
     multinomial
     neg
-<<<<<<< HEAD
     nonmaxsuppression
-=======
     nonzero
->>>>>>> 0879b5f1
     outline
     pad
     pooling
