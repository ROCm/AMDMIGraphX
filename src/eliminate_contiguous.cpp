--- conflicted
+++ resolved
@@ -80,55 +80,15 @@
         if(ins->name() == "@return")
             continue;
 
-        if(std::none_of(ins->inputs().begin(), ins->inputs().end(), [&](auto arg) {
-               return arg->name() == op_name;
-           }))
-            continue;
         // Make a copy so we can modify it while we iterate
         auto args     = ins->inputs();
         auto new_args = args;
-<<<<<<< HEAD
-        std::transform(new_args.begin(), new_args.end(), new_args.begin(), [&](auto arg) {
-=======
         auto mod_args = ins->module_inputs();
 
         for(auto arg : ins->inputs())
         {
->>>>>>> aa7ff911
             if(arg->name() == op_name)
-                return arg->inputs().front();
-            else
-                return arg;
-        });
-        assert(args.size() == new_args.size());
-
-        if(try_compute_shape(ins, new_args))
-        {
-            p.replace_instruction(ins, ins->get_operator(), new_args);
-        }
-        else
-        {
-            for(auto arg : ins->inputs())
             {
-<<<<<<< HEAD
-                if(arg->name() == op_name)
-                {
-                    new_args  = args;
-                    auto prev = arg->inputs().front();
-                    replace(new_args, arg, prev);
-                    if(try_compute_shape(ins, new_args))
-                    {
-                        instruction::replace_argument(ins, arg, prev);
-                    }
-                    else if(prev->can_eval())
-                    {
-                        auto c = op::contiguous{};
-                        auto r = c.compute(c.compute_shape({prev->get_shape()}), {prev->eval()});
-
-                        auto l = p.add_literal(r.get_shape(), r.data());
-                        p.replace_instruction(arg, l);
-                    }
-=======
                 auto prev = arg->inputs().front();
                 replace(new_args, arg, prev);
                 if(try_compute_shape(ins, new_args, mod_args))
@@ -138,7 +98,6 @@
                 else if(prev->can_eval())
                 {
                     const_instruction.push_back(arg);
->>>>>>> aa7ff911
                 }
             }
         }
