--- conflicted
+++ resolved
@@ -40,11 +40,6 @@
 namespace gpu {
 
 struct context;
-<<<<<<< HEAD
-MIGRAPHX_GPU_EXPORT shape transpose_batch(const shape& s, unsigned trans_batch);
-void blas_shape(const shape& s);
-=======
->>>>>>> e90b3768
 
 template <class Op>
 struct rocblas_gemm
