#include <migraphx/gpu/compiler.hpp>
#include <migraphx/gpu/context.hpp>
#include <migraphx/gpu/compile_hip_code_object.hpp>
#include <migraphx/gpu/compile_hip.hpp>
#include <migraphx/gpu/compile_gen.hpp>

#include <migraphx/cpp_generator.hpp>
#include <migraphx/ranges.hpp>
#include <migraphx/reduce_dims.hpp>
#include <migraphx/stringutils.hpp>
#include <migraphx/dead_code_elimination.hpp>
#include <migraphx/eliminate_common_subexpression.hpp>
#include <migraphx/module.hpp>
#include <migraphx/pass_manager.hpp>

namespace migraphx {
inline namespace MIGRAPHX_INLINE_NS {
namespace gpu {

using namespace migraphx::gpu::gen; // NOLINT

static const char* const softmax_kernel = R"__migraphx__(
#include <migraphx/kernels/index.hpp>
#include <migraphx/kernels/softmax.hpp>
#include <migraphx/kernels/vectorize.hpp>
#include <args.hpp>

namespace migraphx {

extern "C" {
__global__ void softmax_kernel(void* input_p, void* output_p) 
{
    transform_args(make_tensors(), ${transformers})(input_p, output_p)([](auto input, auto output) {
        softmax<${axis}>(input, output);
    });
}
    
}

} // namespace migraphx

)__migraphx__";

struct softmax_compiler : compiler<softmax_compiler>
{
    std::vector<std::string> names() const { return {"softmax"}; }

    operation compile_op(context& ctx, const std::vector<shape>& inputs, const value& v) const
    {
        // TODO: Use reduce_dims
        auto axis  = v.at("axis").to<int64_t>();
        auto faxis = find_fast_axis({inputs.front()});
        vectorize vec{};
        // Vectorize if the axis is a reduction axis
        if(faxis == axis)
        {
            vec = vectorize::elements(faxis, inputs);
        }
        auto relements  = inputs[0].lens()[axis] / vec.size;
<<<<<<< HEAD
        auto nelements  = inputs.back().elements() / relements;
        auto block_size = compute_block_size(relements, 512);
=======
        auto nelements  = (inputs.back().elements() / inputs[0].lens()[axis]) / vec.size;
        auto block_size = compute_block_size(relements, 256);
>>>>>>> 637b483c
        hip_compile_options options;
        options.set_launch_params(
            v, compute_global_for(ctx, nelements * block_size, 256), block_size);
        options.output      = inputs.back();
        options.inputs      = inputs;
        options.kernel_name = "softmax_kernel";

        auto src = interpolate_string(
            softmax_kernel,
            {{"transformers", make_transformer_args(vec)}, {"axis", to_string(axis)}});

        return compile_hip_code_object(src, options);
    }

    compiler_replace compile(context& ctx, instruction_ref ins, const operation& op) const
    {
        return replace(compile_op(ctx, to_shapes(ins->inputs()), op.to_value()));
    }
};

} // namespace gpu
} // namespace MIGRAPHX_INLINE_NS
} // namespace migraphx<|MERGE_RESOLUTION|>--- conflicted
+++ resolved
@@ -57,13 +57,8 @@
             vec = vectorize::elements(faxis, inputs);
         }
         auto relements  = inputs[0].lens()[axis] / vec.size;
-<<<<<<< HEAD
-        auto nelements  = inputs.back().elements() / relements;
+        auto nelements  = (inputs.back().elements() / inputs[0].lens()[axis]) / vec.size;
         auto block_size = compute_block_size(relements, 512);
-=======
-        auto nelements  = (inputs.back().elements() / inputs[0].lens()[axis]) / vec.size;
-        auto block_size = compute_block_size(relements, 256);
->>>>>>> 637b483c
         hip_compile_options options;
         options.set_launch_params(
             v, compute_global_for(ctx, nelements * block_size, 256), block_size);
