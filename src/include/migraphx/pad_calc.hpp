#ifndef MIGRAPHX_GUARD_OPERATORS_PAD_CALC_HPP
#define MIGRAPHX_GUARD_OPERATORS_PAD_CALC_HPP

#include <utility>
#include <cstdint>
#include <vector>

namespace migraphx {
inline namespace MIGRAPHX_INLINE_NS {

inline void calculate_padding(int64_t idx,
                              std::vector<int64_t>& pads,
                              int64_t input_dim,
                              int64_t stride,
                              int64_t dilation,
                              int64_t weight_dim)
{
<<<<<<< HEAD
    int64_t output_dim = input_dim / stride + input_dim % stride;
    int64_t pad        = std::max(static_cast<int64_t>(0),
                           (output_dim - 1) * stride + dilation * weight_dim - input_dim);
    pads[idx]          = pad / 2;
    pads[idx + 2]      = pad - pad / 2;
=======
    int64_t output_dim     = (input_dim + stride - 1) / stride; // round up result
    int64_t new_weight_dim = weight_dim + (weight_dim - 1) * (dilation - 1);
    int64_t pad =
        std::max(static_cast<int64_t>(0), (output_dim - 1) * stride + new_weight_dim - input_dim);
    pads[idx]     = pad / 2;
    pads[idx + 2] = pad - pad / 2;
>>>>>>> 532513cd
}

} // namespace MIGRAPHX_INLINE_NS
} // namespace migraphx

#endif<|MERGE_RESOLUTION|>--- conflicted
+++ resolved
@@ -15,20 +15,12 @@
                               int64_t dilation,
                               int64_t weight_dim)
 {
-<<<<<<< HEAD
-    int64_t output_dim = input_dim / stride + input_dim % stride;
-    int64_t pad        = std::max(static_cast<int64_t>(0),
-                           (output_dim - 1) * stride + dilation * weight_dim - input_dim);
-    pads[idx]          = pad / 2;
-    pads[idx + 2]      = pad - pad / 2;
-=======
     int64_t output_dim     = (input_dim + stride - 1) / stride; // round up result
     int64_t new_weight_dim = weight_dim + (weight_dim - 1) * (dilation - 1);
     int64_t pad =
         std::max(static_cast<int64_t>(0), (output_dim - 1) * stride + new_weight_dim - input_dim);
     pads[idx]     = pad / 2;
     pads[idx + 2] = pad - pad / 2;
->>>>>>> 532513cd
 }
 
 } // namespace MIGRAPHX_INLINE_NS
