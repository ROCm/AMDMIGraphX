--- conflicted
+++ resolved
@@ -331,11 +331,7 @@
                 int end;
                 std::size_t dilated_kernel_dim = dilate_dim(kernel_dims[d_2], dilations[d_2]);
                 // NOLINT
-<<<<<<< HEAD
-                if(count_include_pad and (mode != pooling_mode::max))
-=======
                 if(count_include_pad and mode == pooling_mode::average)
->>>>>>> e81e3f75
                 {
                     // Even when using padding, if in ceil_mode a window
                     // could extend beyond the end of both input and
