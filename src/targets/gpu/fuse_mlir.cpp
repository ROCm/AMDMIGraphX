--- conflicted
+++ resolved
@@ -1,304 +1,4 @@
-/*
- * The MIT License (MIT)
- *
- * Copyright (c) 2015-2025 Advanced Micro Devices, Inc. All rights reserved.
- *
- * Permission is hereby granted, free of charge, to any person obtaining a copy
- * of this software and associated documentation files (the "Software"), to deal
- * in the Software without restriction, including without limitation the rights
- * to use, copy, modify, merge, publish, distribute, sublicense, and/or sell
- * copies of the Software, and to permit persons to whom the Software is
- * furnished to do so, subject to the following conditions:
- *
- * The above copyright notice and this permission notice shall be included in
- * all copies or substantial portions of the Software.
- *
- * THE SOFTWARE IS PROVIDED "AS IS", WITHOUT WARRANTY OF ANY KIND, EXPRESS OR
- * IMPLIED, INCLUDING BUT NOT LIMITED TO THE WARRANTIES OF MERCHANTABILITY,
- * FITNESS FOR A PARTICULAR PURPOSE AND NONINFRINGEMENT.  IN NO EVENT SHALL THE
- * AUTHORS OR COPYRIGHT HOLDERS BE LIABLE FOR ANY CLAIM, DAMAGES OR OTHER
- * LIABILITY, WHETHER IN AN ACTION OF CONTRACT, TORT OR OTHERWISE, ARISING FROM,
- * OUT OF OR IN CONNECTION WITH THE SOFTWARE OR THE USE OR OTHER DEALINGS IN
- * THE SOFTWARE.
- */
-#include <migraphx/gpu/fuse_mlir.hpp>
-#include <migraphx/gpu/mlir.hpp>
-#include <migraphx/matcher.hpp>
-#include <migraphx/pass_manager.hpp>
-#include <migraphx/make_op.hpp>
-#include <migraphx/register_op.hpp>
-#include <migraphx/env.hpp>
-#include <migraphx/dead_code_elimination.hpp>
-#include <migraphx/eliminate_common_subexpression.hpp>
-#include <migraphx/common.hpp>
-#include <migraphx/algorithm.hpp>
-#include <migraphx/output_iterator.hpp>
-#include <migraphx/param_utils.hpp>
-#include <migraphx/match/softmax.hpp>
-#include <migraphx/fp8_types.hpp>
-#include <optional>
-
-namespace migraphx {
-inline namespace MIGRAPHX_INLINE_NS {
-
-struct module;
-
-namespace gpu {
-
-MIGRAPHX_DECLARE_ENV_VAR(MIGRAPHX_ENABLE_EXTRA_MLIR);
-MIGRAPHX_DECLARE_ENV_VAR(MIGRAPHX_ENABLE_MLIR_INPUT_FUSION);
-MIGRAPHX_DECLARE_ENV_VAR(MIGRAPHX_ENABLE_MLIR_REDUCE_FUSION);
-MIGRAPHX_DECLARE_ENV_VAR(MIGRAPHX_DISABLE_MLIR);
-/**
- * @brief Declares a new MIGraphX environment variable which forces to generate
- * only specific MLIR operations.
- *
- * The variable, if defined, forces MIGraphX to use only specific operations
- * with MLIR regardless of the underlying GPU architecture. The variable accepts
- * a list of operations separated by comma. The variable recognizes the following
- * operations: "fused", "convolution", "dot". If the variable is not defined MIGraphX
- * will decide by itself which operations to delegate to MLIR. The variable is
- * intended to be primarily used by rocMLIR developers.
- */
-MIGRAPHX_DECLARE_ENV_VAR(MIGRAPHX_MLIR_USE_SPECIFIC_OPS);
-
-bool mlir_enabled()
-{
-#ifdef MIGRAPHX_MLIR
-    const bool mlir_disabled = enabled(MIGRAPHX_DISABLE_MLIR{});
-    return not mlir_disabled;
-#else
-    return false;
-#endif
-}
-
-namespace {
-struct requested
-{
-};
-struct rejected
-{
-};
-} // namespace
-
-static bool is_negated_op(const std::string& s)
-{
-    if(s.empty())
-        return false;
-    return contains({'!', '~'}, s[0]);
-}
-
-template <class Action>
-static std::vector<std::string> get_usage()
-{
-    static const auto options =
-        split_string(string_value_of(MIGRAPHX_MLIR_USE_SPECIFIC_OPS{}, ""), ',');
-    static const bool enabled = std::is_same<Action, requested>{};
-    std::vector<std::string> result;
-    auto remove_not_symbol = [&](const std::string& s) {
-        if(is_negated_op(s))
-            return s.substr(1);
-        return s;
-    };
-    transform_if(
-        options.begin(),
-        options.end(),
-        std::back_inserter(result),
-        [&](const std::string& option) {
-            if(option.empty())
-                return false;
-            if(is_negated_op(option))
-                return not enabled;
-            return enabled;
-        },
-        remove_not_symbol);
-    return result;
-}
-
-template <class Action>
-static bool specific_op(std::string_view option, bool fallback = false)
-{
-    static const auto options = get_usage<Action>();
-    if(options.empty())
-        return fallback;
-    if(contains(option, "fused") and contains(options, "fused"))
-        return true;
-    return contains(options, option);
-}
-
-bool mlir_attention_enabled(context* ctx)
-{
-#ifdef MIGRAPHX_MLIR
-    if(not mlir_enabled())
-        return false;
-    if(specific_op<rejected>("attention"))
-        return false;
-    // Enable attention by default for mi300
-    if(ctx != nullptr and starts_with(ctx->get_current_device().get_gfx_name(), "gfx94"))
-        return true;
-    return specific_op<requested>("attention");
-#else
-    return false;
-#endif
-}
-
-#ifdef MIGRAPHX_MLIR
-
-struct mlir_op
-{
-    std::string name() const { return "gpu::mlir_op"; }
-    operation op = make_op("convolution");
-
-    template <class Self, class F>
-    static auto reflect(Self& self, F f)
-    {
-        return pack(f(self.op, "op"));
-    }
-
-    // Check if the shape can be created from a transpose/broadcast/slice
-    static bool is_mlir_compatible(const shape& s)
-    {
-        if(s.standard() or s.packed() or s.scalar() or s.ndim() == 1)
-            return true;
-        auto ns = reorder_shape(s, find_permutation(s));
-        std::vector<std::size_t> stride_ratios;
-        auto last = std::find(ns.strides().begin(), ns.strides().end(), 0);
-        if(*std::prev(last) != 1)
-            return false;
-        std::adjacent_difference(ns.strides().begin(),
-                                 last,
-                                 std::back_inserter(stride_ratios),
-                                 [](auto y, auto x) -> std::size_t {
-                                     assert(y != 0);
-                                     if((x % y) != 0)
-                                         return 0;
-                                     return x / y;
-                                 });
-        return std::equal(stride_ratios.begin() + 1,
-                          stride_ratios.end(),
-                          ns.lens().begin() + 1,
-                          [](auto ratio, auto len) { return ratio >= len; });
-    }
-
-    shape compute_shape(const std::vector<shape>& inputs, const std::vector<module_ref>& mods) const
-    {
-        module_ref mod = mods[0];
-        check_shapes{inputs, *this}.has_at_least(1);
-        if(mods.size() != 1)
-            MIGRAPHX_THROW("should have one submodule.");
-
-        if(not std::all_of(inputs.begin(), inputs.end(), &is_mlir_compatible))
-            MIGRAPHX_THROW("Shape is not mlir compatible.");
-
-        auto result =
-            mod->compute_shapes(inputs, {.name = name(), .strict_type = true, .strict_lens = true});
-        if(result.size() == 1)
-            return result.front();
-        return shape{result};
-    }
-};
-MIGRAPHX_REGISTER_OP(mlir_op);
-
-namespace {
-
-const auto& reshaper_names()
-{
-    // clang-format off
-    static const std::unordered_set<std::string> names = {
-        "transpose",
-        "multibroadcast",
-        "broadcast",
-        "contiguous",
-        "reshape",
-        "reshape_lazy",
-        "squeeze",
-        "flatten",
-        "unsqueeze"
-    };
-    // clang-format on
-    return names;
-}
-
-bool is_fusable_input_op(const std::string& name)
-{
-    return contains(reshaper_names(), name) or contains({"slice"}, name);
-}
-
-std::tuple<instruction_ref, std::vector<operation>>
-get_fusable_input_op_stream(instruction_ref lower_input)
-{
-    instruction_ref upper_input = lower_input;
-    std::vector<operation> op_stream;
-    while(is_fusable_input_op(upper_input->name()))
-    {
-        operation op = upper_input->get_operator();
-        op_stream.push_back(op);
-        upper_input = upper_input->inputs().at(0);
-    }
-    return {upper_input, op_stream};
-}
-
-void fuse_input_ops(module_ref mm,
-                    const std::vector<instruction_ref>& inputs,
-                    std::unordered_map<instruction_ref, instruction_ref>* map_ins)
-{
-    assert(map_ins != nullptr);
-    size_t input_cnt = mm->get_parameters().size();
-    for(instruction_ref input : inputs)
-    {
-        if(contains(*map_ins, input))
-            continue;
-        auto [upper_input, op_stream] = get_fusable_input_op_stream(input);
-        if(not contains(*map_ins, upper_input))
-            (*map_ins)[upper_input] =
-                mm->add_parameter(param_name(input_cnt++), upper_input->get_shape().as_standard());
-        instruction_ref prev_input = (*map_ins)[upper_input];
-        for(const auto& op : reverse(op_stream))
-        {
-            prev_input = mm->add_instruction(op, {prev_input});
-        }
-        (*map_ins)[input] = prev_input;
-    }
-}
-
-std::tuple<instruction_ref, std::vector<instruction_ref>>
-fuse_input_ops_and_gemm_based_op(module_ref mm,
-                                 const std::vector<instruction_ref>& gemm_based_op_inputs,
-                                 const operation& gemm_based_op)
-{
-    std::vector<instruction_ref> top_inputs;
-    std::vector<instruction_ref> imm_inputs;
-    size_t input_cnt = 0;
-    for(instruction_ref input : gemm_based_op_inputs)
-    {
-        auto [upper_input, op_stream] = get_fusable_input_op_stream(input);
-        top_inputs.push_back(upper_input);
-        instruction_ref prev_input =
-            mm->add_parameter(param_name(input_cnt++, "y"), upper_input->get_shape().as_standard());
-        for(const auto& op : reverse(op_stream))
-        {
-            prev_input = mm->add_instruction(op, {prev_input});
-        }
-        imm_inputs.push_back(prev_input);
-    }
-    instruction_ref new_gemm_based_op = mm->add_instruction(gemm_based_op, imm_inputs);
-    return {new_gemm_based_op, top_inputs};
-}
-
-enum class mlir_mode
-{
-    all,
-    fast,
-    int8,
-    none
-};
-
-auto is_mlir_dot(mlir_mode mode)
-{
-    return match::make_basic_pred_matcher([=](instruction_ref ins) {
-        if(mode == mlir_mode::none)
-            return false;
-        if(ins->name() != "dot" and ins->name() != "quant_dot")
+name() != "quant_dot")
             return false;
         // dot operation where (FP8 * FP8 = FP8) is not available in MLIR. rocBLAS/hipBLASLt should
         // have the support for it.
@@ -1028,67 +728,16 @@
 };
 
 /**
-<<<<<<< HEAD
- * Move unpack_fp4 and reshape/slice instructions into the mlir_op submodule.
-=======
  * Move unpack_fp4 instructions into the mlir_op submodule.
  * Slice and reshape instructions should already be fused into the mlir_op.
->>>>>>> e6804b07
  * rocMLIR will do the unpacking and dequantization.
  */
 struct find_unpack_fp4_mlir_op
 {
-<<<<<<< HEAD
-    const std::unordered_set<std::string> skip_set = {"reshape", "slice"};
-
-    auto matcher() const
-    {
-        auto skip_reshapes_to_unpack =
-            match::skip(match::name(skip_set))(match::name("unpack_fp4"));
-        return match::name("gpu::mlir_op")(match::any_of[match::inputs()](skip_reshapes_to_unpack));
-    }
-
-    std::optional<instruction_ref> find_unpack_fp4(const instruction_ref ins) const
-    {
-        instruction_ref ret = fix<instruction_ref>([&](auto self, auto ins_i) -> instruction_ref {
-            if(ins_i->inputs().size() == 1 and contains(skip_set, ins_i->name()))
-            {
-                instruction_ref next = ins_i->inputs().front();
-                return self(next);
-            }
-            return ins_i;
-        })(ins);
-        if(ret->name() != "unpack_fp4")
-        {
-            return nullopt;
-        }
-        return ret;
-    }
-
-    // Add the reshape instructions between the unpack_fp4 and original mlir_op to the new module
-    void add_reshapes_for_unpack(module_ref nm,
-                                 const instruction_ref main_start_ins,
-                                 const instruction_ref main_unpack_ins,
-                                 const instruction_ref sub_unpack_ins) const
-    {
-        auto tmp_ins = main_start_ins;
-        std::vector<instruction_ref> ins_between;
-        while(tmp_ins != main_unpack_ins)
-        {
-            ins_between.push_back(tmp_ins);
-            tmp_ins = tmp_ins->inputs().front();
-        }
-        auto ins_iter = sub_unpack_ins;
-        for(auto ins : reverse_iterator_for(ins_between))
-        {
-            ins_iter = nm->add_instruction((*ins)->get_operator(), {ins_iter});
-        }
-=======
     auto matcher() const
     {
         return match::name("gpu::mlir_op")(
             match::any_of[match::inputs()](match::name("unpack_fp4")));
->>>>>>> e6804b07
     }
 
     void apply(module_pass_manager& mpm, const match::matcher_result& mr) const
@@ -1102,25 +751,14 @@
         int ct = 0;
         for(auto curr_ins : mlir_op->inputs())
         {
-<<<<<<< HEAD
-            auto unpack_opt = find_unpack_fp4(curr_ins);
-            if(unpack_opt.has_value())
-            {
-                auto unpack_ins   = unpack_opt.value();
-=======
             if(curr_ins->name() == "unpack_fp4")
             {
                 auto unpack_ins   = curr_ins;
->>>>>>> e6804b07
                 auto unpack_input = unpack_ins->inputs().at(0);
                 auto param =
                     nm->add_parameter(param_name(++ct), unpack_input->get_shape().as_standard());
                 auto new_unpack_ins      = nm->add_instruction(unpack_ins->get_operator(), param);
                 fuse_ins_map[unpack_ins] = new_unpack_ins;
-<<<<<<< HEAD
-                add_reshapes_for_unpack(nm, curr_ins, unpack_ins, new_unpack_ins);
-=======
->>>>>>> e6804b07
                 new_mlir_op_args.push_back(unpack_input);
             }
             else
@@ -1138,218 +776,6 @@
 };
 
 /**
- * Fuse single output reshape instructions on the output of mlir_op into the
- * mlir_op.
- */
-struct find_mlir_output_reshape_ops
-{
-    auto matcher() const
-    {
-        static const std::unordered_set<std::string> output_reshapes = {"transpose",
-                                                                        "contiguous",
-                                                                        "reshape",
-                                                                        "reshape_lazy",
-                                                                        "squeeze",
-                                                                        "flatten",
-                                                                        "unsqueeze"};
-        auto atleast_one_reshape =
-            match::all_of(match::output(match::name(output_reshapes)),
-                          match::skip_output(match::name(output_reshapes).bind("last_reshape")));
-        return match::name("gpu::mlir_op")(atleast_one_reshape);
-    }
-
-    void apply(module_pass_manager& mpm, const match::matcher_result& r) const
-    {
-        auto mlir_op_ins     = r.result;
-        auto last_reshape    = r.instructions["last_reshape"];
-        auto* mlir_op_module = mlir_op_ins->module_inputs().front();
-        std::vector<instruction_ref> reshape_instructions;
-        instruction_ref iter_ins = mlir_op_ins;
-        while(iter_ins != last_reshape)
-        {
-            // should already be covered by skip_output
-            assert(iter_ins->outputs().size() == 1);
-            auto output_ins = iter_ins->outputs().front();
-            reshape_instructions.push_back(output_ins);
-            iter_ins = output_ins;
-        }
-
-        assert(not reshape_instructions.empty());
-        std::string module_name = mlir_op_module->name();
-        std::transform(reshape_instructions.begin(),
-                       reshape_instructions.end(),
-                       join_back_inserter(module_name),
-                       [](instruction_ref ins) { return "_" + ins->name(); });
-        module_ref fused_module = mpm.create_module(module_name);
-        fused_module->set_bypass();
-
-        std::unordered_map<instruction_ref, instruction_ref> map_ins;
-        auto new_back = fused_module->fuse(*mlir_op_module, mlir_op_ins->inputs(), &map_ins).back();
-        map_ins[mlir_op_ins]    = new_back;
-        auto fused_instructions = fused_module->fuse(reshape_instructions, &map_ins);
-        fused_module->add_return({fused_instructions.back()});
-        auto inputs = find_inputs(map_ins, &mpm.get_module(), fused_module);
-        mpm.get_module().replace_instruction(
-            last_reshape, mlir_op{last_reshape->get_operator()}, inputs, {fused_module});
-    }
-};
-
-/**
- * Find slices along the channels axis that go into a convolution.
- * Reshape input instructions to the slices such that the slice occurs over
- * the slowest dimension.
- * TODO: This can also be done for GEMM when NCHW is supported for it.
- */
-struct find_channel_slice_convolution
-{
-    auto matcher() const
-    {
-        return match::name("convolution")(match::arg(0)(match::name("slice").bind("slice")));
-    }
-
-    /**
-     * Number of groups the input to the slice instruction is split into.
-     * `slice` should be over the channels axis only and split evenly.
-     */
-    static std::size_t get_num_slice_groups(instruction_ref slice)
-    {
-        auto input = slice->inputs().front();
-        auto op    = slice->get_operator().to_value();
-        auto axes  = op["axes"].to_vector<std::size_t>();
-        if(axes.size() != 1)
-            return 0;
-        if(axes.front() != 1)
-            return 0;
-        auto ichannels = input->get_shape().lens().at(1);
-        auto channels  = slice->get_shape().lens().at(1);
-        if((ichannels % channels) != 0)
-            return 0;
-        return ichannels / channels;
-    }
-
-    void apply(module_pass_manager& mpm, const match::matcher_result& r) const
-    {
-        auto ins              = r.result;
-        auto slice            = r.instructions["slice"];
-        auto input            = slice->inputs().front();
-        auto num_slice_groups = get_num_slice_groups(slice);
-        if(num_slice_groups == 0)
-        {
-            return;
-        }
-        // check that all slice instructions coming off from `input` are making
-        // the same size slice.
-        if(not all_of(input->outputs(), [&](instruction_ref output) {
-               if(output->name() != "slice")
-                   return false;
-               auto ichannels = output->inputs().front()->get_shape().lens().at(1);
-               auto channels  = output->get_shape().lens().at(1);
-               return channels * num_slice_groups == ichannels;
-           }))
-        {
-            return;
-        }
-        // check memory layout is in NCHW
-        if(find_permutation(ins->get_shape()).back() != 1)
-        {
-            return;
-        }
-
-        auto dims = input->get_shape().lens();
-        dims[1] /= num_slice_groups;
-        // inserts num_slice_groups dimension in front of channels to split channels correctly
-        dims.insert(dims.begin() + 1, num_slice_groups);
-
-        // first transpose permutation such that channels dimension goes to
-        // last axis and num_slice_groups axis goes to first axis
-        std::vector<int64_t> transpose_perm0(dims.size());
-        transpose_perm0.at(0) = 1;
-        transpose_perm0.at(1) = 0;
-        std::iota(transpose_perm0.begin() + 2, transpose_perm0.end() - 1, 3);
-        transpose_perm0.back() = 2;
-
-        // second transpose permutation such that last dimension
-        // (the channels dimension below) goes to third axis
-        std::vector<int64_t> transpose_perm1(dims.size());
-        transpose_perm1.at(0) = 0;
-        transpose_perm1.at(1) = 1;
-        transpose_perm1.at(2) = dims.size() - 1;
-        std::iota(transpose_perm1.begin() + 3, transpose_perm1.end(), 2);
-
-        auto outputs       = input->outputs();
-        auto ins_to_insert = std::next(input);
-        auto reshape1      = mpm.get_module().insert_instruction(
-            ins_to_insert, make_op("reshape_lazy", {{"dims", dims}}), input);
-        auto transpose_ins1 = mpm.get_module().insert_instruction(
-            ins_to_insert, make_op("transpose", {{"permutation", transpose_perm0}}), reshape1);
-        auto contiguous_ins = mpm.get_module().insert_instruction(
-            ins_to_insert, make_op("contiguous"), transpose_ins1);
-        auto transepose_ins2 = mpm.get_module().insert_instruction(
-            ins_to_insert,
-            make_op("transpose", {{"permutation", transpose_perm1}}),
-            contiguous_ins);
-        // spacer identity instruction
-        auto identity_ins = mpm.get_module().insert_instruction(
-            ins_to_insert, make_op("identity"), transepose_ins2);
-
-        // Replace slice operators to 0 axis
-        for(auto output : outputs)
-        {
-            auto v      = output->get_operator().to_value();
-            auto starts = v["starts"].to_vector<std::size_t>();
-            auto i      = starts.front() / output->get_shape().lens()[1]; // note integer truncation
-            auto s      = mpm.get_module().insert_instruction(
-                output,
-                make_op("slice", {{"axes", {0}}, {"starts", {i}}, {"ends", {i + 1}}}),
-                identity_ins);
-            mpm.get_module().replace_instruction(output, make_op("squeeze", {{"axes", {0}}}), s);
-        }
-    }
-};
-
-} // namespace
-
-#endif // MIGRAPHX_MLIR
-
-void fuse_mlir::apply(module_pass_manager& mpm) const
-{
-#ifdef MIGRAPHX_MLIR
-    std::size_t counter     = 0;
-    const auto& device_name = ctx == nullptr ? "" : ctx->get_current_device().get_gfx_name();
-    const bool is_navi = starts_with(device_name, "gfx11") or starts_with(device_name, "gfx12");
-
-    auto get_mode = [&](std::string_view option, mlir_mode m1, mlir_mode m2 = mlir_mode::fast) {
-        if(specific_op<rejected>(option))
-            return mlir_mode::none;
-        if(specific_op<requested>(option))
-            return mlir_mode::all;
-        if(is_navi)
-            return mlir_mode::all;
-        return std::max(m1, m2);
-    };
-
-    match::find_matches(mpm, find_channel_slice_convolution{});
-    mpm.run_pass(dead_code_elimination{});
-
-    match::find_matches(mpm, find_mlir_attention_op{});
-    mpm.run_pass(dead_code_elimination{});
-
-    match::find_matches(
-        mpm,
-        find_mlir_fused_ops{.conv_mode = get_mode("fused_convolution", mlir_mode::fast),
-                            .dot_mode  = get_mode("fused_dot", mlir_mode::fast)});
-
-    match::find_matches(
-        mpm,
-        find_mlir_standalone_convolution_op{.mode    = get_mode("convolution", mlir_mode::fast),
-                                            .counter = &counter},
-        find_mlir_standalone_dot_op{.mode = get_mode("dot", mlir_mode::fast), .counter = &counter});
-
-    mpm.run_pass(dead_code_elimination{});
-    if(enabled(MIGRAPHX_ENABLE_MLIR_REDUCE_FUSION{}))
-    {
-        match::find_matches(
-            mpm,
             find_mlir_split_reduce{.conv_mode = get_mode("fused_convolution", mlir_mode::fast),
                                    .dot_mode  = get_mode("fused_dot", mlir_mode::fast)});
     }
