#include <google/protobuf/text_format.h>
#include <google/protobuf/io/zero_copy_stream_impl.h>
#include <onnx.pb.h>
#include <iostream>
#include <fstream>
#include <unordered_map>
#include <functional>
#include <array>
#include <vector>

#include <migraph/fallthrough.hpp>
#include <migraph/program.hpp>
#include <migraph/operators.hpp>
#include <migraph/ranges.hpp>
#include <migraph/instruction.hpp>

namespace migraph {

struct unknown
{
    std::string op;
    std::string name() const { return "unknown:" + op; }
    shape compute_shape(std::vector<shape> input) const
    {
        if(input.empty())
            return {};
        else
            return input.front();
    }
    argument compute(context&, shape, std::vector<argument>) const
    {
        MIGRAPH_THROW("not computable");
    }
    friend std::ostream& operator<<(std::ostream& os, const unknown& x)
    {
        os << x.name();
        return os;
    }
};

struct onnx_parser
{
    using attribute_map = std::unordered_map<std::string, onnx::AttributeProto>;
    using node_map      = std::unordered_map<std::string, onnx::NodeProto>;
    using op_func = std::function<instruction_ref(attribute_map, std::vector<instruction_ref>)>;
    node_map nodes;
    std::unordered_map<std::string, instruction_ref> instructions;
    program prog = program();

    std::unordered_map<std::string, op_func> ops;

    onnx_parser()
    {
        add_generic_op("Add", add{});
        add_generic_op("Div", div{});
        add_generic_op("MatMul", gemm{});
        add_generic_op("Mul", mul{});
        add_generic_op("Relu", activation{"relu"});
        add_generic_op("Sub", sub{});

        add_mem_op("Constant", &onnx_parser::parse_constant);
        add_mem_op("Conv", &onnx_parser::parse_conv);
        add_mem_op("MaxPool", &onnx_parser::parse_max_pooling);
        add_mem_op("AveragePool", &onnx_parser::parse_average_pooling);
        add_mem_op("Reshape", &onnx_parser::parse_reshape);
        add_mem_op("Flatten", &onnx_parser::parse_flatten);
        add_mem_op("Gemm", &onnx_parser::parse_gemm);
        add_mem_op("BatchNormalization", &onnx_parser::parse_batchnorm);
    }

    template <class F>
    void add_op(std::string name, F f)
    {
        ops.emplace(name, f);
    }

    template <class F>
    void add_mem_op(std::string name, F f)
    {
        ops.emplace(name, [=](auto&&... xs) {
            return std::mem_fn(f)(*this, name, std::forward<decltype(xs)>(xs)...);
        });
    }

    template <class T>
    void add_generic_op(std::string name, T x)
    {
        ops.emplace(name, [this, x](attribute_map attributes, std::vector<instruction_ref> args) {
            if(args.size() == 2 and contains(attributes, "broadcast"))
            {
                uint64_t broadcasted = parse_value(attributes.at("broadcast")).at<uint64_t>();
                if(broadcasted != 0)
                {
                    uint64_t axis = (contains(attributes, "axis"))
                                        ? parse_value(attributes.at("axis")).at<uint64_t>()
                                        : 0;
                    auto l = prog.add_instruction(broadcast{axis}, args);
                    return prog.add_instruction(x, args[0], l);
                }
            }
            return prog.add_instruction(x, args);
        });
    }

    instruction_ref
    parse_conv(std::string, attribute_map attributes, std::vector<instruction_ref> args)
    {
        convolution op;
        if(contains(attributes, "pads"))
        {
            copy(attributes["pads"].ints(), op.padding.begin());
        }
        if(contains(attributes, "strides"))
        {
            copy(attributes["strides"].ints(), op.stride.begin());
        }
        if(contains(attributes, "dilations"))
        {
            copy(attributes["dilations"].ints(), op.dilation.begin());
        }
        if(args.size() == 3)
        {
            uint64_t axis = 1;
            auto l1       = prog.add_instruction(op, args[0], args[1]);
            auto l2       = prog.add_instruction(broadcast{axis}, l1, args[2]);
            return prog.add_instruction(add{}, l1, l2);
        }
        return prog.add_instruction(op, args);
    }

    instruction_ref
    parse_max_pooling(std::string, attribute_map attributes, std::vector<instruction_ref> args)
    {
        pooling op{"max"};
        if(contains(attributes, "pads"))
        {
            copy(attributes["pads"].ints(), op.padding.begin());
        }
        if(contains(attributes, "strides"))
        {
            copy(attributes["strides"].ints(), op.stride.begin());
        }
        if(contains(attributes, "kernel_shape"))
        {
            copy(attributes["kernel_shape"].ints(), op.lengths.begin());
        }
        return prog.add_instruction(op, args);
    }

    instruction_ref
    parse_average_pooling(std::string, attribute_map attributes, std::vector<instruction_ref> args)
    {
        pooling op{"average"};
        if(contains(attributes, "pads"))
        {
            copy(attributes["pads"].ints(), op.padding.begin());
        }
        if(contains(attributes, "strides"))
        {
            copy(attributes["strides"].ints(), op.stride.begin());
        }
        if(contains(attributes, "kernel_shape"))
        {
            copy(attributes["kernel_shape"].ints(), op.lengths.begin());
        }
        return prog.add_instruction(op, args);
    }

    instruction_ref
    parse_reshape(std::string, attribute_map attributes, std::vector<instruction_ref> args)
    {
        reshape op;
        if(args.size() == 1)
        {
            literal s = parse_value(attributes.at("shape"));
            s.visit([&](auto v) { copy(v, std::back_inserter(op.dims)); });
        }
        if(args.size() == 2)
        {
            literal s = args[1]->lit;
            s.visit([&](auto v) { copy(v, std::back_inserter(op.dims)); });
        }
        return prog.add_instruction(op, args[0]);
    }

    instruction_ref
    parse_flatten(std::string, attribute_map attributes, std::vector<instruction_ref> args)
    {
        uint64_t axis = 0;
        // if(contains(attributes, "axis"))
        // {
        //     axis = parse_value(attributes.at("axis")).at<int>();
        // }
        return prog.add_instruction(flatten{axis}, args[0]);
    }

    instruction_ref
    parse_constant(std::string, attribute_map attributes, std::vector<instruction_ref>)
    {
        literal v = parse_value(attributes.at("value"));
        return prog.add_literal(v);
    }

    instruction_ref
    parse_gemm(std::string, attribute_map attributes, std::vector<instruction_ref> args)
    {
        float alpha = 1.0f;
        float beta  = 0.0f;
        bool transa = false;
        bool transb = false;
        if(contains(attributes, "alpha"))
        {
            alpha = parse_value(attributes.at("alpha")).at<float>();
        }
        if(contains(attributes, "beta"))
        {
            alpha = parse_value(attributes.at("beta")).at<float>();
        }
        if(contains(attributes, "transA"))
        {
            transa = parse_value(attributes.at("transA")).at<bool>();
        }
        if(contains(attributes, "transB"))
        {
            transb = parse_value(attributes.at("transB")).at<bool>();
        }
        std::vector<int64_t> perm = {1, 0};
        auto l1 = (transa) ? prog.add_instruction(transpose{perm}, args[0]) : args[0];
        auto l2 = (transb) ? prog.add_instruction(transpose{perm}, args[1]) : args[1];
        if(args.size() == 3)
        {
            uint64_t axis = 1;
            auto l3       = prog.add_instruction(gemm{alpha, beta}, l1, l2);
            auto l4       = prog.add_instruction(broadcast{axis}, l3, args[2]);
            return prog.add_instruction(add{}, l3, l4);
        }
        return prog.add_instruction(gemm{alpha, beta}, l1, l2);
    }

    instruction_ref
    parse_batchnorm(std::string, attribute_map attributes, std::vector<instruction_ref> args)
    {
        float epsilon                                 = 1e-5f;
        float momentum                                = 0.9f;
        batch_norm_inference::bn_infer_mode_t bn_mode = batch_norm_inference::spatial;
        bool is_test                                  = false;
        if(contains(attributes, "epsilon"))
        {
            epsilon = parse_value(attributes.at("epsilon")).at<float>();
        }
        if(contains(attributes, "momentum"))
        {
            epsilon = parse_value(attributes.at("momentum")).at<float>();
        }
        if(contains(attributes, "is_test"))
        {
            is_test = parse_value(attributes.at("is_test")).at<uint64_t>() > 0;
        }
        if(contains(attributes, "spatial"))
        {
            bn_mode = (parse_value(attributes.at("spatial")).at<uint64_t>() > 0)
                          ? batch_norm_inference::spatial
                          : batch_norm_inference::per_activation;
        }
        batch_norm_inference op{epsilon, momentum, bn_mode, is_test};
        return prog.add_instruction(op, args);
    }

    void parse_from(std::istream& is)
    {
        onnx::ModelProto model;
        if(model.ParseFromIstream(&is))
        {
            if(model.has_graph())
            {
                this->parse_graph(model.graph());
            }
        }
        else
        {
            throw std::runtime_error("Failed reading");
        }
    }

    void parse_graph(const onnx::GraphProto& graph)
    {
        nodes = get_nodes(graph);
        std::unordered_map<std::string, onnx::TensorProto> initializer_data;
<<<<<<< HEAD
        auto cnt = 0;
=======
>>>>>>> d0811764
        for(auto&& f : graph.initializer())
        {
            initializer_data[f.name()] = f;
        }
        for(auto&& input : graph.input())
        {
            const std::string& name = input.name();
            // Does the input have an initializer?
            if(contains(initializer_data, name))
            {
                auto t             = initializer_data[name];
                instructions[name] = prog.add_literal(parse_tensor(t));
            }
            else
            {
                // TODO: Get shape of input parameter
                shape s            = parse_type(input.type());
                instructions[name] = prog.add_parameter(name, s);
            }
        }
        for(auto&& p : nodes)
        {
            this->parse_node(get_name(p.second));
        }
    }

    void parse_node(std::string name)
    {
        if(name.empty())
            MIGRAPH_THROW("Onnx node must have a name");
        if(instructions.count(name) == 0)
        {
            auto&& node = nodes.at(name);
            std::vector<instruction_ref> args;
            for(auto&& input : node.input())
            {
                if(nodes.count(input) > 0)
                {
                    auto&& iname = get_name(nodes.at(input));
                    assert(name != iname);
                    this->parse_node(iname);
                    args.push_back(instructions.at(iname));
                }
                else
                {
                    args.push_back(instructions.at(input));
                }
            }
            if(ops.count(node.op_type()) == 0)
            {
                instructions[name] = prog.add_instruction(unknown{node.op_type()}, args);
            }
            else
            {
                instructions[name] = ops[node.op_type()](get_attributes(node), args);
            }
        }
    }

    static attribute_map get_attributes(const onnx::NodeProto& node)
    {
        std::unordered_map<std::string, onnx::AttributeProto> result;
        for(auto&& attr : node.attribute())
        {
            result[attr.name()] = attr;
        }
        return result;
    }

    static std::string get_name(const onnx::NodeProto& node)
    {
        if(node.name().empty())
        {
            std::string generated = "migraph_unnamed_node";
            for(auto&& output : node.output())
            {
                generated += "_" + output;
            }
            return generated;
        }
        return node.name();
    }

    static node_map get_nodes(const onnx::GraphProto& graph)
    {
        std::unordered_map<std::string, onnx::NodeProto> result;
        for(auto&& node : graph.node())
        {
            result[get_name(node)] = node;
            for(auto&& output : node.output())
            {
                result[output] = node;
            }
        }
        return result;
    }

    template <class T>
    static literal from_repeated(shape::type_t t, const T& r)
    {
        std::size_t size = r.size();
        return literal{{t, {size}}, r.begin(), r.end()};
    }

    static literal parse_value(const onnx::AttributeProto& attr)
    {
        switch(attr.type())
        {
        case onnx::AttributeProto::UNDEFINED: return {};
        case onnx::AttributeProto::FLOAT: return literal{attr.f()};
        case onnx::AttributeProto::INT: return literal{attr.i()};
        case onnx::AttributeProto::STRING: return {};
        case onnx::AttributeProto::TENSOR: return parse_tensor(attr.t());
        case onnx::AttributeProto::GRAPH: return {};
        case onnx::AttributeProto::FLOATS: return from_repeated(shape::float_type, attr.floats());
        case onnx::AttributeProto::INTS: return from_repeated(shape::int64_type, attr.ints());
        case onnx::AttributeProto::STRINGS: return {};
        case onnx::AttributeProto::TENSORS: return {};
        case onnx::AttributeProto::GRAPHS: return {};
        }
        MIGRAPH_THROW("Invalid attribute type");
    }

    static literal parse_tensor(const onnx::TensorProto& t)
    {
        std::vector<std::size_t> dims(t.dims().begin(), t.dims().end());
        if(t.has_raw_data())
        {
            const std::string& s = t.raw_data();
            switch(t.data_type())
            {
            case onnx::TensorProto::UNDEFINED: throw std::runtime_error("");
            case onnx::TensorProto::FLOAT: return literal{{shape::float_type, dims}, s.data()};
            case onnx::TensorProto::UINT8: throw std::runtime_error("");
            case onnx::TensorProto::INT8: return literal{{shape::int32_type, dims}, s.data()};
            case onnx::TensorProto::UINT16: return literal{{shape::int32_type, dims}, s.data()};
            case onnx::TensorProto::INT16: return literal{{shape::int32_type, dims}, s.data()};
            case onnx::TensorProto::INT32: return literal{{shape::int32_type, dims}, s.data()};
            case onnx::TensorProto::INT64: return literal{{shape::int64_type, dims}, s.data()};
            case onnx::TensorProto::STRING: throw std::runtime_error("");
            case onnx::TensorProto::BOOL: return literal{{shape::int32_type, dims}, s.data()};
            case onnx::TensorProto::FLOAT16: throw std::runtime_error("");
            case onnx::TensorProto::DOUBLE: return literal{{shape::double_type, dims}, s.data()};
            case onnx::TensorProto::UINT32: throw std::runtime_error("");
            case onnx::TensorProto::UINT64: throw std::runtime_error("");
            case onnx::TensorProto::COMPLEX64: throw std::runtime_error("");
            case onnx::TensorProto::COMPLEX128: throw std::runtime_error("");
            }
            MIGRAPH_THROW("Invalid tensor type");
        }
        switch(t.data_type())
        {
        case onnx::TensorProto::UNDEFINED: throw std::runtime_error("");
        case onnx::TensorProto::FLOAT:
            return literal{{shape::float_type, dims}, t.float_data().begin(), t.float_data().end()};
        case onnx::TensorProto::UINT8: throw std::runtime_error("");
        case onnx::TensorProto::INT8:
            return literal{{shape::int32_type, dims}, t.int32_data().begin(), t.int32_data().end()};
        case onnx::TensorProto::UINT16:
            return literal{{shape::int32_type, dims}, t.int32_data().begin(), t.int32_data().end()};
        case onnx::TensorProto::INT16:
            return literal{{shape::int32_type, dims}, t.int32_data().begin(), t.int32_data().end()};
        case onnx::TensorProto::INT32:
            return literal{{shape::int32_type, dims}, t.int32_data().begin(), t.int32_data().end()};
        case onnx::TensorProto::INT64:
            return literal{{shape::int64_type, dims}, t.int64_data().begin(), t.int64_data().end()};
        case onnx::TensorProto::STRING: throw std::runtime_error("");
        case onnx::TensorProto::BOOL:
            return literal{{shape::int32_type, dims}, t.int32_data().begin(), t.int32_data().end()};
        case onnx::TensorProto::FLOAT16: throw std::runtime_error("");
        case onnx::TensorProto::DOUBLE:
            return literal{
                {shape::double_type, dims}, t.double_data().begin(), t.double_data().end()};
        case onnx::TensorProto::UINT32: throw std::runtime_error("");
        case onnx::TensorProto::UINT64: throw std::runtime_error("");
        case onnx::TensorProto::COMPLEX64: throw std::runtime_error("");
        case onnx::TensorProto::COMPLEX128: throw std::runtime_error("");
        }
        MIGRAPH_THROW("Invalid tensor type");
    }

    static shape parse_type(const onnx::TypeProto& t)
    {
        shape::type_t shape_type{};
        switch(t.tensor_type().elem_type())
        {
        case onnx::TensorProto::UNDEFINED:
            break; // throw std::runtime_error("Unsupported type UNDEFINED");
        case onnx::TensorProto::FLOAT: shape_type = shape::float_type; break;
        case onnx::TensorProto::UINT8:
            break; // throw std::runtime_error("Unsupported type UINT8");
        case onnx::TensorProto::INT8: shape_type = shape::int8_type; break;
        case onnx::TensorProto::UINT16: shape_type = shape::uint16_type; break;
        case onnx::TensorProto::INT16: shape_type = shape::int16_type; break;
        case onnx::TensorProto::INT32: shape_type = shape::int32_type; break;
        case onnx::TensorProto::INT64: shape_type = shape::int64_type; break;
        case onnx::TensorProto::STRING:
            break; // throw std::runtime_error("Unsupported type STRING");
        case onnx::TensorProto::BOOL:
            break; // throw std::runtime_error("Unsupported type BOOL");
        case onnx::TensorProto::FLOAT16:
            break; // throw std::runtime_error("Unsupported type FLOAT16");
        case onnx::TensorProto::DOUBLE: shape_type = shape::double_type; break;
        case onnx::TensorProto::UINT32: shape_type = shape::uint32_type; break;
        case onnx::TensorProto::UINT64: shape_type = shape::uint64_type; break;
        case onnx::TensorProto::COMPLEX64:
            break; // throw std::runtime_error("Unsupported type COMPLEX64");
        case onnx::TensorProto::COMPLEX128:
            break; // throw std::runtime_error("Unsupported type COMPLEX128");
        }
        std::vector<std::size_t> dims;
        // TODO: USe std::transform
        for(auto&& d : t.tensor_type().shape().dim())
        {
            dims.push_back(d.dim_value());
        }
        return {shape_type, dims};
    }
};

program parse_onnx(const std::string& name)
{
    std::fstream input(name.c_str(), std::ios::in | std::ios::binary);
    onnx_parser parser;
#ifndef NDEBUG
    // Log the program when it can't be parsed
    try
    {
        parser.parse_from(input);
    }
    catch(...)
    {
        std::cerr << parser.prog << std::endl;
        throw;
    }
#else
    parser.parse_from(input);
#endif
    return std::move(parser.prog);
}

} // namespace migraph<|MERGE_RESOLUTION|>--- conflicted
+++ resolved
@@ -286,10 +286,6 @@
     {
         nodes = get_nodes(graph);
         std::unordered_map<std::string, onnx::TensorProto> initializer_data;
-<<<<<<< HEAD
-        auto cnt = 0;
-=======
->>>>>>> d0811764
         for(auto&& f : graph.initializer())
         {
             initializer_data[f.name()] = f;
