
#include <migraphx/env.hpp>
#include <migraphx/program.hpp>
#include <migraphx/operators.hpp>
#include <migraphx/generate.hpp>
#include <migraphx/ranges.hpp>
#include <migraphx/cpu/target.hpp>
#include <migraphx/gpu/target.hpp>
#include <migraphx/gpu/miopen.hpp>
#include <migraphx/gpu/hip.hpp>
#include <migraphx/manage_ptr.hpp>
#include <migraphx/type_name.hpp>
#include <migraphx/verify_args.hpp>
#include <migraphx/instruction.hpp>
#include <migraphx/quantization.hpp>

#include <miopen/miopen.h>

#include <future>
#include <thread>
#include <cmath>
#include <numeric>

#include <test.hpp>

#ifdef __clang__
#pragma clang diagnostic push
#pragma clang diagnostic ignored "-Wglobal-constructors"
#endif

MIGRAPHX_DECLARE_ENV_VAR(MIGRAPHX_TRACE_GPU_COMPILE)

// An improved async, that doesn't block
template <class Function>
std::future<typename std::result_of<Function()>::type> detach_async(Function&& f,
                                                                    bool parallel = true)
{
    if(parallel)
    {
        using result_type = typename std::result_of<Function()>::type;
        std::packaged_task<result_type()> task(std::forward<Function>(f));
        auto fut = task.get_future();
        std::thread(std::move(task)).detach();
        return std::move(fut);
    }
    return std::async(std::launch::deferred, std::forward<Function>(f));
}

struct auto_print
{
    static void set_terminate_handler(const std::string& name)
    {
        static std::string pname;
        pname = name;
        std::set_terminate(+[] {
            std::cout << "FAILED: " << pname << std::endl;
            try
            {
                std::rethrow_exception(std::current_exception());
            }
            catch(const std::exception& e)
            {
                std::cout << "    what(): " << e.what() << std::endl;
            }
            std::cout << std::endl;
            for(auto&& handle : auto_print::handlers)
                handle();
        });
    }
    static std::array<std::function<void()>, 2> handlers;
    int index;
    template <class T>
    auto_print(T& x, int i) : index(i)
    {
        handlers[index] = [&x] { std::cout << x << std::endl; };
    }

    ~auto_print()
    {
        handlers[index] = [] {};
    }
};
std::array<std::function<void()>, 2> auto_print::handlers = {};

template <class T>
auto get_hash(const T& x)
{
    return std::hash<T>{}(x);
}

void compile_check(migraphx::program& p, const migraphx::target& t, bool show_trace = false)
{
    auto name   = t.name();
    auto shapes = p.get_output_shapes();
    std::stringstream ss;
    migraphx::compile_options options;
    options.trace = migraphx::tracer{ss};
    p.compile(t, options);
    if(shapes.size() != p.get_output_shapes().size())
    {
        std::cout << ss.str() << std::endl;
        throw std::runtime_error("Compiling program with " + name +
                                 " alters its number of outputs");
    }

    auto num = shapes.size();
    for(std::size_t i = 0; i < num; ++i)
    {
        if(p.get_output_shapes()[i].lens() != shapes[i].lens())
        {
            std::cout << ss.str() << std::endl;
            throw std::runtime_error("Compiling program with " + name + " alters its shape");
        }
    }

    if(show_trace)
    {
        std::cout << ss.str() << std::endl;
    }
}

template <class V>
std::vector<migraphx::argument> run_cpu(migraphx::program& p)
{
    V v;
    p = v.create_program();
    auto_print pp{p, 0};
    compile_check(p, migraphx::cpu::target{});
    migraphx::program::parameter_map m;
    for(auto&& x : p.get_parameter_shapes())
    {
        m[x.first] = migraphx::generate_argument(x.second, get_hash(x.first));
    }
    return p.eval(m);
}

template <class V>
std::vector<migraphx::argument> run_gpu(migraphx::program& p)
{
    V v;
    p = v.create_program();
    auto_print pp{p, 1};
    compile_check(p, migraphx::gpu::target{}, migraphx::enabled(MIGRAPHX_TRACE_GPU_COMPILE{}));
    migraphx::program::parameter_map m;
    for(auto&& x : p.get_parameter_shapes())
    {
        m[x.first] =
            migraphx::gpu::to_gpu(migraphx::generate_argument(x.second, get_hash(x.first)));
    }
    // Program should have an output parameter
    EXPECT(std::any_of(
        m.begin(), m.end(), [](auto& x) { return migraphx::contains(x.first, "output"); }));

    // Ensure the program doesn't modify the context in a dry run
    auto ctx = p.get_context();
    assert(&ctx != &p.get_context());
    EXPECT(is_shared(ctx, p.get_context()));
    p.dry_run(m);
    EXPECT(is_shared(ctx, p.get_context()));
    p.eval(m);

    auto gpu_res = p.eval(m);
    std::vector<migraphx::argument> res(gpu_res.size());
    std::transform(gpu_res.begin(), gpu_res.end(), res.begin(), [&](auto& argu) {
        return migraphx::gpu::from_gpu(argu);
    });

    return res;
}

template <class V>
void run_verify_program()
{
    auto_print::set_terminate_handler(migraphx::get_type_name<V>());
    // std::cout << migraphx::get_type_name<V>() << std::endl;
    migraphx::program cpu_prog;
    migraphx::program gpu_prog;
    auto cpu_arg_f = detach_async([&] { return run_cpu<V>(cpu_prog); });
    auto gpu_arg   = run_gpu<V>(gpu_prog);
    auto cpu_arg   = cpu_arg_f.get();

    bool passed = true;
    passed &= (cpu_arg.size() == gpu_arg.size());
    std::size_t num = cpu_arg.size();
    for(std::size_t i = 0; ((i < num) and passed); ++i)
    {
        passed &= verify_args(migraphx::get_type_name<V>(), cpu_arg[i], gpu_arg[i]);
    }

    if(not passed)
    {
        V v;
        auto p = v.create_program();
        std::cout << p << std::endl;
        std::cout << "cpu:\n" << cpu_prog << std::endl;
        std::cout << "gpu:\n" << gpu_prog << std::endl;
        std::cout << std::endl;
    }
    std::set_terminate(nullptr);
}

template <class T>
int auto_register_verify_program()
{
    test::add_test_case(migraphx::get_type_name<T>(), [] { run_verify_program<T>(); });
    return 0;
}

template <class T>
struct verify_program
{
    static int static_register;
    // This typedef ensures that the static member will be instantiated if
    // the class itself is instantiated
    using static_register_type =
        std::integral_constant<decltype(&static_register), &static_register>;
};

template <class T>
int verify_program<T>::static_register = auto_register_verify_program<T>(); // NOLINT

struct test_literals : verify_program<test_literals>
{
    migraphx::program create_program() const
    {
        migraphx::program p;
        auto input = p.add_literal(
            generate_literal(migraphx::shape{migraphx::shape::float_type, {4, 3, 3, 3}}));
        auto weights = p.add_literal(
            generate_literal(migraphx::shape{migraphx::shape::float_type, {4, 3, 3, 3}}));
        auto conv = p.add_instruction(migraphx::op::convolution{}, input, weights);
        p.add_instruction(migraphx::op::relu{}, conv);
        return p;
    }
};

struct test_add : verify_program<test_add>
{
    migraphx::program create_program() const
    {
        migraphx::program p;
        migraphx::shape s{migraphx::shape::float_type, {3}};
        auto x = p.add_parameter("x", s);
        auto y = p.add_parameter("y", s);
        p.add_instruction(migraphx::op::add{}, x, y);
        return p;
    }
};

struct test_add_half : verify_program<test_add_half>
{
    migraphx::program create_program() const
    {
        migraphx::program p;
        migraphx::shape s{migraphx::shape::half_type, {3}};
        auto x = p.add_parameter("x", s);
        auto y = p.add_parameter("y", s);
        p.add_instruction(migraphx::op::add{}, x, y);
        return p;
    }
};

struct test_mul : verify_program<test_mul>
{
    migraphx::program create_program() const
    {
        migraphx::program p;
        migraphx::shape s{migraphx::shape::float_type, {3}};
        auto x = p.add_parameter("x", s);
        auto y = p.add_parameter("y", s);
        p.add_instruction(migraphx::op::mul{}, x, y);
        return p;
    }
};

struct test_exp : verify_program<test_exp>
{
    migraphx::program create_program() const
    {
        migraphx::program p;
        migraphx::shape s{migraphx::shape::float_type, {6}};
        auto x = p.add_instruction(migraphx::op::abs{}, p.add_parameter("x", s));
        p.add_instruction(migraphx::op::exp{}, x);
        return p;
    }
};

struct test_erf : verify_program<test_erf>
{
    migraphx::program create_program() const
    {
        migraphx::program p;
        migraphx::shape s{migraphx::shape::float_type, {2, 3, 4, 6}};
        auto param = p.add_parameter("x", s);
        p.add_instruction(migraphx::op::erf{}, param);
        return p;
    }
};

struct test_sqrt : verify_program<test_sqrt>
{
    migraphx::program create_program() const
    {
        migraphx::program p;
        migraphx::shape s{migraphx::shape::float_type, {2, 3, 4, 6}};
        auto param     = p.add_parameter("x", s);
        auto param_abs = p.add_instruction(migraphx::op::abs{}, param);
        p.add_instruction(migraphx::op::sqrt{}, param_abs);
        return p;
    }
};

struct test_sign : verify_program<test_sign>
{
    migraphx::program create_program() const
    {
        migraphx::program p;
        migraphx::shape s{migraphx::shape::double_type, {2, 3, 4, 6}};
        auto param = p.add_parameter("x", s);
        p.add_instruction(migraphx::op::sign{}, param);
        return p;
    }
};

struct test_log : verify_program<test_log>
{
    migraphx::program create_program() const
    {
        migraphx::program p;
        migraphx::shape s{migraphx::shape::float_type, {6}};
        auto x = p.add_instruction(migraphx::op::abs{}, p.add_parameter("x", s));
        p.add_instruction(migraphx::op::log{}, x);
        return p;
    }
};

struct test_pow : verify_program<test_pow>
{
    migraphx::program create_program() const
    {
        migraphx::program p;
        migraphx::shape s{migraphx::shape::float_type, {6}};
        std::vector<float> vec_e(s.elements(), 2.0f);
        auto b = p.add_parameter("x", s);
        auto e = p.add_literal(migraphx::literal(s, vec_e));
        p.add_instruction(migraphx::op::pow{}, b, e);
        return p;
    }
};

struct test_prelu_brcst : verify_program<test_prelu_brcst>
{
    migraphx::program create_program() const
    {
        migraphx::program p;
        migraphx::shape s{migraphx::shape::float_type, {6}};
        auto x   = p.add_parameter("x", s);
        auto slp = p.add_parameter("slp", s);
        auto r   = p.add_instruction(migraphx::op::prelu{}, x, slp);
        p.add_return({r});

        return p;
    }
};

struct test_sin : verify_program<test_sin>
{
    migraphx::program create_program() const
    {
        migraphx::program p;
        migraphx::shape s{migraphx::shape::float_type, {10}};
        auto x = p.add_parameter("x", s);
        p.add_instruction(migraphx::op::sin{}, x);
        return p;
    }
};

struct test_cos : verify_program<test_cos>
{
    migraphx::program create_program() const
    {
        migraphx::program p;
        migraphx::shape s{migraphx::shape::double_type, {8}};
        auto x = p.add_parameter("x", s);
        p.add_instruction(migraphx::op::cos{}, x);
        return p;
    }
};

struct test_tan : verify_program<test_tan>
{
    migraphx::program create_program() const
    {
        migraphx::program p;
        migraphx::shape s{migraphx::shape::float_type, {16}};
        auto x = p.add_parameter("x", s);
        p.add_instruction(migraphx::op::tan{}, x);
        return p;
    }
};

struct test_sinh : verify_program<test_sinh>
{
    migraphx::program create_program() const
    {
        migraphx::program p;
        migraphx::shape s{migraphx::shape::double_type, {16}};
        auto x = p.add_parameter("x", s);
        p.add_instruction(migraphx::op::sinh{}, x);
        return p;
    }
};

struct test_cosh : verify_program<test_cosh>
{
    migraphx::program create_program() const
    {
        migraphx::program p;
        migraphx::shape s{migraphx::shape::double_type, {16}};
        auto x = p.add_parameter("x", s);
        p.add_instruction(migraphx::op::cosh{}, x);
        return p;
    }
};

struct test_tanh : verify_program<test_tanh>
{
    migraphx::program create_program() const
    {
        migraphx::program p;
        auto x = p.add_parameter("x", migraphx::shape{migraphx::shape::float_type, {4, 3, 3, 3}});
        p.add_instruction(migraphx::op::tanh{}, x);
        return p;
    }
};

struct test_trans_tanh : verify_program<test_trans_tanh>
{
    migraphx::program create_program() const
    {
        migraphx::program p;
        auto x  = p.add_parameter("x", migraphx::shape{migraphx::shape::float_type, {4, 3, 3, 3}});
        auto tx = p.add_instruction(migraphx::op::transpose{{0, 1, 3, 2}}, x);
        auto tanhx = p.add_instruction(migraphx::op::tanh{}, tx);
        auto r     = p.add_instruction(migraphx::op::add{}, tanhx, tanhx);
        p.add_instruction(migraphx::op::contiguous{}, r);

        return p;
    }
};

struct test_trans_tanh1 : verify_program<test_trans_tanh1>
{
    migraphx::program create_program() const
    {
        migraphx::program p;
        auto x  = p.add_parameter("x", migraphx::shape{migraphx::shape::float_type, {4, 3, 3, 3}});
        auto tx = p.add_instruction(migraphx::op::transpose{{0, 1, 3, 2}}, x);
        auto tanhx = p.add_instruction(migraphx::op::tanh{}, tx);
        auto r     = p.add_instruction(migraphx::op::add{}, tanhx, tanhx);
        p.add_return({tx, r});

        return p;
    }
};

struct test_slice_sin : verify_program<test_slice_sin>
{
    migraphx::program create_program() const
    {
        migraphx::program p;
        auto l = p.add_parameter("x", migraphx::shape{migraphx::shape::float_type, {2, 2}});
        auto t = p.add_instruction(migraphx::op::slice{{1}, {1}, {2}}, l);
        p.add_instruction(migraphx::op::sin{}, t);

        return p;
    }
};

struct test_asin : verify_program<test_asin>
{
    migraphx::program create_program() const
    {
        migraphx::program p;
        migraphx::shape s{migraphx::shape::double_type, {16}};
        auto x = p.add_parameter("x", s);
        p.add_instruction(migraphx::op::asin{}, x);
        return p;
    }
};

struct test_acos : verify_program<test_acos>
{
    migraphx::program create_program() const
    {
        migraphx::program p;
        migraphx::shape s{migraphx::shape::double_type, {16}};
        auto x = p.add_parameter("x", s);
        p.add_instruction(migraphx::op::acos{}, x);
        return p;
    }
};

struct test_atan : verify_program<test_atan>
{
    migraphx::program create_program() const
    {
        migraphx::program p;
        migraphx::shape s{migraphx::shape::double_type, {16}};
        auto x = p.add_parameter("x", s);
        p.add_instruction(migraphx::op::atan{}, x);
        return p;
    }
};

struct test_asinh : verify_program<test_asinh>
{
    migraphx::program create_program() const
    {
        migraphx::program p;
        migraphx::shape s{migraphx::shape::double_type, {16}};
        auto x = p.add_parameter("x", s);
        p.add_instruction(migraphx::op::asinh{}, x);
        return p;
    }
};

struct test_acosh : verify_program<test_acosh>
{
    migraphx::program create_program() const
    {
        migraphx::program p;
        migraphx::shape s{migraphx::shape::float_type, {16}};
        auto x       = p.add_parameter("x", s);
        auto min_val = p.add_literal(1.1f);
        auto max_val = p.add_literal(100.0f);
        min_val      = p.add_instruction(migraphx::op::multibroadcast{{16}}, min_val);
        max_val      = p.add_instruction(migraphx::op::multibroadcast{{16}}, max_val);
        auto cx      = p.add_instruction(migraphx::op::clip{}, x, min_val, max_val);
        p.add_instruction(migraphx::op::acosh{}, cx);
        return p;
    }
};

struct test_atanh : verify_program<test_atanh>
{
    migraphx::program create_program() const
    {
        migraphx::program p;
        migraphx::shape s{migraphx::shape::double_type, {16}};
        auto x       = p.add_parameter("x", s);
        auto min_val = p.add_literal(-0.95);
        auto max_val = p.add_literal(0.95);
        min_val      = p.add_instruction(migraphx::op::multibroadcast{{16}}, min_val);
        max_val      = p.add_instruction(migraphx::op::multibroadcast{{16}}, max_val);
        auto cx      = p.add_instruction(migraphx::op::clip{}, x, min_val, max_val);
        p.add_instruction(migraphx::op::atanh{}, cx);
        return p;
    }
};

struct test_scale : verify_program<test_scale>
{
    migraphx::program create_program() const
    {
        migraphx::program p;
        migraphx::shape s{migraphx::shape::float_type, {3}};
        auto x     = p.add_parameter("x", s);
        auto y     = p.add_parameter("y", migraphx::shape::float_type);
        auto scale = p.add_instruction(migraphx::op::scalar{s.lens()}, y);
        p.add_instruction(migraphx::op::mul{}, x, scale);
        return p;
    }
};

struct test_slice : verify_program<test_slice>
{
    migraphx::program create_program() const
    {
        migraphx::program p;
        migraphx::shape s{migraphx::shape::int32_type, {2, 2, 4}};
        auto x      = p.add_parameter("x", s);
        auto y      = p.add_parameter("y", {migraphx::shape::int32_type, {2, 2, 2}});
        auto slice0 = p.add_instruction(migraphx::op::slice{{2}, {0}, {2}}, x);
        p.add_instruction(migraphx::op::add{}, y, slice0);

        return p;
    }
};

struct test_triadd : verify_program<test_triadd>
{
    migraphx::program create_program() const
    {
        migraphx::program p;
        migraphx::shape s{migraphx::shape::float_type, {3}};
        auto x   = p.add_parameter("x", s);
        auto y   = p.add_parameter("y", s);
        auto z   = p.add_parameter("z", s);
        auto sum = p.add_instruction(migraphx::op::add{}, x, y);
        p.add_instruction(migraphx::op::add{}, sum, z);
        return p;
    }
};

struct test_triadd2 : verify_program<test_triadd2>
{
    migraphx::program create_program() const
    {
        migraphx::program p;
        migraphx::shape s{migraphx::shape::float_type, {2, 3}};
        migraphx::shape b{migraphx::shape::float_type, {3}};
        auto x   = p.add_parameter("x", s);
        auto y   = p.add_parameter("y", s);
        auto z   = p.add_parameter("z", b);
        auto zb  = p.add_instruction(migraphx::op::broadcast{1, s.lens()}, z);
        auto sum = p.add_instruction(migraphx::op::add{}, x, y);
        p.add_instruction(migraphx::op::add{}, sum, zb);
        return p;
    }
};

struct test_mul_add : verify_program<test_mul_add>
{
    migraphx::program create_program() const
    {
        migraphx::program p;
        migraphx::shape s{migraphx::shape::float_type, {2, 3}};
        migraphx::shape bs{migraphx::shape::float_type, {3}};
        auto x   = p.add_parameter("x", s);
        auto a   = p.add_parameter("a", bs);
        auto b   = p.add_parameter("b", bs);
        auto ab  = p.add_instruction(migraphx::op::broadcast{1, s.lens()}, a);
        auto bb  = p.add_instruction(migraphx::op::broadcast{1, s.lens()}, b);
        auto mul = p.add_instruction(migraphx::op::mul{}, x, ab);
        p.add_instruction(migraphx::op::add{}, mul, bb);
        return p;
    }
};

struct test_add_broadcast : verify_program<test_add_broadcast>
{
    migraphx::program create_program() const
    {
        migraphx::program p;
        migraphx::shape s{migraphx::shape::float_type, {3}};
        auto x  = p.add_parameter("x", {migraphx::shape::float_type, {2, 2, 3}});
        auto y  = p.add_parameter("y", {migraphx::shape::float_type, {2, 2}});
        auto by = p.add_instruction(migraphx::op::broadcast{0, x->get_shape().lens()}, y);
        p.add_instruction(migraphx::op::add{}, x, by);
        return p;
    }
};

struct test_add_broadcast2 : verify_program<test_add_broadcast2>
{
    migraphx::program create_program() const
    {
        migraphx::program p;
        migraphx::shape s{migraphx::shape::float_type, {3}};
        auto x  = p.add_parameter("x", {migraphx::shape::float_type, {2, 3, 4}});
        auto y  = p.add_parameter("y", {migraphx::shape::float_type, {3}});
        auto by = p.add_instruction(migraphx::op::broadcast{1, x->get_shape().lens()}, y);
        p.add_instruction(migraphx::op::add{}, x, by);
        return p;
    }
};

struct test_add_broadcast3 : verify_program<test_add_broadcast3>
{
    migraphx::program create_program() const
    {
        migraphx::program p;
        migraphx::shape s{migraphx::shape::float_type, {3}};
        auto x  = p.add_parameter("x", {migraphx::shape::float_type, {2, 4, 5}});
        auto y  = p.add_parameter("y", {migraphx::shape::float_type, {4}});
        auto by = p.add_instruction(migraphx::op::broadcast{1, x->get_shape().lens()}, y);
        p.add_instruction(migraphx::op::add{}, x, by);
        return p;
    }
};

struct test_add_broadcast4 : verify_program<test_add_broadcast4>
{
    migraphx::program create_program() const
    {
        migraphx::program p;
        migraphx::shape s{migraphx::shape::float_type, {3}};
        auto x  = p.add_parameter("x", {migraphx::shape::float_type, {2, 3, 5}});
        auto y  = p.add_parameter("y", {migraphx::shape::float_type, {3}});
        auto by = p.add_instruction(migraphx::op::broadcast{1, x->get_shape().lens()}, y);
        p.add_instruction(migraphx::op::add{}, x, by);
        return p;
    }
};

struct test_add_broadcast5 : verify_program<test_add_broadcast5>
{
    migraphx::program create_program() const
    {
        migraphx::program p;
        migraphx::shape s{migraphx::shape::float_type, {3}};
        auto x  = p.add_parameter("x", {migraphx::shape::float_type, {2, 4, 8}});
        auto y  = p.add_parameter("y", {migraphx::shape::float_type, {4}});
        auto by = p.add_instruction(migraphx::op::broadcast{1, x->get_shape().lens()}, y);
        p.add_instruction(migraphx::op::add{}, x, by);
        return p;
    }
};

struct test_triadd_broadcast : verify_program<test_triadd_broadcast>
{
    migraphx::program create_program() const
    {
        migraphx::program p;
        migraphx::shape s{migraphx::shape::float_type, {3}};
        auto x   = p.add_parameter("x", {migraphx::shape::float_type, {2, 2, 3}});
        auto y   = p.add_parameter("y", {migraphx::shape::float_type, {2, 2}});
        auto z   = p.add_parameter("z", {migraphx::shape::float_type, {2, 2, 3}});
        auto by  = p.add_instruction(migraphx::op::broadcast{0, x->get_shape().lens()}, y);
        auto sum = p.add_instruction(migraphx::op::add{}, x, by);
        p.add_instruction(migraphx::op::add{}, sum, z);
        return p;
    }
};

struct test_gelu : verify_program<test_gelu>
{
    migraphx::program create_program() const
    {
        migraphx::program p;
        std::vector<size_t> input_lens{1, 1, 5};
        auto x            = p.add_parameter("x", {migraphx::shape::float_type, input_lens});
        auto half         = p.add_literal(0.5f);
        auto one          = p.add_literal(1.0f);
        auto sqrt2        = p.add_literal(static_cast<float>(M_SQRT2));
        auto half_mbcast  = p.add_instruction(migraphx::op::multibroadcast{input_lens}, half);
        auto mul_half     = p.add_instruction(migraphx::op::mul{}, x, half_mbcast);
        auto sqrt2_mbcast = p.add_instruction(migraphx::op::multibroadcast{input_lens}, sqrt2);
        auto div          = p.add_instruction(migraphx::op::div{}, x, sqrt2_mbcast);
        auto erf          = p.add_instruction(migraphx::op::erf{}, div);
        auto one_mbcast   = p.add_instruction(migraphx::op::multibroadcast{input_lens}, one);
        auto add_one      = p.add_instruction(migraphx::op::add{}, erf, one_mbcast);
        p.add_instruction(migraphx::op::mul{}, mul_half, add_one);
        return p;
    }
};

struct test_add_gelu : verify_program<test_add_gelu>
{
    migraphx::program create_program() const
    {
        migraphx::program p;
        std::vector<size_t> input_lens{1, 1, 5};
        auto x            = p.add_parameter("x", {migraphx::shape::float_type, input_lens});
        auto y            = p.add_parameter("y", {migraphx::shape::float_type, input_lens});
        auto half         = p.add_literal(0.5f);
        auto one          = p.add_literal(1.0f);
        auto sqrt2        = p.add_literal(static_cast<float>(M_SQRT2));
        auto add          = p.add_instruction(migraphx::op::add{}, x, y);
        auto half_mbcast  = p.add_instruction(migraphx::op::multibroadcast{input_lens}, half);
        auto mul_half     = p.add_instruction(migraphx::op::mul{}, add, half_mbcast);
        auto sqrt2_mbcast = p.add_instruction(migraphx::op::multibroadcast{input_lens}, sqrt2);
        auto div          = p.add_instruction(migraphx::op::div{}, add, sqrt2_mbcast);
        auto erf          = p.add_instruction(migraphx::op::erf{}, div);
        auto one_mbcast   = p.add_instruction(migraphx::op::multibroadcast{input_lens}, one);
        auto add_one      = p.add_instruction(migraphx::op::add{}, erf, one_mbcast);
        p.add_instruction(migraphx::op::mul{}, mul_half, add_one);
        return p;
    }
};

struct test_sub : verify_program<test_sub>
{
    migraphx::program create_program() const
    {
        migraphx::program p;
        migraphx::shape s{migraphx::shape::float_type, {3}};
        auto x    = p.add_parameter("x", s);
        auto y    = p.add_parameter("y", s);
        auto z    = p.add_parameter("z", s);
        auto diff = p.add_instruction(migraphx::op::sub{}, x, y);
        p.add_instruction(migraphx::op::sub{}, diff, z);
        return p;
    }
};

struct test_sub2 : verify_program<test_sub2>
{
    migraphx::program create_program() const
    {
        migraphx::program p;
        migraphx::shape s{migraphx::shape::float_type, {2, 3}};
        migraphx::shape b{migraphx::shape::float_type, {3}};
        auto x    = p.add_parameter("x", s);
        auto y    = p.add_parameter("y", s);
        auto z    = p.add_parameter("z", b);
        auto zb   = p.add_instruction(migraphx::op::broadcast{1, s.lens()}, z);
        auto diff = p.add_instruction(migraphx::op::sub{}, x, y);
        p.add_instruction(migraphx::op::sub{}, diff, zb);
        return p;
    }
};

struct test_div : verify_program<test_div>
{
    migraphx::program create_program() const
    {
        migraphx::program p;
        migraphx::shape s{migraphx::shape::float_type, {3}};
        auto x    = p.add_parameter("x", s);
        auto y    = p.add_parameter("y", s);
        auto z    = p.add_parameter("z", s);
        auto diff = p.add_instruction(migraphx::op::div{}, x, y);
        p.add_instruction(migraphx::op::div{}, diff, z);
        return p;
    }
};

struct test_div2 : verify_program<test_div2>
{
    migraphx::program create_program() const
    {
        migraphx::program p;
        migraphx::shape s{migraphx::shape::float_type, {2, 3}};
        migraphx::shape b{migraphx::shape::float_type, {3}};
        auto x    = p.add_parameter("x", s);
        auto y    = p.add_parameter("y", s);
        auto z    = p.add_parameter("z", b);
        auto zb   = p.add_instruction(migraphx::op::broadcast{1, s.lens()}, z);
        auto diff = p.add_instruction(migraphx::op::div{}, x, y);
        p.add_instruction(migraphx::op::div{}, diff, zb);
        return p;
    }
};

struct test_softmax1 : verify_program<test_softmax1>
{
    migraphx::program create_program() const
    {
        migraphx::program p;
        auto x = p.add_parameter("x", migraphx::shape{migraphx::shape::float_type, {5, 3, 3, 4}});
        p.add_instruction(migraphx::op::softmax{0}, x);
        return p;
    }
};

struct test_softmax2 : verify_program<test_softmax2>
{
    migraphx::program create_program() const
    {
        migraphx::program p;
        auto x =
            p.add_parameter("x", migraphx::shape{migraphx::shape::float_type, {1, 1000, 1, 1}});
        p.add_instruction(migraphx::op::softmax{}, x);
        return p;
    }
};

template <int Axis, migraphx::shape::type_t T>
struct test_softmax : verify_program<test_softmax<Axis, T>>
{
    migraphx::program create_program() const
    {
        migraphx::program p;
        migraphx::shape s{T, {512, 4, 1067, 6}};
        auto param = p.add_parameter("0", s);
        p.add_instruction(migraphx::op::softmax{Axis}, param);

        return p;
    }
};

template struct test_softmax<0, migraphx::shape::float_type>;
template struct test_softmax<2, migraphx::shape::float_type>;
template struct test_softmax<1, migraphx::shape::double_type>;
template struct test_softmax<3, migraphx::shape::double_type>;
template struct test_softmax<0, migraphx::shape::half_type>;
template struct test_softmax<1, migraphx::shape::half_type>;
template struct test_softmax<2, migraphx::shape::half_type>;
template struct test_softmax<3, migraphx::shape::half_type>;

template <class T, int Axis>
struct test_arg_ops : verify_program<test_arg_ops<T, Axis>>
{
    migraphx::program create_program() const
    {
        migraphx::program p;
        migraphx::shape s{migraphx::shape::float_type, {2, 3, 4, 1025}};
        auto param = p.add_parameter("data", s);
        p.add_instruction(T{Axis}, param);

        return p;
    }
};

template struct test_arg_ops<migraphx::op::argmax, 0>;
template struct test_arg_ops<migraphx::op::argmax, 1>;
template struct test_arg_ops<migraphx::op::argmax, 2>;
template struct test_arg_ops<migraphx::op::argmax, 3>;
template struct test_arg_ops<migraphx::op::argmax, -1>;
template struct test_arg_ops<migraphx::op::argmax, -2>;

template struct test_arg_ops<migraphx::op::argmin, 0>;
template struct test_arg_ops<migraphx::op::argmin, 1>;
template struct test_arg_ops<migraphx::op::argmin, 2>;
template struct test_arg_ops<migraphx::op::argmin, 3>;
template struct test_arg_ops<migraphx::op::argmin, -3>;
template struct test_arg_ops<migraphx::op::argmin, -4>;

struct test_conv : verify_program<test_conv>
{
    migraphx::program create_program() const
    {
        migraphx::program p;
        auto input =
            p.add_parameter("x", migraphx::shape{migraphx::shape::float_type, {4, 3, 3, 3}});
        auto weights =
            p.add_parameter("w", migraphx::shape{migraphx::shape::float_type, {4, 3, 3, 3}});
        p.add_instruction(migraphx::op::convolution{}, input, weights);
        return p;
    }
};

struct test_conv2 : verify_program<test_conv2>
{
    migraphx::program create_program() const
    {
        migraphx::program p;
        auto input =
            p.add_parameter("x", migraphx::shape{migraphx::shape::float_type, {1, 512, 28, 28}});
        auto weights =
            p.add_parameter("w", migraphx::shape{migraphx::shape::float_type, {256, 512, 1, 1}});
        p.add_instruction(migraphx::op::convolution{{0, 0}, {1, 1}, {1, 1}}, input, weights);
        return p;
    }
};

struct test_group_conv : verify_program<test_group_conv>
{
    migraphx::program create_program() const
    {
        migraphx::program p;
        auto input =
            p.add_parameter("x", migraphx::shape{migraphx::shape::float_type, {1, 4, 16, 16}});
        auto weights =
            p.add_parameter("w", migraphx::shape{migraphx::shape::float_type, {4, 1, 3, 3}});
        migraphx::op::convolution op;
        op.group = 4;
        p.add_instruction(op, input, weights);
        return p;
    }
};

struct test_conv_relu : verify_program<test_conv_relu>
{
    migraphx::program create_program() const
    {
        migraphx::program p;
        auto input =
            p.add_parameter("x", migraphx::shape{migraphx::shape::float_type, {4, 3, 3, 3}});
        auto weights =
            p.add_parameter("w", migraphx::shape{migraphx::shape::float_type, {4, 3, 3, 3}});
        auto conv = p.add_instruction(migraphx::op::convolution{}, input, weights);
        p.add_instruction(migraphx::op::relu{}, conv);
        return p;
    }
};

struct test_conv_relu_half : verify_program<test_conv_relu_half>
{
    migraphx::program create_program() const
    {
        migraphx::program p;
        auto input =
            p.add_parameter("x", migraphx::shape{migraphx::shape::half_type, {4, 3, 3, 3}});
        auto weights =
            p.add_parameter("w", migraphx::shape{migraphx::shape::half_type, {4, 3, 3, 3}});
        auto conv = p.add_instruction(migraphx::op::convolution{}, input, weights);
        p.add_instruction(migraphx::op::relu{}, conv);
        return p;
    }
};

struct test_conv_bias_clipped_relu : verify_program<test_conv_bias_clipped_relu>
{
    migraphx::program create_program() const
    {
        migraphx::program p;
        std::vector<size_t> input_lens{4, 3, 3, 3};
        auto input =
            p.add_parameter("x", migraphx::shape{migraphx::shape::float_type, {4, 3, 3, 3}});
        auto weights =
            p.add_parameter("w", migraphx::shape{migraphx::shape::float_type, {4, 3, 3, 3}});
        auto l0   = migraphx::literal{migraphx::shape{migraphx::shape::float_type, {4}},
                                    {2.0f, 2.0f, 2.0f, 2.0f}};
        auto bias = p.add_literal(l0);
        auto conv = p.add_instruction(migraphx::op::convolution{}, input, weights);
        auto bcast_add =
            p.add_instruction(migraphx::op::broadcast{1, conv->get_shape().lens()}, bias);
        auto bias_add = p.add_instruction(migraphx::op::add{}, conv, bcast_add);
        auto min_val  = p.add_literal(0.0f);
        auto max_val  = p.add_literal(6.0f);
        min_val       = p.add_instruction(migraphx::op::multibroadcast{input_lens}, min_val);
        max_val       = p.add_instruction(migraphx::op::multibroadcast{input_lens}, max_val);
        p.add_instruction(migraphx::op::clip{}, bias_add, min_val, max_val);
        return p;
    }
};

struct test_conv_add : verify_program<test_conv_add>
{
    migraphx::program create_program() const
    {
        migraphx::program p;
        auto x = p.add_parameter("x", {migraphx::shape::float_type, {1, 8, 4, 4}});
        auto w = p.add_literal(
            migraphx::generate_literal({migraphx::shape::float_type, {2, 8, 3, 3}}, 1));
        auto y = p.add_parameter("y", {migraphx::shape::float_type, {1, 8, 4, 4}});
        auto v = p.add_literal(
            migraphx::generate_literal({migraphx::shape::float_type, {2, 8, 3, 3}}, 2));
        auto conv1 = p.add_instruction(migraphx::op::convolution{}, x, w);
        auto conv2 = p.add_instruction(migraphx::op::convolution{}, y, v);
        auto sum   = p.add_instruction(migraphx::op::add{}, conv1, conv2);
        p.add_instruction(migraphx::op::exp{}, sum);
        return p;
    }
};

struct test_conv_add_1x1_diff_strides : verify_program<test_conv_add_1x1_diff_strides>
{
    migraphx::program create_program() const
    {
        migraphx::program p;
        auto x = p.add_parameter("x", {migraphx::shape::float_type, {1, 8, 2, 2}});
        auto w = p.add_literal(
            migraphx::generate_literal({migraphx::shape::float_type, {2, 8, 1, 1}}, 1));
        auto y = p.add_parameter("y", {migraphx::shape::float_type, {1, 8, 4, 4}});
        auto v = p.add_literal(
            migraphx::generate_literal({migraphx::shape::float_type, {2, 8, 1, 1}}, 2));
        auto conv1 = p.add_instruction(migraphx::op::convolution{}, x, w);
        auto conv2 = p.add_instruction(migraphx::op::convolution{{0, 0}, {2, 2}}, y, v);
        auto sum   = p.add_instruction(migraphx::op::add{}, conv1, conv2);
        p.add_instruction(migraphx::op::exp{}, sum);
        return p;
    }
};

struct test_conv_bn_add : verify_program<test_conv_bn_add>
{
    static migraphx::instruction_ref add_bn(migraphx::program& p,
                                            migraphx::instruction_ref x,
                                            std::size_t channels,
                                            std::size_t seed = 1)
    {
        migraphx::shape vars{migraphx::shape::float_type, {channels}};
        auto scale    = p.add_literal(migraphx::abs(migraphx::generate_literal(vars, 1 + seed)));
        auto bias     = p.add_literal(migraphx::abs(migraphx::generate_literal(vars, 2 + seed)));
        auto mean     = p.add_literal(migraphx::abs(migraphx::generate_literal(vars, 3 + seed)));
        auto variance = p.add_literal(migraphx::abs(migraphx::generate_literal(vars, 4 + seed)));
        return p.add_instruction(
            migraphx::op::batch_norm_inference{}, x, scale, bias, mean, variance);
    }

    migraphx::program create_program() const
    {
        migraphx::program p;
        std::size_t ichannels = 64;
        std::size_t ochannels = 256;
        auto x     = p.add_parameter("x", {migraphx::shape::float_type, {1, ichannels, 56, 56}});
        auto w     = p.add_literal(migraphx::generate_literal(
            {migraphx::shape::float_type, {ochannels, ichannels, 1, 1}}, 1));
        auto y     = p.add_parameter("y", {migraphx::shape::float_type, {1, ichannels, 56, 56}});
        auto v     = p.add_literal(migraphx::generate_literal(
            {migraphx::shape::float_type, {ochannels, ichannels, 1, 1}}, 2));
        auto relu1 = p.add_instruction(migraphx::op::relu{}, x);
        auto conv1 = p.add_instruction(migraphx::op::convolution{}, relu1, w);
        auto bn1   = add_bn(p, conv1, ochannels, 1);
        auto relu2 = p.add_instruction(migraphx::op::relu{}, y);
        auto conv2 = p.add_instruction(migraphx::op::convolution{}, relu2, v);
        auto bn2   = add_bn(p, conv2, ochannels, 1);
        auto sum   = p.add_instruction(migraphx::op::add{}, bn1, bn2);
        p.add_instruction(migraphx::op::relu{}, sum);
        return p;
    }
};

struct test_add_relu : verify_program<test_add_relu>
{
    migraphx::program create_program() const
    {
        migraphx::program p;
        auto x   = p.add_parameter("x", migraphx::shape{migraphx::shape::float_type, {4, 3, 3, 3}});
        auto y   = p.add_parameter("y", migraphx::shape{migraphx::shape::float_type, {4, 3, 3, 3}});
        auto add = p.add_instruction(migraphx::op::add{}, x, y);
        p.add_instruction(migraphx::op::relu{}, add);
        return p;
    }
};

struct test_add_sigmoid : verify_program<test_add_sigmoid>
{
    migraphx::program create_program() const
    {
        migraphx::program p;
        auto x   = p.add_parameter("x", migraphx::shape{migraphx::shape::float_type, {4, 3, 3, 3}});
        auto y   = p.add_parameter("y", migraphx::shape{migraphx::shape::float_type, {4, 3, 3, 3}});
        auto add = p.add_instruction(migraphx::op::add{}, x, y);
        p.add_instruction(migraphx::op::sigmoid{}, add);
        return p;
    }
};

struct test_add_tanh : verify_program<test_add_tanh>
{
    migraphx::program create_program() const
    {
        migraphx::program p;
        auto x   = p.add_parameter("x", migraphx::shape{migraphx::shape::float_type, {4, 3, 3, 3}});
        auto y   = p.add_parameter("y", migraphx::shape{migraphx::shape::float_type, {4, 3, 3, 3}});
        auto add = p.add_instruction(migraphx::op::add{}, x, y);
        p.add_instruction(migraphx::op::tanh{}, add);
        return p;
    }
};

struct test_triadd_relu : verify_program<test_triadd_relu>
{
    migraphx::program create_program() const
    {
        migraphx::program p;
        auto x   = p.add_parameter("x", migraphx::shape{migraphx::shape::float_type, {4, 3, 3, 3}});
        auto y   = p.add_parameter("y", migraphx::shape{migraphx::shape::float_type, {4, 3, 3, 3}});
        auto z   = p.add_parameter("z", migraphx::shape{migraphx::shape::float_type, {4, 3, 3, 3}});
        auto sum = p.add_instruction(migraphx::op::add{}, x, y);
        auto triadd = p.add_instruction(migraphx::op::add{}, sum, z);
        p.add_instruction(migraphx::op::relu{}, triadd);
        return p;
    }
};

struct test_triadd_sigmoid : verify_program<test_triadd_sigmoid>
{
    migraphx::program create_program() const
    {
        migraphx::program p;
        auto x   = p.add_parameter("x", migraphx::shape{migraphx::shape::float_type, {4, 3, 3, 3}});
        auto y   = p.add_parameter("y", migraphx::shape{migraphx::shape::float_type, {4, 3, 3, 3}});
        auto z   = p.add_parameter("z", migraphx::shape{migraphx::shape::float_type, {4, 3, 3, 3}});
        auto sum = p.add_instruction(migraphx::op::add{}, x, y);
        auto triadd = p.add_instruction(migraphx::op::add{}, sum, z);
        p.add_instruction(migraphx::op::sigmoid{}, triadd);
        return p;
    }
};

struct test_triadd_tanh : verify_program<test_triadd_tanh>
{
    migraphx::program create_program() const
    {
        migraphx::program p;
        auto x   = p.add_parameter("x", migraphx::shape{migraphx::shape::float_type, {4, 3, 3, 3}});
        auto y   = p.add_parameter("y", migraphx::shape{migraphx::shape::float_type, {4, 3, 3, 3}});
        auto z   = p.add_parameter("z", migraphx::shape{migraphx::shape::float_type, {4, 3, 3, 3}});
        auto sum = p.add_instruction(migraphx::op::add{}, x, y);
        auto triadd = p.add_instruction(migraphx::op::add{}, sum, z);
        p.add_instruction(migraphx::op::tanh{}, triadd);
        return p;
    }
};

struct test_sigmoid : verify_program<test_sigmoid>
{
    migraphx::program create_program() const
    {
        migraphx::program p;
        auto x = p.add_parameter("x", migraphx::shape{migraphx::shape::float_type, {4, 3, 3, 3}});
        p.add_instruction(migraphx::op::sigmoid{}, x);
        return p;
    }
};

struct test_abs : verify_program<test_abs>
{
    migraphx::program create_program() const
    {
        migraphx::program p;
        auto x = p.add_parameter("x", migraphx::shape{migraphx::shape::float_type, {4, 3, 3, 3}});
        p.add_instruction(migraphx::op::abs{}, x);
        return p;
    }
};

struct test_trans_abs : verify_program<test_trans_abs>
{
    migraphx::program create_program() const
    {
        migraphx::program p;
        auto x  = p.add_parameter("x", migraphx::shape{migraphx::shape::float_type, {4, 3, 3, 3}});
        auto tx = p.add_instruction(migraphx::op::transpose{{0, 1, 3, 2}}, x);
        auto absx = p.add_instruction(migraphx::op::abs{}, tx);
        auto r    = p.add_instruction(migraphx::op::add{}, absx, absx);
        p.add_instruction(migraphx::op::contiguous{}, r);

        return p;
    }
};

struct test_leaky_relu : verify_program<test_leaky_relu>
{
    migraphx::program create_program() const
    {
        migraphx::program p;
        auto x = p.add_parameter("x", migraphx::shape{migraphx::shape::float_type, {4, 3, 3, 3}});
        p.add_instruction(migraphx::op::leaky_relu{0.01}, x);
        return p;
    }
};

struct test_elu : verify_program<test_elu>
{
    migraphx::program create_program() const
    {
        migraphx::program p;
        auto x = p.add_parameter("x", migraphx::shape{migraphx::shape::float_type, {4, 3, 3, 3}});
        p.add_instruction(migraphx::op::leaky_relu{1.0}, x);
        return p;
    }
};

struct test_relu_lrn : verify_program<test_relu_lrn>
{
    migraphx::program create_program() const
    {
        migraphx::program p;
        auto x = p.add_parameter("x", migraphx::shape{migraphx::shape::float_type, {1, 5, 2, 2}});
        auto y = p.add_instruction(migraphx::op::relu{}, x);
        p.add_instruction(migraphx::op::lrn{0.0001, 0.75, 1.0, 5}, y);
        return p;
    }
};

struct test_conv_pooling : verify_program<test_conv_pooling>
{
    migraphx::program create_program() const
    {
        migraphx::program p;
        auto input =
            p.add_parameter("x", migraphx::shape{migraphx::shape::float_type, {4, 3, 32, 32}});
        auto weights =
            p.add_parameter("w", migraphx::shape{migraphx::shape::float_type, {4, 3, 3, 3}});
        auto conv    = p.add_instruction(migraphx::op::convolution{}, input, weights);
        auto pooling = p.add_instruction(migraphx::op::pooling{"max"}, conv);
        p.add_instruction(migraphx::op::relu{}, pooling);
        return p;
    }
};

struct test_concat_pooling : verify_program<test_concat_pooling>
{
    migraphx::program create_program() const
    {
        migraphx::program p;
        auto input =
            p.add_parameter("x", migraphx::shape{migraphx::shape::float_type, {1, 256, 8, 8}});
        auto transpose = p.add_instruction(migraphx::op::transpose{{0, 2, 3, 1}}, input);
        auto concat    = p.add_instruction(migraphx::op::concat{3}, transpose);
        auto concat_t  = p.add_instruction(migraphx::op::transpose{{0, 3, 1, 2}}, concat);

        auto pooling =
            p.add_instruction(migraphx::op::pooling{"average", {0, 0}, {1, 1}, {8, 8}}, concat_t);
        p.add_instruction(migraphx::op::relu{}, pooling);
        return p;
    }
};

struct test_global_avg_pooling : verify_program<test_global_avg_pooling>
{
    migraphx::program create_program() const
    {
        migraphx::program p;
        auto input =
            p.add_parameter("x", migraphx::shape{migraphx::shape::float_type, {1, 3, 16, 16}});
        auto op    = migraphx::op::pooling{"average"};
        auto lens  = input->get_shape().lens();
        op.lengths = {lens[2], lens[3]};
        p.add_instruction(op, input);
        return p;
    }
};

struct test_global_max_pooling : verify_program<test_global_max_pooling>
{
    migraphx::program create_program() const
    {
        migraphx::program p;
        auto input =
            p.add_parameter("x", migraphx::shape{migraphx::shape::float_type, {1, 3, 16, 16}});
        auto op    = migraphx::op::pooling{"max"};
        auto lens  = input->get_shape().lens();
        op.lengths = {lens[2], lens[3]};
        p.add_instruction(op, input);
        return p;
    }
};

struct test_gemm : verify_program<test_gemm>
{
    migraphx::program create_program() const
    {
        migraphx::program p;
        auto a = p.add_parameter("a", migraphx::shape{migraphx::shape::float_type, {4, 5}});
        auto b = p.add_parameter("b", migraphx::shape{migraphx::shape::float_type, {5, 3}});
        p.add_instruction(migraphx::op::dot{}, a, b);
        return p;
    }
};

struct test_gemm_copy : verify_program<test_gemm_copy>
{
    migraphx::program create_program() const
    {
        migraphx::program p;
        migraphx::shape sa{migraphx::shape::float_type, {2, 16}};
        migraphx::shape sb{migraphx::shape::float_type, {16, 8}};
        migraphx::shape sc{migraphx::shape::float_type, {2, 8}};
        auto pa = p.add_parameter("a", sa);
        auto pb = p.add_parameter("b", sb);
        auto pc = p.add_parameter("c", sc);
        auto dr = p.add_instruction(migraphx::op::dot{}, pa, pb, pc);
        p.add_instruction(migraphx::op::add{}, dr, dr);

        return p;
    }
};

struct test_gemm_ex : verify_program<test_gemm_ex>
{
    migraphx::program create_program() const
    {
        migraphx::program p;
        auto a = p.add_parameter("a", migraphx::shape{migraphx::shape::float_type, {1, 1, 4, 5}});
        auto b = p.add_parameter("b", migraphx::shape{migraphx::shape::float_type, {1, 1, 5, 3}});
        p.add_instruction(migraphx::op::dot{}, a, b);
        return p;
    }
};

struct test_gemm_half : verify_program<test_gemm_half>
{
    migraphx::program create_program() const
    {
        migraphx::program p;
        auto a = p.add_parameter("a", migraphx::shape{migraphx::shape::half_type, {4, 5}});
        auto b = p.add_parameter("b", migraphx::shape{migraphx::shape::half_type, {5, 3}});
        p.add_instruction(migraphx::op::dot{}, a, b);
        return p;
    }
};

struct test_gemm_ld //: verify_program<test_gemm_ld>
{
    migraphx::program create_program() const
    {
        migraphx::program p;
        auto a =
            p.add_parameter("a", migraphx::shape{migraphx::shape::float_type, {4, 5}, {10, 1}});
        auto b =
            p.add_parameter("b", migraphx::shape{migraphx::shape::float_type, {5, 3}, {20, 1}});
        p.add_instruction(migraphx::op::dot{}, a, b);
        return p;
    }
};

struct test_gemm_transposeb : verify_program<test_gemm_transposeb>
{
    migraphx::program create_program() const
    {
        migraphx::program p;
        auto a  = p.add_parameter("a", migraphx::shape{migraphx::shape::float_type, {4, 5}});
        auto b  = p.add_parameter("b", migraphx::shape{migraphx::shape::float_type, {3, 5}});
        auto bt = p.add_instruction(migraphx::op::transpose{{1, 0}}, b);
        p.add_instruction(migraphx::op::dot{}, a, bt);
        return p;
    }
};

struct test_gemm_transposeb_ex : verify_program<test_gemm_transposeb_ex>
{
    migraphx::program create_program() const
    {
        migraphx::program p;
        auto a  = p.add_parameter("a", migraphx::shape{migraphx::shape::float_type, {1, 4, 5}});
        auto b  = p.add_parameter("b", migraphx::shape{migraphx::shape::float_type, {1, 3, 5}});
        auto bt = p.add_instruction(migraphx::op::transpose{{0, 2, 1}}, b);
        p.add_instruction(migraphx::op::dot{}, a, bt);
        return p;
    }
};

struct test_gemm_transposea : verify_program<test_gemm_transposea>
{
    migraphx::program create_program() const
    {
        migraphx::program p;
        auto a  = p.add_parameter("a", migraphx::shape{migraphx::shape::float_type, {5, 4}});
        auto b  = p.add_parameter("b", migraphx::shape{migraphx::shape::float_type, {5, 3}});
        auto at = p.add_instruction(migraphx::op::transpose{{1, 0}}, a);
        p.add_instruction(migraphx::op::dot{}, at, b);
        return p;
    }
};

struct test_gemm_transposea_ex : verify_program<test_gemm_transposea_ex>
{
    migraphx::program create_program() const
    {
        migraphx::program p;
        auto a  = p.add_parameter("a", migraphx::shape{migraphx::shape::float_type, {1, 1, 5, 4}});
        auto b  = p.add_parameter("b", migraphx::shape{migraphx::shape::float_type, {1, 1, 5, 3}});
        auto at = p.add_instruction(migraphx::op::transpose{{0, 1, 3, 2}}, a);
        p.add_instruction(migraphx::op::dot{}, at, b);
        return p;
    }
};

struct test_gemm_transposeab : verify_program<test_gemm_transposeab>
{
    migraphx::program create_program() const
    {
        migraphx::program p;
        auto a  = p.add_parameter("a", migraphx::shape{migraphx::shape::float_type, {5, 4}});
        auto b  = p.add_parameter("b", migraphx::shape{migraphx::shape::float_type, {3, 5}});
        auto at = p.add_instruction(migraphx::op::transpose{{1, 0}}, a);
        auto bt = p.add_instruction(migraphx::op::transpose{{1, 0}}, b);
        p.add_instruction(migraphx::op::dot{}, at, bt);
        return p;
    }
};

struct gemm_multi_dim_2 : verify_program<gemm_multi_dim_2>
{
    migraphx::program create_program() const
    {
        migraphx::program p;
        migraphx::shape m1_shape{migraphx::shape::float_type, {2, 2, 3}};
        migraphx::shape m2_shape{migraphx::shape::float_type, {2, 3, 4}};
        auto l1 = p.add_parameter("1", m1_shape);
        auto l2 = p.add_parameter("2", m2_shape);

        p.add_instruction(migraphx::op::dot{}, l1, l2);

        return p;
    }
};

struct gemm_2args_mm_1 : verify_program<gemm_2args_mm_1>
{
    migraphx::program create_program() const
    {
        migraphx::program p;
        migraphx::shape m1_shape{migraphx::shape::float_type, {2, 2, 3}};
        migraphx::shape m2_shape{migraphx::shape::float_type, {1, 3, 4}};
        auto l1  = p.add_parameter("1", m1_shape);
        auto l2  = p.add_parameter("2", m2_shape);
        auto bl2 = p.add_instruction(migraphx::op::multibroadcast{{2, 3, 4}}, l2);

        p.add_instruction(migraphx::op::dot{}, l1, bl2);

        return p;
    }
};

struct gemm_2args_mm_2 : verify_program<gemm_2args_mm_2>
{
    migraphx::program create_program() const
    {
        migraphx::program p;
        migraphx::shape m1_shape{migraphx::shape::float_type, {2, 2, 3}};
        migraphx::shape m2_shape{migraphx::shape::float_type, {3, 4}};
        auto l1  = p.add_parameter("1", m1_shape);
        auto l2  = p.add_parameter("2", m2_shape);
        auto bl2 = p.add_instruction(migraphx::op::multibroadcast{{2, 3, 4}}, l2);

        p.add_instruction(migraphx::op::dot{}, l1, bl2);

        return p;
    }
};

struct gemm_2args_mm_3 : verify_program<gemm_2args_mm_3>
{
    migraphx::program create_program() const
    {
        migraphx::program p;
        migraphx::shape m1_shape{migraphx::shape::float_type, {1, 2, 3}};
        migraphx::shape m2_shape{migraphx::shape::float_type, {3, 3, 4}};
        auto l1  = p.add_parameter("1", m1_shape);
        auto bl1 = p.add_instruction(migraphx::op::multibroadcast{{3, 2, 3}}, l1);
        auto l2  = p.add_parameter("2", m2_shape);

        p.add_instruction(migraphx::op::dot{}, bl1, l2);

        return p;
    }
};

struct gemm_2args_mm_4 : verify_program<gemm_2args_mm_4>
{
    migraphx::program create_program() const
    {
        migraphx::program p;
        migraphx::shape m1_shape{migraphx::shape::float_type, {2, 3}};
        migraphx::shape m2_shape{migraphx::shape::float_type, {3, 3, 4}};
        auto l1  = p.add_parameter("1", m1_shape);
        auto bl1 = p.add_instruction(migraphx::op::multibroadcast{{3, 2, 3}}, l1);
        auto l2  = p.add_parameter("2", m2_shape);

        p.add_instruction(migraphx::op::dot{}, bl1, l2);

        return p;
    }
};

struct gemm_2args_mm_5 : verify_program<gemm_2args_mm_5>
{
    migraphx::program create_program() const
    {
        migraphx::program p;
        migraphx::shape m1_shape{migraphx::shape::float_type, {2, 1, 2, 3}};
        migraphx::shape m2_shape{migraphx::shape::float_type, {2, 3, 3, 4}};
        auto l1  = p.add_parameter("1", m1_shape);
        auto bl1 = p.add_instruction(migraphx::op::multibroadcast{{2, 3, 2, 3}}, l1);
        auto l2  = p.add_parameter("2", m2_shape);

        p.add_instruction(migraphx::op::dot{}, bl1, l2);

        return p;
    }
};

struct gemm_2args_mm_6 : verify_program<gemm_2args_mm_6>
{
    migraphx::program create_program() const
    {
        migraphx::program p;
        migraphx::shape m1_shape{migraphx::shape::float_type, {2, 1, 2, 3}};
        migraphx::shape m2_shape{migraphx::shape::float_type, {1, 3, 3, 4}};
        auto l1  = p.add_parameter("1", m1_shape);
        auto bl1 = p.add_instruction(migraphx::op::multibroadcast{{2, 3, 2, 3}}, l1);
        auto l2  = p.add_parameter("2", m2_shape);
        auto bl2 = p.add_instruction(migraphx::op::multibroadcast{{2, 3, 3, 4}}, l2);

        p.add_instruction(migraphx::op::dot{}, bl1, bl2);

        return p;
    }
};

struct gemm_2args_mm_7 : verify_program<gemm_2args_mm_7>
{
    migraphx::program create_program() const
    {
        migraphx::program p;
        migraphx::shape m1_shape{migraphx::shape::float_type, {2, 3}};
        migraphx::shape m2_shape{migraphx::shape::float_type, {2, 3, 3, 4}};
        auto l1  = p.add_parameter("1", m1_shape);
        auto bl1 = p.add_instruction(migraphx::op::multibroadcast{{2, 3, 2, 3}}, l1);
        auto l2  = p.add_parameter("2", m2_shape);

        p.add_instruction(migraphx::op::dot{}, bl1, l2);

        return p;
    }
};

struct gemm_multi_dim_2_3 : verify_program<gemm_multi_dim_2_3>
{
    migraphx::program create_program() const
    {
        migraphx::program p;
        migraphx::shape m1_shape{migraphx::shape::float_type, {2, 3, 2, 3}};
        migraphx::shape m2_shape{migraphx::shape::float_type, {2, 3, 3, 2}};
        auto l1 = p.add_parameter("1", m1_shape);
        auto l2 = p.add_parameter("2", m2_shape);

        p.add_instruction(migraphx::op::dot{}, l1, l2);

        return p;
    }
};

struct gemm_2args_vv : verify_program<gemm_2args_vv>
{
    migraphx::program create_program() const
    {
        migraphx::program p;
        migraphx::shape m1_shape{migraphx::shape::float_type, {8}};
        migraphx::shape m2_shape{migraphx::shape::float_type, {8}};
        auto l1     = p.add_parameter("1", m1_shape);
        auto ul1    = p.add_instruction(migraphx::op::unsqueeze{{0}}, l1);
        auto l2     = p.add_parameter("2", m2_shape);
        auto ul2    = p.add_instruction(migraphx::op::unsqueeze{{1}}, l2);
        float alpha = 0.23f;

        auto res  = p.add_instruction(migraphx::op::dot{alpha}, ul1, ul2);
        auto sres = p.add_instruction(migraphx::op::squeeze{{0}}, res);
        p.add_instruction(migraphx::op::squeeze{{0}}, sres);

        return p;
    }
};

struct gemm_2args_mv : verify_program<gemm_2args_mv>
{
    migraphx::program create_program() const
    {
        migraphx::program p;
        migraphx::shape m1_shape{migraphx::shape::float_type, {3, 5}};
        migraphx::shape m2_shape{migraphx::shape::float_type, {5}};
        auto l1  = p.add_parameter("1", m1_shape);
        auto l2  = p.add_parameter("2", m2_shape);
        auto ul2 = p.add_instruction(migraphx::op::unsqueeze{{1}}, l2);

        p.add_instruction(migraphx::op::dot{}, l1, ul2);

        return p;
    }
};

struct gemm_2args_bmv : verify_program<gemm_2args_bmv>
{
    migraphx::program create_program() const
    {
        migraphx::program p;
        migraphx::shape m1_shape{migraphx::shape::float_type, {2, 3, 3, 5}};
        migraphx::shape m2_shape{migraphx::shape::float_type, {5}};
        auto l1   = p.add_parameter("1", m1_shape);
        auto l2   = p.add_parameter("2", m2_shape);
        auto ul2  = p.add_instruction(migraphx::op::unsqueeze{{1}}, l2);
        auto bul2 = p.add_instruction(migraphx::op::multibroadcast{{2, 3, 5, 1}}, ul2);

        p.add_instruction(migraphx::op::dot{}, l1, bul2);

        return p;
    }
};

struct gemm_2args_vm : verify_program<gemm_2args_vm>
{
    migraphx::program create_program() const
    {
        migraphx::program p;
        migraphx::shape m1_shape{migraphx::shape::float_type, {5}};
        migraphx::shape m2_shape{migraphx::shape::float_type, {5, 4}};
        auto l1  = p.add_parameter("1", m1_shape);
        auto ul1 = p.add_instruction(migraphx::op::unsqueeze{{0}}, l1);
        auto l2  = p.add_parameter("2", m2_shape);

        auto res = p.add_instruction(migraphx::op::dot{}, ul1, l2);
        p.add_instruction(migraphx::op::squeeze{{0}}, res);

        return p;
    }
};

struct gemm_2args_vbm : verify_program<gemm_2args_vbm>
{
    migraphx::program create_program() const
    {
        migraphx::program p;
        migraphx::shape m1_shape{migraphx::shape::float_type, {5}};
        migraphx::shape m2_shape{migraphx::shape::float_type, {2, 2, 5, 4}};
        auto l1   = p.add_parameter("1", m1_shape);
        auto ul1  = p.add_instruction(migraphx::op::unsqueeze{{0}}, l1);
        auto bul1 = p.add_instruction(migraphx::op::multibroadcast{{2, 2, 1, 5}}, ul1);

        auto l2 = p.add_parameter("2", m2_shape);

        auto res = p.add_instruction(migraphx::op::dot{}, bul1, l2);
        p.add_instruction(migraphx::op::squeeze{{2}}, res);

        return p;
    }
};

struct gemm_multi_3args : verify_program<gemm_multi_3args>
{
    migraphx::program create_program() const
    {
        migraphx::program p;
        migraphx::shape m1_shape{migraphx::shape::float_type, {2, 3, 2, 3}};
        migraphx::shape m2_shape{migraphx::shape::float_type, {2, 3, 3, 2}};
        migraphx::shape m3_shape{migraphx::shape::float_type, {2, 3, 2, 2}};

        auto l1     = p.add_parameter("1", m1_shape);
        auto l2     = p.add_parameter("2", m2_shape);
        auto l3     = p.add_parameter("3", m3_shape);
        float alpha = 0.35;
        float beta  = 0.41;
        p.add_instruction(migraphx::op::dot{alpha, beta}, l1, l2, l3);

        return p;
    }
};

struct gemm_multi_3args_c25 : verify_program<gemm_multi_3args_c25>
{
    migraphx::program create_program() const
    {
        migraphx::program p;
        migraphx::shape m1_shape{migraphx::shape::float_type, {2, 3}};
        migraphx::shape m2_shape{migraphx::shape::float_type, {3, 5}};
        migraphx::shape m3_shape{migraphx::shape::float_type, {2, 5}};

        auto l1     = p.add_parameter("1", m1_shape);
        auto l2     = p.add_parameter("2", m2_shape);
        auto l3     = p.add_parameter("3", m3_shape);
        float alpha = 0.35;
        float beta  = 0.41;
        p.add_instruction(migraphx::op::dot{alpha, beta}, l1, l2, l3);

        return p;
    }
};

struct gemm_multi_3args_beta0 : verify_program<gemm_multi_3args_beta0>
{
    migraphx::program create_program() const
    {
        migraphx::program p;
        migraphx::shape m1_shape{migraphx::shape::float_type, {1, 2, 3}};
        migraphx::shape m2_shape{migraphx::shape::float_type, {1, 3, 4}};
        migraphx::shape m3_shape{migraphx::shape::float_type, {1, 2, 4}};
        auto l1 = p.add_parameter("1", m1_shape);
        auto l2 = p.add_parameter("2", m2_shape);
        auto l3 = p.add_parameter("3", m3_shape);

        float alpha = 1.0f;
        float beta  = 0.0f;
        p.add_instruction(migraphx::op::dot{alpha, beta}, l1, l2, l3);

        return p;
    }
};

struct gemm_multi_3args_alpha0 : verify_program<gemm_multi_3args_alpha0>
{
    migraphx::program create_program() const
    {
        migraphx::program p;
        migraphx::shape m1_shape{migraphx::shape::float_type, {1, 2, 3}};
        migraphx::shape m2_shape{migraphx::shape::float_type, {1, 3, 4}};
        migraphx::shape m3_shape{migraphx::shape::float_type, {1, 2, 4}};
        auto l1 = p.add_parameter("1", m1_shape);
        auto l2 = p.add_parameter("2", m2_shape);
        auto l3 = p.add_parameter("3", m3_shape);

        float alpha = 0.0f;
        float beta  = 1.0f;
        p.add_instruction(migraphx::op::dot{alpha, beta}, l1, l2, l3);

        return p;
    }
};

struct gemm_multi_transpose : verify_program<gemm_multi_transpose>
{
    migraphx::program create_program() const
    {
        migraphx::program p;
        migraphx::shape m1_shape{migraphx::shape::float_type, {2, 2, 3}};
        migraphx::shape m2_shape{migraphx::shape::float_type, {3, 2, 4}};
        auto l1  = p.add_parameter("1", m1_shape);
        auto l2  = p.add_parameter("2", m2_shape);
        auto tl2 = p.add_instruction(migraphx::op::transpose{{1, 0, 2}}, l2);

        float alpha = 1.0f;
        float beta  = 1.0f;
        p.add_instruction(migraphx::op::dot{alpha, beta}, l1, tl2);

        return p;
    }
};

struct quant_dot_3args_1 : verify_program<quant_dot_3args_1>
{
    migraphx::program create_program() const
    {
        migraphx::program p;
        migraphx::shape m1_shape{migraphx::shape::int8_type, {2, 8}};
        migraphx::shape m2_shape{migraphx::shape::int8_type, {8, 7}};
        migraphx::shape m3_shape{migraphx::shape::int32_type, {2, 7}};

        auto l1 = p.add_parameter("a", m1_shape);
        auto l2 = p.add_parameter("b", m2_shape);
        auto l3 = p.add_parameter("c", m3_shape);
        p.add_instruction(migraphx::op::quant_dot{}, l1, l2, l3);
        return p;
    }
};

struct quant_dot_3args_2 : verify_program<quant_dot_3args_2>
{
    migraphx::program create_program() const
    {
        migraphx::program p;
        migraphx::shape m1_shape{migraphx::shape::int8_type, {8, 2}};
        migraphx::shape m2_shape{migraphx::shape::int8_type, {8, 7}};
        migraphx::shape m3_shape{migraphx::shape::int32_type, {2, 7}};

        auto l1  = p.add_parameter("a", m1_shape);
        auto tl1 = p.add_instruction(migraphx::op::transpose{{1, 0}}, l1);
        auto l2  = p.add_parameter("b", m2_shape);
        auto l3  = p.add_parameter("c", m3_shape);
        p.add_instruction(migraphx::op::quant_dot{1, 3}, tl1, l2, l3);
        return p;
    }
};

struct quant_dot_3args_3 : verify_program<quant_dot_3args_3>
{
    migraphx::program create_program() const
    {
        migraphx::program p;
        migraphx::shape m1_shape{migraphx::shape::int8_type, {2, 8}};
        migraphx::shape m2_shape{migraphx::shape::int8_type, {7, 8}};
        migraphx::shape m3_shape{migraphx::shape::int32_type, {2, 7}};

        auto l1  = p.add_parameter("a", m1_shape);
        auto l2  = p.add_parameter("b", m2_shape);
        auto tl2 = p.add_instruction(migraphx::op::transpose{{1, 0}}, l2);
        auto l3  = p.add_parameter("c", m3_shape);
        p.add_instruction(migraphx::op::quant_dot{2, 3}, l1, tl2, l3);
        return p;
    }
};

struct quant_dot_3args_4 : verify_program<quant_dot_3args_4>
{
    migraphx::program create_program() const
    {
        migraphx::program p;
        migraphx::shape m1_shape{migraphx::shape::int8_type, {8, 2}};
        migraphx::shape m2_shape{migraphx::shape::int8_type, {7, 8}};
        migraphx::shape m3_shape{migraphx::shape::int32_type, {2, 7}};

        auto l1  = p.add_parameter("a", m1_shape);
        auto tl1 = p.add_instruction(migraphx::op::transpose{{1, 0}}, l1);
        auto l2  = p.add_parameter("b", m2_shape);
        auto tl2 = p.add_instruction(migraphx::op::transpose{{1, 0}}, l2);
        auto l3  = p.add_parameter("c", m3_shape);
        p.add_instruction(migraphx::op::quant_dot{3, 2}, tl1, tl2, l3);
        return p;
    }
};

struct batch_quant_dot_1 : verify_program<batch_quant_dot_1>
{
    migraphx::program create_program() const
    {
        migraphx::program p;
        migraphx::shape m1_shape{migraphx::shape::int8_type, {3, 2, 8, 2}};
        migraphx::shape m2_shape{migraphx::shape::int8_type, {3, 2, 7, 8}};
        migraphx::shape m3_shape{migraphx::shape::int32_type, {3, 2, 2, 7}};

        auto l1  = p.add_parameter("a", m1_shape);
        auto tl1 = p.add_instruction(migraphx::op::transpose{{0, 1, 3, 2}}, l1);
        auto l2  = p.add_parameter("b", m2_shape);
        auto tl2 = p.add_instruction(migraphx::op::transpose{{0, 1, 3, 2}}, l2);
        auto l3  = p.add_parameter("c", m3_shape);
        p.add_instruction(migraphx::op::quant_dot{3, 2}, tl1, tl2, l3);
        return p;
    }
};

struct batch_quant_dot_2 : verify_program<batch_quant_dot_2>
{
    migraphx::program create_program() const
    {
        migraphx::program p;
        migraphx::shape m1_shape{migraphx::shape::int8_type, {3, 2, 2, 8}};
        migraphx::shape m2_shape{migraphx::shape::int8_type, {3, 2, 8, 7}};
        migraphx::shape m3_shape{migraphx::shape::int32_type, {3, 2, 2, 7}};

        auto l1 = p.add_parameter("a", m1_shape);
        auto l2 = p.add_parameter("b", m2_shape);
        auto l3 = p.add_parameter("c", m3_shape);
        p.add_instruction(migraphx::op::quant_dot{1, 3}, l1, l2, l3);
        return p;
    }
};

struct test_contiguous : verify_program<test_contiguous>
{
    migraphx::program create_program() const
    {
        migraphx::program p;
        migraphx::shape s{migraphx::shape::float_type, {4, 4, 4, 3}, {48, 4, 1, 16}};
        auto x = p.add_parameter("x", s);
        p.add_instruction(migraphx::op::contiguous{}, x);
        EXPECT(p.get_output_shapes().back().standard());
        return p;
    }
};

struct test_contiguous_broadcast : verify_program<test_contiguous_broadcast>
{
    migraphx::program create_program() const
    {
        migraphx::program p;
        migraphx::shape s{migraphx::shape::float_type, {1, 2}, {0, 1}};
        auto x = p.add_parameter("x", s);
        p.add_instruction(migraphx::op::contiguous{}, x);
        EXPECT(p.get_output_shapes().back().standard());
        return p;
    }
};

struct test_contiguous_broadcast_transpose : verify_program<test_contiguous_broadcast_transpose>
{
    migraphx::program create_program() const
    {
        migraphx::program p;
        migraphx::shape s{migraphx::shape::float_type, {1, 3072, 768}, {0, 1, 3072}};
        auto x = p.add_parameter("x", s);
        p.add_instruction(migraphx::op::contiguous{}, x);
        EXPECT(p.get_output_shapes().back().standard());
        return p;
    }
};

struct test_transpose : verify_program<test_transpose>
{
    migraphx::program create_program() const
    {
        migraphx::program p;
        migraphx::shape s{migraphx::shape::float_type, {4, 3, 4, 4}};
        auto x                    = p.add_parameter("x", s);
        std::vector<int64_t> perm = {0, 2, 3, 1};
        auto l                    = p.add_instruction(migraphx::op::transpose{perm}, x);
        p.add_instruction(migraphx::op::contiguous{}, l);
        return p;
    }
};

struct test_trans_ret : verify_program<test_trans_ret>
{
    migraphx::program create_program() const
    {
        migraphx::program p;
        auto x  = p.add_parameter("x", migraphx::shape{migraphx::shape::float_type, {4, 3, 3, 3}});
        auto tx = p.add_instruction(migraphx::op::transpose{{0, 1, 3, 2}}, x);
        p.add_return({tx});

        return p;
    }
};

struct test_batchnorm_inference_2 : verify_program<test_batchnorm_inference_2>
{
    const size_t width    = 14;
    const size_t height   = 14;
    const size_t channels = 256;
    const size_t batches  = 1;

    migraphx::program create_program() const
    {
        migraphx::program p;

        migraphx::shape s{migraphx::shape::float_type, {batches, channels, height, width}};
        migraphx::shape vars{migraphx::shape::float_type, {channels}};
        auto x        = p.add_parameter("x", s);
        auto scale    = p.add_literal(migraphx::abs(migraphx::generate_literal(vars, 1)));
        auto bias     = p.add_literal(migraphx::abs(migraphx::generate_literal(vars, 2)));
        auto mean     = p.add_literal(migraphx::abs(migraphx::generate_literal(vars, 3)));
        auto variance = p.add_literal(migraphx::abs(migraphx::generate_literal(vars, 4)));
        p.add_instruction(migraphx::op::batch_norm_inference{}, x, scale, bias, mean, variance);
        return p;
    }
};

struct test_batchnorm_inference : verify_program<test_batchnorm_inference>
{
    const size_t width    = 3;
    const size_t height   = 3;
    const size_t channels = 3;
    const size_t batches  = 4;

    migraphx::program create_program() const
    {
        migraphx::program p;

        migraphx::shape s{migraphx::shape::float_type, {batches, channels, height, width}};
        migraphx::shape vars{migraphx::shape::float_type, {channels}};
        auto x        = p.add_parameter("x", s);
        auto scale    = p.add_literal(migraphx::abs(migraphx::generate_literal(vars, 1)));
        auto bias     = p.add_literal(migraphx::abs(migraphx::generate_literal(vars, 2)));
        auto mean     = p.add_literal(migraphx::abs(migraphx::generate_literal(vars, 3)));
        auto variance = p.add_literal(migraphx::abs(migraphx::generate_literal(vars, 4)));
        p.add_instruction(migraphx::op::batch_norm_inference{}, x, scale, bias, mean, variance);
        return p;
    }
};

struct test_clip : verify_program<test_clip>
{
    migraphx::program create_program() const
    {
        migraphx::program p;
        auto x       = p.add_parameter("x", migraphx::shape{migraphx::shape::float_type, {3}});
        auto min_val = p.add_literal(0.0f);
        auto max_val = p.add_literal(6.0f);
        min_val      = p.add_instruction(migraphx::op::multibroadcast{{3}}, min_val);
        max_val      = p.add_instruction(migraphx::op::multibroadcast{{3}}, max_val);
        p.add_instruction(migraphx::op::clip{}, x, min_val, max_val);
        return p;
    }
};

struct test_conv_bn : verify_program<test_conv_bn>
{
    migraphx::program create_program() const
    {
        migraphx::program p;

        migraphx::shape xs{migraphx::shape::float_type, {1, 3, 224, 224}};
        migraphx::shape ws{migraphx::shape::float_type, {64, 3, 7, 7}};
        migraphx::shape vars{migraphx::shape::float_type, {64}};
        auto x        = p.add_parameter("x", xs);
        auto w        = p.add_parameter("w", ws);
        auto conv     = p.add_instruction(migraphx::op::convolution{{3, 3}, {2, 2}, {1, 1}}, x, w);
        auto scale    = p.add_literal(migraphx::abs(migraphx::generate_literal(vars, 1)));
        auto bias     = p.add_literal(migraphx::abs(migraphx::generate_literal(vars, 2)));
        auto mean     = p.add_literal(migraphx::abs(migraphx::generate_literal(vars, 3)));
        auto variance = p.add_literal(migraphx::abs(migraphx::generate_literal(vars, 4)));
        p.add_instruction(migraphx::op::batch_norm_inference{}, conv, scale, bias, mean, variance);
        return p;
    }
};

struct test_conv_bn_relu_pooling : verify_program<test_conv_bn_relu_pooling>
{
    migraphx::program create_program() const
    {
        migraphx::program p;

        migraphx::shape xs{migraphx::shape::float_type, {1, 3, 224, 224}};
        migraphx::shape ws{migraphx::shape::float_type, {64, 3, 7, 7}};
        migraphx::shape vars{migraphx::shape::float_type, {64}};
        auto x        = p.add_parameter("x", xs);
        auto w        = p.add_parameter("w", ws);
        auto conv     = p.add_instruction(migraphx::op::convolution{{3, 3}, {2, 2}, {1, 1}}, x, w);
        auto scale    = p.add_literal(migraphx::abs(migraphx::generate_literal(vars, 1)));
        auto bias     = p.add_literal(migraphx::abs(migraphx::generate_literal(vars, 2)));
        auto mean     = p.add_literal(migraphx::abs(migraphx::generate_literal(vars, 3)));
        auto variance = p.add_literal(migraphx::abs(migraphx::generate_literal(vars, 4)));
        auto bn       = p.add_instruction(
            migraphx::op::batch_norm_inference{}, conv, scale, bias, mean, variance);
        auto relu = p.add_instruction(migraphx::op::relu{}, bn);
        p.add_instruction(migraphx::op::pooling{"average", {1, 1}, {2, 2}, {3, 3}}, relu);
        return p;
    }
};

struct quant_conv : verify_program<quant_conv>
{
    migraphx::program create_program()
    {
        migraphx::program p;
        migraphx::shape a_shape{migraphx::shape::int8_type, {2, 3, 4, 4}};
        auto pa = p.add_parameter("a", a_shape);
        migraphx::shape c_shape{migraphx::shape::int8_type, {2, 3, 3, 3}};
        auto pc = p.add_parameter("c", c_shape);
        p.add_instruction(migraphx::op::quant_convolution{}, pa, pc);
        return p;
    }
};

struct quant_conv_default_mode : verify_program<quant_conv_default_mode>
{
    migraphx::program create_program()
    {
        migraphx::program p;
        migraphx::shape a_shape{migraphx::shape::int8_type, {2, 3, 4, 4}};
        auto pa = p.add_parameter("a", a_shape);
        migraphx::shape c_shape{migraphx::shape::int8_type, {2, 3, 3, 3}};
        auto pc = p.add_parameter("c", c_shape);
        p.add_instruction(
            migraphx::op::quant_convolution{{{0, 0}}, {{1, 1}}, {{1, 1}}, migraphx::op::same},
            pa,
            pc);
        return p;
    }
};

struct quant_conv_valid_mode : verify_program<quant_conv_valid_mode>
{
    migraphx::program create_program()
    {
        migraphx::program p;
        migraphx::shape a_shape{migraphx::shape::int8_type, {2, 3, 4, 4}};
        auto pa = p.add_parameter("a", a_shape);
        migraphx::shape c_shape{migraphx::shape::int8_type, {2, 3, 3, 3}};
        auto pc = p.add_parameter("c", c_shape);
        p.add_instruction(
            migraphx::op::quant_convolution{{{0, 0}}, {{1, 1}}, {{1, 1}}, migraphx::op::valid},
            pa,
            pc);
        return p;
    }
};

struct quant_conv_padding : verify_program<quant_conv_padding>
{
    migraphx::program create_program()
    {
        migraphx::program p;
        migraphx::shape a_shape{migraphx::shape::int8_type, {2, 3, 4, 4}};
        auto pa = p.add_parameter("a", a_shape);
        migraphx::shape c_shape{migraphx::shape::int8_type, {2, 3, 3, 3}};
        auto pc = p.add_parameter("c", c_shape);
        p.add_instruction(migraphx::op::quant_convolution{{{1, 1}}, {{1, 1}}}, pa, pc);
        return p;
    }
};

struct quant_conv_padding_stride : verify_program<quant_conv_padding_stride>
{
    migraphx::program create_program()
    {
        migraphx::program p;
        migraphx::shape a_shape{migraphx::shape::int8_type, {2, 3, 4, 4}};
        auto pa = p.add_parameter("a", a_shape);
        migraphx::shape c_shape{migraphx::shape::int8_type, {2, 3, 3, 3}};
        auto pc = p.add_parameter("c", c_shape);
        p.add_instruction(migraphx::op::quant_convolution{{{1, 1}}, {{2, 2}}}, pa, pc);

        return p;
    }
};

struct test_concat_axis_1 : verify_program<test_concat_axis_1>
{
    migraphx::program create_program() const
    {
        migraphx::program p;
        int axis = 1;
        migraphx::shape s0{migraphx::shape::int32_type, {2, 2}};
        migraphx::shape s1{migraphx::shape::int32_type, {2, 3}};
        migraphx::shape s2{migraphx::shape::int32_type, {2, 1}};
        auto l0 = p.add_parameter("x", s0);
        auto l1 = p.add_parameter("y", s1);
        auto l2 = p.add_parameter("z", s2);
        p.add_instruction(migraphx::op::concat{axis}, l0, l1, l2);
        return p;
    }
};

struct test_concat_axis_neg_1 : verify_program<test_concat_axis_neg_1>
{
    migraphx::program create_program() const
    {
        migraphx::program p;
        int axis = -1;
        migraphx::shape s0{migraphx::shape::int32_type, {2, 2}};
        migraphx::shape s1{migraphx::shape::int32_type, {2, 3}};
        migraphx::shape s2{migraphx::shape::int32_type, {2, 1}};
        auto l0 = p.add_parameter("x", s0);
        auto l1 = p.add_parameter("y", s1);
        auto l2 = p.add_parameter("z", s2);
        p.add_instruction(migraphx::op::concat{axis}, l0, l1, l2);
        return p;
    }
};

struct test_concat_axis_0 : verify_program<test_concat_axis_0>
{
    migraphx::program create_program() const
    {
        migraphx::program p;
        int axis = 0;
        migraphx::shape s0{migraphx::shape::int32_type, {2, 2}};
        migraphx::shape s1{migraphx::shape::int32_type, {3, 2}};
        migraphx::shape s2{migraphx::shape::int32_type, {1, 2}};
        auto l0 = p.add_parameter("x", s0);
        auto l1 = p.add_parameter("y", s1);
        auto l2 = p.add_parameter("z", s2);
        p.add_instruction(migraphx::op::concat{axis}, l0, l1, l2);
        return p;
    }
};

struct test_concat_transpose : verify_program<test_concat_transpose>
{
    migraphx::program create_program() const
    {
        migraphx::program p;
        int axis = 1;
        migraphx::shape s0{migraphx::shape::int32_type, {2, 2}};
        migraphx::shape s1{migraphx::shape::int32_type, {3, 2}};
        migraphx::shape s2{migraphx::shape::int32_type, {2, 4}};
        auto l0  = p.add_parameter("x", s0);
        auto lp1 = p.add_parameter("y", s1);
        auto l1  = p.add_instruction(migraphx::op::transpose{{1, 0}}, lp1);
        auto l2  = p.add_parameter("z", s2);
        p.add_instruction(migraphx::op::concat{axis}, l0, l1, l2);
        return p;
    }
};

struct test_concat_transpose2 : verify_program<test_concat_transpose2>
{
    migraphx::program create_program() const
    {
        migraphx::program p;
        int axis = 1;
        migraphx::shape s0{migraphx::shape::int32_type, {2, 2}};
        migraphx::shape s1{migraphx::shape::int32_type, {2, 3}};
        migraphx::shape s2{migraphx::shape::int32_type, {5, 2}};
        auto l0  = p.add_parameter("x", s0);
        auto l1  = p.add_parameter("y", s1);
        auto lp2 = p.add_parameter("z", s2);
        auto l2  = p.add_instruction(migraphx::op::transpose{{1, 0}}, lp2);
        p.add_instruction(migraphx::op::concat{axis}, l0, l1, l2);
        return p;
    }
};

struct test_concat_transpose3 : verify_program<test_concat_transpose3>
{
    migraphx::program create_program() const
    {
        migraphx::program p;
        int axis = 1;
        migraphx::shape s0{migraphx::shape::int32_type, {2, 2}};
        migraphx::shape s1{migraphx::shape::int32_type, {3, 2}};
        migraphx::shape s2{migraphx::shape::int32_type, {5, 2}};
        auto l0  = p.add_parameter("x", s0);
        auto lp1 = p.add_parameter("y", s1);
        auto l1  = p.add_instruction(migraphx::op::transpose{{1, 0}}, lp1);
        auto lp2 = p.add_parameter("z", s2);
        auto l2  = p.add_instruction(migraphx::op::transpose{{1, 0}}, lp2);
        p.add_instruction(migraphx::op::concat{axis}, l0, l1, l2);
        return p;
    }
};

struct test_concat_relu : verify_program<test_concat_relu>
{
    migraphx::program create_program() const
    {
        migraphx::program p;
        int axis = 0;
        migraphx::shape s0{migraphx::shape::float_type, {2, 2}};
        migraphx::shape s1{migraphx::shape::float_type, {3, 2}};
        migraphx::shape s2{migraphx::shape::float_type, {1, 2}};
        auto l0 = p.add_parameter("x", s0);
        auto l1 = p.add_parameter("y", s1);
        auto l2 = p.add_parameter("z", s2);
        auto r0 = p.add_instruction(migraphx::op::relu{}, l0);
        auto r1 = p.add_instruction(migraphx::op::relu{}, l1);
        auto r2 = p.add_instruction(migraphx::op::relu{}, l2);
        auto c0 = p.add_instruction(migraphx::op::concat{axis}, r0, r1, r2);
        p.add_instruction(migraphx::op::relu{}, c0);
        return p;
    }
};

struct test_pad : verify_program<test_pad>
{
    migraphx::program create_program() const
    {
        migraphx::program p;
        migraphx::shape s0{migraphx::shape::int32_type, {1, 96, 165, 165}};
        std::vector<int64_t> pads0 = {0, 0, 0, 0, 0, 0, 1, 1};
        std::vector<int64_t> pads1 = {0, 0, 0, 0, 1, 1, 1, 1};
        std::vector<int64_t> pads2 = {1, 1, 1, 1, 0, 0, 0, 0};
        std::vector<int64_t> pads3 = {1, 0, 1, 0, 1, 0, 2, 0};
        auto l0                    = p.add_parameter("x", s0);
        p.add_instruction(migraphx::op::pad{pads0}, l0);
        p.add_instruction(migraphx::op::pad{pads1}, l0);
        p.add_instruction(migraphx::op::pad{pads2}, l0);
        p.add_instruction(migraphx::op::pad{pads3}, l0);
        return p;
    }
};

struct test_pad_transposed : verify_program<test_pad_transposed>
{
    migraphx::program create_program() const
    {
        migraphx::program p;
        migraphx::shape s{migraphx::shape::int32_type, {1, 224, 224, 3}};
        auto x = p.add_parameter("x", s);
        auto t = p.add_instruction(migraphx::op::transpose{{0, 3, 1, 2}}, x);
        p.add_instruction(migraphx::op::pad{{0, 0, 2, 2, 0, 0, 3, 3}}, t);
        return p;
    }
};

struct test_pad_int8 : verify_program<test_pad_int8>
{
    migraphx::program create_program() const
    {
        migraphx::program p;
        std::vector<int8_t> data0 = {0, 1, 2, 3};
        migraphx::shape s0{migraphx::shape::float_type, {2, 2}};
        auto l0 = p.add_literal(migraphx::literal{s0, data0});
        migraphx::op::pad op{};
        op.value = std::numeric_limits<int8_t>::lowest();
        op.pads  = {0, 0, 1, 1};
        p.add_instruction(op, l0);
        return p;
    }
};

struct test_pad_lowest : verify_program<test_pad_lowest>
{
    migraphx::program create_program() const
    {
        migraphx::program p;
        std::vector<migraphx::half> data0(4);
        std::iota(data0.begin(), data0.end(), 0);
        migraphx::shape s0{migraphx::shape::half_type, {2, 2}};
        auto l0 = p.add_literal(migraphx::literal{s0, data0});
        migraphx::op::pad op{};
        op.value = std::numeric_limits<float>::lowest();
        op.pads  = {0, 0, 1, 1};
        p.add_instruction(op, l0);
        return p;
    }
};

struct test_pad_highest : verify_program<test_pad_highest>
{
    migraphx::program create_program() const
    {
        migraphx::program p;
        std::vector<migraphx::half> data0(4);
        std::iota(data0.begin(), data0.end(), 0);
        migraphx::shape s0{migraphx::shape::half_type, {2, 2}};
        auto l0 = p.add_literal(migraphx::literal{s0, data0});
        migraphx::op::pad op{};
        op.value = std::numeric_limits<float>::max();
        op.pads  = {0, 0, 1, 1};
        p.add_instruction(op, l0);
        return p;
    }
};

struct test_pooling_autopad : verify_program<test_pooling_autopad>
{
    migraphx::program create_program() const
    {
        migraphx::program p;
        migraphx::shape s0{migraphx::shape::float_type, {1, 3, 63, 63}};
        auto l0 = p.add_parameter("x", s0);
        migraphx::op::pooling op{"max"};
        op.padding_mode = migraphx::op::padding_mode_t::same;
        op.lengths      = {2, 2};
        op.stride       = {2, 2};
        p.add_instruction(op, l0);
        return p;
    }
};

struct test_gather : verify_program<test_gather>
{
    migraphx::program create_program() const
    {
        migraphx::program p;
        migraphx::shape s{migraphx::shape::float_type, {3, 3}};
        migraphx::shape s_indices{migraphx::shape::int32_type, {2, 2}};
        std::vector<int> indices{1, 2, 2, 1};
        auto a0  = p.add_parameter("data", s);
        auto a1  = p.add_literal(migraphx::literal{s_indices, indices});
        int axis = 0;
        p.add_instruction(migraphx::op::gather{axis}, a0, a1);
        return p;
    }
};

struct test_gather_neg_axis : verify_program<test_gather_neg_axis>
{
    migraphx::program create_program() const
    {
        migraphx::program p;
        migraphx::shape s{migraphx::shape::float_type, {3, 3}};
        migraphx::shape s_indices{migraphx::shape::int32_type, {2, 2}};
        std::vector<int> indices{1, 2, 2, 1};
        auto a0  = p.add_parameter("data", s);
        auto a1  = p.add_literal(migraphx::literal{s_indices, indices});
        int axis = -1;
        p.add_instruction(migraphx::op::gather{axis}, a0, a1);
        return p;
    }
};

struct test_gather_neg_indices : verify_program<test_gather_neg_indices>
{
    migraphx::program create_program() const
    {
        migraphx::program p;
        migraphx::shape s{migraphx::shape::float_type, {3, 3}};
        migraphx::shape s_indices{migraphx::shape::int32_type, {2, 2}};
        std::vector<int> indices{-2, -1, -1, -2};
        auto a0  = p.add_parameter("data", s);
        auto a1  = p.add_literal(migraphx::literal{s_indices, indices});
        int axis = -1;
        p.add_instruction(migraphx::op::gather{axis}, a0, a1);
        return p;
    }
};

struct test_gather_scalar_output : verify_program<test_gather_scalar_output>
{
    migraphx::program create_program() const
    {
        migraphx::program p;
        migraphx::shape s{migraphx::shape::float_type, {3}};
        migraphx::shape s_indices{migraphx::shape::int32_type};
        std::vector<int> indices{1};
        auto a0  = p.add_parameter("data", s);
        auto a1  = p.add_literal(migraphx::literal{s_indices, indices});
        int axis = 0;
        p.add_instruction(migraphx::op::gather{axis}, a0, a1);
        return p;
    }
};

struct test_gather_scalar_index : verify_program<test_gather_scalar_index>
{
    migraphx::program create_program() const
    {
        migraphx::program p;
        migraphx::shape s{migraphx::shape::float_type, {3, 3}};
        migraphx::shape s_indices{migraphx::shape::int32_type};
        std::vector<int> indices{1};
        auto a0  = p.add_parameter("data", s);
        auto a1  = p.add_literal(migraphx::literal{s_indices, indices});
        int axis = -1;
        p.add_instruction(migraphx::op::gather{axis}, a0, a1);
        return p;
    }
};

struct test_gather_1d_index : verify_program<test_gather_1d_index>
{
    migraphx::program create_program() const
    {
        migraphx::program p;
        migraphx::shape s{migraphx::shape::float_type, {3, 3}};
        migraphx::shape s_indices{migraphx::shape::int32_type, {1}};
        std::vector<int> indices{1};
        auto a0  = p.add_parameter("data", s);
        auto a1  = p.add_literal(migraphx::literal{s_indices, indices});
        int axis = -1;
        p.add_instruction(migraphx::op::gather{axis}, a0, a1);
        return p;
    }
};

void manual_identity()
{
    migraphx::program p;
    std::vector<float> data0 = {0, 1, 2, 3};
    migraphx::shape s0{migraphx::shape::float_type, {2, 2}};
    auto l0 = p.add_literal(migraphx::literal{s0, data0});
    p.add_instruction(migraphx::op::identity{}, l0);
    p.compile(migraphx::gpu::target{});
    migraphx::program::parameter_map m;
    for(auto&& x : p.get_parameter_shapes())
    {
        m[x.first] = migraphx::gpu::to_gpu(migraphx::generate_argument(x.second));
    }
    auto result = migraphx::gpu::from_gpu(p.eval(m).back());
    std::cout << result << std::endl;
}

void manual_test_concat_relu()
{
    migraphx::program p;
    int axis                 = 0;
    std::vector<float> data0 = {0, 1, 2, 3};
    std::vector<float> data1 = {4, 5, 6, 7, 8, 9};
    std::vector<float> data2 = {10, 11};
    migraphx::shape s0{migraphx::shape::float_type, {2, 2}};
    migraphx::shape s1{migraphx::shape::float_type, {3, 2}};
    migraphx::shape s2{migraphx::shape::float_type, {1, 2}};
    auto l0 = p.add_literal(migraphx::literal{s0, data0});
    auto l1 = p.add_literal(migraphx::literal{s1, data1});
    auto l2 = p.add_literal(migraphx::literal{s2, data2});
    auto r0 = p.add_instruction(migraphx::op::relu{}, l0);
    auto r1 = p.add_instruction(migraphx::op::relu{}, l1);
    auto r2 = p.add_instruction(migraphx::op::relu{}, l2);
    auto c0 = p.add_instruction(migraphx::op::concat{axis}, r0, r1, r2);
    p.add_instruction(migraphx::op::relu{}, c0);

    p.compile(migraphx::gpu::target{});
    migraphx::program::parameter_map m;
    for(auto&& x : p.get_parameter_shapes())
    {
        m[x.first] = migraphx::gpu::to_gpu(migraphx::generate_argument(x.second));
    }
    auto result = migraphx::gpu::from_gpu(p.eval(m).back());
    std::cout << result << std::endl;
}

struct test_conv_bn_relu_pooling2 : verify_program<test_conv_bn_relu_pooling2>
{
    static migraphx::instruction_ref
    add_bn(migraphx::program& p, migraphx::instruction_ref x, std::size_t channels)
    {
        migraphx::shape vars{migraphx::shape::float_type, {channels}};
        auto scale = p.add_literal(migraphx::abs(migraphx::generate_literal(vars, 1 + channels)));
        auto bias  = p.add_literal(migraphx::abs(migraphx::generate_literal(vars, 2 + channels)));
        auto mean  = p.add_literal(migraphx::abs(migraphx::generate_literal(vars, 3 + channels)));
        auto variance =
            p.add_literal(migraphx::abs(migraphx::generate_literal(vars, 4 + channels)));
        return p.add_instruction(
            migraphx::op::batch_norm_inference{}, x, scale, bias, mean, variance);
    }
    migraphx::program create_program() const
    {
        migraphx::program p;

        migraphx::shape xs1{migraphx::shape::float_type, {1, 512, 7, 7}};
        migraphx::shape xs2{migraphx::shape::float_type, {1, 1024, 14, 14}};
        migraphx::shape ws1{migraphx::shape::float_type, {2048, 512, 1, 1}};
        migraphx::shape ws2{migraphx::shape::float_type, {2048, 1024, 1, 1}};
        auto x1    = p.add_parameter("x1", xs1);
        auto w1    = p.add_parameter("w1", ws1);
        auto conv1 = p.add_instruction(migraphx::op::convolution{{0, 0}, {1, 1}, {1, 1}}, x1, w1);
        auto bn1   = add_bn(p, conv1, 2048);
        auto x2    = p.add_parameter("x2", xs2);
        auto w2    = p.add_parameter("w2", ws2);
        auto conv2 = p.add_instruction(migraphx::op::convolution{{0, 0}, {2, 2}, {1, 1}}, x2, w2);
        auto bn2   = add_bn(p, conv2, 2048);
        auto add   = p.add_instruction(migraphx::op::add{}, bn1, bn2);
        auto relu  = p.add_instruction(migraphx::op::relu{}, add);
        p.add_instruction(migraphx::op::pooling{"average", {1, 1}, {2, 2}, {3, 3}}, relu);
        return p;
    }
};

struct test_rnn_forward : verify_program<test_rnn_forward>
{
    migraphx::program create_program() const
    {
        std::size_t batch_size  = 2;
        std::size_t seq_len     = 1;
        std::size_t hidden_size = 4;
        std::size_t input_size  = 3;
        std::size_t num_dirct   = 1;
        float clip              = 0.0f;

        migraphx::program p;
        migraphx::shape in_shape{migraphx::shape::float_type, {seq_len, batch_size, input_size}};
        migraphx::shape w_shape{migraphx::shape::float_type, {num_dirct, hidden_size, input_size}};
        migraphx::shape r_shape{migraphx::shape::float_type, {num_dirct, hidden_size, hidden_size}};
        migraphx::shape b_shape{migraphx::shape::float_type, {num_dirct, 2 * hidden_size}};
        migraphx::shape ih_shape{migraphx::shape::float_type, {num_dirct, batch_size, hidden_size}};

        auto seq  = p.add_parameter("seq", in_shape);
        auto w    = p.add_parameter("w", w_shape);
        auto r    = p.add_parameter("r", r_shape);
        auto bias = p.add_parameter("bias", b_shape);
        auto ih   = p.add_parameter("ih", ih_shape);
        auto und  = p.add_instruction(migraphx::op::undefined{});

        auto output =
            p.add_instruction(migraphx::op::rnn{hidden_size,
                                                {migraphx::op::tanh{}, migraphx::op::tanh{}},
                                                migraphx::op::rnn_direction::forward,
                                                clip},
                              seq,
                              w,
                              r,
                              bias,
                              und,
                              ih);
        p.add_instruction(migraphx::op::rnn_last_hs_output{}, output);

        return p;
    }
};

struct test_rnn_forward10 : verify_program<test_rnn_forward10>
{
    migraphx::program create_program() const
    {
        std::size_t batch_size  = 2;
        std::size_t seq_len     = 10;
        std::size_t hidden_size = 4;
        std::size_t input_size  = 3;
        std::size_t num_dirct   = 1;
        float clip              = 0.0f;

        migraphx::program p;
        migraphx::shape in_shape{migraphx::shape::float_type, {seq_len, batch_size, input_size}};
        migraphx::shape w_shape{migraphx::shape::float_type, {num_dirct, hidden_size, input_size}};
        migraphx::shape r_shape{migraphx::shape::float_type, {num_dirct, hidden_size, hidden_size}};
        migraphx::shape b_shape{migraphx::shape::float_type, {num_dirct, 2 * hidden_size}};
        migraphx::shape ih_shape{migraphx::shape::float_type, {num_dirct, batch_size, hidden_size}};

        auto seq  = p.add_parameter("seq", in_shape);
        auto w    = p.add_parameter("w", w_shape);
        auto r    = p.add_parameter("r", r_shape);
        auto bias = p.add_parameter("bias", b_shape);
        auto ih   = p.add_parameter("ih", ih_shape);
        auto und  = p.add_instruction(migraphx::op::undefined{});

        auto output =
            p.add_instruction(migraphx::op::rnn{hidden_size,
                                                {migraphx::op::tanh{}, migraphx::op::tanh{}},
                                                migraphx::op::rnn_direction::forward,
                                                clip},
                              seq,
                              w,
                              r,
                              bias,
                              und,
                              ih);
        p.add_instruction(migraphx::op::rnn_last_hs_output{}, output);

        return p;
    }
};

struct test_rnn_two_outputs : verify_program<test_rnn_two_outputs>
{
    migraphx::program create_program() const
    {
        std::size_t batch_size  = 2;
        std::size_t seq_len     = 10;
        std::size_t hidden_size = 4;
        std::size_t input_size  = 3;
        std::size_t num_dirct   = 1;
        float clip              = 0.0f;

        migraphx::program p;
        migraphx::shape in_shape{migraphx::shape::float_type, {seq_len, batch_size, input_size}};
        migraphx::shape w_shape{migraphx::shape::float_type, {num_dirct, hidden_size, input_size}};
        migraphx::shape r_shape{migraphx::shape::float_type, {num_dirct, hidden_size, hidden_size}};
        migraphx::shape b_shape{migraphx::shape::float_type, {num_dirct, 2 * hidden_size}};
        migraphx::shape ih_shape{migraphx::shape::float_type, {num_dirct, batch_size, hidden_size}};

        auto seq  = p.add_parameter("seq", in_shape);
        auto w    = p.add_parameter("w", w_shape);
        auto r    = p.add_parameter("r", r_shape);
        auto bias = p.add_parameter("bias", b_shape);
        auto ih   = p.add_parameter("ih", ih_shape);
        auto und  = p.add_instruction(migraphx::op::undefined{});

        auto hs      = p.add_instruction(migraphx::op::rnn{hidden_size,
                                                      {migraphx::op::tanh{}, migraphx::op::tanh{}},
                                                      migraphx::op::rnn_direction::forward,
                                                      clip},
                                    seq,
                                    w,
                                    r,
                                    bias,
                                    und,
                                    ih);
        auto last_hs = p.add_instruction(migraphx::op::rnn_last_hs_output{}, hs);
        p.add_return({hs, last_hs});

        return p;
    }
};

struct test_rnn_reverse : verify_program<test_rnn_reverse>
{
    migraphx::program create_program() const
    {
        std::size_t batch_size  = 2;
        std::size_t seq_len     = 1;
        std::size_t hidden_size = 4;
        std::size_t input_size  = 3;
        std::size_t num_dirct   = 1;
        float clip              = 0.0f;

        migraphx::program p;
        migraphx::shape in_shape{migraphx::shape::float_type, {seq_len, batch_size, input_size}};
        migraphx::shape w_shape{migraphx::shape::float_type, {num_dirct, hidden_size, input_size}};
        migraphx::shape r_shape{migraphx::shape::float_type, {num_dirct, hidden_size, hidden_size}};
        migraphx::shape b_shape{migraphx::shape::float_type, {num_dirct, 2 * hidden_size}};
        migraphx::shape ih_shape{migraphx::shape::float_type, {num_dirct, batch_size, hidden_size}};

        auto seq  = p.add_parameter("seq", in_shape);
        auto w    = p.add_parameter("w", w_shape);
        auto r    = p.add_parameter("r", r_shape);
        auto bias = p.add_parameter("bias", b_shape);
        auto ih   = p.add_parameter("ih", ih_shape);
        auto und  = p.add_instruction(migraphx::op::undefined{});

        p.add_instruction(migraphx::op::rnn{hidden_size,
                                            {migraphx::op::tanh{}, migraphx::op::tanh{}},
                                            migraphx::op::rnn_direction::reverse,
                                            clip},
                          seq,
                          w,
                          r,
                          bias,
                          und,
                          ih);

        return p;
    }
};

struct test_rnn_reverse2 : verify_program<test_rnn_reverse2>
{
    migraphx::program create_program() const
    {
        std::size_t batch_size  = 2;
        std::size_t seq_len     = 2;
        std::size_t hidden_size = 4;
        std::size_t input_size  = 3;
        std::size_t num_dirct   = 1;
        float clip              = 0.0f;

        migraphx::program p;
        migraphx::shape in_shape{migraphx::shape::float_type, {seq_len, batch_size, input_size}};
        migraphx::shape w_shape{migraphx::shape::float_type, {num_dirct, hidden_size, input_size}};
        migraphx::shape r_shape{migraphx::shape::float_type, {num_dirct, hidden_size, hidden_size}};
        migraphx::shape b_shape{migraphx::shape::float_type, {num_dirct, 2 * hidden_size}};
        migraphx::shape ih_shape{migraphx::shape::float_type, {num_dirct, batch_size, hidden_size}};

        auto seq  = p.add_parameter("seq", in_shape);
        auto w    = p.add_parameter("w", w_shape);
        auto r    = p.add_parameter("r", r_shape);
        auto bias = p.add_parameter("bias", b_shape);
        auto ih   = p.add_parameter("ih", ih_shape);
        auto und  = p.add_instruction(migraphx::op::undefined{});

        p.add_instruction(migraphx::op::rnn{hidden_size,
                                            {migraphx::op::tanh{}, migraphx::op::tanh{}},
                                            migraphx::op::rnn_direction::reverse,
                                            clip},
                          seq,
                          w,
                          r,
                          bias,
                          und,
                          ih);

        return p;
    }
};

struct test_rnn_3args : verify_program<test_rnn_3args>
{
    migraphx::program create_program() const
    {
        std::size_t batch_size  = 2;
        std::size_t seq_len     = 1;
        std::size_t hidden_size = 4;
        std::size_t input_size  = 3;
        std::size_t num_dirct   = 1;
        float clip              = 0.0f;

        migraphx::program p;
        migraphx::shape in_shape{migraphx::shape::float_type, {seq_len, batch_size, input_size}};
        migraphx::shape w_shape{migraphx::shape::float_type, {num_dirct, hidden_size, input_size}};
        migraphx::shape r_shape{migraphx::shape::float_type, {num_dirct, hidden_size, hidden_size}};

        auto seq = p.add_parameter("seq", in_shape);
        auto w   = p.add_parameter("w", w_shape);
        auto r   = p.add_parameter("r", r_shape);

        p.add_instruction(migraphx::op::rnn{hidden_size,
                                            {migraphx::op::tanh{}, migraphx::op::tanh{}},
                                            migraphx::op::rnn_direction::reverse,
                                            clip},
                          seq,
                          w,
                          r);

        return p;
    }
};

struct test_rnn_4args : verify_program<test_rnn_4args>
{
    migraphx::program create_program() const
    {
        std::size_t batch_size  = 2;
        std::size_t seq_len     = 5;
        std::size_t hidden_size = 4;
        std::size_t input_size  = 3;
        std::size_t num_dirct   = 1;
        float clip              = 0.0f;

        migraphx::program p;
        migraphx::shape in_shape{migraphx::shape::float_type, {seq_len, batch_size, input_size}};
        migraphx::shape w_shape{migraphx::shape::float_type, {num_dirct, hidden_size, input_size}};
        migraphx::shape r_shape{migraphx::shape::float_type, {num_dirct, hidden_size, hidden_size}};
        migraphx::shape b_shape{migraphx::shape::float_type, {num_dirct, 2 * hidden_size}};

        auto seq  = p.add_parameter("seq", in_shape);
        auto w    = p.add_parameter("w", w_shape);
        auto r    = p.add_parameter("r", r_shape);
        auto bias = p.add_parameter("bias", b_shape);

        p.add_instruction(migraphx::op::rnn{hidden_size,
                                            {migraphx::op::tanh{}, migraphx::op::tanh{}},
                                            migraphx::op::rnn_direction::reverse,
                                            clip},
                          seq,
                          w,
                          r,
                          bias);

        return p;
    }
};

struct test_rnn_5args : verify_program<test_rnn_5args>
{
    migraphx::program create_program() const
    {
        std::size_t batch_size  = 2;
        std::size_t seq_len     = 10;
        std::size_t hidden_size = 4;
        std::size_t input_size  = 3;
        std::size_t num_dirct   = 1;
        float clip              = 0.0f;

        migraphx::program p;
        migraphx::shape in_shape{migraphx::shape::float_type, {seq_len, batch_size, input_size}};
        migraphx::shape w_shape{migraphx::shape::float_type, {num_dirct, hidden_size, input_size}};
        migraphx::shape r_shape{migraphx::shape::float_type, {num_dirct, hidden_size, hidden_size}};
        migraphx::shape b_shape{migraphx::shape::float_type, {num_dirct, 2 * hidden_size}};

        auto seq  = p.add_parameter("seq", in_shape);
        auto w    = p.add_parameter("w", w_shape);
        auto r    = p.add_parameter("r", r_shape);
        auto bias = p.add_parameter("bias", b_shape);
        auto und  = p.add_instruction(migraphx::op::undefined{});

        auto output =
            p.add_instruction(migraphx::op::rnn{hidden_size,
                                                {migraphx::op::tanh{}, migraphx::op::tanh{}},
                                                migraphx::op::rnn_direction::forward,
                                                clip},
                              seq,
                              w,
                              r,
                              bias,
                              und);
        p.add_instruction(migraphx::op::rnn_last_hs_output{}, output);

        return p;
    }
};

struct test_rnn_bidirectional : verify_program<test_rnn_bidirectional>
{
    migraphx::program create_program() const
    {
        std::size_t batch_size  = 2;
        std::size_t seq_len     = 1;
        std::size_t hidden_size = 4;
        std::size_t input_size  = 3;
        std::size_t num_dirct   = 2;
        float clip              = 0.0f;

        migraphx::program p;
        migraphx::shape in_shape{migraphx::shape::float_type, {seq_len, batch_size, input_size}};
        migraphx::shape w_shape{migraphx::shape::float_type, {num_dirct, hidden_size, input_size}};
        migraphx::shape r_shape{migraphx::shape::float_type, {num_dirct, hidden_size, hidden_size}};
        migraphx::shape b_shape{migraphx::shape::float_type, {num_dirct, 2 * hidden_size}};
        migraphx::shape ih_shape{migraphx::shape::float_type, {num_dirct, batch_size, hidden_size}};

        auto seq  = p.add_parameter("seq", in_shape);
        auto w    = p.add_parameter("w", w_shape);
        auto r    = p.add_parameter("r", r_shape);
        auto bias = p.add_parameter("bias", b_shape);
        auto ih   = p.add_parameter("ih", ih_shape);
        auto und  = p.add_instruction(migraphx::op::undefined{});

        auto output =
            p.add_instruction(migraphx::op::rnn{hidden_size,
                                                {migraphx::op::tanh{}, migraphx::op::tanh{}},
                                                migraphx::op::rnn_direction::bidirectional,
                                                clip},
                              seq,
                              w,
                              r,
                              bias,
                              und,
                              ih);
        p.add_instruction(migraphx::op::rnn_last_hs_output{}, output);

        return p;
    }
};

struct test_rnn_bidirectional10 : verify_program<test_rnn_bidirectional10>
{
    migraphx::program create_program() const
    {
        std::size_t batch_size  = 2;
        std::size_t seq_len     = 10;
        std::size_t hidden_size = 4;
        std::size_t input_size  = 3;
        std::size_t num_dirct   = 2;
        float clip              = 0.0f;

        migraphx::program p;
        migraphx::shape in_shape{migraphx::shape::float_type, {seq_len, batch_size, input_size}};
        migraphx::shape w_shape{migraphx::shape::float_type, {num_dirct, hidden_size, input_size}};
        migraphx::shape r_shape{migraphx::shape::float_type, {num_dirct, hidden_size, hidden_size}};
        migraphx::shape b_shape{migraphx::shape::float_type, {num_dirct, 2 * hidden_size}};
        migraphx::shape ih_shape{migraphx::shape::float_type, {num_dirct, batch_size, hidden_size}};

        auto seq  = p.add_parameter("seq", in_shape);
        auto w    = p.add_parameter("w", w_shape);
        auto r    = p.add_parameter("r", r_shape);
        auto bias = p.add_parameter("bias", b_shape);
        auto ih   = p.add_parameter("ih", ih_shape);
        auto und  = p.add_instruction(migraphx::op::undefined{});
        auto output =
            p.add_instruction(migraphx::op::rnn{hidden_size,
                                                {migraphx::op::tanh{}, migraphx::op::tanh{}},
                                                migraphx::op::rnn_direction::bidirectional,
                                                clip},
                              seq,
                              w,
                              r,
                              bias,
                              und,
                              ih);
        p.add_instruction(migraphx::op::rnn_last_hs_output{}, output);

        return p;
    }
};

struct test_rnn_bi_3args : verify_program<test_rnn_bi_3args>
{
    migraphx::program create_program() const
    {
        std::size_t batch_size  = 2;
        std::size_t seq_len     = 10;
        std::size_t hidden_size = 4;
        std::size_t input_size  = 3;
        std::size_t num_dirct   = 2;
        float clip              = 0.0f;

        migraphx::program p;
        migraphx::shape in_shape{migraphx::shape::float_type, {seq_len, batch_size, input_size}};
        migraphx::shape w_shape{migraphx::shape::float_type, {num_dirct, hidden_size, input_size}};
        migraphx::shape r_shape{migraphx::shape::float_type, {num_dirct, hidden_size, hidden_size}};
        migraphx::shape b_shape{migraphx::shape::float_type, {num_dirct, 2 * hidden_size}};
        migraphx::shape ih_shape{migraphx::shape::float_type, {num_dirct, batch_size, hidden_size}};

        auto seq = p.add_parameter("seq", in_shape);
        auto w   = p.add_parameter("w", w_shape);
        auto r   = p.add_parameter("r", r_shape);
        auto output =
            p.add_instruction(migraphx::op::rnn{hidden_size,
                                                {migraphx::op::tanh{}, migraphx::op::tanh{}},
                                                migraphx::op::rnn_direction::bidirectional,
                                                clip},
                              seq,
                              w,
                              r);
        p.add_instruction(migraphx::op::rnn_last_hs_output{}, output);

        return p;
    }
};

struct test_gru_forward_last : verify_program<test_gru_forward_last>
{
    migraphx::program create_program() const
    {
        std::size_t batch_size  = 2;
        std::size_t seq_len     = 3;
        std::size_t hidden_size = 5;
        std::size_t input_size  = 8;
        std::size_t num_dirct   = 1;
        float clip              = 0.0f;

        migraphx::program p;
        migraphx::shape in_shape{migraphx::shape::float_type, {seq_len, batch_size, input_size}};
        migraphx::shape w_shape{migraphx::shape::float_type,
                                {num_dirct, 3 * hidden_size, input_size}};
        migraphx::shape r_shape{migraphx::shape::float_type,
                                {num_dirct, 3 * hidden_size, hidden_size}};
        migraphx::shape b_shape{migraphx::shape::float_type, {num_dirct, 6 * hidden_size}};
        migraphx::shape ih_shape{migraphx::shape::float_type, {num_dirct, batch_size, hidden_size}};

        auto seq  = p.add_parameter("seq", in_shape);
        auto w    = p.add_parameter("w", w_shape);
        auto r    = p.add_parameter("r", r_shape);
        auto bias = p.add_parameter("bias", b_shape);
        auto ih   = p.add_parameter("ih", ih_shape);
        auto und  = p.add_instruction(migraphx::op::undefined{});

        auto output =
            p.add_instruction(migraphx::op::gru{hidden_size,
                                                {migraphx::op::sigmoid{}, migraphx::op::tanh{}},
                                                migraphx::op::rnn_direction::forward,
                                                clip},
                              seq,
                              w,
                              r,
                              bias,
                              und,
                              ih);
        p.add_instruction(migraphx::op::rnn_last_hs_output{}, output);

        return p;
    }
};

struct test_gru_forward_hs : verify_program<test_gru_forward_hs>
{
    migraphx::program create_program() const
    {
        std::size_t batch_size  = 2;
        std::size_t seq_len     = 3;
        std::size_t hidden_size = 5;
        std::size_t input_size  = 8;
        std::size_t num_dirct   = 1;
        float clip              = 0.0f;

        migraphx::program p;
        migraphx::shape in_shape{migraphx::shape::float_type, {seq_len, batch_size, input_size}};
        migraphx::shape w_shape{migraphx::shape::float_type,
                                {num_dirct, 3 * hidden_size, input_size}};
        migraphx::shape r_shape{migraphx::shape::float_type,
                                {num_dirct, 3 * hidden_size, hidden_size}};
        migraphx::shape b_shape{migraphx::shape::float_type, {num_dirct, 6 * hidden_size}};
        migraphx::shape ih_shape{migraphx::shape::float_type, {num_dirct, batch_size, hidden_size}};

        auto seq  = p.add_parameter("seq", in_shape);
        auto w    = p.add_parameter("w", w_shape);
        auto r    = p.add_parameter("r", r_shape);
        auto bias = p.add_parameter("bias", b_shape);
        auto ih   = p.add_parameter("ih", ih_shape);
        auto und  = p.add_instruction(migraphx::op::undefined{});

        p.add_instruction(migraphx::op::gru{hidden_size,
                                            {migraphx::op::sigmoid{}, migraphx::op::tanh{}},
                                            migraphx::op::rnn_direction::forward,
                                            clip},
                          seq,
                          w,
                          r,
                          bias,
                          und,
                          ih);

        return p;
    }
};

struct test_gru_forward_3args_und : verify_program<test_gru_forward_3args_und>
{
    migraphx::program create_program() const
    {
        std::size_t batch_size  = 2;
        std::size_t seq_len     = 3;
        std::size_t hidden_size = 5;
        std::size_t input_size  = 8;
        std::size_t num_dirct   = 1;
        float clip              = 0.0f;

        migraphx::program p;
        migraphx::shape in_shape{migraphx::shape::float_type, {seq_len, batch_size, input_size}};
        migraphx::shape w_shape{migraphx::shape::float_type,
                                {num_dirct, 3 * hidden_size, input_size}};
        migraphx::shape r_shape{migraphx::shape::float_type,
                                {num_dirct, 3 * hidden_size, hidden_size}};
        auto seq = p.add_parameter("seq", in_shape);
        auto w   = p.add_parameter("w", w_shape);
        auto r   = p.add_parameter("r", r_shape);
        auto und = p.add_instruction(migraphx::op::undefined{});
        p.add_instruction(migraphx::op::gru{hidden_size,
                                            {migraphx::op::sigmoid{}, migraphx::op::tanh{}},
                                            migraphx::op::rnn_direction::forward,
                                            clip},
                          seq,
                          w,
                          r,
                          und,
                          und,
                          und);

        return p;
    }
};

struct test_gru_forward_3args : verify_program<test_gru_forward_3args>
{
    migraphx::program create_program() const
    {
        std::size_t batch_size  = 2;
        std::size_t seq_len     = 3;
        std::size_t hidden_size = 5;
        std::size_t input_size  = 8;
        std::size_t num_dirct   = 1;
        float clip              = 0.0f;

        migraphx::program p;
        migraphx::shape in_shape{migraphx::shape::float_type, {seq_len, batch_size, input_size}};
        migraphx::shape w_shape{migraphx::shape::float_type,
                                {num_dirct, 3 * hidden_size, input_size}};
        migraphx::shape r_shape{migraphx::shape::float_type,
                                {num_dirct, 3 * hidden_size, hidden_size}};
        auto seq = p.add_parameter("seq", in_shape);
        auto w   = p.add_parameter("w", w_shape);
        auto r   = p.add_parameter("r", r_shape);
        p.add_instruction(migraphx::op::gru{hidden_size,
                                            {migraphx::op::sigmoid{}, migraphx::op::tanh{}},
                                            migraphx::op::rnn_direction::forward,
                                            clip},
                          seq,
                          w,
                          r);

        return p;
    }
};

struct test_gru_forward_seq1 : verify_program<test_gru_forward_seq1>
{
    migraphx::program create_program() const
    {
        std::size_t batch_size  = 2;
        std::size_t seq_len     = 1;
        std::size_t hidden_size = 5;
        std::size_t input_size  = 8;
        std::size_t num_dirct   = 1;
        float clip              = 0.0f;

        migraphx::program p;
        migraphx::shape in_shape{migraphx::shape::float_type, {seq_len, batch_size, input_size}};
        migraphx::shape w_shape{migraphx::shape::float_type,
                                {num_dirct, 3 * hidden_size, input_size}};
        migraphx::shape r_shape{migraphx::shape::float_type,
                                {num_dirct, 3 * hidden_size, hidden_size}};
        auto seq = p.add_parameter("seq", in_shape);
        auto w   = p.add_parameter("w", w_shape);
        auto r   = p.add_parameter("r", r_shape);
        p.add_instruction(migraphx::op::gru{hidden_size,
                                            {migraphx::op::sigmoid{}, migraphx::op::tanh{}},
                                            migraphx::op::rnn_direction::forward,
                                            clip},
                          seq,
                          w,
                          r);

        return p;
    }
};

struct test_gru_forward_default_actv : verify_program<test_gru_forward_default_actv>
{
    migraphx::program create_program() const
    {
        std::size_t batch_size  = 2;
        std::size_t seq_len     = 1;
        std::size_t hidden_size = 5;
        std::size_t input_size  = 8;
        std::size_t num_dirct   = 1;
        float clip              = 0.0f;

        migraphx::program p;
        migraphx::shape in_shape{migraphx::shape::float_type, {seq_len, batch_size, input_size}};
        migraphx::shape w_shape{migraphx::shape::float_type,
                                {num_dirct, 3 * hidden_size, input_size}};
        migraphx::shape r_shape{migraphx::shape::float_type,
                                {num_dirct, 3 * hidden_size, hidden_size}};
        auto seq = p.add_parameter("seq", in_shape);
        auto w   = p.add_parameter("w", w_shape);
        auto r   = p.add_parameter("r", r_shape);
        p.add_instruction(
            migraphx::op::gru{hidden_size, {}, migraphx::op::rnn_direction::forward, clip},
            seq,
            w,
            r);

        return p;
    }
};

struct test_gru_two_outputs : verify_program<test_gru_two_outputs>
{
    migraphx::program create_program() const
    {
        std::size_t batch_size  = 2;
        std::size_t seq_len     = 1;
        std::size_t hidden_size = 5;
        std::size_t input_size  = 8;
        std::size_t num_dirct   = 1;
        float clip              = 0.0f;

        migraphx::program p;
        migraphx::shape in_shape{migraphx::shape::float_type, {seq_len, batch_size, input_size}};
        migraphx::shape w_shape{migraphx::shape::float_type,
                                {num_dirct, 3 * hidden_size, input_size}};
        migraphx::shape r_shape{migraphx::shape::float_type,
                                {num_dirct, 3 * hidden_size, hidden_size}};
        auto seq = p.add_parameter("seq", in_shape);
        auto w   = p.add_parameter("w", w_shape);
        auto r   = p.add_parameter("r", r_shape);
        auto hs  = p.add_instruction(
            migraphx::op::gru{hidden_size, {}, migraphx::op::rnn_direction::forward, clip},
            seq,
            w,
            r);
        auto last_hs = p.add_instruction(migraphx::op::rnn_last_hs_output{}, hs);
        p.add_return({hs, last_hs});

        return p;
    }
};

struct test_gru_forward_default_actv1 : verify_program<test_gru_forward_default_actv1>
{
    migraphx::program create_program() const
    {
        std::size_t batch_size  = 2;
        std::size_t seq_len     = 3;
        std::size_t hidden_size = 5;
        std::size_t input_size  = 8;
        std::size_t num_dirct   = 1;
        float clip              = 0.0f;

        migraphx::program p;
        migraphx::shape in_shape{migraphx::shape::float_type, {seq_len, batch_size, input_size}};
        migraphx::shape w_shape{migraphx::shape::float_type,
                                {num_dirct, 3 * hidden_size, input_size}};
        migraphx::shape r_shape{migraphx::shape::float_type,
                                {num_dirct, 3 * hidden_size, hidden_size}};
        migraphx::shape b_shape{migraphx::shape::float_type, {num_dirct, 6 * hidden_size}};
        migraphx::shape ih_shape{migraphx::shape::float_type, {num_dirct, batch_size, hidden_size}};

        auto seq  = p.add_parameter("seq", in_shape);
        auto w    = p.add_parameter("w", w_shape);
        auto r    = p.add_parameter("r", r_shape);
        auto bias = p.add_parameter("bias", b_shape);
        auto ih   = p.add_parameter("ih", ih_shape);
        auto und  = p.add_instruction(migraphx::op::undefined{});

        p.add_instruction(
            migraphx::op::gru{
                hidden_size, {migraphx::op::sigmoid{}}, migraphx::op::rnn_direction::forward, clip},
            seq,
            w,
            r,
            bias,
            und,
            ih);

        return p;
    }
};

struct test_gru_reverse_last : verify_program<test_gru_reverse_last>
{
    migraphx::program create_program() const
    {
        std::size_t batch_size  = 2;
        std::size_t seq_len     = 3;
        std::size_t hidden_size = 5;
        std::size_t input_size  = 8;
        std::size_t num_dirct   = 1;
        float clip              = 0.0f;

        migraphx::program p;
        migraphx::shape in_shape{migraphx::shape::float_type, {seq_len, batch_size, input_size}};
        migraphx::shape w_shape{migraphx::shape::float_type,
                                {num_dirct, 3 * hidden_size, input_size}};
        migraphx::shape r_shape{migraphx::shape::float_type,
                                {num_dirct, 3 * hidden_size, hidden_size}};
        migraphx::shape b_shape{migraphx::shape::float_type, {num_dirct, 6 * hidden_size}};
        migraphx::shape ih_shape{migraphx::shape::float_type, {num_dirct, batch_size, hidden_size}};

        auto seq  = p.add_parameter("seq", in_shape);
        auto w    = p.add_parameter("w", w_shape);
        auto r    = p.add_parameter("r", r_shape);
        auto bias = p.add_parameter("bias", b_shape);
        auto ih   = p.add_parameter("ih", ih_shape);
        auto und  = p.add_instruction(migraphx::op::undefined{});

        auto output =
            p.add_instruction(migraphx::op::gru{hidden_size,
                                                {migraphx::op::sigmoid{}, migraphx::op::tanh{}},
                                                migraphx::op::rnn_direction::reverse,
                                                clip},
                              seq,
                              w,
                              r,
                              bias,
                              und,
                              ih);
        p.add_instruction(migraphx::op::rnn_last_hs_output{}, output);

        return p;
    }
};

struct test_gru_reverse_3args : verify_program<test_gru_reverse_3args>
{
    migraphx::program create_program() const
    {
        std::size_t batch_size  = 2;
        std::size_t seq_len     = 3;
        std::size_t hidden_size = 5;
        std::size_t input_size  = 8;
        std::size_t num_dirct   = 1;
        float clip              = 0.0f;

        migraphx::program p;
        migraphx::shape in_shape{migraphx::shape::float_type, {seq_len, batch_size, input_size}};
        migraphx::shape w_shape{migraphx::shape::float_type,
                                {num_dirct, 3 * hidden_size, input_size}};
        migraphx::shape r_shape{migraphx::shape::float_type,
                                {num_dirct, 3 * hidden_size, hidden_size}};
        auto seq = p.add_parameter("seq", in_shape);
        auto w   = p.add_parameter("w", w_shape);
        auto r   = p.add_parameter("r", r_shape);
        p.add_instruction(migraphx::op::gru{hidden_size,
                                            {migraphx::op::sigmoid{}, migraphx::op::tanh{}},
                                            migraphx::op::rnn_direction::reverse,
                                            clip},
                          seq,
                          w,
                          r);

        return p;
    }
};

struct test_gru_bidirct_last : verify_program<test_gru_bidirct_last>
{
    migraphx::program create_program() const
    {
        std::size_t batch_size  = 2;
        std::size_t seq_len     = 3;
        std::size_t hidden_size = 5;
        std::size_t input_size  = 8;
        std::size_t num_dirct   = 2;
        float clip              = 0.0f;

        migraphx::program p;
        migraphx::shape in_shape{migraphx::shape::float_type, {seq_len, batch_size, input_size}};
        migraphx::shape w_shape{migraphx::shape::float_type,
                                {num_dirct, 3 * hidden_size, input_size}};
        migraphx::shape r_shape{migraphx::shape::float_type,
                                {num_dirct, 3 * hidden_size, hidden_size}};
        migraphx::shape b_shape{migraphx::shape::float_type, {num_dirct, 6 * hidden_size}};
        migraphx::shape ih_shape{migraphx::shape::float_type, {num_dirct, batch_size, hidden_size}};

        auto seq  = p.add_parameter("seq", in_shape);
        auto w    = p.add_parameter("w", w_shape);
        auto r    = p.add_parameter("r", r_shape);
        auto bias = p.add_parameter("bias", b_shape);
        auto ih   = p.add_parameter("ih", ih_shape);
        auto und  = p.add_instruction(migraphx::op::undefined{});

        auto output =
            p.add_instruction(migraphx::op::gru{hidden_size,
                                                {migraphx::op::sigmoid{}, migraphx::op::tanh{}},
                                                migraphx::op::rnn_direction::bidirectional,
                                                clip},
                              seq,
                              w,
                              r,
                              bias,
                              und,
                              ih);
        p.add_instruction(migraphx::op::rnn_last_hs_output{}, output);

        return p;
    }
};

struct test_gru_bidirct_hs : verify_program<test_gru_bidirct_hs>
{
    migraphx::program create_program() const
    {
        std::size_t batch_size  = 2;
        std::size_t seq_len     = 3;
        std::size_t hidden_size = 5;
        std::size_t input_size  = 8;
        std::size_t num_dirct   = 2;
        float clip              = 0.0f;

        migraphx::program p;
        migraphx::shape in_shape{migraphx::shape::float_type, {seq_len, batch_size, input_size}};
        migraphx::shape w_shape{migraphx::shape::float_type,
                                {num_dirct, 3 * hidden_size, input_size}};
        migraphx::shape r_shape{migraphx::shape::float_type,
                                {num_dirct, 3 * hidden_size, hidden_size}};
        migraphx::shape b_shape{migraphx::shape::float_type, {num_dirct, 6 * hidden_size}};
        migraphx::shape ih_shape{migraphx::shape::float_type, {num_dirct, batch_size, hidden_size}};

        auto seq  = p.add_parameter("seq", in_shape);
        auto w    = p.add_parameter("w", w_shape);
        auto r    = p.add_parameter("r", r_shape);
        auto bias = p.add_parameter("bias", b_shape);
        auto ih   = p.add_parameter("ih", ih_shape);
        auto und  = p.add_instruction(migraphx::op::undefined{});

        p.add_instruction(migraphx::op::gru{hidden_size,
                                            {migraphx::op::sigmoid{}, migraphx::op::tanh{}},
                                            migraphx::op::rnn_direction::bidirectional,
                                            clip},
                          seq,
                          w,
                          r,
                          bias,
                          und,
                          ih);

        return p;
    }
};

struct test_gru_bidirct_3args_und : verify_program<test_gru_bidirct_3args_und>
{
    migraphx::program create_program() const
    {
        std::size_t batch_size  = 2;
        std::size_t seq_len     = 3;
        std::size_t hidden_size = 5;
        std::size_t input_size  = 8;
        std::size_t num_dirct   = 2;
        float clip              = 0.0f;

        migraphx::program p;
        migraphx::shape in_shape{migraphx::shape::float_type, {seq_len, batch_size, input_size}};
        migraphx::shape w_shape{migraphx::shape::float_type,
                                {num_dirct, 3 * hidden_size, input_size}};
        migraphx::shape r_shape{migraphx::shape::float_type,
                                {num_dirct, 3 * hidden_size, hidden_size}};
        auto seq = p.add_parameter("seq", in_shape);
        auto w   = p.add_parameter("w", w_shape);
        auto r   = p.add_parameter("r", r_shape);
        auto und = p.add_instruction(migraphx::op::undefined{});
        p.add_instruction(migraphx::op::gru{hidden_size,
                                            {migraphx::op::sigmoid{}, migraphx::op::tanh{}},
                                            migraphx::op::rnn_direction::bidirectional,
                                            clip},
                          seq,
                          w,
                          r,
                          und,
                          und,
                          und);

        return p;
    }
};

struct test_gru_bidirct_3args : verify_program<test_gru_bidirct_3args>
{
    migraphx::program create_program() const
    {
        std::size_t batch_size  = 2;
        std::size_t seq_len     = 3;
        std::size_t hidden_size = 5;
        std::size_t input_size  = 8;
        std::size_t num_dirct   = 2;
        float clip              = 0.0f;

        migraphx::program p;
        migraphx::shape in_shape{migraphx::shape::float_type, {seq_len, batch_size, input_size}};
        migraphx::shape w_shape{migraphx::shape::float_type,
                                {num_dirct, 3 * hidden_size, input_size}};
        migraphx::shape r_shape{migraphx::shape::float_type,
                                {num_dirct, 3 * hidden_size, hidden_size}};
        auto seq = p.add_parameter("seq", in_shape);
        auto w   = p.add_parameter("w", w_shape);
        auto r   = p.add_parameter("r", r_shape);
        p.add_instruction(migraphx::op::gru{hidden_size,
                                            {migraphx::op::sigmoid{}, migraphx::op::tanh{}},
                                            migraphx::op::rnn_direction::bidirectional,
                                            clip},
                          seq,
                          w,
                          r);

        return p;
    }
};

struct test_gru_bidirct_seq1 : verify_program<test_gru_bidirct_seq1>
{
    migraphx::program create_program() const
    {
        std::size_t batch_size  = 2;
        std::size_t seq_len     = 1;
        std::size_t hidden_size = 5;
        std::size_t input_size  = 8;
        std::size_t num_dirct   = 2;
        float clip              = 0.0f;

        migraphx::program p;
        migraphx::shape in_shape{migraphx::shape::float_type, {seq_len, batch_size, input_size}};
        migraphx::shape w_shape{migraphx::shape::float_type,
                                {num_dirct, 3 * hidden_size, input_size}};
        migraphx::shape r_shape{migraphx::shape::float_type,
                                {num_dirct, 3 * hidden_size, hidden_size}};
        auto seq = p.add_parameter("seq", in_shape);
        auto w   = p.add_parameter("w", w_shape);
        auto r   = p.add_parameter("r", r_shape);
        p.add_instruction(migraphx::op::gru{hidden_size,
                                            {migraphx::op::sigmoid{}, migraphx::op::tanh{}},
                                            migraphx::op::rnn_direction::bidirectional,
                                            clip},
                          seq,
                          w,
                          r);

        return p;
    }
};

struct test_gru_bidirct_default_actv : verify_program<test_gru_bidirct_default_actv>
{
    migraphx::program create_program() const
    {
        std::size_t batch_size  = 2;
        std::size_t seq_len     = 1;
        std::size_t hidden_size = 5;
        std::size_t input_size  = 8;
        std::size_t num_dirct   = 2;
        float clip              = 0.0f;

        migraphx::program p;
        migraphx::shape in_shape{migraphx::shape::float_type, {seq_len, batch_size, input_size}};
        migraphx::shape w_shape{migraphx::shape::float_type,
                                {num_dirct, 3 * hidden_size, input_size}};
        migraphx::shape r_shape{migraphx::shape::float_type,
                                {num_dirct, 3 * hidden_size, hidden_size}};
        auto seq = p.add_parameter("seq", in_shape);
        auto w   = p.add_parameter("w", w_shape);
        auto r   = p.add_parameter("r", r_shape);
        p.add_instruction(
            migraphx::op::gru{hidden_size, {}, migraphx::op::rnn_direction::bidirectional, clip},
            seq,
            w,
            r);

        return p;
    }
};

struct test_gru_bidirct_default_actv1 : verify_program<test_gru_bidirct_default_actv1>
{
    migraphx::program create_program() const
    {
        std::size_t batch_size  = 2;
        std::size_t seq_len     = 3;
        std::size_t hidden_size = 5;
        std::size_t input_size  = 8;
        std::size_t num_dirct   = 2;
        float clip              = 0.0f;

        migraphx::program p;
        migraphx::shape in_shape{migraphx::shape::float_type, {seq_len, batch_size, input_size}};
        migraphx::shape w_shape{migraphx::shape::float_type,
                                {num_dirct, 3 * hidden_size, input_size}};
        migraphx::shape r_shape{migraphx::shape::float_type,
                                {num_dirct, 3 * hidden_size, hidden_size}};
        migraphx::shape b_shape{migraphx::shape::float_type, {num_dirct, 6 * hidden_size}};
        migraphx::shape ih_shape{migraphx::shape::float_type, {num_dirct, batch_size, hidden_size}};

        auto seq  = p.add_parameter("seq", in_shape);
        auto w    = p.add_parameter("w", w_shape);
        auto r    = p.add_parameter("r", r_shape);
        auto bias = p.add_parameter("bias", b_shape);
        auto ih   = p.add_parameter("ih", ih_shape);
        auto und  = p.add_instruction(migraphx::op::undefined{});

        p.add_instruction(migraphx::op::gru{hidden_size,
                                            {migraphx::op::sigmoid{}},
                                            migraphx::op::rnn_direction::bidirectional,
                                            clip},
                          seq,
                          w,
                          r,
                          bias,
                          und,
                          ih);

        return p;
    }
};

struct test_lstm_forward_last : verify_program<test_lstm_forward_last>
{
    migraphx::program create_program() const
    {
        std::size_t batch_size  = 2;
        std::size_t seq_len     = 3;
        std::size_t hidden_size = 5;
        std::size_t input_size  = 8;
        std::size_t num_dirct   = 1;
        float clip              = 0.0f;

        migraphx::program p;
        migraphx::shape in_shape{migraphx::shape::float_type, {seq_len, batch_size, input_size}};
        migraphx::shape w_shape{migraphx::shape::float_type,
                                {num_dirct, 4 * hidden_size, input_size}};
        migraphx::shape r_shape{migraphx::shape::float_type,
                                {num_dirct, 4 * hidden_size, hidden_size}};
        migraphx::shape b_shape{migraphx::shape::float_type, {num_dirct, 8 * hidden_size}};
        migraphx::shape ih_shape{migraphx::shape::float_type, {num_dirct, batch_size, hidden_size}};
        migraphx::shape l_shape{migraphx::shape::int32_type, {batch_size}};
        migraphx::shape ic_shape{migraphx::shape::float_type, {num_dirct, batch_size, hidden_size}};
        migraphx::shape pph_shape{migraphx::shape::float_type, {num_dirct, 3 * hidden_size}};

        auto seq  = p.add_parameter("seq", in_shape);
        auto w    = p.add_parameter("w", w_shape);
        auto r    = p.add_parameter("r", r_shape);
        auto bias = p.add_parameter("bias", b_shape);
        auto ih   = p.add_parameter("ih", ih_shape);
        auto len  = p.add_literal(migraphx::literal(l_shape, {1, 2}));
        auto ic   = p.add_parameter("ic", ic_shape);
        auto pph  = p.add_parameter("pph", pph_shape);

        auto output = p.add_instruction(
            migraphx::op::lstm{
                hidden_size,
                {migraphx::op::sigmoid{}, migraphx::op::tanh{}, migraphx::op::tanh{}},
                migraphx::op::rnn_direction::forward,
                clip},
            seq,
            w,
            r,
            bias,
            len,
            ih,
            ic,
            pph);
<<<<<<< HEAD
        p.add_instruction(
            migraphx::op::rnn_last_hs_output{migraphx::op::rnn_direction::forward}, output, len);
=======
        p.add_instruction(migraphx::op::rnn_last_hs_output{}, output, len);
>>>>>>> c41c3501

        return p;
    }
};

struct test_lstm_forward_hs : verify_program<test_lstm_forward_hs>
{
    migraphx::program create_program() const
    {
        std::size_t batch_size  = 2;
        std::size_t seq_len     = 3;
        std::size_t hidden_size = 5;
        std::size_t input_size  = 8;
        std::size_t num_dirct   = 1;
        float clip              = 0.0f;

        migraphx::program p;
        migraphx::shape in_shape{migraphx::shape::float_type, {seq_len, batch_size, input_size}};
        migraphx::shape w_shape{migraphx::shape::float_type,
                                {num_dirct, 4 * hidden_size, input_size}};
        migraphx::shape r_shape{migraphx::shape::float_type,
                                {num_dirct, 4 * hidden_size, hidden_size}};
        migraphx::shape b_shape{migraphx::shape::float_type, {num_dirct, 8 * hidden_size}};
        migraphx::shape ih_shape{migraphx::shape::float_type, {num_dirct, batch_size, hidden_size}};
        migraphx::shape ic_shape{migraphx::shape::float_type, {num_dirct, batch_size, hidden_size}};
        migraphx::shape pph_shape{migraphx::shape::float_type, {num_dirct, 3 * hidden_size}};

        auto seq  = p.add_parameter("seq", in_shape);
        auto w    = p.add_parameter("w", w_shape);
        auto r    = p.add_parameter("r", r_shape);
        auto bias = p.add_parameter("bias", b_shape);
        auto ih   = p.add_parameter("ih", ih_shape);
        auto ic   = p.add_parameter("ic", ic_shape);
        auto pph  = p.add_parameter("pph", pph_shape);
        auto und  = p.add_instruction(migraphx::op::undefined{});

        p.add_instruction(
            migraphx::op::lstm{
                hidden_size,
                {migraphx::op::sigmoid{}, migraphx::op::tanh{}, migraphx::op::tanh{}},
                migraphx::op::rnn_direction::forward,
                clip},
            seq,
            w,
            r,
            bias,
            und,
            ih,
            ic,
            pph);

        return p;
    }
};

struct test_lstm_forward_3args_und : verify_program<test_lstm_forward_3args_und>
{
    migraphx::program create_program() const
    {
        std::size_t batch_size  = 2;
        std::size_t seq_len     = 3;
        std::size_t hidden_size = 5;
        std::size_t input_size  = 8;
        std::size_t num_dirct   = 1;
        float clip              = 0.0f;

        migraphx::program p;
        migraphx::shape in_shape{migraphx::shape::float_type, {seq_len, batch_size, input_size}};
        migraphx::shape w_shape{migraphx::shape::float_type,
                                {num_dirct, 4 * hidden_size, input_size}};
        migraphx::shape r_shape{migraphx::shape::float_type,
                                {num_dirct, 4 * hidden_size, hidden_size}};
        auto seq = p.add_parameter("seq", in_shape);
        auto w   = p.add_parameter("w", w_shape);
        auto r   = p.add_parameter("r", r_shape);
        auto und = p.add_instruction(migraphx::op::undefined{});
        p.add_instruction(
            migraphx::op::lstm{
                hidden_size,
                {migraphx::op::sigmoid{}, migraphx::op::tanh{}, migraphx::op::tanh{}},
                migraphx::op::rnn_direction::forward,
                clip},
            seq,
            w,
            r,
            und,
            und,
            und,
            und,
            und);

        return p;
    }
};

struct test_lstm_forward_3args : verify_program<test_lstm_forward_3args>
{
    migraphx::program create_program() const
    {
        std::size_t batch_size  = 2;
        std::size_t seq_len     = 3;
        std::size_t hidden_size = 5;
        std::size_t input_size  = 8;
        std::size_t num_dirct   = 1;
        float clip              = 0.0f;

        migraphx::program p;
        migraphx::shape in_shape{migraphx::shape::float_type, {seq_len, batch_size, input_size}};
        migraphx::shape w_shape{migraphx::shape::float_type,
                                {num_dirct, 4 * hidden_size, input_size}};
        migraphx::shape r_shape{migraphx::shape::float_type,
                                {num_dirct, 4 * hidden_size, hidden_size}};
        auto seq = p.add_parameter("seq", in_shape);
        auto w   = p.add_parameter("w", w_shape);
        auto r   = p.add_parameter("r", r_shape);
        p.add_instruction(
            migraphx::op::lstm{
                hidden_size,
                {migraphx::op::sigmoid{}, migraphx::op::tanh{}, migraphx::op::tanh{}},
                migraphx::op::rnn_direction::forward,
                clip},
            seq,
            w,
            r);

        return p;
    }
};

struct test_lstm_two_outputs : verify_program<test_lstm_two_outputs>
{
    migraphx::program create_program() const
    {
        std::size_t batch_size  = 2;
        std::size_t seq_len     = 3;
        std::size_t hidden_size = 5;
        std::size_t input_size  = 8;
        std::size_t num_dirct   = 1;
        float clip              = 0.0f;

        migraphx::program p;
        migraphx::shape in_shape{migraphx::shape::float_type, {seq_len, batch_size, input_size}};
        migraphx::shape w_shape{migraphx::shape::float_type,
                                {num_dirct, 4 * hidden_size, input_size}};
        migraphx::shape r_shape{migraphx::shape::float_type,
                                {num_dirct, 4 * hidden_size, hidden_size}};
        auto seq = p.add_parameter("seq", in_shape);
        auto w   = p.add_parameter("w", w_shape);
        auto r   = p.add_parameter("r", r_shape);
        auto hs  = p.add_instruction(
            migraphx::op::lstm{
                hidden_size,
                {migraphx::op::sigmoid{}, migraphx::op::tanh{}, migraphx::op::tanh{}},
                migraphx::op::rnn_direction::forward,
                clip},
            seq,
            w,
            r);
<<<<<<< HEAD
        auto last_hs = p.add_instruction(
            migraphx::op::rnn_last_hs_output{migraphx::op::rnn_direction::forward}, hs);
=======
        auto last_hs = p.add_instruction(migraphx::op::rnn_last_hs_output{}, hs);
>>>>>>> c41c3501
        p.add_return({hs, last_hs});

        return p;
    }
};

struct test_lstm_three_outputs : verify_program<test_lstm_three_outputs>
{
    migraphx::program create_program() const
    {
        std::size_t batch_size  = 2;
        std::size_t seq_len     = 3;
        std::size_t hidden_size = 5;
        std::size_t input_size  = 8;
        std::size_t num_dirct   = 1;
        float clip              = 0.0f;

        migraphx::program p;
        migraphx::shape in_shape{migraphx::shape::float_type, {seq_len, batch_size, input_size}};
        migraphx::shape w_shape{migraphx::shape::float_type,
                                {num_dirct, 4 * hidden_size, input_size}};
        migraphx::shape r_shape{migraphx::shape::float_type,
                                {num_dirct, 4 * hidden_size, hidden_size}};
        auto seq = p.add_parameter("seq", in_shape);
        auto w   = p.add_parameter("w", w_shape);
        auto r   = p.add_parameter("r", r_shape);
        auto hs  = p.add_instruction(
            migraphx::op::lstm{
                hidden_size,
                {migraphx::op::sigmoid{}, migraphx::op::tanh{}, migraphx::op::tanh{}},
                migraphx::op::rnn_direction::forward,
                clip},
            seq,
            w,
            r);
<<<<<<< HEAD
        auto last_hs = p.add_instruction(
            migraphx::op::rnn_last_hs_output{migraphx::op::rnn_direction::forward}, hs);
        auto last_cell = p.add_instruction(
            migraphx::op::rnn_last_cell_output{migraphx::op::rnn_direction::forward}, hs);
=======
        auto last_hs   = p.add_instruction(migraphx::op::rnn_last_hs_output{}, hs);
        auto last_cell = p.add_instruction(migraphx::op::rnn_last_cell_output{}, hs);
>>>>>>> c41c3501
        p.add_return({hs, last_hs, last_cell});

        return p;
    }
};

struct test_lstm_forward_seq1 : verify_program<test_lstm_forward_seq1>
{
    migraphx::program create_program() const
    {
        std::size_t batch_size  = 2;
        std::size_t seq_len     = 1;
        std::size_t hidden_size = 5;
        std::size_t input_size  = 8;
        std::size_t num_dirct   = 1;
        float clip              = 0.0f;

        migraphx::program p;
        migraphx::shape in_shape{migraphx::shape::float_type, {seq_len, batch_size, input_size}};
        migraphx::shape w_shape{migraphx::shape::float_type,
                                {num_dirct, 4 * hidden_size, input_size}};
        migraphx::shape r_shape{migraphx::shape::float_type,
                                {num_dirct, 4 * hidden_size, hidden_size}};
        auto seq = p.add_parameter("seq", in_shape);
        auto w   = p.add_parameter("w", w_shape);
        auto r   = p.add_parameter("r", r_shape);
        p.add_instruction(
            migraphx::op::lstm{
                hidden_size,
                {migraphx::op::sigmoid{}, migraphx::op::tanh{}, migraphx::op::tanh{}},
                migraphx::op::rnn_direction::forward,
                clip},
            seq,
            w,
            r);

        return p;
    }
};

struct test_lstm_forward_default_actv : verify_program<test_lstm_forward_default_actv>
{
    migraphx::program create_program() const
    {
        std::size_t batch_size  = 2;
        std::size_t seq_len     = 1;
        std::size_t hidden_size = 5;
        std::size_t input_size  = 8;
        std::size_t num_dirct   = 1;
        float clip              = 0.0f;

        migraphx::program p;
        migraphx::shape in_shape{migraphx::shape::float_type, {seq_len, batch_size, input_size}};
        migraphx::shape w_shape{migraphx::shape::float_type,
                                {num_dirct, 4 * hidden_size, input_size}};
        migraphx::shape r_shape{migraphx::shape::float_type,
                                {num_dirct, 4 * hidden_size, hidden_size}};
        auto seq = p.add_parameter("seq", in_shape);
        auto w   = p.add_parameter("w", w_shape);
        auto r   = p.add_parameter("r", r_shape);
        p.add_instruction(
            migraphx::op::lstm{hidden_size, {}, migraphx::op::rnn_direction::forward, clip},
            seq,
            w,
            r);

        return p;
    }
};

struct test_lstm_forward_default_actv1 : verify_program<test_lstm_forward_default_actv1>
{
    migraphx::program create_program() const
    {
        std::size_t batch_size  = 2;
        std::size_t seq_len     = 3;
        std::size_t hidden_size = 5;
        std::size_t input_size  = 8;
        std::size_t num_dirct   = 1;
        float clip              = 0.0f;

        migraphx::program p;
        migraphx::shape in_shape{migraphx::shape::float_type, {seq_len, batch_size, input_size}};
        migraphx::shape w_shape{migraphx::shape::float_type,
                                {num_dirct, 4 * hidden_size, input_size}};
        migraphx::shape r_shape{migraphx::shape::float_type,
                                {num_dirct, 4 * hidden_size, hidden_size}};
        migraphx::shape b_shape{migraphx::shape::float_type, {num_dirct, 8 * hidden_size}};
        migraphx::shape ih_shape{migraphx::shape::float_type, {num_dirct, batch_size, hidden_size}};

        auto seq  = p.add_parameter("seq", in_shape);
        auto w    = p.add_parameter("w", w_shape);
        auto r    = p.add_parameter("r", r_shape);
        auto bias = p.add_parameter("bias", b_shape);
        auto ih   = p.add_parameter("ih", ih_shape);
        auto und  = p.add_instruction(migraphx::op::undefined{});

        p.add_instruction(
            migraphx::op::lstm{
                hidden_size, {migraphx::op::sigmoid{}}, migraphx::op::rnn_direction::forward, clip},
            seq,
            w,
            r,
            bias,
            und,
            ih);

        return p;
    }
};

struct test_lstm_reverse_last : verify_program<test_lstm_reverse_last>
{
    migraphx::program create_program() const
    {
        std::size_t batch_size  = 2;
        std::size_t seq_len     = 3;
        std::size_t hidden_size = 5;
        std::size_t input_size  = 8;
        std::size_t num_dirct   = 1;
        float clip              = 0.0f;

        migraphx::program p;
        migraphx::shape in_shape{migraphx::shape::float_type, {seq_len, batch_size, input_size}};
        migraphx::shape w_shape{migraphx::shape::float_type,
                                {num_dirct, 4 * hidden_size, input_size}};
        migraphx::shape r_shape{migraphx::shape::float_type,
                                {num_dirct, 4 * hidden_size, hidden_size}};
        migraphx::shape b_shape{migraphx::shape::float_type, {num_dirct, 8 * hidden_size}};
        migraphx::shape ih_shape{migraphx::shape::float_type, {num_dirct, batch_size, hidden_size}};
        migraphx::shape ic_shape{migraphx::shape::float_type, {num_dirct, batch_size, hidden_size}};
        migraphx::shape pph_shape{migraphx::shape::float_type, {num_dirct, 3 * hidden_size}};

        auto seq  = p.add_parameter("seq", in_shape);
        auto w    = p.add_parameter("w", w_shape);
        auto r    = p.add_parameter("r", r_shape);
        auto bias = p.add_parameter("bias", b_shape);
        auto ih   = p.add_parameter("ih", ih_shape);
        auto ic   = p.add_parameter("ic", ic_shape);
        auto pph  = p.add_parameter("pph", pph_shape);
        auto und  = p.add_instruction(migraphx::op::undefined{});

        auto output = p.add_instruction(
            migraphx::op::lstm{
                hidden_size,
                {migraphx::op::sigmoid{}, migraphx::op::tanh{}, migraphx::op::tanh{}},
                migraphx::op::rnn_direction::reverse,
                clip},
            seq,
            w,
            r,
            bias,
            und,
            ih,
            ic,
            pph);
<<<<<<< HEAD
        p.add_instruction(migraphx::op::rnn_last_hs_output{migraphx::op::rnn_direction::reverse},
                          output);
=======
        p.add_instruction(migraphx::op::rnn_last_hs_output{}, output);
>>>>>>> c41c3501

        return p;
    }
};

struct test_lstm_reverse_3args : verify_program<test_lstm_reverse_3args>
{
    migraphx::program create_program() const
    {
        std::size_t batch_size  = 2;
        std::size_t seq_len     = 3;
        std::size_t hidden_size = 5;
        std::size_t input_size  = 8;
        std::size_t num_dirct   = 1;
        float clip              = 0.0f;

        migraphx::program p;
        migraphx::shape in_shape{migraphx::shape::float_type, {seq_len, batch_size, input_size}};
        migraphx::shape w_shape{migraphx::shape::float_type,
                                {num_dirct, 4 * hidden_size, input_size}};
        migraphx::shape r_shape{migraphx::shape::float_type,
                                {num_dirct, 4 * hidden_size, hidden_size}};
        auto seq = p.add_parameter("seq", in_shape);
        auto w   = p.add_parameter("w", w_shape);
        auto r   = p.add_parameter("r", r_shape);
        p.add_instruction(
            migraphx::op::lstm{
                hidden_size,
                {migraphx::op::sigmoid{}, migraphx::op::tanh{}, migraphx::op::tanh{}},
                migraphx::op::rnn_direction::reverse,
                clip},
            seq,
            w,
            r);

        return p;
    }
};

struct test_lstm_reverse_3args_cell_output : verify_program<test_lstm_reverse_3args_cell_output>
{
    migraphx::program create_program() const
    {
        std::size_t batch_size  = 2;
        std::size_t seq_len     = 3;
        std::size_t hidden_size = 5;
        std::size_t input_size  = 8;
        std::size_t num_dirct   = 1;
        float clip              = 0.0f;

        migraphx::program p;
        migraphx::shape in_shape{migraphx::shape::float_type, {seq_len, batch_size, input_size}};
        migraphx::shape w_shape{migraphx::shape::float_type,
                                {num_dirct, 4 * hidden_size, input_size}};
        migraphx::shape r_shape{migraphx::shape::float_type,
                                {num_dirct, 4 * hidden_size, hidden_size}};
        auto seq = p.add_parameter("seq", in_shape);
        auto w   = p.add_parameter("w", w_shape);
        auto r   = p.add_parameter("r", r_shape);
        auto hs  = p.add_instruction(
            migraphx::op::lstm{
                hidden_size,
                {migraphx::op::sigmoid{}, migraphx::op::tanh{}, migraphx::op::tanh{}},
                migraphx::op::rnn_direction::reverse,
                clip},
            seq,
            w,
            r);
<<<<<<< HEAD
        p.add_instruction(migraphx::op::rnn_last_cell_output{migraphx::op::rnn_direction::reverse},
                          hs);
=======
        p.add_instruction(migraphx::op::rnn_last_cell_output{}, hs);
>>>>>>> c41c3501

        return p;
    }
};

struct test_lstm_bidirct_last : verify_program<test_lstm_bidirct_last>
{
    migraphx::program create_program() const
    {
        std::size_t batch_size  = 2;
        std::size_t seq_len     = 3;
        std::size_t hidden_size = 5;
        std::size_t input_size  = 8;
        std::size_t num_dirct   = 2;
        float clip              = 0.0f;

        migraphx::program p;
        migraphx::shape in_shape{migraphx::shape::float_type, {seq_len, batch_size, input_size}};
        migraphx::shape w_shape{migraphx::shape::float_type,
                                {num_dirct, 4 * hidden_size, input_size}};
        migraphx::shape r_shape{migraphx::shape::float_type,
                                {num_dirct, 4 * hidden_size, hidden_size}};
        migraphx::shape b_shape{migraphx::shape::float_type, {num_dirct, 8 * hidden_size}};
        migraphx::shape ih_shape{migraphx::shape::float_type, {num_dirct, batch_size, hidden_size}};
        migraphx::shape ic_shape{migraphx::shape::float_type, {num_dirct, batch_size, hidden_size}};
        migraphx::shape pph_shape{migraphx::shape::float_type, {num_dirct, 3 * hidden_size}};

        auto seq  = p.add_parameter("seq", in_shape);
        auto w    = p.add_parameter("w", w_shape);
        auto r    = p.add_parameter("r", r_shape);
        auto bias = p.add_parameter("bias", b_shape);
        auto ih   = p.add_parameter("ih", ih_shape);
        auto ic   = p.add_parameter("ic", ic_shape);
        auto pph  = p.add_parameter("pph", pph_shape);
        auto und  = p.add_instruction(migraphx::op::undefined{});

        auto output = p.add_instruction(
            migraphx::op::lstm{
                hidden_size,
                {migraphx::op::sigmoid{}, migraphx::op::tanh{}, migraphx::op::tanh{}},
                migraphx::op::rnn_direction::bidirectional,
                clip},
            seq,
            w,
            r,
            bias,
            und,
            ih,
            ic,
            pph);
<<<<<<< HEAD
        p.add_instruction(
            migraphx::op::rnn_last_hs_output{migraphx::op::rnn_direction::bidirectional}, output);
=======
        p.add_instruction(migraphx::op::rnn_last_hs_output{}, output);
>>>>>>> c41c3501

        return p;
    }
};

struct test_lstm_bidirct_hs : verify_program<test_lstm_bidirct_hs>
{
    migraphx::program create_program() const
    {
        std::size_t batch_size  = 2;
        std::size_t seq_len     = 3;
        std::size_t hidden_size = 5;
        std::size_t input_size  = 8;
        std::size_t num_dirct   = 2;
        float clip              = 0.0f;

        migraphx::program p;
        migraphx::shape in_shape{migraphx::shape::float_type, {seq_len, batch_size, input_size}};
        migraphx::shape w_shape{migraphx::shape::float_type,
                                {num_dirct, 4 * hidden_size, input_size}};
        migraphx::shape r_shape{migraphx::shape::float_type,
                                {num_dirct, 4 * hidden_size, hidden_size}};
        migraphx::shape b_shape{migraphx::shape::float_type, {num_dirct, 8 * hidden_size}};
        migraphx::shape ih_shape{migraphx::shape::float_type, {num_dirct, batch_size, hidden_size}};
        migraphx::shape sl_shape{migraphx::shape::int32_type, {batch_size}};

        auto seq  = p.add_parameter("seq", in_shape);
        auto w    = p.add_parameter("w", w_shape);
        auto r    = p.add_parameter("r", r_shape);
        auto bias = p.add_parameter("bias", b_shape);
        auto ih   = p.add_parameter("ih", ih_shape);
        std::vector<int> sl_data{3, 2};
        auto sql = p.add_literal(migraphx::literal{migraphx::literal{sl_shape, sl_data}});

        p.add_instruction(migraphx::op::lstm{hidden_size,
                                             {migraphx::op::sigmoid{}, migraphx::op::tanh{}},
                                             migraphx::op::rnn_direction::bidirectional,
                                             clip},
                          seq,
                          w,
                          r,
                          bias,
                          sql,
                          ih);

        return p;
    }
};

struct test_lstm_bidirct_3args_und : verify_program<test_lstm_bidirct_3args_und>
{
    migraphx::program create_program() const
    {
        std::size_t batch_size  = 2;
        std::size_t seq_len     = 3;
        std::size_t hidden_size = 5;
        std::size_t input_size  = 8;
        std::size_t num_dirct   = 2;
        float clip              = 0.0f;

        migraphx::program p;
        migraphx::shape in_shape{migraphx::shape::float_type, {seq_len, batch_size, input_size}};
        migraphx::shape w_shape{migraphx::shape::float_type,
                                {num_dirct, 4 * hidden_size, input_size}};
        migraphx::shape r_shape{migraphx::shape::float_type,
                                {num_dirct, 4 * hidden_size, hidden_size}};
        auto seq = p.add_parameter("seq", in_shape);
        auto w   = p.add_parameter("w", w_shape);
        auto r   = p.add_parameter("r", r_shape);
        auto und = p.add_instruction(migraphx::op::undefined{});
        p.add_instruction(
            migraphx::op::gru{hidden_size,
                              {migraphx::op::sigmoid{}, migraphx::op::tanh{}, migraphx::op::tanh{}},
                              migraphx::op::rnn_direction::bidirectional,
                              clip},
            seq,
            w,
            r,
            und,
            und,
            und,
            und,
            und);

        return p;
    }
};

struct test_lstm_bidirct_3args : verify_program<test_lstm_bidirct_3args>
{
    migraphx::program create_program() const
    {
        std::size_t batch_size  = 2;
        std::size_t seq_len     = 3;
        std::size_t hidden_size = 5;
        std::size_t input_size  = 8;
        std::size_t num_dirct   = 2;
        float clip              = 0.0f;

        migraphx::program p;
        migraphx::shape in_shape{migraphx::shape::float_type, {seq_len, batch_size, input_size}};
        migraphx::shape w_shape{migraphx::shape::float_type,
                                {num_dirct, 4 * hidden_size, input_size}};
        migraphx::shape r_shape{migraphx::shape::float_type,
                                {num_dirct, 4 * hidden_size, hidden_size}};
        auto seq = p.add_parameter("seq", in_shape);
        auto w   = p.add_parameter("w", w_shape);
        auto r   = p.add_parameter("r", r_shape);
        p.add_instruction(migraphx::op::lstm{hidden_size,
                                             {migraphx::op::sigmoid{}, migraphx::op::tanh{}},
                                             migraphx::op::rnn_direction::bidirectional,
                                             clip},
                          seq,
                          w,
                          r);

        return p;
    }
};

struct test_lstm_bidirct_seq1 : verify_program<test_lstm_bidirct_seq1>
{
    migraphx::program create_program() const
    {
        std::size_t batch_size  = 2;
        std::size_t seq_len     = 1;
        std::size_t hidden_size = 5;
        std::size_t input_size  = 8;
        std::size_t num_dirct   = 2;
        float clip              = 0.0f;

        migraphx::program p;
        migraphx::shape in_shape{migraphx::shape::float_type, {seq_len, batch_size, input_size}};
        migraphx::shape w_shape{migraphx::shape::float_type,
                                {num_dirct, 4 * hidden_size, input_size}};
        migraphx::shape r_shape{migraphx::shape::float_type,
                                {num_dirct, 4 * hidden_size, hidden_size}};
        auto seq = p.add_parameter("seq", in_shape);
        auto w   = p.add_parameter("w", w_shape);
        auto r   = p.add_parameter("r", r_shape);
        p.add_instruction(migraphx::op::lstm{hidden_size,
                                             {migraphx::op::sigmoid{}, migraphx::op::tanh{}},
                                             migraphx::op::rnn_direction::bidirectional,
                                             clip},
                          seq,
                          w,
                          r);

        return p;
    }
};

struct test_lstm_bidirct_default_actv : verify_program<test_lstm_bidirct_default_actv>
{
    migraphx::program create_program() const
    {
        std::size_t batch_size  = 2;
        std::size_t seq_len     = 1;
        std::size_t hidden_size = 5;
        std::size_t input_size  = 8;
        std::size_t num_dirct   = 2;
        float clip              = 0.0f;

        migraphx::program p;
        migraphx::shape in_shape{migraphx::shape::float_type, {seq_len, batch_size, input_size}};
        migraphx::shape w_shape{migraphx::shape::float_type,
                                {num_dirct, 4 * hidden_size, input_size}};
        migraphx::shape r_shape{migraphx::shape::float_type,
                                {num_dirct, 4 * hidden_size, hidden_size}};
        auto seq = p.add_parameter("seq", in_shape);
        auto w   = p.add_parameter("w", w_shape);
        auto r   = p.add_parameter("r", r_shape);
        p.add_instruction(
            migraphx::op::lstm{hidden_size, {}, migraphx::op::rnn_direction::bidirectional, clip},
            seq,
            w,
            r);

        return p;
    }
};

struct test_lstm_bidirct_default_actv1 : verify_program<test_lstm_bidirct_default_actv1>
{
    migraphx::program create_program() const
    {
        std::size_t batch_size  = 2;
        std::size_t seq_len     = 3;
        std::size_t hidden_size = 5;
        std::size_t input_size  = 8;
        std::size_t num_dirct   = 2;
        float clip              = 0.0f;

        migraphx::program p;
        migraphx::shape in_shape{migraphx::shape::float_type, {seq_len, batch_size, input_size}};
        migraphx::shape w_shape{migraphx::shape::float_type,
                                {num_dirct, 4 * hidden_size, input_size}};
        migraphx::shape r_shape{migraphx::shape::float_type,
                                {num_dirct, 4 * hidden_size, hidden_size}};
        migraphx::shape b_shape{migraphx::shape::float_type, {num_dirct, 8 * hidden_size}};
        migraphx::shape ih_shape{migraphx::shape::float_type, {num_dirct, batch_size, hidden_size}};
        migraphx::shape sl_shape{migraphx::shape::int32_type, {batch_size}};

        auto seq  = p.add_parameter("seq", in_shape);
        auto w    = p.add_parameter("w", w_shape);
        auto r    = p.add_parameter("r", r_shape);
        auto bias = p.add_parameter("bias", b_shape);
        auto ih   = p.add_parameter("ih", ih_shape);
        std::vector<int> sl_data(batch_size, 2);
        auto sql = p.add_literal(migraphx::literal{sl_shape, sl_data});

        p.add_instruction(migraphx::op::lstm{hidden_size,
                                             {migraphx::op::sigmoid{}},
                                             migraphx::op::rnn_direction::bidirectional,
                                             clip},
                          seq,
                          w,
                          r,
                          bias,
                          sql,
                          ih);

        return p;
    }
};

struct test_lstm_bidirct_default_actv2 : verify_program<test_lstm_bidirct_default_actv2>
{
    migraphx::program create_program() const
    {
        std::size_t batch_size  = 2;
        std::size_t seq_len     = 3;
        std::size_t hidden_size = 5;
        std::size_t input_size  = 8;
        std::size_t num_dirct   = 2;
        float clip              = 0.0f;

        migraphx::program p;
        migraphx::shape in_shape{migraphx::shape::float_type, {seq_len, batch_size, input_size}};
        migraphx::shape w_shape{migraphx::shape::float_type,
                                {num_dirct, 4 * hidden_size, input_size}};
        migraphx::shape r_shape{migraphx::shape::float_type,
                                {num_dirct, 4 * hidden_size, hidden_size}};
        migraphx::shape b_shape{migraphx::shape::float_type, {num_dirct, 8 * hidden_size}};
        migraphx::shape ih_shape{migraphx::shape::float_type, {num_dirct, batch_size, hidden_size}};

        auto seq  = p.add_parameter("seq", in_shape);
        auto w    = p.add_parameter("w", w_shape);
        auto r    = p.add_parameter("r", r_shape);
        auto bias = p.add_parameter("bias", b_shape);
        auto ih   = p.add_parameter("ih", ih_shape);
        auto und  = p.add_instruction(migraphx::op::undefined{});

        p.add_instruction(migraphx::op::lstm{hidden_size,
                                             {migraphx::op::tanh{}, migraphx::op::sigmoid{}},
                                             migraphx::op::rnn_direction::bidirectional,
                                             clip},
                          seq,
                          w,
                          r,
                          bias,
                          und,
                          ih);

        return p;
    }
};

template <int Axis, migraphx::shape::type_t T>
struct test_logsoftmax : verify_program<test_logsoftmax<Axis, T>>
{
    migraphx::program create_program() const
    {
        migraphx::program p;
        migraphx::shape s{T, {10, 4, 2080, 6}};
        auto param = p.add_parameter("0", s);
        p.add_instruction(migraphx::op::logsoftmax{Axis}, param);

        return p;
    }
};

template struct test_logsoftmax<0, migraphx::shape::float_type>;
template struct test_logsoftmax<1, migraphx::shape::float_type>;
template struct test_logsoftmax<2, migraphx::shape::float_type>;
template struct test_logsoftmax<3, migraphx::shape::float_type>;
template struct test_logsoftmax<1, migraphx::shape::double_type>;
template struct test_logsoftmax<3, migraphx::shape::double_type>;
template struct test_logsoftmax<1, migraphx::shape::half_type>;
template struct test_logsoftmax<0, migraphx::shape::half_type>;
template struct test_logsoftmax<2, migraphx::shape::half_type>;
template struct test_logsoftmax<3, migraphx::shape::half_type>;

struct test_fp32_fp16_lall : verify_program<test_fp32_fp16_lall>
{
    migraphx::program create_program() const
    {
        migraphx::program p;
        migraphx::shape s{migraphx::shape::float_type, {2, 3}};
        std::vector<float> data(2 * 3);
        std::iota(data.begin(), data.end(), 1.0f);
        auto l1 = p.add_literal(migraphx::literal(s, data));
        auto l2 = p.add_parameter("p2", s);
        p.add_instruction(migraphx::op::add{}, l1, l2);
        migraphx::quantize_fp16(p, {"all"});
        return p;
    };
};

struct test_fp32_fp16_ladd : verify_program<test_fp32_fp16_ladd>
{
    migraphx::program create_program() const
    {
        migraphx::program p;
        migraphx::shape s{migraphx::shape::float_type, {2, 3}};
        std::vector<float> data(2 * 3);
        std::iota(data.begin(), data.end(), 1.0f);
        auto l1 = p.add_literal(migraphx::literal(s, data));
        auto l2 = p.add_parameter("p2", s);
        p.add_instruction(migraphx::op::add{}, l1, l2);
        migraphx::quantize_fp16(p, {"add"});
        return p;
    };
};

struct test_fp32_fp16_add : verify_program<test_fp32_fp16_add>
{
    migraphx::program create_program()
    {
        migraphx::program p;
        migraphx::shape s{migraphx::shape::float_type, {2, 3}};
        auto p1   = p.add_parameter("x", s);
        auto p2   = p.add_parameter("y", s);
        auto sum  = p.add_instruction(migraphx::op::add{}, p1, p2);
        auto diff = p.add_instruction(migraphx::op::sub{}, sum, p2);
        p.add_instruction(migraphx::op::add{}, diff, p1);
        migraphx::quantize_fp16(p, {"add"});

        return p;
    };
};

struct test_fp32_fp16_sub : verify_program<test_fp32_fp16_sub>
{
    migraphx::program create_program()
    {
        migraphx::program p;
        migraphx::shape s{migraphx::shape::float_type, {2, 3}};
        auto p1   = p.add_parameter("x", s);
        auto p2   = p.add_parameter("y", s);
        auto sum  = p.add_instruction(migraphx::op::add{}, p1, p2);
        auto diff = p.add_instruction(migraphx::op::sub{}, sum, p2);
        p.add_instruction(migraphx::op::add{}, diff, p1);
        migraphx::quantize_fp16(p, {"sub"});

        return p;
    };
};

template <class Op, int Axis, migraphx::shape::type_t T>
struct test_reduce_op_large : verify_program<test_reduce_op_large<Op, Axis, T>>
{
    migraphx::program create_program() const
    {
        migraphx::program p;
        migraphx::shape s{T, {3, 1026, 4, 3}};
        auto x = p.add_parameter("x", s);
        p.add_instruction(Op{{1}}, x);
        return p;
    };
};

template struct test_reduce_op_large<migraphx::op::reduce_max, 1, migraphx::shape::float_type>;
template struct test_reduce_op_large<migraphx::op::reduce_mean, 1, migraphx::shape::float_type>;
template struct test_reduce_op_large<migraphx::op::reduce_min, 1, migraphx::shape::float_type>;
template struct test_reduce_op_large<migraphx::op::reduce_prod, 2, migraphx::shape::float_type>;
template struct test_reduce_op_large<migraphx::op::reduce_sum, 1, migraphx::shape::float_type>;

template <class Op, int Axis, migraphx::shape::type_t T>
struct test_reduce_op_small : verify_program<test_reduce_op_small<Op, Axis, T>>
{
    migraphx::program create_program() const
    {
        migraphx::program p;
        migraphx::shape s{T, {3, 4, 8, 8}};
        auto x = p.add_parameter("x", s);
        p.add_instruction(Op{{1}}, x);
        return p;
    };
};
template struct test_reduce_op_small<migraphx::op::reduce_sum, 2, migraphx::shape::int32_type>;
template struct test_reduce_op_small<migraphx::op::reduce_mean, 2, migraphx::shape::int32_type>;
template struct test_reduce_op_small<migraphx::op::reduce_max, 2, migraphx::shape::int32_type>;
template struct test_reduce_op_small<migraphx::op::reduce_min, 2, migraphx::shape::int32_type>;

template struct test_reduce_op_small<migraphx::op::reduce_sum, 2, migraphx::shape::half_type>;
template struct test_reduce_op_small<migraphx::op::reduce_mean, 2, migraphx::shape::half_type>;
template struct test_reduce_op_small<migraphx::op::reduce_max, 2, migraphx::shape::half_type>;
template struct test_reduce_op_small<migraphx::op::reduce_min, 2, migraphx::shape::half_type>;
template struct test_reduce_op_small<migraphx::op::reduce_prod, -2, migraphx::shape::half_type>;

struct test_rsqrt : verify_program<test_rsqrt>
{
    migraphx::program create_program() const
    {
        migraphx::program p;
        std::vector<size_t> input_lens{1, 3, 16, 16};
        migraphx::shape s{migraphx::shape::float_type, input_lens};
        auto x       = p.add_parameter("x", s);
        auto min_val = p.add_literal(1.0f);
        auto max_val = p.add_literal(std::numeric_limits<float>::max());
        min_val      = p.add_instruction(migraphx::op::multibroadcast{input_lens}, min_val);
        max_val      = p.add_instruction(migraphx::op::multibroadcast{input_lens}, max_val);
        auto l0      = p.add_instruction(migraphx::op::clip{}, x, min_val, max_val);
        p.add_instruction(migraphx::op::rsqrt{}, l0);
        return p;
    };
};

struct test_round : verify_program<test_round>
{
    migraphx::program create_program() const
    {
        migraphx::program p;

        migraphx::shape s{migraphx::shape::float_type, {2, 3, 4, 6}};
        auto param = p.add_parameter("x", s);
        p.add_instruction(migraphx::op::round{}, param);
        return p;
    };
};

struct test_ceil : verify_program<test_ceil>
{
    migraphx::program create_program() const
    {
        migraphx::program p;

        migraphx::shape s{migraphx::shape::double_type, {2, 3, 4, 6}};
        auto param = p.add_parameter("x", s);
        p.add_instruction(migraphx::op::ceil{}, param);
        return p;
    };
};

struct test_floor : verify_program<test_floor>
{
    migraphx::program create_program() const
    {
        migraphx::program p;

        migraphx::shape s{migraphx::shape::float_type, {2, 3, 4, 6}};
        auto param = p.add_parameter("x", s);
        p.add_instruction(migraphx::op::floor{}, param);
        return p;
    };
};

struct test_convert : verify_program<test_convert>
{
    migraphx::program create_program() const
    {
        migraphx::program p;
        migraphx::shape sa{migraphx::shape::float_type, {8, 24}};
        migraphx::shape sb{migraphx::shape::float_type, {24, 6}};
        auto pa = p.add_parameter("a", sa);
        auto pb = p.add_parameter("b", sb);
        auto ia = p.add_instruction(migraphx::op::convert{migraphx::shape::int8_type}, pa);
        auto ib = p.add_instruction(migraphx::op::convert{migraphx::shape::int8_type}, pb);
        p.add_instruction(migraphx::op::quant_dot{}, ia, ib);

        return p;
    };
};

struct test_recip : verify_program<test_recip>
{
    migraphx::program create_program() const
    {
        migraphx::program p;
        migraphx::shape s{migraphx::shape::double_type, {3}};
        auto x = p.add_parameter("x", s);
        p.add_instruction(migraphx::op::recip{}, x);
        return p;
    }
};

int main(int argc, const char* argv[]) { test::run(argc, argv); }<|MERGE_RESOLUTION|>--- conflicted
+++ resolved
@@ -3643,12 +3643,7 @@
             ih,
             ic,
             pph);
-<<<<<<< HEAD
-        p.add_instruction(
-            migraphx::op::rnn_last_hs_output{migraphx::op::rnn_direction::forward}, output, len);
-=======
         p.add_instruction(migraphx::op::rnn_last_hs_output{}, output, len);
->>>>>>> c41c3501
 
         return p;
     }
@@ -3807,12 +3802,7 @@
             seq,
             w,
             r);
-<<<<<<< HEAD
-        auto last_hs = p.add_instruction(
-            migraphx::op::rnn_last_hs_output{migraphx::op::rnn_direction::forward}, hs);
-=======
         auto last_hs = p.add_instruction(migraphx::op::rnn_last_hs_output{}, hs);
->>>>>>> c41c3501
         p.add_return({hs, last_hs});
 
         return p;
@@ -3848,15 +3838,8 @@
             seq,
             w,
             r);
-<<<<<<< HEAD
-        auto last_hs = p.add_instruction(
-            migraphx::op::rnn_last_hs_output{migraphx::op::rnn_direction::forward}, hs);
-        auto last_cell = p.add_instruction(
-            migraphx::op::rnn_last_cell_output{migraphx::op::rnn_direction::forward}, hs);
-=======
         auto last_hs   = p.add_instruction(migraphx::op::rnn_last_hs_output{}, hs);
         auto last_cell = p.add_instruction(migraphx::op::rnn_last_cell_output{}, hs);
->>>>>>> c41c3501
         p.add_return({hs, last_hs, last_cell});
 
         return p;
@@ -4013,12 +3996,7 @@
             ih,
             ic,
             pph);
-<<<<<<< HEAD
-        p.add_instruction(migraphx::op::rnn_last_hs_output{migraphx::op::rnn_direction::reverse},
-                          output);
-=======
         p.add_instruction(migraphx::op::rnn_last_hs_output{}, output);
->>>>>>> c41c3501
 
         return p;
     }
@@ -4087,12 +4065,7 @@
             seq,
             w,
             r);
-<<<<<<< HEAD
-        p.add_instruction(migraphx::op::rnn_last_cell_output{migraphx::op::rnn_direction::reverse},
-                          hs);
-=======
         p.add_instruction(migraphx::op::rnn_last_cell_output{}, hs);
->>>>>>> c41c3501
 
         return p;
     }
@@ -4143,12 +4116,7 @@
             ih,
             ic,
             pph);
-<<<<<<< HEAD
-        p.add_instruction(
-            migraphx::op::rnn_last_hs_output{migraphx::op::rnn_direction::bidirectional}, output);
-=======
         p.add_instruction(migraphx::op::rnn_last_hs_output{}, output);
->>>>>>> c41c3501
 
         return p;
     }
