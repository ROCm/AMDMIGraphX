--- conflicted
+++ resolved
@@ -314,26 +314,7 @@
             else if(map_dyn_input_dims.count(name) > 0)
             {
                 shape::type_t shape_type = get_type(input.type().tensor_type().elem_type());
-<<<<<<< HEAD
-                auto dynamic_dims        = map_dyn_input_dims.at(name);
-                if(std::all_of(dynamic_dims.begin(), dynamic_dims.end(), [](auto dd) {
-                       return dd.is_fixed();
-                   }))
-                {
-                    std::vector<std::size_t> static_dims;
-                    std::transform(dynamic_dims.begin(),
-                                   dynamic_dims.end(),
-                                   std::back_inserter(static_dims),
-                                   [](auto d) { return d.max; });
-                    s = {shape_type, static_dims};
-                }
-                else
-                {
-                    s = {shape_type, dynamic_dims};
-                }
-=======
                 s = shape_from_dyn_dims(shape_type, map_dyn_input_dims.at(name));
->>>>>>> 7da8003e
             }
             else
             {
