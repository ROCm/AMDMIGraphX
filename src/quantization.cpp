--- conflicted
+++ resolved
@@ -143,11 +143,7 @@
     }
 
     run_passes(prog,
-<<<<<<< HEAD
-               {quantize_int8_pass{ins_names, *int8_quant_params},
-=======
                {quantize_8bits_pass{precision, *quant_8bit_params},
->>>>>>> 05a7707b
                 simplify_qdq{},
                 optimize_module{},
                 dead_code_elimination{}});
