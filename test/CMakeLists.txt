# ####################################################################################
# The MIT License (MIT)
#
# Copyright (c) 2015-2025 Advanced Micro Devices, Inc. All rights reserved.
#
# Permission is hereby granted, free of charge, to any person obtaining a copy
# of this software and associated documentation files (the "Software"), to deal
# in the Software without restriction, including without limitation the rights
# to use, copy, modify, merge, publish, distribute, sublicense, and/or sell
# copies of the Software, and to permit persons to whom the Software is
# furnished to do so, subject to the following conditions:
#
# The above copyright notice and this permission notice shall be included in
# all copies or substantial portions of the Software.
#
# THE SOFTWARE IS PROVIDED "AS IS", WITHOUT WARRANTY OF ANY KIND, EXPRESS OR
# IMPLIED, INCLUDING BUT NOT LIMITED TO THE WARRANTIES OF MERCHANTABILITY,
# FITNESS FOR A PARTICULAR PURPOSE AND NONINFRINGEMENT.  IN NO EVENT SHALL THE
# AUTHORS OR COPYRIGHT HOLDERS BE LIABLE FOR ANY CLAIM, DAMAGES OR OTHER
# LIABILITY, WHETHER IN AN ACTION OF CONTRACT, TORT OR OTHERWISE, ARISING FROM,
# OUT OF OR IN CONNECTION WITH THE SOFTWARE OR THE USE OR OTHER DEALINGS IN
# THE SOFTWARE.
# ####################################################################################

cmake_policy(SET CMP0057 NEW)

find_package(Threads REQUIRED)
<<<<<<< HEAD
rocm_test_link_libraries(Threads::Threads migraphx)
if(MIGRAPHX_ENABLE_TENSORFLOW)
    rocm_test_link_libraries(migraphx_tf)
endif()
if(MIGRAPHX_ENABLE_ONNX)
    rocm_test_link_libraries(migraphx_onnx)
endif()
=======
rocm_test_link_libraries(Threads::Threads migraphx migraphx_all_frontends)
>>>>>>> 34584077
rocm_test_include_directories(include)

set(MIGRAPHX_DISABLE_LARGE_BUFFER_TESTS Off CACHE BOOL "")
if(MIGRAPHX_DISABLE_LARGE_BUFFER_TESTS)
    add_compile_definitions(MIGRAPHX_DISABLE_LARGE_BUFFER_TESTS)
endif()

add_library(register_targets STATIC register_target.cpp)
target_link_libraries(register_targets PRIVATE migraphx migraphx_all_targets)

file(GLOB TESTS CONFIGURE_DEPENDS *.cpp)
list(REMOVE_ITEM TESTS ${CMAKE_CURRENT_SOURCE_DIR}/register_target.cpp)

foreach(TEST ${TESTS})
    get_filename_component(BASE_NAME ${TEST} NAME_WE)
    rocm_add_test_executable(test_${BASE_NAME} ${TEST})
    rocm_clang_tidy_check(test_${BASE_NAME})
endforeach()

if(MIGRAPHX_ENABLE_GPU)
    # gpu tests
    file(GLOB GPU_TESTS CONFIGURE_DEPENDS gpu/*.cpp)

    foreach(TEST ${GPU_TESTS})
        get_filename_component(BASE_NAME ${TEST} NAME_WE)
        rocm_add_test_executable(test_gpu_${BASE_NAME} ${TEST})
        rocm_clang_tidy_check(test_gpu_${BASE_NAME})
        set_tests_properties(test_gpu_${BASE_NAME} PROPERTIES
            COST 10
            RESOURCE_LOCK gpu
        )
        if(MIGRAPHX_USE_HIPRTC)
        target_compile_definitions(test_gpu_${BASE_NAME} PUBLIC -DMIGRAPHX_USE_HIPRTC)
        endif()
        target_link_libraries(test_gpu_${BASE_NAME} migraphx_gpu migraphx_kernels register_targets)
    endforeach()
endif()

if(MIGRAPHX_ENABLE_FPGA)
    # fpga tests
    file(GLOB FPGA_TESTS CONFIGURE_DEPENDS fpga/*.cpp)

    foreach(TEST ${FPGA_TESTS})
        get_filename_component(BASE_NAME ${TEST} NAME_WE)
        rocm_add_test_executable(test_fpga_${BASE_NAME} ${TEST})
        rocm_clang_tidy_check(test_fpga_${BASE_NAME})
        set_tests_properties(test_fpga_${BASE_NAME} PROPERTIES
            COST 10
            RESOURCE_LOCK fpga
        )
        target_link_libraries(test_fpga_${BASE_NAME} migraphx_fpga)
    endforeach()
endif()

# Onnx test
<<<<<<< HEAD
if(MIGRAPHX_ENABLE_ONNX)
=======
if(NOT MIGRAPHX_DISABLE_ONNX)
>>>>>>> 34584077
set(TEST_ONNX_DIR ${CMAKE_CURRENT_SOURCE_DIR}/onnx)
add_subdirectory(onnx)
endif()

# tf test
<<<<<<< HEAD
if(MIGRAPHX_ENABLE_TENSORFLOW)
=======
if(NOT MIGRAPHX_DISABLE_TENSORFLOW)
>>>>>>> 34584077
set(TEST_TF_DIR ${CMAKE_CURRENT_SOURCE_DIR}/tf)
add_subdirectory(tf)
endif()

add_subdirectory(api)
add_subdirectory(verify)
add_subdirectory(ref)

if(MIGRAPHX_ENABLE_PYTHON)
    add_subdirectory(py)
endif()

# multitarget test
if(MIGRAPHX_ENABLE_GPU AND MIGRAPHX_ENABLE_CPU AND MIGRAPHX_ENABLE_FPGA)
    set(TEST_MULTI_TARGET_DIR ${CMAKE_CURRENT_SOURCE_DIR}/multi_target)
    file(GLOB MULTI_TARGET_TESTS CONFIGURE_DEPENDS ${TEST_MULTI_TARGET_DIR}/*.cpp)

    foreach(MULTI_TARGET_TEST ${MULTI_TARGET_TESTS})
        get_filename_component(BASE_NAME ${MULTI_TARGET_TEST} NAME_WE)
        set(TEST_NAME test_${BASE_NAME})
        add_executable(${TEST_NAME} ${MULTI_TARGET_TEST})
        rocm_clang_tidy_check(${TEST_NAME})
        target_link_libraries(${TEST_NAME} migraphx migraphx_all_frontends migraphx_all_targets register_targets)
        target_include_directories(${TEST_NAME} PUBLIC include)
        add_test(NAME ${TEST_NAME} COMMAND $<TARGET_FILE:${TEST_NAME}> WORKING_DIRECTORY ${TEST_MULTI_TARGET_DIR})
        rocm_mark_as_test(${TEST_NAME})
    endforeach()
endif()


function(test_header NAME HEADER)
    file(WRITE ${CMAKE_CURRENT_BINARY_DIR}/header-main-include-${NAME}.cpp "
#include <${HEADER}>
int main() {}\n"
    )
    file(WRITE ${CMAKE_CURRENT_BINARY_DIR}/header-static-include-${NAME}.cpp "
#include <${HEADER}>
#if defined(min) || defined(max) || defined(near) || defined(far)
#error \"Do not include windows.h in header files\"
#endif
\n"
    )
    rocm_add_test_executable(${NAME}
        ${CMAKE_CURRENT_BINARY_DIR}/header-main-include-${NAME}.cpp
        ${CMAKE_CURRENT_BINARY_DIR}/header-static-include-${NAME}.cpp
    )
endfunction()

function(test_headers PREFIX)
    file(GLOB HEADERS CONFIGURE_DEPENDS ${ARGN})
    if(NOT MIGRAPHX_USE_COMPOSABLEKERNEL)
        list(REMOVE_ITEM HEADERS
              ${CMAKE_SOURCE_DIR}/src/targets/gpu/include/migraphx/gpu/ck.hpp)
    endif()
    list(REMOVE_ITEM HEADERS ${CMAKE_SOURCE_DIR}/src/include/migraphx/float8_impl.hpp)
<<<<<<< HEAD
    if(NOT MIGRAPHX_ENABLE_TENSORFLOW)
        list(REMOVE_ITEM HEADERS ${CMAKE_SOURCE_DIR}/src/include/migraphx/tf.hpp)
    endif()
    if(NOT MIGRAPHX_ENABLE_ONNX)
=======
    if(MIGRAPHX_DISABLE_TENSORFLOW)
        list(REMOVE_ITEM HEADERS ${CMAKE_SOURCE_DIR}/src/include/migraphx/tf.hpp)
    endif()
    if(MIGRAPHX_DISABLE_ONNX)
>>>>>>> 34584077
        list(REMOVE_ITEM HEADERS ${CMAKE_SOURCE_DIR}/src/include/migraphx/onnx.hpp)
    endif()
    foreach(HEADER ${HEADERS})
        file(RELATIVE_PATH HEADER_REL ${CMAKE_SOURCE_DIR} ${HEADER})
        string(MAKE_C_IDENTIFIER ${HEADER_REL} TEST_NAME)
        get_filename_component(BASE_NAME ${HEADER} NAME_WE)
        test_header(header_${TEST_NAME} ${PREFIX}/${BASE_NAME}.hpp)
<<<<<<< HEAD
        target_link_libraries(header_${TEST_NAME} migraphx migraphx_all_targets register_targets)
        if(MIGRAPHX_ENABLE_TENSORFLOW)
            target_link_libraries(header_${TEST_NAME} migraphx_tf)
        endif()
        if(MIGRAPHX_ENABLE_ONNX)
            target_link_libraries(header_${TEST_NAME} migraphx_onnx)
        endif()
=======
        target_link_libraries(header_${TEST_NAME} migraphx migraphx_all_frontends migraphx_all_targets register_targets)
>>>>>>> 34584077
    endforeach()
endfunction()

test_headers(migraphx ${CMAKE_SOURCE_DIR}/src/include/migraphx/*.hpp)
test_headers(migraphx/ref ${CMAKE_SOURCE_DIR}/src/targets/ref/include/migraphx/ref/*.hpp)

if(MIGRAPHX_ENABLE_GPU)
    test_headers(migraphx/gpu HEADERS ${CMAKE_SOURCE_DIR}/src/targets/gpu/include/migraphx/gpu/*.hpp DEPENDS migraphx_gpu)
endif()
if(MIGRAPHX_ENABLE_CPU)
    test_headers(migraphx/cpu HEADERS ${CMAKE_SOURCE_DIR}/src/targets/cpu/include/migraphx/cpu/*.hpp migraphx_cpu)
endif()
if(MIGRAPHX_ENABLE_FPGA)
    test_headers(migraphx/fpga HEADERS ${CMAKE_SOURCE_DIR}/src/targets/fpga/include/migraphx/fpga/*.hpp migraphx_fpga)
endif()

<|MERGE_RESOLUTION|>--- conflicted
+++ resolved
@@ -25,17 +25,7 @@
 cmake_policy(SET CMP0057 NEW)
 
 find_package(Threads REQUIRED)
-<<<<<<< HEAD
-rocm_test_link_libraries(Threads::Threads migraphx)
-if(MIGRAPHX_ENABLE_TENSORFLOW)
-    rocm_test_link_libraries(migraphx_tf)
-endif()
-if(MIGRAPHX_ENABLE_ONNX)
-    rocm_test_link_libraries(migraphx_onnx)
-endif()
-=======
 rocm_test_link_libraries(Threads::Threads migraphx migraphx_all_frontends)
->>>>>>> 34584077
 rocm_test_include_directories(include)
 
 set(MIGRAPHX_DISABLE_LARGE_BUFFER_TESTS Off CACHE BOOL "")
@@ -91,21 +81,13 @@
 endif()
 
 # Onnx test
-<<<<<<< HEAD
-if(MIGRAPHX_ENABLE_ONNX)
-=======
 if(NOT MIGRAPHX_DISABLE_ONNX)
->>>>>>> 34584077
 set(TEST_ONNX_DIR ${CMAKE_CURRENT_SOURCE_DIR}/onnx)
 add_subdirectory(onnx)
 endif()
 
 # tf test
-<<<<<<< HEAD
-if(MIGRAPHX_ENABLE_TENSORFLOW)
-=======
 if(NOT MIGRAPHX_DISABLE_TENSORFLOW)
->>>>>>> 34584077
 set(TEST_TF_DIR ${CMAKE_CURRENT_SOURCE_DIR}/tf)
 add_subdirectory(tf)
 endif()
@@ -161,17 +143,10 @@
               ${CMAKE_SOURCE_DIR}/src/targets/gpu/include/migraphx/gpu/ck.hpp)
     endif()
     list(REMOVE_ITEM HEADERS ${CMAKE_SOURCE_DIR}/src/include/migraphx/float8_impl.hpp)
-<<<<<<< HEAD
-    if(NOT MIGRAPHX_ENABLE_TENSORFLOW)
-        list(REMOVE_ITEM HEADERS ${CMAKE_SOURCE_DIR}/src/include/migraphx/tf.hpp)
-    endif()
-    if(NOT MIGRAPHX_ENABLE_ONNX)
-=======
     if(MIGRAPHX_DISABLE_TENSORFLOW)
         list(REMOVE_ITEM HEADERS ${CMAKE_SOURCE_DIR}/src/include/migraphx/tf.hpp)
     endif()
     if(MIGRAPHX_DISABLE_ONNX)
->>>>>>> 34584077
         list(REMOVE_ITEM HEADERS ${CMAKE_SOURCE_DIR}/src/include/migraphx/onnx.hpp)
     endif()
     foreach(HEADER ${HEADERS})
@@ -179,17 +154,7 @@
         string(MAKE_C_IDENTIFIER ${HEADER_REL} TEST_NAME)
         get_filename_component(BASE_NAME ${HEADER} NAME_WE)
         test_header(header_${TEST_NAME} ${PREFIX}/${BASE_NAME}.hpp)
-<<<<<<< HEAD
-        target_link_libraries(header_${TEST_NAME} migraphx migraphx_all_targets register_targets)
-        if(MIGRAPHX_ENABLE_TENSORFLOW)
-            target_link_libraries(header_${TEST_NAME} migraphx_tf)
-        endif()
-        if(MIGRAPHX_ENABLE_ONNX)
-            target_link_libraries(header_${TEST_NAME} migraphx_onnx)
-        endif()
-=======
         target_link_libraries(header_${TEST_NAME} migraphx migraphx_all_frontends migraphx_all_targets register_targets)
->>>>>>> 34584077
     endforeach()
 endfunction()
 
