#include "verify.hpp"
#include "perf.hpp"

#include <migraphx/ref/target.hpp>
#include <migraphx/generate.hpp>
#include <migraphx/verify_args.hpp>
#include <migraphx/instruction.hpp>
#include <migraphx/compile_options.hpp>

namespace migraphx {
namespace driver {
inline namespace MIGRAPHX_INLINE_NS {

<<<<<<< HEAD
std::vector<argument> run_cpu(program p, const parameter_map& inputs)
=======
std::vector<argument> run_ref(program p, const program::parameter_map& inputs)
>>>>>>> 500d9441
{
    p.compile(ref::target{});
    auto out = p.eval(inputs);
    std::cout << p << std::endl;
    return out;
}

<<<<<<< HEAD
std::vector<argument>
run_gpu(program p, const compile_options& options, const parameter_map& inputs)
=======
std::vector<argument> run_target(program p,
                                 const target& t,
                                 const compile_options& options,
                                 const program::parameter_map& inputs)
>>>>>>> 500d9441
{
    p.compile(t, options);

    parameter_map m;
    for(auto&& x : p.get_parameter_shapes())
    {
        auto arg   = inputs.count(x.first) == 0 ? generate_argument(x.second) : inputs.at(x.first);
        m[x.first] = options.offload_copy ? arg : t.copy_to(arg);
    }
    auto gpu_out = p.eval(m);
    std::vector<argument> output(gpu_out.size());
    std::cout << p << std::endl;
    std::transform(gpu_out.begin(), gpu_out.end(), output.begin(), [&](auto& argu) {
        return options.offload_copy ? argu : t.copy_from(argu);
    });
    return output;
}

void verify_program(const std::string& name,
                    const program& p,
                    const target& t,
                    compile_options options,
                    const parameter_map& inputs,
                    double tolerance)
{
    auto x = run_ref(p, inputs);
    auto y = run_target(p, t, options, inputs);

    std::size_t output_num = x.size();
    for(std::size_t i = 0; i < output_num; ++i)
    {
        verify_args(name, x[i], y[i], tolerance);
    }
    // std::cout << "cpu: " << x << std::endl;
    // std::cout << "gpu: " << y << std::endl;
}

void verify_instructions(const program& prog,
                         const target& t,
                         compile_options options,
                         double tolerance)
{
    const auto* mm_prog = prog.get_main_module();
    for(auto&& ins : (*mm_prog))
    {
        if(ins.name().front() == '@')
            continue;
        if(ins.name() == "broadcast")
            continue;
        if(ins.name() == "transpose")
            continue;
        if(ins.name() == "reshape")
            continue;
        if(ins.name() == "undefined")
            continue;
        program p;
        auto* mm_p = p.get_main_module();
        std::vector<instruction_ref> inputs;
        for(auto&& arg : ins.inputs())
        {
            if(arg->name() == "@literal")
                inputs.push_back(mm_p->add_literal(arg->get_literal()));
            else
                inputs.push_back(
                    mm_p->add_parameter(std::to_string(inputs.size()), arg->get_shape()));
        }
        mm_p->add_instruction(ins.get_operator(), inputs);
        try
        {
            std::cout << "Verify: " << ins.name() << std::endl;
            std::cout << p << std::endl;
            verify_program(ins.name(), p, t, options, create_param_map(p, false), tolerance);
        }
        catch(...)
        {
            std::cout << "Instruction " << ins.name() << " threw an exception." << std::endl;
            throw;
        }
    }
}

<<<<<<< HEAD
void verify_reduced(
    program p, int n, compile_options options, const parameter_map& inputs, double tolerance)
=======
void verify_reduced(program p,
                    int n,
                    const target& t,
                    compile_options options,
                    const program::parameter_map& inputs,
                    double tolerance)
>>>>>>> 500d9441
{
    auto* mm  = p.get_main_module();
    auto last = std::prev(p.end(), n + 1);
    mm->remove_instructions(last, p.end());
    std::cout << "Verify: " << std::endl;
    std::cout << p << std::endl;
    verify_program(std::to_string(n), p, t, options, inputs, tolerance);
}

void verify_reduced_program(const program& p,
                            const target& t,
                            compile_options options,
                            const parameter_map& inputs,
                            double tolerance)
{
    auto n = std::distance(p.begin(), p.end());
    for(std::size_t i = 0; i < n; i++)
    {
        verify_reduced(p, i, t, options, inputs, tolerance);
    }
}

} // namespace MIGRAPHX_INLINE_NS
} // namespace driver
} // namespace migraphx<|MERGE_RESOLUTION|>--- conflicted
+++ resolved
@@ -11,11 +11,7 @@
 namespace driver {
 inline namespace MIGRAPHX_INLINE_NS {
 
-<<<<<<< HEAD
-std::vector<argument> run_cpu(program p, const parameter_map& inputs)
-=======
-std::vector<argument> run_ref(program p, const program::parameter_map& inputs)
->>>>>>> 500d9441
+std::vector<argument> run_ref(program p, const parameter_map& inputs)
 {
     p.compile(ref::target{});
     auto out = p.eval(inputs);
@@ -23,15 +19,10 @@
     return out;
 }
 
-<<<<<<< HEAD
-std::vector<argument>
-run_gpu(program p, const compile_options& options, const parameter_map& inputs)
-=======
 std::vector<argument> run_target(program p,
                                  const target& t,
                                  const compile_options& options,
-                                 const program::parameter_map& inputs)
->>>>>>> 500d9441
+                                 const parameter_map& inputs)
 {
     p.compile(t, options);
 
@@ -113,17 +104,12 @@
     }
 }
 
-<<<<<<< HEAD
-void verify_reduced(
-    program p, int n, compile_options options, const parameter_map& inputs, double tolerance)
-=======
 void verify_reduced(program p,
                     int n,
                     const target& t,
                     compile_options options,
-                    const program::parameter_map& inputs,
+                    const parameter_map& inputs,
                     double tolerance)
->>>>>>> 500d9441
 {
     auto* mm  = p.get_main_module();
     auto last = std::prev(p.end(), n + 1);
