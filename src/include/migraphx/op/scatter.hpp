--- conflicted
+++ resolved
@@ -58,11 +58,7 @@
 
         // max dimension in each axis
         auto axis_dim_size = output_shape.lens()[axis];
-<<<<<<< HEAD
-        // iterate through all element locations in data/update/output
-=======
         // cast all arguments as correct type
->>>>>>> ce4f9c1f
         visit_all(result, args[0], args[2])([&](auto output, auto data, auto update) {
             // copy all of data to output
             std::copy(data.begin(), data.end(), output.begin());
