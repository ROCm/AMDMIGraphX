--- conflicted
+++ resolved
@@ -112,17 +112,10 @@
     }
 
     // whiltelist supported Ops for the FP8 types
-<<<<<<< HEAD
-    // different between fp8e4m3fnuz and OCP types because rocBLAS only has
-    // support for fp8e4m3fnuz
-    std::set<std::string> unsupported_fp8e4m3fnuz_ops = {};
-    if(not gpu::gfx_has_fp8fnuz_support())
-=======
     std::set<std::string> unsupported_fp8fnuz_ops = {};
 
     // disable dot & quant_dot if no hipblaslt
     if(not hipblaslt_supported())
->>>>>>> 24e7c17f
     {
         unsupported_fp8fnuz_ops.insert("dot");
         unsupported_fp8fnuz_ops.insert("quant_dot");
@@ -139,7 +132,6 @@
         unsupported_fp8fnuz_ops.insert("quant_convolution");
     }
     // add all device kernels
-<<<<<<< HEAD
     unsupported_fp8e4m3fnuz_ops.insert("logsoftmax");
     unsupported_fp8e4m3fnuz_ops.insert("nonzero");
     unsupported_fp8e4m3fnuz_ops.insert("prefix_scan_sum");
@@ -160,19 +152,6 @@
 
     std::set<std::string> unsupported_fp8ocp_ops = {};
 
-=======
-    unsupported_fp8fnuz_ops.insert("logsoftmax");
-    unsupported_fp8fnuz_ops.insert("nonzero");
-    unsupported_fp8fnuz_ops.insert("prefix_scan_sum");
-    unsupported_fp8fnuz_ops.insert("scatter_none");
-    unsupported_fp8fnuz_ops.insert("topk");
-    unsupported_fp8fnuz_ops.insert("rnn_var_sl_shift_output");
-    unsupported_fp8fnuz_ops.insert("multinomial");
-    unsupported_fp8fnuz_ops.insert("argmax");
-    unsupported_fp8fnuz_ops.insert("argmin");
-
-    std::set<std::string> unsupported_fp8ocp_ops = {};
-
     // disable dot & quant_dot if no hipblaslt
     if(not hipblaslt_supported())
     {
@@ -180,7 +159,6 @@
         unsupported_fp8ocp_ops.insert("quant_dot");
     }
 
->>>>>>> 24e7c17f
 #if MIGRAPHX_USE_MIOPEN
     // MIOpen doesn't have support for fp8 pooling yet.
     unsupported_fp8ocp_ops.insert("pooling");
