#ifndef MIGRAPHX_GUARD_API_RTGLIB_MIGRAPHX_HPP
#define MIGRAPHX_GUARD_API_RTGLIB_MIGRAPHX_HPP

#include <migraphx/migraphx.h>
#include <memory>
#include <exception>
#include <vector>
#include <cassert>
#include <iostream>

namespace migraphx {
inline namespace api { // NOLINT

template <class T, class F, class... Ts>
T* make(F f, Ts&&... xs)
{
    T* result = nullptr;
    // cppcheck-suppress redundantInitialization
    // cppcheck-suppress redundantAssignment
    // cppcheck-suppress unreadVariable
    auto e = f(&result, std::forward<Ts>(xs)...);
    if(e != migraphx_status_success)
        throw std::runtime_error("Failed to call function");
    return result;
}

template <class F, class... Ts>
void call(F f, Ts&&... xs)
{
    // cppcheck-suppress redundantInitialization
    // cppcheck-suppress redundantAssignment
    // cppcheck-suppress unreadVariable
    auto e = f(std::forward<Ts>(xs)...);
    if(e != migraphx_status_success)
        throw std::runtime_error("Failed to call function");
}

template <class F, class Iterator = std::size_t>
struct iota_iterator
{
    Iterator index;
    F f;

    using difference_type   = std::ptrdiff_t;
    using reference         = decltype(f(std::declval<Iterator>()));
    using value_type        = typename std::remove_reference<reference>::type;
    using pointer           = typename std::add_pointer<value_type>::type;
    using iterator_category = std::input_iterator_tag;

    iota_iterator& operator+=(int n)
    {
        index += n;
        return *this;
    }

    iota_iterator& operator-=(int n)
    {
        index += n;
        return *this;
    }

    iota_iterator& operator++()
    {
        index++;
        return *this;
    }

    iota_iterator& operator--()
    {
        index--;
        return *this;
    }

    iota_iterator operator++(int) // NOLINT
    {
        iota_iterator it = *this;
        index++;
        return it;
    }

    iota_iterator operator--(int) // NOLINT
    {
        iota_iterator it = *this;
        index--;
        return it;
    }
    // TODO: operator->
    reference operator*() const { return (*f)(index); }
};

template <class F, class Iterator>
inline iota_iterator<F, Iterator> operator+(iota_iterator<F, Iterator> x,
                                            iota_iterator<F, Iterator> y)
{
    return iota_iterator<F, Iterator>(x.index + y.index, x.f);
}

template <class F, class Iterator>
inline iota_iterator<F, Iterator> operator-(iota_iterator<F, Iterator> x,
                                            iota_iterator<F, Iterator> y)
{
    return iota_iterator<F, Iterator>(x.index - y.index, x.f);
}

template <class F, class Iterator>
inline bool operator==(iota_iterator<F, Iterator> x, iota_iterator<F, Iterator> y)
{
    return x.index == y.index;
}

template <class F, class Iterator>
inline bool operator!=(iota_iterator<F, Iterator> x, iota_iterator<F, Iterator> y)
{
    return x.index != y.index;
}

template <class Derived>
struct array_base
{
    const Derived& derived() const { return static_cast<const Derived&>(*this); }

    template <class T>
    using value_type_t = decltype(std::declval<T>()[0]);

    template <class T>
    using iterator_t = iota_iterator<typename T::iterator_read>;

    template <class D = Derived>
    value_type_t<D> front() const
    {
        return derived()[0];
    }

    template <class D = Derived>
    value_type_t<D> back() const
    {
        return derived()[derived().size() - 1];
    }

    template <class D = Derived>
    iterator_t<D> begin() const
    {
        return {0, {derived().get_handle_ptr()}};
    }

    template <class D = Derived>
    iterator_t<D> end() const
    {
        return {derived().size(), {derived().get_handle_ptr()}};
    }
};

struct own
{
};
struct borrow
{
};

template <class T, class D, D Deleter>
struct handle_base
{
    handle_base() : m_handle(nullptr) {}
    template <class F, class... Ts>
    void make_handle(F f, Ts&&... xs)
    {
        using type = typename std::remove_cv<T>::type;
        set_handle(make<type>(f, std::forward<Ts>(xs)...), own{});
    }

    const std::shared_ptr<T>& get_handle() const { return m_handle; }

    T* get_handle_ptr() const
    {
        assert(m_handle != nullptr);
        return get_handle().get();
    }

    template <class U>
    void set_handle(U* ptr, own)
    {
        m_handle = std::shared_ptr<U>{ptr, Deleter};
    }

    template <class U>
    void set_handle(U* ptr, borrow)
    {
        m_handle = std::shared_ptr<U>{ptr, [](U*) {}};
    }

    protected:
    std::shared_ptr<T> m_handle;
};

#define MIGRAPHX_DETAIL_HANDLE_BASE(name, const_)     \
    handle_base<const_ migraphx_##name,               \
                decltype(&migraphx_##name##_destroy), \
                migraphx_##name##_destroy>

// NOLINTNEXTLINE
#define MIGRAPHX_HANDLE_BASE(name) MIGRAPHX_DETAIL_HANDLE_BASE(name, )
// NOLINTNEXTLINE
#define MIGRAPHX_CONST_HANDLE_BASE(name) MIGRAPHX_DETAIL_HANDLE_BASE(name, const)

struct shape : MIGRAPHX_CONST_HANDLE_BASE(shape)
{
    shape() {}

    shape(const migraphx_shape* p) { this->set_handle(p, borrow{}); }

    shape(migraphx_shape* p, own) { this->set_handle(p, own{}); }

    shape(migraphx_shape* p, borrow) { this->set_handle(p, borrow{}); }

    shape(migraphx_shape_datatype_t type)
    {
        this->make_handle(&migraphx_shape_create_scalar, type);
    }

    shape(migraphx_shape_datatype_t type, std::vector<size_t> plengths)
    {
        this->make_handle(&migraphx_shape_create, type, plengths.data(), plengths.size());
    }

    shape(migraphx_shape_datatype_t type,
          std::vector<size_t> plengths,
          std::vector<size_t> pstrides)
    {
        this->make_handle(&migraphx_shape_create_with_strides,
                          type,
                          plengths.data(),
                          plengths.size(),
                          pstrides.data(),
                          pstrides.size());
    }

    std::vector<size_t> lengths() const
    {
        const size_t* pout;
        size_t pout_size;
        call(&migraphx_shape_lengths, &pout, &pout_size, this->get_handle_ptr());
        return std::vector<size_t>(pout, pout + pout_size);
    }

    std::vector<size_t> strides() const
    {
        const size_t* pout;
        size_t pout_size;
        call(&migraphx_shape_strides, &pout, &pout_size, this->get_handle_ptr());
        return std::vector<size_t>(pout, pout + pout_size);
    }

    migraphx_shape_datatype_t type() const
    {
        migraphx_shape_datatype_t pout;
        call(&migraphx_shape_type, &pout, this->get_handle_ptr());
        return pout;
    }

    size_t bytes() const
    {
        size_t pout;
        call(&migraphx_shape_bytes, &pout, this->get_handle_ptr());
        return pout;
    }

    friend bool operator==(const shape& px, const shape& py)
    {
        bool pout;
        call(&migraphx_shape_equal, &pout, px.get_handle_ptr(), py.get_handle_ptr());
        return pout;
    }

    friend bool operator!=(const shape& px, const shape& py) { return !(px == py); }
};

struct argument : MIGRAPHX_CONST_HANDLE_BASE(argument)
{
    argument() {}

    argument(migraphx_argument* p, borrow) { this->set_handle(p, borrow{}); }

    argument(migraphx_argument* p, own) { this->set_handle(p, own{}); }

    argument(const migraphx_argument* p) { this->set_handle(p, borrow{}); }

    argument(shape pshape, void* pbuffer)
    {
        this->make_handle(&migraphx_argument_create, pshape.get_handle_ptr(), pbuffer);
    }

    shape get_shape() const
    {
        const_migraphx_shape_t pout;
        call(&migraphx_argument_shape, &pout, this->get_handle_ptr());
        return shape(pout);
    }

    char* data() const
    {
        char* pout;
        call(&migraphx_argument_buffer, &pout, this->get_handle_ptr());
        return pout;
    }

    static argument generate(shape ps, size_t pseed = 0)
    {
        return argument(
            make<migraphx_argument>(&migraphx_argument_generate, ps.get_handle_ptr(), pseed),
            own{});
    }

    friend bool operator==(const argument& px, const argument& py)
    {
        bool pout;
        call(&migraphx_argument_equal, &pout, px.get_handle_ptr(), py.get_handle_ptr());
        return pout;
    }

    friend bool operator!=(const argument& px, const argument& py) { return !(px == py); }
};

struct target : MIGRAPHX_HANDLE_BASE(target)
{
    target() {}

    target(migraphx_target* p, own) { this->set_handle(p, own{}); }

    target(migraphx_target* p, borrow) { this->set_handle(p, borrow{}); }

    target(const char* name) { this->make_handle(&migraphx_target_create, name); }
};

struct program_parameter_shapes : MIGRAPHX_HANDLE_BASE(program_parameter_shapes)
{
    program_parameter_shapes() {}

    program_parameter_shapes(migraphx_program_parameter_shapes* p, own)
    {
        this->set_handle(p, own{});
    }

    program_parameter_shapes(migraphx_program_parameter_shapes* p, borrow)
    {
        this->set_handle(p, borrow{});
    }

    size_t size() const
    {
        size_t pout;
        call(&migraphx_program_parameter_shapes_size, &pout, this->get_handle_ptr());
        return pout;
    }

    shape operator[](const char* pname) const
    {
        const_migraphx_shape_t pout;
        call(&migraphx_program_parameter_shapes_get, &pout, this->get_handle_ptr(), pname);
        return shape(pout);
    }

    std::vector<const char*> names() const
    {
        std::vector<const char*> result(this->size());
        if(!result.empty())
        {
            call(&migraphx_program_parameter_shapes_names, result.data(), this->get_handle_ptr());
        }
        return result;
    }
};

struct program_parameters : MIGRAPHX_HANDLE_BASE(program_parameters)
{
    program_parameters(migraphx_program_parameters* p, own) { this->set_handle(p, own{}); }

    program_parameters(migraphx_program_parameters* p, borrow) { this->set_handle(p, borrow{}); }

    program_parameters(migraphx_program_parameters* p) { this->set_handle(p, borrow{}); }

    program_parameters() { this->make_handle(&migraphx_program_parameters_create); }

    program_parameters(std::initializer_list<std::pair<std::string, argument>> l)
    {
        this->make_handle(&migraphx_program_parameters_create);
        for(auto&& p : l)
            this->add(p.first.c_str(), p.second);
    }

    void add(const char* pname, const argument& pargument) const
    {
        call(&migraphx_program_parameters_add,
             this->get_handle_ptr(),
             pname,
             pargument.get_handle_ptr());
    }
};

struct arguments : MIGRAPHX_HANDLE_BASE(arguments), array_base<arguments>
{
    arguments(migraphx_arguments* p, own) { this->set_handle(p, own{}); }

    arguments(migraphx_arguments* p, borrow) { this->set_handle(p, borrow{}); }

    size_t size() const
    {
        size_t pout;
        call(&migraphx_arguments_size, &pout, this->get_handle_ptr());
        return pout;
    }

    argument operator[](size_t pidx) const
    {
        const_migraphx_argument_t pout;
        call(&migraphx_arguments_get, &pout, this->get_handle_ptr(), pidx);
        return argument(pout);
    }

    struct iterator_read
    {
        migraphx_arguments* self;
        argument operator()(size_t pidx) const
        {
            const_migraphx_argument_t pout;
            call(&migraphx_arguments_get, &pout, self, pidx);

            return argument(pout);
        }
    };
};

struct shapes : MIGRAPHX_HANDLE_BASE(shapes), array_base<shapes>
{
    shapes(migraphx_shapes* p, own) { this->set_handle(p, own{}); }

    shapes(migraphx_shapes* p, borrow) { this->set_handle(p, borrow{}); }

    size_t size() const
    {
        size_t pout;
        call(&migraphx_shapes_size, &pout, this->get_handle_ptr());
        return pout;
    }

    shape operator[](size_t pidx) const
    {
        const_migraphx_shape_t pout;
        call(&migraphx_shapes_get, &pout, this->get_handle_ptr(), pidx);
        return shape(pout);
    }

    struct iterator_read
    {
        migraphx_shapes* self;
        shape operator()(size_t pidx) const
        {
            const_migraphx_shape_t pout;
            call(&migraphx_shapes_get, &pout, self, pidx);
            return shape(pout);
        }
    };
};

struct module : MIGRAPHX_HANDLE_BASE(module)
{
<<<<<<< HEAD
    module() {}
=======
    module() { this->make_handle(&migraphx_module_create); }
>>>>>>> b59e79b2

    module(migraphx_module* p, own) { this->set_handle(p, own{}); }

    module(migraphx_module* p, borrow) { this->set_handle(p, borrow{}); }
<<<<<<< HEAD
=======

    void compile(const target& ptarget, migraphx_compile_options poptions) const
    {
        call(&migraphx_module_compile, this->get_handle_ptr(), ptarget.get_handle_ptr(), &poptions);
    }

    void print() const { call(&migraphx_module_print, this->get_handle_ptr()); }
>>>>>>> b59e79b2
};

struct program : MIGRAPHX_HANDLE_BASE(program)
{
    program() {}

    program(migraphx_program* p, own) { this->set_handle(p, own{}); }

    program(migraphx_program* p, borrow) { this->set_handle(p, borrow{}); }

    void compile(const target& ptarget, migraphx_compile_options poptions) const
    {
        call(
            &migraphx_program_compile, this->get_handle_ptr(), ptarget.get_handle_ptr(), &poptions);
    }

    void compile(const target& ptarget) const
    {
        call(&migraphx_program_compile, this->get_handle_ptr(), ptarget.get_handle_ptr(), nullptr);
    }

    program_parameter_shapes get_parameter_shapes() const
    {
        migraphx_program_parameter_shapes_t pout;
        call(&migraphx_program_get_parameter_shapes, &pout, this->get_handle_ptr());
        return program_parameter_shapes(pout, own{});
    }

    shapes get_output_shapes() const
    {
        migraphx_shapes_t pout;
        call(&migraphx_program_get_output_shapes, &pout, this->get_handle_ptr());
        return shapes(pout, own{});
    }

    arguments eval(const program_parameters& pparams) const
    {
        migraphx_arguments_t pout;
        call(&migraphx_program_run, &pout, this->get_handle_ptr(), pparams.get_handle_ptr());
        return arguments(pout, own{});
    }

    void print() const { call(&migraphx_program_print, this->get_handle_ptr()); }

    program sort()
    {
        call(&migraphx_program_sort, this->get_handle_ptr());
        return *this;
    }

    friend bool operator==(const program& px, const program& py)
    {
        bool pout;
        call(&migraphx_program_equal, &pout, px.get_handle_ptr(), py.get_handle_ptr());
        return pout;
    }

    module get_main_module()
    {
        migraphx_module_t p_modu;
        call(&migraphx_program_get_main_module, &p_modu, this->get_handle_ptr());
<<<<<<< HEAD
        return module(p_modu, own{});
=======
        return module(p_modu, borrow{});
>>>>>>> b59e79b2
    }

    friend bool operator!=(const program& px, const program& py) { return !(px == py); }
};

struct operation : MIGRAPHX_HANDLE_BASE(operation)
{
    operation(migraphx_operation* p, own) { this->set_handle(p, own{}); }

    operation(migraphx_operation* p, borrow) { this->set_handle(p, borrow{}); }

    operation(const char* name, const char* attributes = nullptr)
    {
        this->make_handle(&migraphx_operation_create, name, attributes);
    }

    std::string name()
    {
        std::array<char, 1024> out_name;
        call(&migraphx_operation_name, out_name.data(), 1024, this->get_handle_ptr());
        return std::string(out_name.data());
    }
};

inline program load(const char* filename, migraphx_file_options options)
{
    return program(make<migraphx_program>(&migraphx_load, filename, &options), own{});
}

inline program load(const char* filename)
{
    return program(make<migraphx_program>(&migraphx_load, filename, nullptr), own{});
}

inline void save(const program& p, const char* filename, migraphx_file_options options)
{
    call(&migraphx_save, p.get_handle_ptr(), filename, &options);
}

inline void save(const program& p, const char* filename)
{
    call(&migraphx_save, p.get_handle_ptr(), filename, nullptr);
}

struct onnx_options : MIGRAPHX_HANDLE_BASE(onnx_options)
{
    onnx_options() { this->make_handle(&migraphx_onnx_options_create); }

    onnx_options(migraphx_onnx_options* p, own) { this->set_handle(p, own{}); }

    void set_input_parameter_shape(const std::string& name, std::vector<std::size_t> dim)
    {
        call(&migraphx_onnx_options_set_input_parameter_shape,
             this->get_handle_ptr(),
             name.c_str(),
             dim.data(),
             dim.size());
    }

    void set_default_dim_value(unsigned int value)
    {
        call(&migraphx_onnx_options_set_default_dim_value, this->get_handle_ptr(), value);
    }
};

inline program parse_onnx(const char* filename, const migraphx::onnx_options& options)
{
    return program(make<migraphx_program>(&migraphx_parse_onnx, filename, options.get_handle_ptr()),
                   own{});
}

inline program parse_onnx(const char* filename)
{
    migraphx::onnx_options options;
    return program(make<migraphx_program>(&migraphx_parse_onnx, filename, options.get_handle_ptr()),
                   own{});
}

inline program
parse_onnx_buffer(const void* data, size_t size, const migraphx::onnx_options& options)
{
    return program(
        make<migraphx_program>(&migraphx_parse_onnx_buffer, data, size, options.get_handle_ptr()),
        own{});
}

inline program parse_onnx_buffer(const void* data, size_t size)
{
    migraphx::onnx_options options;
    return program(
        make<migraphx_program>(&migraphx_parse_onnx_buffer, data, size, options.get_handle_ptr()),
        own{});
}

inline program parse_onnx_buffer(const std::string& buffer, const migraphx::onnx_options& options)
{
    return program(
        make<migraphx_program>(
            &migraphx_parse_onnx_buffer, buffer.data(), buffer.size(), options.get_handle_ptr()),
        own{});
}

inline program parse_onnx_buffer(const std::string& buffer)
{
    migraphx::onnx_options options;
    return program(
        make<migraphx_program>(
            &migraphx_parse_onnx_buffer, buffer.data(), buffer.size(), options.get_handle_ptr()),
        own{});
}

struct quantize_op_names : MIGRAPHX_HANDLE_BASE(quantize_op_names)
{
    quantize_op_names() { this->make_handle(&migraphx_quantize_op_names_create); }

    quantize_op_names(migraphx_quantize_op_names* p, own) { this->set_handle(p, own{}); }

    void add(const std::string& name)
    {
        call(&migraphx_quantize_op_names_add, this->get_handle_ptr(), name.c_str());
    }
};

// fp16 quantization apis
inline void quantize_fp16(const program& prog, const quantize_op_names& names)
{
    call(&migraphx_quantize_fp16_with_op_names, prog.get_handle_ptr(), names.get_handle_ptr());
}

inline void quantize_fp16(const program& prog)
{
    call(&migraphx_quantize_fp16, prog.get_handle_ptr());
}

struct quantize_int8_options : MIGRAPHX_HANDLE_BASE(quantize_int8_options)
{
    quantize_int8_options() { this->make_handle(&migraphx_quantize_int8_options_create); }

    quantize_int8_options(migraphx_quantize_int8_options* p, own) { this->set_handle(p, own{}); }

    quantize_int8_options(migraphx_quantize_int8_options* p, borrow)
    {
        this->set_handle(p, borrow{});
    }

    void add_op_name(const std::string& name)
    {
        call(&migraphx_quantize_int8_options_add_op_name, this->get_handle_ptr(), name.c_str());
    }

    void add_calibration_data(const program_parameters& pp)
    {
        call(&migraphx_quantize_int8_options_add_calibration_data,
             this->get_handle_ptr(),
             pp.get_handle_ptr());
    }
};

inline void
quantize_int8(const program& prog, const target& ptarget, const quantize_int8_options& options)
{
    call(&migraphx_quantize_int8,
         prog.get_handle_ptr(),
         ptarget.get_handle_ptr(),
         options.get_handle_ptr());
}

} // namespace api
} // namespace migraphx

#endif<|MERGE_RESOLUTION|>--- conflicted
+++ resolved
@@ -463,17 +463,11 @@
 
 struct module : MIGRAPHX_HANDLE_BASE(module)
 {
-<<<<<<< HEAD
-    module() {}
-=======
     module() { this->make_handle(&migraphx_module_create); }
->>>>>>> b59e79b2
 
     module(migraphx_module* p, own) { this->set_handle(p, own{}); }
 
     module(migraphx_module* p, borrow) { this->set_handle(p, borrow{}); }
-<<<<<<< HEAD
-=======
 
     void compile(const target& ptarget, migraphx_compile_options poptions) const
     {
@@ -481,7 +475,6 @@
     }
 
     void print() const { call(&migraphx_module_print, this->get_handle_ptr()); }
->>>>>>> b59e79b2
 };
 
 struct program : MIGRAPHX_HANDLE_BASE(program)
@@ -543,11 +536,7 @@
     {
         migraphx_module_t p_modu;
         call(&migraphx_program_get_main_module, &p_modu, this->get_handle_ptr());
-<<<<<<< HEAD
-        return module(p_modu, own{});
-=======
         return module(p_modu, borrow{});
->>>>>>> b59e79b2
     }
 
     friend bool operator!=(const program& px, const program& py) { return !(px == py); }
