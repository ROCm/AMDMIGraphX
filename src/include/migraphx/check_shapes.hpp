/*
 * The MIT License (MIT)
 *
 * Copyright (c) 2015-2022 Advanced Micro Devices, Inc. All rights reserved.
 *
 * Permission is hereby granted, free of charge, to any person obtaining a copy
 * of this software and associated documentation files (the "Software"), to deal
 * in the Software without restriction, including without limitation the rights
 * to use, copy, modify, merge, publish, distribute, sublicense, and/or sell
 * copies of the Software, and to permit persons to whom the Software is
 * furnished to do so, subject to the following conditions:
 *
 * The above copyright notice and this permission notice shall be included in
 * all copies or substantial portions of the Software.
 *
 * THE SOFTWARE IS PROVIDED "AS IS", WITHOUT WARRANTY OF ANY KIND, EXPRESS OR
 * IMPLIED, INCLUDING BUT NOT LIMITED TO THE WARRANTIES OF MERCHANTABILITY,
 * FITNESS FOR A PARTICULAR PURPOSE AND NONINFRINGEMENT.  IN NO EVENT SHALL THE
 * AUTHORS OR COPYRIGHT HOLDERS BE LIABLE FOR ANY CLAIM, DAMAGES OR OTHER
 * LIABILITY, WHETHER IN AN ACTION OF CONTRACT, TORT OR OTHERWISE, ARISING FROM,
 * OUT OF OR IN CONNECTION WITH THE SOFTWARE OR THE USE OR OTHER DEALINGS IN
 * THE SOFTWARE.
 */
#ifndef MIGRAPHX_GUARD_RTGLIB_CHECK_SHAPES_HPP
#define MIGRAPHX_GUARD_RTGLIB_CHECK_SHAPES_HPP

#include <migraphx/permutation.hpp>
#include <migraphx/shape.hpp>
#include <migraphx/ranges.hpp>
#include <migraphx/stringutils.hpp>
#include <migraphx/config.hpp>
#include <algorithm>

namespace migraphx {
inline namespace MIGRAPHX_INLINE_NS {

template <class T>
struct check_shapes
{
    T begin;
    T end;
    std::string name;
    bool dynamic_allowed;

<<<<<<< HEAD
    // TODO: either clean up the begin(&*b) or change check_shapes to use iterators
    template <class Iter>
    check_shapes(Iter b, const Iter e, const std::string& n, const bool d = false)
=======
    check_shapes(T b, T e, const std::string& n, const bool d = false)
>>>>>>> ebfb7d1f
        : begin(b), end(e), name(n), dynamic_allowed(d)
    {
        check_dynamic();
    }

    template <class Op>
<<<<<<< HEAD
=======
    check_shapes(T b, T e, const Op& op, const bool d = false)
        : begin(b), end(e), name(op.name()), dynamic_allowed(d)
    {
        check_dynamic();
    }
    
    template <class Op>
>>>>>>> ebfb7d1f
    check_shapes(const std::vector<shape>& s, const Op& op, const bool d = false)
        : begin(s.begin()), end(s.end()), name(op.name()), dynamic_allowed(d)
    {
        check_dynamic();
    }

    void check_dynamic() const
    {
        if(not dynamic_allowed and this->any_of([&](const shape& s) { return s.dynamic(); }))
        {
            MIGRAPHX_THROW(prefix() + "Dynamic shapes not supported");
        }
    }

    std::string prefix() const
    {
        if(name.empty())
            return "";
        else
            return name + ": ";
    }

    std::size_t size() const
    {
        if(begin == end)
            return 0;
        return end - begin;
    }

    /*!
     * Require the number of shape objects to equal to one of the
     * given sizes.
     * \param ns template parameter pack of sizes to check against
     */
    template <class... Ts>
    const check_shapes& has(Ts... ns) const
    {
        if(migraphx::none_of({ns...}, [&](auto i) { return this->size() == i; }))
            MIGRAPHX_THROW(prefix() + "Wrong number of arguments: expected " +
                           to_string_range({ns...}) + " but given " + std::to_string(size()));
        return *this;
    }

    /*!
     * Require the number of shape objects to equal at least a given amount.  Use this
     * method for ops that can take any number (variadic) of inputs.
     * \param n min. number of shapes
     */
    const check_shapes& has_at_least(std::size_t n) const
    {
        if(this->size() < n)
            MIGRAPHX_THROW(prefix() + "Wrong number of arguments: expected at least " +
                           to_string(n) + " but given " + std::to_string(size()));
        return *this;
    }

    /*!
     * Require all shapes to have the same number of elements.
     * \param n  number of
     */
    const check_shapes& nelements(std::size_t n) const
    {
        if(not this->all_of([&](const shape& s) { return s.elements() == n; }))
            MIGRAPHX_THROW(prefix() + "Shapes must have only " + std::to_string(n) + " elements");
        return *this;
    }

    /*!
     * Check that the first shape has exactly n dimensions.
     * Do nothing if the container is empty.
     * \param n number of dimensions
     */
    const check_shapes& only_dims(std::size_t n) const
    {
        if(begin != end)
        {
            if(begin->max_lens().size() != n)
                MIGRAPHX_THROW(prefix() + "Only " + std::to_string(n) + "d supported");
        }
        return *this;
    }

    /*!
     * Check that the first shape has a maximum of n dimensions.
     * Do nothing if the container is empty.
     * \param n number of dimensions
     */
    const check_shapes& max_ndims(std::size_t n) const
    {
        if(begin != end)
        {
            if(begin->max_lens().size() > n)
                MIGRAPHX_THROW(prefix() + "Shape must have at most " + std::to_string(n) +
                               " dimensions");
        }
        return *this;
    }

    /*!
     * Check that the first shape has a minimum of n dimensions.
     * Do nothing if the container is empty.
     * \param n number of dimensions
     */
    const check_shapes& min_ndims(std::size_t n) const
    {
        if(begin != end)
        {
            if(begin->max_lens().size() < n)
                MIGRAPHX_THROW(prefix() + "Shape must have at least " + std::to_string(n) +
                               " dimensions");
        }
        return *this;
    }

    /*!
     * Check all shapes have the same shape.
     */
    const check_shapes& same_shape() const
    {
        if(not this->same([](const shape& s) { return s; }))
            MIGRAPHX_THROW(prefix() + "Shapes do not match");
        return *this;
    }

    /*!
     * Check all shapes have the same type.
     */
    const check_shapes& same_type() const
    {
        if(not this->same([](const shape& s) { return s.type(); }))
            MIGRAPHX_THROW(prefix() + "Types do not match");
        return *this;
    }

    /*!
     * Check all shapes have the same lens.
     */
    const check_shapes& same_dims() const
    {
        if(not this->same([](const shape& s) { return s.max_lens(); }))
            MIGRAPHX_THROW(prefix() + "Dimensions do not match");
        if(this->any_of([&](const shape& s) { return s.dynamic(); }))
            if(not this->same([](const shape& s) { return s.min_lens(); }))
                MIGRAPHX_THROW(prefix() + "Min dynamic dimensions do not match");
        return *this;
    }

    /*!
     * Check all shapes have the same number of dimensions.
     */
    const check_shapes& same_ndims() const
    {
        if(not this->same([](const shape& s) { return s.ndim(); }))
            MIGRAPHX_THROW(prefix() + "Number of dimensions do not match");
        return *this;
    }

    /*!
     * Check all shapes are standard.
     */
    const check_shapes& standard() const
    {
        if(not this->all_of([](const shape& s) { return s.standard(); }))
            MIGRAPHX_THROW(prefix() + "Shapes are not in standard layout");
        return *this;
    }

    /*!
     * Check all shapes are standard or scalar.
     */
    const check_shapes& standard_or_scalar() const
    {
        if(not this->all_of([](const shape& s) { return s.standard() or s.scalar(); }))
            MIGRAPHX_THROW(prefix() + "Shapes are not a scalar or in standard layout");
        return *this;
    }

    /*!
     * Check all shapes are packed.
     */
    const check_shapes& packed() const
    {
        if(not this->all_of([](const shape& s) { return s.packed(); }))
            MIGRAPHX_THROW(prefix() + "Shapes are not packed");
        return *this;
    }

    /*!
     * Check all shapes are packed with certain layouts
     */
    const check_shapes&
    packed_layouts(const std::initializer_list<std::vector<int64_t>>& layouts) const
    {
        if(not this->all_of([&](const shape& s) {
               return s.packed() and contains(layouts, find_permutation(s));
           }))
            MIGRAPHX_THROW(prefix() + "Shapes are not packed with correct layout");
        return *this;
    }

    /*!
     * Check all shapes are packed or broadcasted.
     */
    const check_shapes& packed_or_broadcasted() const
    {
        if(not this->all_of([](const shape& s) { return s.packed() or s.broadcasted(); }))
            MIGRAPHX_THROW(prefix() + "Shapes are not packed nor broadcasted");
        return *this;
    }

    /*!
     * Check all shapes are tuples.
     */
    const check_shapes& tuple_type() const
    {
        if(not this->all_of([](const shape& s) { return s.type() == shape::tuple_type; }))
            MIGRAPHX_THROW(prefix() + "Shapes are not tuple!");
        return *this;
    }

    /*!
     * Check all shapes are not transposed.
     */
    const check_shapes& not_transposed() const
    {
        if(not this->all_of([](const shape& s) { return not s.transposed(); }))
            MIGRAPHX_THROW(prefix() + "Shapes are transposed");
        return *this;
    }

    /*!
     * Check all shapes are not broadcasted.
     */
    const check_shapes& not_broadcasted() const
    {
        if(not this->all_of([](const shape& s) { return not s.broadcasted(); }))
            MIGRAPHX_THROW(prefix() + "Shapes are broadcasted");
        return *this;
    }

    /*!
     * Check all shapes have the same n elements.
     * \param n number of elements
     */
    const check_shapes& elements(std::size_t n) const
    {
        if(not this->all_of([&](const shape& s) { return s.elements() == n; }))
            MIGRAPHX_THROW(prefix() + "Wrong number of elements");
        return *this;
    }

    /*!
     * Check the batches of all the shapes do not have transposed strides.
     */
    const check_shapes& batch_not_transposed() const
    {
        if(not this->all_of(
               [&](const shape& s) { return batch_not_transposed_strides(s.strides()); }))
            MIGRAPHX_THROW(prefix() + "Batch size is transposed");
        return *this;
    }

    template <class F>
    bool same(F f) const
    {
        if(begin == end)
            return true;
        auto&& key = f(*begin);
        return this->all_of([&](const shape& s) { return f(s) == key; });
    }

    template <class Predicate>
    bool all_of(Predicate p) const
    {
        if(begin == end)
            return true;
        return std::all_of(begin, end, p);
    }

    template <class Predicate>
    bool any_of(Predicate p) const
    {
        if(begin == end)
            return false;
        return std::any_of(begin, end, p);
    }

    const shape* get(long i) const
    {
        if(i >= size())
            MIGRAPHX_THROW(prefix() + "Accessing shape out of bounds");
        if(i < 0)
            return end - i;
        return begin + i;
    }

    check_shapes slice(long start) const { return {get(start), end, name}; }

    check_shapes slice(long start, long last) const { return {get(start), get(last), name}; }

    private:
    static bool batch_not_transposed_strides(const std::vector<std::size_t>& strides)
    {
        if(strides.size() <= 2)
            return true;
        auto dim_0       = strides.size() - 2;
        auto matrix_size = std::max(strides[dim_0], strides[dim_0 + 1]);
        std::vector<std::size_t> batch(strides.begin(), strides.begin() + dim_0);
        if(std::all_of(batch.begin(), batch.end(), [&](auto i) { return (i < matrix_size); }))
        {
            return false;
        }

        if(std::adjacent_find(batch.begin(), batch.end(), [&](auto i, auto j) {
               return (i < j or i < matrix_size or j < matrix_size);
           }) != batch.end())
        {
            return false;
        }
        return true;
    }
};

// Deduction guide for std::vector constructor
template <class Op>
check_shapes(const std::vector<shape>&, const Op&, const bool d = false) -> check_shapes<std::vector<shape>::const_iterator>;

} // namespace MIGRAPHX_INLINE_NS
} // namespace migraphx

#endif<|MERGE_RESOLUTION|>--- conflicted
+++ resolved
@@ -42,29 +42,20 @@
     std::string name;
     bool dynamic_allowed;
 
-<<<<<<< HEAD
-    // TODO: either clean up the begin(&*b) or change check_shapes to use iterators
-    template <class Iter>
-    check_shapes(Iter b, const Iter e, const std::string& n, const bool d = false)
-=======
     check_shapes(T b, T e, const std::string& n, const bool d = false)
->>>>>>> ebfb7d1f
         : begin(b), end(e), name(n), dynamic_allowed(d)
     {
         check_dynamic();
     }
 
     template <class Op>
-<<<<<<< HEAD
-=======
     check_shapes(T b, T e, const Op& op, const bool d = false)
         : begin(b), end(e), name(op.name()), dynamic_allowed(d)
     {
         check_dynamic();
     }
-    
+
     template <class Op>
->>>>>>> ebfb7d1f
     check_shapes(const std::vector<shape>& s, const Op& op, const bool d = false)
         : begin(s.begin()), end(s.end()), name(op.name()), dynamic_allowed(d)
     {
@@ -390,7 +381,8 @@
 
 // Deduction guide for std::vector constructor
 template <class Op>
-check_shapes(const std::vector<shape>&, const Op&, const bool d = false) -> check_shapes<std::vector<shape>::const_iterator>;
+check_shapes(const std::vector<shape>&, const Op&, const bool d = false)
+    -> check_shapes<std::vector<shape>::const_iterator>;
 
 } // namespace MIGRAPHX_INLINE_NS
 } // namespace migraphx
