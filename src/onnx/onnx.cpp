--- conflicted
+++ resolved
@@ -1871,7 +1871,10 @@
             std::size_t output_num = static_cast<std::size_t>(node.output().size());
             if(ops.count(node.op_type()) == 0)
             {
-                result.push_back(prog.add_instruction(op::unknown{node.op_type()}, args));
+                if(skip_unknown_operators)
+                    result.push_back(prog.add_instruction(op::unknown{node.op_type()}, args));
+                else
+                    MIGRAPHX_THROW("Unknown operator: " + node.op_type());
             }
             else
             {
@@ -1915,61 +1918,7 @@
         auto ins           = prog.add_instruction(op::undefined{});
         instructions[name] = ins;
     }
-
-<<<<<<< HEAD
-    void parse_node(const std::string& name)
-    {
-        if(name.empty())
-            MIGRAPHX_THROW("Onnx node must have a name");
-        if(instructions.count(name) == 0)
-        {
-            auto&& node = nodes.at(name);
-            std::vector<instruction_ref> args;
-            for(auto&& input : node.input())
-            {
-                if(input.empty())
-                {
-                    this->parse_undefined(input);
-                }
-                else if(nodes.count(input) > 0)
-                {
-                    assert(name != input);
-                    this->parse_node(input);
-                }
-                args.push_back(instructions.at(input));
-            }
-            std::vector<instruction_ref> result;
-            if(ops.count(node.op_type()) == 0)
-            {
-                if(skip_unknown_operators)
-                    result.push_back(prog.add_instruction(op::unknown{node.op_type()}, args));
-                else
-                    MIGRAPHX_THROW("Unknown operator: " + node.op_type());
-            }
-            else
-            {
-                std::size_t output_num = static_cast<std::size_t>(node.output().size());
-                result = ops[node.op_type()]({get_attributes(node), output_num}, args);
-            }
-            // Even no output nodes produce output in migraphx
-            if(node.output().empty() and result.size() == 1)
-            {
-                instructions[name] = result.front();
-            }
-            else
-            {
-                auto output_num = std::min<std::size_t>(node.output().size(), result.size());
-                std::transform(node.output().begin(),
-                               node.output().begin() + output_num,
-                               result.begin(),
-                               std::inserter(instructions, instructions.end()),
-                               [](auto&& x, auto&& y) { return std::make_pair(x, y); });
-            }
-        }
-    }
-
-=======
->>>>>>> 3f3885ac
+    
     static attribute_map get_attributes(const onnx::NodeProto& node)
     {
         std::unordered_map<std::string, onnx::AttributeProto> result;
