--- conflicted
+++ resolved
@@ -190,10 +190,6 @@
     include(TargetFlags)
     message(STATUS "HIP COMPILER FLAGS: ${HIP_COMPILER_FLAGS}")
     target_flags(HIP_COMPILER_FLAGS hip::device)
-<<<<<<< HEAD
-=======
-    message(STATUS "HIP COMPILER FLAGS: ${HIP_COMPILER_FLAGS}")
->>>>>>> 031ccf5f
     # Remove cuda arch flags
     string(REGEX REPLACE --cuda-gpu-arch=[a-z0-9]+ "" HIP_COMPILER_FLAGS "${HIP_COMPILER_FLAGS}")
     string(REGEX REPLACE --offload-arch=[a-z0-9:+-]+ "" HIP_COMPILER_FLAGS "${HIP_COMPILER_FLAGS}")
