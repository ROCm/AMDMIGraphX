/*
 * The MIT License (MIT)
 *
 * Copyright (c) 2015-2024 Advanced Micro Devices, Inc. All rights reserved.
 *
 * Permission is hereby granted, free of charge, to any person obtaining a copy
 * of this software and associated documentation files (the "Software"), to deal
 * in the Software without restriction, including without limitation the rights
 * to use, copy, modify, merge, publish, distribute, sublicense, and/or sell
 * copies of the Software, and to permit persons to whom the Software is
 * furnished to do so, subject to the following conditions:
 *
 * The above copyright notice and this permission notice shall be included in
 * all copies or substantial portions of the Software.
 *
 * THE SOFTWARE IS PROVIDED "AS IS", WITHOUT WARRANTY OF ANY KIND, EXPRESS OR
 * IMPLIED, INCLUDING BUT NOT LIMITED TO THE WARRANTIES OF MERCHANTABILITY,
 * FITNESS FOR A PARTICULAR PURPOSE AND NONINFRINGEMENT.  IN NO EVENT SHALL THE
 * AUTHORS OR COPYRIGHT HOLDERS BE LIABLE FOR ANY CLAIM, DAMAGES OR OTHER
 * LIABILITY, WHETHER IN AN ACTION OF CONTRACT, TORT OR OTHERWISE, ARISING FROM,
 * OUT OF OR IN CONNECTION WITH THE SOFTWARE OR THE USE OR OTHER DEALINGS IN
 * THE SOFTWARE.
 */
#include <migraphx/adjust_allocation.hpp>
#include <migraphx/auto_contiguous.hpp>
#include <migraphx/check_context.hpp>
#include <migraphx/dead_code_elimination.hpp>
#include <migraphx/eliminate_allocation.hpp>
#include <migraphx/eliminate_concat.hpp>
#include <migraphx/eliminate_contiguous.hpp>
#include <migraphx/eliminate_data_type.hpp>
#include <migraphx/eliminate_identity.hpp>
#include <migraphx/eliminate_pad.hpp>
#include <migraphx/fp8_ocp_to_nanoo.hpp>
#include <migraphx/fuse_concat.hpp>
#include <migraphx/fuse_pointwise_reduce.hpp>
#include <migraphx/inline_module.hpp>
#include <migraphx/insert_pad.hpp>
#include <migraphx/layout_convolution.hpp>
#include <migraphx/memory_coloring.hpp>
#include <migraphx/normalize_ops.hpp>
#include <migraphx/optimize_module.hpp>
#include <migraphx/preallocate_param.hpp>
#include <migraphx/promote_literals.hpp>
#include <migraphx/register_target.hpp>
#include <migraphx/replace_allocate.hpp>
#include <migraphx/rewrite_gelu.hpp>
#include <migraphx/rewrite_low_precision.hpp>
#include <migraphx/rewrite_pooling.hpp>
#include <migraphx/rewrite_reduce.hpp>
#include <migraphx/rewrite_quantization.hpp>
#include <migraphx/rewrite_rnn.hpp>
#include <migraphx/schedule.hpp>
#include <migraphx/simplify_dyn_ops.hpp>
#include <migraphx/simplify_qdq.hpp>
#include <migraphx/simplify_reshapes.hpp>
#include <migraphx/split_reduce.hpp>
#include <migraphx/split_single_dyn_dim.hpp>
#include <migraphx/gpu/allocation_model.hpp>
#include <migraphx/gpu/compile_hipblaslt.hpp>
#include <migraphx/gpu/compile_miopen.hpp>
#include <migraphx/gpu/compile_ops.hpp>
#include <migraphx/gpu/concat_gpu_opt.hpp>
#include <migraphx/gpu/context.hpp>
#include <migraphx/gpu/device_name.hpp>
#include <migraphx/gpu/fuse_ck.hpp>
#include <migraphx/gpu/fuse_mlir.hpp>
#include <migraphx/gpu/fuse_ops.hpp>
#include <migraphx/gpu/prefuse_ops.hpp>
#include <migraphx/gpu/lowering.hpp>
#include <migraphx/gpu/schedule_model.hpp>
#include <migraphx/gpu/sync_device.hpp>
#include <migraphx/gpu/target.hpp>
#include <migraphx/gpu/write_literals.hpp>

namespace migraphx {
inline namespace MIGRAPHX_INLINE_NS {
namespace gpu {

MIGRAPHX_DECLARE_ENV_VAR(MIGRAPHX_DISABLE_SCHEDULE_PASS)
MIGRAPHX_DECLARE_ENV_VAR(MIGRAPHX_ENABLE_SPLIT_REDUCE)
MIGRAPHX_DECLARE_ENV_VAR(MIGRAPHX_ENABLE_NHWC)
#ifndef _WIN32
MIGRAPHX_DECLARE_ENV_VAR(MIGRAPHX_ENABLE_CK)
#endif
MIGRAPHX_DECLARE_ENV_VAR(MIGRAPHX_ENABLE_HIPBLASLT_GEMM)

std::vector<pass> target::get_passes(migraphx::context& gctx, const compile_options& options) const
{
    auto& ctx = any_cast<context>(gctx);
    ctx.set_exhaustive_tune_flag(options.exhaustive_tune);
    ctx.load_problem_cache();
    std::set<shape::type_t> unsupported_types(shape::types().begin(), shape::types().end());
    unsupported_types.erase(shape::type_t::float_type);
    unsupported_types.erase(shape::type_t::fp8e4m3fnuz_type);
    unsupported_types.erase(shape::type_t::fp8e5m2fnuz_type);
    unsupported_types.erase(shape::type_t::fp8e4m3fn_type);
    unsupported_types.erase(shape::type_t::fp8e5m2_type);
    unsupported_types.erase(shape::type_t::half_type);
    unsupported_types.erase(shape::type_t::bool_type);
    unsupported_types.erase(shape::type_t::int8_type);
    unsupported_types.erase(shape::type_t::uint8_type);
    unsupported_types.erase(shape::type_t::int32_type);
    unsupported_types.erase(shape::type_t::tuple_type);

    // whiltelist supported Ops for the FP8 types
<<<<<<< HEAD
    // different between NANOO and OCP types because rocBLAS only has
    // support for NANOO
    std::set<std::string> unsupported_fp8e4m3fnuz_ops = {};
=======
    // different between fp8e4m3fnuz and OCP types because rocBLAS only has
    // support for fp8e4m3fnuz
    std::set<std::string> unsupported_fp8fnuz_ops = {};
>>>>>>> 8576973a
    if(not gpu::rocblas_fp8_available())
    {
        unsupported_fp8fnuz_ops.insert("dot");
        unsupported_fp8fnuz_ops.insert("quant_dot");
    }
#if MIGRAPHX_USE_MIOPEN
    // MIOpen doesn't have support for fp8 pooling yet.
    unsupported_fp8fnuz_ops.insert("pooling");
#endif
    if(not gpu::gfx_has_fp8fnuz_intrinsics())
    {
        unsupported_fp8fnuz_ops.insert("convolution");
        unsupported_fp8fnuz_ops.insert("quant_convolution");
    }
    // add all device kernels
    unsupported_fp8fnuz_ops.insert("logsoftmax");
    unsupported_fp8fnuz_ops.insert("nonzero");
    unsupported_fp8fnuz_ops.insert("prefix_scan_sum");
    unsupported_fp8fnuz_ops.insert("scatter_none");
    unsupported_fp8fnuz_ops.insert("topk");
    unsupported_fp8fnuz_ops.insert("rnn_var_sl_shift_output");
    unsupported_fp8fnuz_ops.insert("multinomial");
    unsupported_fp8fnuz_ops.insert("argmax");
    unsupported_fp8fnuz_ops.insert("argmin");

    std::set<std::string> unsupported_fp8ocp_ops = {};
    // TODO: remove this when the flag is removed
    if(not enabled(MIGRAPHX_ENABLE_HIPBLASLT_GEMM{}))
    {
        unsupported_fp8ocp_ops.insert("dot");
        unsupported_fp8ocp_ops.insert("quant_dot");
    }
#if MIGRAPHX_USE_MIOPEN
    // MIOpen doesn't have support for fp8 pooling yet.
    unsupported_fp8ocp_ops.insert("pooling");
#endif
    if(not gpu::gfx_has_fp8ocp_intrinsics())
    {
        unsupported_fp8ocp_ops.insert("convolution");
        unsupported_fp8ocp_ops.insert("quant_convolution");
        unsupported_fp8ocp_ops.insert("dot");
        unsupported_fp8ocp_ops.insert("quant_dot");
    }
    // add all device kernels
    unsupported_fp8ocp_ops.insert("logsoftmax");
    unsupported_fp8ocp_ops.insert("nonzero");
    unsupported_fp8ocp_ops.insert("prefix_scan_sum");
    unsupported_fp8ocp_ops.insert("scatter_none");
    unsupported_fp8ocp_ops.insert("topk");
    unsupported_fp8ocp_ops.insert("rnn_var_sl_shift_output");
    unsupported_fp8ocp_ops.insert("multinomial");
    unsupported_fp8ocp_ops.insert("argmax");
    unsupported_fp8ocp_ops.insert("argmin");

    // clang-format off
    return
    {
        split_single_dyn_dim{},
        dead_code_elimination{},
        simplify_dyn_ops{},
        dead_code_elimination{},
        normalize_ops{},
        dead_code_elimination{},
        eliminate_identity{},
        dead_code_elimination{},
        enable_pass(not gpu::gfx_has_fp8ocp_intrinsics(), fp8_ocp_to_nanoo{}),
        enable_pass(not gpu::gfx_has_fp8ocp_intrinsics(), dead_code_elimination{}),
        simplify_qdq{},
        enable_pass(not mlir_enabled(), rewrite_quantization{}),
        dead_code_elimination{},
        // workaround for rocBLAS unsupported error when using uint8 in quant_dot, quant_convolution & pooling
        eliminate_data_type{{migraphx::shape::uint8_type}, shape::float_type, {"quant_convolution", "quant_dot", "pooling"}},
        eliminate_data_type{unsupported_types, shape::type_t::float_type},
        simplify_reshapes{},
        eliminate_identity{},
        eliminate_pad{},
        dead_code_elimination{},
        insert_pad{{"convolution"}},
        dead_code_elimination{},
        rewrite_rnn{},
        dead_code_elimination{},
        inline_module{},
        rewrite_pooling{},
        dead_code_elimination{},
        rewrite_gelu{options.fast_math},
        optimize_module{},
        layout_convolution{.channels_last = enabled(MIGRAPHX_ENABLE_NHWC{})},
        dead_code_elimination{},
        prefuse_ops{},
        dead_code_elimination{},
        eliminate_data_type{{migraphx::shape::fp8e4m3fnuz_type, migraphx::shape::fp8e5m2fnuz_type}, shape::float_type, unsupported_fp8fnuz_ops},
        eliminate_data_type{{migraphx::shape::fp8e4m3fn_type, migraphx::shape::fp8e5m2_type}, shape::float_type, unsupported_fp8ocp_ops},
        dead_code_elimination{},
        rewrite_reduce{},
        rewrite_low_precision{},
        dead_code_elimination{},
        optimize_module{},
        fuse_pointwise_reduce{},
        enable_pass(enabled(MIGRAPHX_ENABLE_SPLIT_REDUCE{}), split_reduce{}),
        dead_code_elimination{},
#ifndef _WIN32
        enable_pass(enabled(MIGRAPHX_ENABLE_CK{}), fuse_ck{}),
#endif
        dead_code_elimination{},
        enable_pass(mlir_enabled(), fuse_mlir{&ctx}),
        dead_code_elimination{},
        fuse_concat{},
        dead_code_elimination{},
        auto_contiguous{},
        dead_code_elimination{},
        lowering{&ctx, options.offload_copy},
        eliminate_contiguous{"gpu::contiguous"},
        dead_code_elimination{},
        eliminate_concat{concat_gpu_optimization{}},
        dead_code_elimination{},
#if MIGRAPHX_USE_MIOPEN
        compile_miopen{&gctx},
        dead_code_elimination{},
#endif
        fuse_ops{&ctx, options.fast_math},
        dead_code_elimination{},
#if MIGRAPHX_USE_HIPBLASLT
        compile_hipblaslt{&gctx},
        dead_code_elimination{},
#endif
        replace_allocate{gpu_allocation_model{}, options.offload_copy},
        dead_code_elimination{},
        adjust_allocation{gpu_allocation_model{}},
        dead_code_elimination{},
        compile_ops{&ctx, options.exhaustive_tune},
        dead_code_elimination{},
        promote_literals{},
        dead_code_elimination{},
        write_literals{&ctx},
        schedule{gpu::schedule_model{ctx.get_current_device().nstreams()}, not enabled(MIGRAPHX_DISABLE_SCHEDULE_PASS{})},
        memory_coloring{"hip::allocate"},
        sync_device{},
        preallocate_param{"scratch", gpu_allocation_model{}},
        dead_code_elimination{},
        eliminate_allocation{"hip::allocate"},
        check_context<context>{},
        normalize_ops{},
        dead_code_elimination{},
        eliminate_identity{}
    };
    // clang-format on
}

std::string target::name() const { return "gpu"; }

migraphx::context target::get_context() const { return context(gpu::get_device_id()); }

argument target::copy_to(const argument& arg) const { return gpu::to_gpu(arg); }

argument target::copy_from(const argument& arg) const { return gpu::from_gpu(arg); }

argument target::allocate(const shape& s) const { return gpu::allocate_gpu(s); }

MIGRAPHX_REGISTER_TARGET(target);

} // namespace gpu
} // namespace MIGRAPHX_INLINE_NS
} // namespace migraphx<|MERGE_RESOLUTION|>--- conflicted
+++ resolved
@@ -104,15 +104,9 @@
     unsupported_types.erase(shape::type_t::tuple_type);
 
     // whiltelist supported Ops for the FP8 types
-<<<<<<< HEAD
-    // different between NANOO and OCP types because rocBLAS only has
-    // support for NANOO
-    std::set<std::string> unsupported_fp8e4m3fnuz_ops = {};
-=======
     // different between fp8e4m3fnuz and OCP types because rocBLAS only has
     // support for fp8e4m3fnuz
     std::set<std::string> unsupported_fp8fnuz_ops = {};
->>>>>>> 8576973a
     if(not gpu::rocblas_fp8_available())
     {
         unsupported_fp8fnuz_ops.insert("dot");
