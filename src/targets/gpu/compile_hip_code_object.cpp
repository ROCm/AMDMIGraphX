--- conflicted
+++ resolved
@@ -86,12 +86,8 @@
         generate_args_hpp(options.reduced_inputs.empty() ? options.inputs : options.reduced_inputs);
     srcs.push_back(src_file{fs::path{"args.hpp"},
                             std::make_pair(args_hpp.data(), args_hpp.data() + args_hpp.size())});
-<<<<<<< HEAD
-=======
     options.params += " -DMIGRAPHX_NGLOBAL=" + std::to_string(options.global);
     options.params += " -DMIGRAPHX_NLOCAL=" + std::to_string(options.local);
-    options.params += " -I.";
->>>>>>> a8d86615
     auto cos = compile_hip_src(srcs, std::move(options.params), get_device_name());
     if(cos.size() != 1)
         MIGRAPHX_THROW("No code object");
