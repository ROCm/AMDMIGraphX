/*
 * The MIT License (MIT)
 *
 * Copyright (c) 2015-2024 Advanced Micro Devices, Inc. All rights reserved.
 *
 * Permission is hereby granted, free of charge, to any person obtaining a copy
 * of this software and associated documentation files (the "Software"), to deal
 * in the Software without restriction, including without limitation the rights
 * to use, copy, modify, merge, publish, distribute, sublicense, and/or sell
 * copies of the Software, and to permit persons to whom the Software is
 * furnished to do so, subject to the following conditions:
 *
 * The above copyright notice and this permission notice shall be included in
 * all copies or substantial portions of the Software.
 *
 * THE SOFTWARE IS PROVIDED "AS IS", WITHOUT WARRANTY OF ANY KIND, EXPRESS OR
 * IMPLIED, INCLUDING BUT NOT LIMITED TO THE WARRANTIES OF MERCHANTABILITY,
 * FITNESS FOR A PARTICULAR PURPOSE AND NONINFRINGEMENT.  IN NO EVENT SHALL THE
 * AUTHORS OR COPYRIGHT HOLDERS BE LIABLE FOR ANY CLAIM, DAMAGES OR OTHER
 * LIABILITY, WHETHER IN AN ACTION OF CONTRACT, TORT OR OTHERWISE, ARISING FROM,
 * OUT OF OR IN CONNECTION WITH THE SOFTWARE OR THE USE OR OTHER DEALINGS IN
 * THE SOFTWARE.
 */
#include <migraphx/algorithm.hpp>
#include <migraphx/make_op.hpp>
#include <migraphx/stringutils.hpp>
#include <migraphx/gpu/mlir.hpp>
#include <mlir-c/Dialect/RockEnums.h>
#include <ostream>

#ifdef MIGRAPHX_MLIR
#include <mlir-c/IR.h>
#include <mlir-c/BuiltinAttributes.h>
#include <mlir-c/BuiltinTypes.h>
#include <mlir-c/Diagnostics.h>
#include <mlir-c/Dialect/MIGraphX.h>
#include <mlir-c/Dialect/Rock.h>
#include <mlir-c/IntegerSet.h>
#include <mlir-c/Pass.h>
#include <mlir-c/Support.h>
#include <mutex>
#if !defined(MLIR_MIGRAPHX_DIALECT_API_VERSION) || MLIR_MIGRAPHX_DIALECT_API_VERSION != 4
#warning "Incompatible version of rocMLIR library used, disabling"
// Only undefine when not using cppcheck
#ifndef CPPCHECK
#undef MIGRAPHX_MLIR
#endif
#else
#include <mlir-c/RegisterRocMLIR.h>
#endif
#endif

#include <migraphx/env.hpp>
#include <migraphx/manage_ptr.hpp>
#include <migraphx/module.hpp>
#include <migraphx/program.hpp>
#include <migraphx/load_save.hpp>
#include <migraphx/instruction.hpp>
#include <migraphx/config.hpp>
#include <migraphx/ranges.hpp>
#include <migraphx/gpu/code_object_op.hpp>
#include <migraphx/gpu/context.hpp>
#include <migraphx/gpu/compile_gen.hpp>
#include <migraphx/gpu/device_name.hpp>
#include <migraphx/gpu/perfdb.hpp>
#include <migraphx/gpu/tuning_config.hpp>
#include <migraphx/iterator_for.hpp>
#include <migraphx/permutation.hpp>
#include <deque>
#include <variant>
#include <fstream>
#include <sstream>

namespace migraphx {
inline namespace MIGRAPHX_INLINE_NS {
namespace gpu {

MIGRAPHX_DECLARE_ENV_VAR(MIGRAPHX_TRACE_MLIR);
MIGRAPHX_DECLARE_ENV_VAR(MIGRAPHX_MLIR_TUNE_EXHAUSTIVE);
MIGRAPHX_DECLARE_ENV_VAR(MIGRAPHX_MLIR_TUNE_LIMIT);
MIGRAPHX_DECLARE_ENV_VAR(MIGRAPHX_MLIR_TUNING_DB);
MIGRAPHX_DECLARE_ENV_VAR(MIGRAPHX_MLIR_TUNING_CFG);
MIGRAPHX_DECLARE_ENV_VAR(MIGRAPHX_MLIR_ENABLE_SPLITK);

#ifdef MIGRAPHX_MLIR
template <class T, class F, F f> // NOLINT
struct mlir_handle
{
    struct ptr
    {
        ptr() = default;
        ptr(std::nullptr_t) {}
        ptr(T x) : obj(x) {}

        std::intptr_t get_value() const
        {
            static_assert(sizeof(T) == sizeof(std::intptr_t), "MLIR Handle different size");
            return reinterpret_cast<const std::intptr_t&>(obj);
        }

        T get() const { return obj; }

        friend bool operator==(ptr x, ptr y) { return x.get_value() == y.get_value(); }

        friend bool operator!=(ptr x, ptr y) { return not(x == y); }

        explicit operator bool() const noexcept { return obj != ptr(); }
        T obj{};
    };

    struct deleter
    {
        using pointer = ptr;

        void operator()(pointer x) const
        {
            if(x != nullptr)
            {
                (void)f(x.obj);
            }
        }
    };

    mlir_handle() : handle(nullptr) {}

    mlir_handle(T p) : handle(ptr{p}) {}

    T get() const
    {
        return handle.get().get(); // NOLINT(readability-redundant-smartptr-get)
    }

    T release() { return handle.release().get(); }

    private:
    std::unique_ptr<ptr, deleter> handle;
};

#define MIGRAPHX_MANAGE_MLIR_HANDLE(T, F) migraphx::gpu::mlir_handle<T, decltype(&F), &F> // NOLINT

using mlir_context     = MIGRAPHX_MANAGE_MLIR_HANDLE(MlirContext, mlirContextDestroy);
using mlir_thread_pool = MIGRAPHX_MANAGE_MLIR_HANDLE(MlirLlvmThreadPool, mlirLlvmThreadPoolDestroy);
using mlir_dialect_registry  = MIGRAPHX_MANAGE_MLIR_HANDLE(MlirDialectRegistry,
                                                          mlirDialectRegistryDestroy);
using mlir_module            = MIGRAPHX_MANAGE_MLIR_HANDLE(MlirModule, mlirModuleDestroy);
using mlir_operation         = MIGRAPHX_MANAGE_MLIR_HANDLE(MlirOperation, mlirOperationDestroy);
using mlir_op_printing_flags = MIGRAPHX_MANAGE_MLIR_HANDLE(MlirOpPrintingFlags,
                                                           mlirOpPrintingFlagsDestroy);
using mlir_region            = MIGRAPHX_MANAGE_MLIR_HANDLE(MlirRegion, mlirRegionDestroy);
using mlir_block             = MIGRAPHX_MANAGE_MLIR_HANDLE(MlirBlock, mlirBlockDestroy);
using mlir_pass_manager      = MIGRAPHX_MANAGE_MLIR_HANDLE(MlirPassManager, mlirPassManagerDestroy);
using mlir_tuning_table      = MIGRAPHX_MANAGE_MLIR_HANDLE(MlirRockTuningTable,
                                                      mlirRockTuningTableDestroy);
using mlir_tuning_space      = MIGRAPHX_MANAGE_MLIR_HANDLE(MlirRockTuningSpace,
                                                      mlirRockTuningSpaceDestroy);
using mlir_tuning_param      = MIGRAPHX_MANAGE_MLIR_HANDLE(MlirRockTuningParam,
                                                      mlirRockTuningParamDestroy);

std::string_view to_string_view(MlirStringRef s) { return {s.data, s.length}; }

MlirStringRef make_mlir_string_ref(const std::string_view& s)
{
    return mlirStringRefCreate(s.data(), s.size());
}

template <class F, class T, class Printer>
void mlir_print(F f, T x, Printer printer)
{
    f(
        x,
        +[](MlirStringRef s, void* data) {
            (*reinterpret_cast<Printer*>(data))(to_string_view(s));
        },
        &printer);
}

template <class F, class T>
void mlir_print(F f, T x, std::ostream& os)
{
    mlir_print(f, x, [&](auto s) { os << s; });
}

template <class F, class T>
std::string mlir_print(F f, T x)
{
    std::stringstream ss;
    mlir_print(f, x, [&](auto s) { ss << s; });
    return ss.str();
}

struct mlir_logger
{
    std::stringstream ss;
    mlir_context* ctx;
    std::optional<MlirDiagnosticHandlerID> id;

    mlir_logger() : ctx(nullptr), id(std::nullopt) {}

    mlir_logger(mlir_context* context) : ctx(context)
    {
        id =
            mlirContextAttachDiagnosticHandler(ctx->get(), mlir_diagnostic_print_cb, this, nullptr);
    }

    ~mlir_logger()
    {
        if(id.has_value())
            mlirContextDetachDiagnosticHandler(ctx->get(), *id);
    }

    mlir_logger(const mlir_logger& other)            = delete;
    mlir_logger& operator=(const mlir_logger& other) = delete;

    mlir_logger(mlir_logger&& other) noexcept
        : ss(std::move(other.ss)), ctx(other.ctx), id(other.id)
    {
        other.ctx = nullptr;
        other.id  = std::nullopt;
    }

    mlir_logger& operator=(mlir_logger other) noexcept
    {
        std::swap(ss, other.ss);
        std::swap(ctx, other.ctx);
        std::swap(id, other.id);
        return *this;
    }

    std::string str() const { return ss.str(); }

    void clear() { ss = std::stringstream{}; }

    static MlirLogicalResult mlir_diagnostic_print_cb(MlirDiagnostic diag, void* logger);

    MlirLogicalResult handle(MlirDiagnostic diag);
};

MlirLogicalResult mlir_logger::mlir_diagnostic_print_cb(MlirDiagnostic diag, void* logger)
{
    return reinterpret_cast<mlir_logger*>(logger)->handle(diag);
}

MlirLogicalResult mlir_logger::handle(MlirDiagnostic diag)
{
    MlirDiagnosticSeverity sev = mlirDiagnosticGetSeverity(diag);
    switch(sev)
    {
    case MlirDiagnosticSeverity::MlirDiagnosticError: ss << "Error: "; break;
    case MlirDiagnosticSeverity::MlirDiagnosticWarning: ss << "Warning: "; break;
    case MlirDiagnosticSeverity::MlirDiagnosticNote: ss << "Note: "; break;
    case MlirDiagnosticSeverity::MlirDiagnosticRemark: ss << "Remark: "; break;
    }
    mlir_print(mlirDiagnosticPrint, diag, [&](auto s) { ss << s; });
    ss << std::endl;
    for(intptr_t i = 0, e = mlirDiagnosticGetNumNotes(diag); i < e; ++i)
    {
        (void)handle(mlirDiagnosticGetNote(diag, i));
    }
    return mlirLogicalResultSuccess();
}

struct mlir_program
{
    mlir_program()
        : ctx(mlirContextCreateWithRegistry(get_dialect_registry().get(),
                                            /*threadingEnable=*/false)),
          location(mlirLocationUnknownGet(ctx.get())),
          mmodule(mlirModuleCreateEmpty(location)),
          logger(&ctx)
    {
        mlirContextSetThreadPool(ctx.get(), get_thread_pool().get());
        mlirContextLoadAllAvailableDialects(ctx.get());
    }

    static mlir_dialect_registry& get_dialect_registry()
    {
        static std::once_flag init_guard;
        static mlir_dialect_registry the_registry;
        // The MLIR registration functions (for dialects and passes) are not
        // necessarily thread-safe and need to be executed exactly once
        // (especially since they eventually call non-thread-safe LLVM
        // initilizations).
        std::call_once(init_guard, [&]() {
            the_registry = mlirDialectRegistryCreate();
            mlirRegisterRocMLIRDialects(the_registry.get());
            mlirRegisterRocMLIRPasses();
        });
        return the_registry;
    }

    static mlir_thread_pool& get_thread_pool()
    {
        // To save on overhead, we create one LLVM thread pool and reuse it
        // across all MLIR contexts as recommended by MLIR upstream.
        // Note that this is thread-safe as of C++11.
        static mlir_thread_pool the_pool = mlirLlvmThreadPoolCreate();
        return the_pool;
    }

    MlirType make_type(shape::type_t t) const
    {
        MlirType result;
        shape::visit(t, [&](auto as) {
            if(as.type_enum() == shape::float_type)
                result = mlirF32TypeGet(ctx.get());
            else if(as.type_enum() == shape::half_type)
                result = mlirF16TypeGet(ctx.get());
            else if(as.type_enum() == shape::fp8e4m3fnuz_type)
                result = mlirFloat8E4M3FNUZTypeGet(ctx.get());
            else if(as.type_enum() == shape::double_type)
                result = mlirF64TypeGet(ctx.get());
            else if(as.is_integral())
            {
                // Note: rocMLIR use signless integer type for tensors types. This
                // will translate to signed implementation for current supported
                // operations.
                if(as.is_unsigned())
                {
                    MIGRAPHX_THROW("Unsupported type: " + std::to_string(as.type_enum()));
                }
                result = mlirIntegerTypeGet(ctx.get(), as.size() * 8);
            }
            else
                MIGRAPHX_THROW("Unsupported type: " + std::to_string(as.type_enum()));
        });
        return result;
    }

    MlirType make_mlir_shaped(const shape& s) const
    {
        if(s.dynamic())
            MIGRAPHX_THROW("MLIR does not support dynamic shapes");
        std::vector<int64_t> lens(s.lens().begin(), s.lens().end());
        std::vector<int64_t> strides(s.strides().begin(), s.strides().end());
        return rocmlirMIXRShapedTypeGet(
            lens.size(), lens.data(), strides.data(), make_type(s.type()));
    }

    template <class Range>
    std::vector<MlirType> make_mlir_shapeds(const Range& r)
    {
        std::vector<MlirType> result;
        std::transform(r.begin(), r.end(), std::back_inserter(result), [&](const auto& s) {
            return make_mlir_shaped(s);
        });
        return result;
    }

    MlirType make_function_type(const std::vector<shape>& inputs, const std::vector<shape>& outputs)
    {
        auto in  = make_mlir_shapeds(inputs);
        auto out = make_mlir_shapeds(outputs);
        return mlirFunctionTypeGet(ctx.get(), in.size(), in.data(), out.size(), out.data());
    }

    MlirIdentifier id(const std::string_view& s) const
    {
        return mlirIdentifierGet(ctx.get(), make_mlir_string_ref(s));
    }

    MlirAttribute attribute(std::int64_t i) const
    {
        return mlirIntegerAttrGet(mlirIntegerTypeGet(ctx.get(), 64), i);
    }
    MlirAttribute attribute(std::uint64_t i) const
    {
        if(i > (std::numeric_limits<std::uint64_t>::max() / 2))
            MIGRAPHX_THROW("MLIR cant handle large integer values since they are ambiguous");
        return mlirIntegerAttrGet(mlirIntegerTypeGet(ctx.get(), 64), i);
    }
    MlirAttribute attribute(unsigned char i) const { return attribute(std::uint64_t(i)); }
    MlirAttribute attribute(bool b) const { return mlirBoolAttrGet(ctx.get(), b ? 1 : 0); }
    MlirAttribute attribute(double d) const
    {
        return mlirFloatAttrDoubleGet(ctx.get(), mlirF64TypeGet(ctx.get()), d);
    }
    MlirAttribute attribute(const std::string& s) const
    {
        return mlirStringAttrGet(ctx.get(), make_mlir_string_ref(s));
    }
    MlirAttribute attribute(std::nullptr_t) const { return {}; }
    template <class T>
    MlirAttribute attribute(const std::vector<T>& v) const
    {
        std::vector<MlirAttribute> attributes;
        attributes.reserve(v.size());
        std::transform(v.begin(), v.end(), std::back_inserter(attributes), [&](auto&& x) {
            return attribute(x);
        });
        return mlirArrayAttrGet(ctx.get(), attributes.size(), attributes.data());
    }
    MlirAttribute attribute(const value& v) const
    {
        MlirAttribute attr;
        v.visit_value([&](auto&& x) { attr = attribute(x); });
        return attr;
    }
    MlirAttribute attribute(const std::vector<value>& v) const
    {
        if(v.empty())
        {
            return mlirArrayAttrGet(ctx.get(), 0, nullptr);
        }
        if(not v.front().get_key().empty())
        {
            std::vector<MlirNamedAttribute> attributes = name_attributes(v);
            return mlirDictionaryAttrGet(ctx.get(), attributes.size(), attributes.data());
        }
        else
        {
            std::vector<MlirAttribute> attributes;
            attributes.reserve(v.size());
            std::transform(v.begin(), v.end(), std::back_inserter(attributes), [&](auto&& x) {
                return attribute(x);
            });
            return mlirArrayAttrGet(ctx.get(), attributes.size(), attributes.data());
        }
    }

    MlirAttribute attribute(MlirType t) const { return mlirTypeAttrGet(t); }

    MlirAttribute attribute(MlirAttribute a) const { return a; }

    template <class T>
    MlirNamedAttribute name_attribute(const std::string_view& key, const T& x) const
    {
        MlirNamedAttribute attr;
        attr.name      = id(key);
        attr.attribute = attribute(x);
        return attr;
    }

    using attribute_t       = std::variant<std::nullptr_t,
                                     std::uint64_t,
                                     unsigned char,
                                     bool,
                                     double,
                                     std::string,
                                     value,
                                     std::vector<value>,
                                     MlirType,
                                     MlirAttribute>;
    using named_attribute_t = std::pair<std::string_view, attribute_t>;

    MlirNamedAttribute name_attribute(const named_attribute_t& na) const
    {
        return name_attribute(na.first,
                              std::visit([&](const auto& x) { return attribute(x); }, na.second));
    }

    std::vector<MlirNamedAttribute>
    name_attributes(const std::vector<named_attribute_t>& named_attrs) const
    {
        std::vector<MlirNamedAttribute> attributes;
        attributes.reserve(named_attrs.size());
        std::transform(named_attrs.begin(),
                       named_attrs.end(),
                       std::back_inserter(attributes),
                       [&](const named_attribute_t& a) { return name_attribute(a); });
        return attributes;
    }

    std::vector<MlirNamedAttribute> name_attributes(const value& v) const
    {
        std::vector<MlirNamedAttribute> attributes;
        attributes.reserve(v.size());
        migraphx::transform_if(
            v.begin(),
            v.end(),
            std::back_inserter(attributes),
            [&](const value& x) { return not x.is_null(); },
            [&](const value& x) { return name_attribute(x.get_key(), x.without_key()); });
        return attributes;
    }

    struct mlir_operation_state
    {
        mlir_operation_state(mlir_program& p, const std::string_view& name)
            : prog(&p), op_state(mlirOperationStateGet(make_mlir_string_ref(name), p.location))
        {
        }

        mlir_operation_state& add_attributes(const std::vector<named_attribute_t>& named_attrs)
        {
            auto attributes = prog->name_attributes(named_attrs);
            if(not attributes.empty())
            {
                mlirOperationStateAddAttributes(&op_state, attributes.size(), attributes.data());
            }
            return *this;
        }

        mlir_operation_state& add_attribute_value(const value& v)
        {
            auto attributes = prog->name_attributes(v);
            if(not attributes.empty())
            {
                mlirOperationStateAddAttributes(&op_state, attributes.size(), attributes.data());
            }
            return *this;
        }

        mlir_operation_state& add_regions(std::vector<mlir_region> rs)
        {
            regions = std::move(rs);
            return *this;
        }

        mlir_operation_state& add_region(mlir_region r)
        {
            regions.emplace_back(std::move(r));
            return *this;
        }

        mlir_operation_state& add_results(const std::vector<shape>& outputs)
        {
            auto x = prog->make_mlir_shapeds(outputs);
            if(not x.empty())
            {
                mlirOperationStateAddResults(&op_state, x.size(), x.data());
            }
            return *this;
        }

        mlir_operation_state& add_operands(const std::vector<MlirValue>& inputs)
        {
            if(not inputs.empty())
            {
                mlirOperationStateAddOperands(&op_state, inputs.size(), inputs.data());
            }
            return *this;
        }

        mlir_operation create_operation()
        {
            std::vector<MlirRegion> mregions(regions.size());
            std::transform(regions.begin(), regions.end(), mregions.begin(), [](const auto& r) {
                return r.get();
            });
            if(not mregions.empty())
            {
                mlirOperationStateAddOwnedRegions(&op_state, mregions.size(), mregions.data());
            }
            mlir_operation op(mlirOperationCreate(&op_state));
            // Release memory since mlir_operation owns it
            for(auto& r : regions)
                r.release();
            regions.clear();
            return op;
        }

        mlir_program* prog;
        MlirOperationState op_state;
        std::vector<mlir_region> regions = {};
    };

    mlir_operation_state create_operation_state(const std::string_view& name)
    {
        return {*this, name};
    }

    std::vector<MlirValue> insert(MlirBlock body, mlir_operation_state ops)
    {
        std::vector<MlirValue> result;
        mlir_operation op = ops.create_operation();
        auto weak_op      = op.get();
        mlirBlockAppendOwnedOperation(body, op.release());

        auto n = mlirOperationGetNumResults(weak_op);
        result.reserve(n);
        transform(range(n), std::back_inserter(result), [&](auto i) {
            return mlirOperationGetResult(weak_op, i);
        });
        return result;
    }

    MlirBlock
    insert(MlirBlock body, const module& m, std::unordered_map<instruction_ref, MlirValue>& ins_map)
    {
        auto names = m.get_parameter_names();
        std::sort(names.begin(), names.end());
        std::vector<shape> inputs;
        std::transform(names.begin(),
                       names.end(),
                       std::back_inserter(inputs),
                       [&](const std::string& name) { return m.get_parameter_shape(name); });
        std::vector<shape> outputs = m.get_output_shapes();

        std::vector<MlirLocation> arg_locs(inputs.size(), location);
        auto body_inputs   = make_mlir_shapeds(inputs);
        mlir_region region = mlirRegionCreate();
        mlir_block fbody = mlirBlockCreate(body_inputs.size(), body_inputs.data(), arg_locs.data());
        MlirBlock result = fbody.get();
        mlirRegionAppendOwnedBlock(region.get(), fbody.release());

        auto ops = create_operation_state("func.func");
        ops.add_attributes({{"function_type", make_function_type(inputs, outputs)},
                            {"sym_name", sym_name},
                            {"kernel", std::string("mixr")},
                            {"arch", target_arch},
                            {"num_cu", num_cu}});
        if(enabled(MIGRAPHX_MLIR_ENABLE_SPLITK{}))
        {
            ops.add_attributes({{"enable_splitk_for_tuning", mlirUnitAttrGet(ctx.get())}});
        }
        ops.add_region(std::move(region));
        insert(body, std::move(ops));

        for(auto i : range(names.size()))
            ins_map[m.get_parameter(names[i])] = mlirBlockGetArgument(result, i);
        return result;
    }

    static std::string get_name(instruction_ref ins)
    {
        if(ins->name() == "@return")
            return "func.return";
        if(ins->name() == "@literal")
        {
            return "migraphx.literal";
        }
        return "migraphx." + ins->name();
    }

    static value get_operator_value(instruction_ref ins)
    {
        const operation& op = ins->get_operator();
        auto v              = op.to_value();

        // Reshape operator can have dim 0 or -1.
        // Avoid passing those on to MLIR:
        if(op.name() == "reshape")
            v["dims"] = ins->get_shape().lens();

        if(op.name() == "convolution" or op.name() == "quant_convolution")
        {
            // Adjust symetrical padding
            if(v.at("padding").size() == v.at("stride").size())
            {
                auto padding = v.at("padding");
                std::copy(padding.begin(), padding.end(), std::back_inserter(v.at("padding")));
            }
        }
        return v;
    }

    static shape get_shape(instruction_ref ins)
    {
        if(ins->name() == "@return")
        {
            assert(ins->inputs().size() == 1);
            return ins->inputs().front()->get_shape();
        }
        return ins->get_shape();
    }

    static std::string get_symbol_name(const module& m)
    {
        return "mlir_" + gen::generate_name_from_ops(m);
    }

    static void validate(const module& m)
    {
        if(m.begin() == m.end())
            MIGRAPHX_THROW("Empty module");
        auto last = std::prev(m.end());
        if(last->name() != "@return")
            MIGRAPHX_THROW("Missing @return as last instruction.");
    }

    void parse(const module& m)
    {
        validate(m);
        sym_name   = get_symbol_name(m);
        auto mbody = mlirModuleGetBody(mmodule.get());
        std::unordered_map<instruction_ref, MlirValue> ins_map;
        auto fbody = insert(mbody, m, ins_map);

        for(auto ins : iterator_for(m))
        {
            if(ins->name() == "@param")
                continue;
            if(ins->name() == "contiguous")
            {
                ins_map[ins] = ins_map[ins->inputs().at(0)];
                continue;
            }
            auto name = get_name(ins);
            auto ops  = create_operation_state(name);
            ops.add_attribute_value(get_operator_value(ins));
            if(ins->name() != "@return")
                ops.add_results({get_shape(ins)});
            if(ins->name() == "@literal")
            {
                literal r            = ins->get_literal();
                MlirType shaped_type = make_mlir_shaped(ins->get_shape());
                MlirType tensor_type = rocmlirMIXRShapedTypeAsTensor(shaped_type);
                MlirAttribute mlir_value_attr =
                    mlirDenseElementsAttrRawBufferGet(tensor_type, r.get_shape().bytes(), r.data());
                ops.add_attributes({{"value", mlir_value_attr}});
            }
            if(ins->name() == "convolution" or ins->name() == "dot")
            {
                pp =
                    problem_params{ins->get_operator(), to_shapes(ins->inputs()), ins->get_shape()};
            }

            std::vector<MlirValue> inputs;
            transform(
                ins->inputs(), std::back_inserter(inputs), [&](auto i) { return ins_map.at(i); });
            ops.add_operands(inputs);

            auto outputs = insert(fbody, std::move(ops));
            if(ins->name() != "@return")
            {
                assert(outputs.size() == 1);
                ins_map[ins] = outputs.front();
            }
        }
    }

    void run_high_level_pipeline()
    {
        mlir_pass_manager pm_front{mlirPassManagerCreate(ctx.get())};
        mlirMIGraphXAddHighLevelPipeline(pm_front.get());
        logger.clear();
        if(mlirLogicalResultIsFailure(
               mlirPassManagerRunOnOp(pm_front.get(), mlirModuleGetOperation(mmodule.get()))))
        {
            std::string error = "Invalid MLIR created: " + logger.str();
            if(enabled(MIGRAPHX_TRACE_MLIR{}))
            {
                std::cout << error << std::endl;
            }
            MIGRAPHX_THROW(error);
        }
    }

    void run_backend_pipeline()
    {
        mlir_pass_manager pm_back{mlirPassManagerCreate(ctx.get())};
        mlirMIGraphXAddBackendPipeline(pm_back.get(), target_arch.c_str());
        logger.clear();
        const size_t trace = value_of(MIGRAPHX_TRACE_MLIR{});
        static std::mutex mutex;
        auto mod_op = mlirModuleGetOperation(mmodule.get());
        if(trace >= 2)
        {
            const std::lock_guard<std::mutex> lock(mutex);
            std::cout << mlir_print(&mlirOperationPrint, mod_op) << std::endl;
        }

        if(mlirLogicalResultIsFailure(mlirPassManagerRunOnOp(pm_back.get(), mod_op)))
        {
            std::string error = "MLIR backend compilation failed: " + logger.str();
            if(enabled(MIGRAPHX_TRACE_MLIR{}))
            {
                std::cout << error << std::endl;
            }
            MIGRAPHX_THROW(error);
        }
    }

    code_object_op compile(const value& solution)
    {
        // 1st pipeline to call
        run_high_level_pipeline();
        if(solution.is_null())
            get_module_tuned();
        else
            set_tuning(solution);
        // 2nd pipeline to call
        run_backend_pipeline();

        code_object_op op{};
        op.symbol_name                = sym_name;
        op.code_object                = get_binary();
        std::tie(op.global, op.local) = get_launch_params();
        return op;
    }

    void set_gpu_properties(const context& migraphx_ctx)
    {
        const auto& device = migraphx_ctx.get_current_device();
        target_arch        = device.get_device_name();
        num_cu             = device.get_cu_count();
    }

    std::pair<std::size_t, std::size_t> get_launch_params() const
    {
        uint32_t attrs[2];
        // returns block and grid sizes
        mlirGetKernelAttrs(mmodule.get(), attrs);
        std::size_t local  = attrs[0];
        std::size_t global = local * attrs[1];
        return {global, local};
    }

    value::binary get_binary() const
    {
        size_t size = 0;
        mlirGetBinary(mmodule.get(), &size, nullptr);
        value::binary result(size);
        if(mlirGetBinary(mmodule.get(), &size, reinterpret_cast<char*>(result.data())))
            return result;
        MIGRAPHX_THROW("Failed to compile mlir program");
    }

    void set_tuning(const value& v) MIGRAPHX_TIDY_CONST
    {
        const auto* str = v.if_string();
        if(str == nullptr)
            MIGRAPHX_THROW("mlir tuning solutions must be strings");
        if(not mlirRockTuningSetFromStr(mmodule.get(), make_mlir_string_ref(*str)))
            MIGRAPHX_THROW("Failed setting tuning key: " + *str);
    }

    tuning_config get_tuning_config(bool exhaustive)
    {
        tuning_config tc;
        run_high_level_pipeline();
        auto tuning_mode =
            exhaustive ? RocmlirTuningParamSetKindFull : RocmlirTuningParamSetKindQuick;
        if(enabled(MIGRAPHX_MLIR_TUNE_EXHAUSTIVE{}))
            tuning_mode = RocmlirTuningParamSetKindExhaustive;
        mlir_tuning_space params{mlirRockTuningSpaceCreate(mmodule.get(), tuning_mode)};
        const auto limit =
            value_of(MIGRAPHX_MLIR_TUNE_LIMIT{}, std::numeric_limits<std::size_t>::max());
        for(auto i : range(std::min<std::size_t>(limit, mlirRockTuningGetNumParams(params.get()))))
        {
            mlir_tuning_param param{mlirRockTuningParamCreate()};
            if(not mlirRockTuningParamGet(params.get(), i, param.get()))
                MIGRAPHX_THROW("Incorrect mlir tuning parameter: " + std::to_string(i));
            std::array<char, ROCMLIR_TUNING_KEY_BUFSZ> perf_key;
            size_t perf_key_bytes =
                mlirRockTuningParamToString(param.get(), perf_key.data(), perf_key.size());
            if(perf_key_bytes > perf_key.size())
                MIGRAPHX_THROW("Tuning perf key was " + std::to_string(perf_key_bytes) +
                               " bytes and thus too long");
            tc.solutions.emplace_back(
                std::string(perf_key.begin(), perf_key.begin() + perf_key_bytes));
        }
        std::array<char, ROCMLIR_TUNING_KEY_BUFSZ> tuning_key;
        size_t tuning_key_bytes =
            mlirRockTuningGetKey(mmodule.get(), tuning_key.data(), tuning_key.size());
        if(tuning_key_bytes > tuning_key.size())
            MIGRAPHX_THROW("Tuning table key was " + std::to_string(tuning_key_bytes) +
                           " bytes and thus too long");
        tc.problem = std::string(tuning_key.begin(), tuning_key.begin() + tuning_key_bytes);
        return tc;
    }

    std::string get_tune_params(bool xdlops) const { return get_mlir_perf_for_conv(pp, xdlops); }

    // This function appends to tuning cfg file that could be
    // used with rocMLIR tuning scripts.
    void dump_tuning_cfg(const std::string& prob_config) const
    {
        std::string tuning_cfg_path = string_value_of(MIGRAPHX_MLIR_TUNING_CFG{});
        if(not tuning_cfg_path.empty())
        {
            std::vector<std::string> tokens = split_string(prob_config, '\t');
            std::string prob                = tokens[2];

            if(starts_with(prob, "conv"))
            {
                tuning_cfg_path += ".conv";
            }
            else
            {
                tuning_cfg_path += ".gemm";
            }
            std::ofstream tuning_cfg(tuning_cfg_path, std::ios::app);
            prob =
                trim(prob, [](unsigned char c) { return (c == '\0') or (std::isspace(c) != 0); });
            tuning_cfg << prob << std::endl;
        }
    }

    static std::pair<mlir_tuning_table, bool> load_tuning_table()
    {
        mlir_tuning_table tuning_table{mlirRockTuningTableCreate()};
        bool found_table           = false;
        std::string tuning_db_path = string_value_of(MIGRAPHX_MLIR_TUNING_DB{});
        if(not tuning_db_path.empty())
        {
            std::ifstream tuning_db_tsv(tuning_db_path);
            if(tuning_db_tsv)
            {
                found_table = true;
                std::string line;
                while(std::getline(tuning_db_tsv, line))
                {
                    std::vector<std::string> tokens = split_string(line, '\t');
                    std::string arch                = tokens[0];
                    std::string num_cu              = tokens[1];
                    std::string prob                = tokens[2];
                    std::string perf                = tokens[3];
                    std::string key = arch.append("\t").append(num_cu).append("\t").append(prob);
                    mlirRockTuningUpdateTable(tuning_table.get(),
                                              make_mlir_string_ref(key),
                                              make_mlir_string_ref(perf),
                                              1.0);
                }
            }
        }
        else
        {
            found_table = false;
            std::cerr
                << "WARNING: MLIR tuning db not found. Please set MIGRAPHX_MLIR_TUNING_DB for "
                   "optimal performance."
                << std::endl;
        }
        return std::make_pair(std::move(tuning_table), found_table);
    }

    bool get_module_tuned() const
    {
        static std::pair<mlir_tuning_table, bool> tuning_table = load_tuning_table();
        if(not mlirRockTuningSetFromTable(tuning_table.first.get(), mmodule.get()))
        {
            std::array<char, ROCMLIR_TUNING_KEY_BUFSZ> prob_config;
            size_t prob_config_bytes =
                mlirRockTuningGetKey(mmodule.get(), prob_config.data(), prob_config.size());
            if(prob_config_bytes >= prob_config.size())
            {
                std::cerr << "MLIR tuning key overflowed buffer, needed " << prob_config_bytes
                          << " bytes" << std::endl;
                return false;
            }
            std::string prob_config_str(prob_config.begin(),
                                        prob_config.begin() + prob_config_bytes);
            if(tuning_table.second)
            {
                std::cerr << "NOTE: MLIR tuning table did not include a key for " << prob_config_str
                          << std::endl;
            }
            dump_tuning_cfg(prob_config_str);
            return false;
        }
        return true;
    }

    mlir_context ctx;
    MlirLocation location;
    mlir_module mmodule;
    mlir_logger logger;
    problem_params pp;
    std::deque<std::string> strings{};
    std::string target_arch = "";
    std::size_t num_cu      = 0;
    std::string sym_name;
};

bool is_module_fusible(const module& m, const context& migraphx_ctx, const value& solution)
{
    mlir_program mp;
    mp.set_gpu_properties(migraphx_ctx);
    mp.parse(m);
    mp.run_high_level_pipeline();
    return mlirIsModuleFusible(mp.mmodule.get(), make_mlir_string_ref(*solution.if_string()));
}

void adjust_param_shapes(module& m, const std::vector<shape>& inputs)
{
    auto names = m.get_parameter_names();
    std::sort(names.begin(), names.end());
    for(auto i : range(names.size()))
    {
        const auto& name  = names[i];
        const auto& input = inputs[i];
        auto param        = m.get_parameter(name);
        assert(param->get_shape().standard());
        if(input.standard())
            continue;
        auto new_param = m.add_parameter(name + ".0", input);
        m.replace_instruction(param, new_param);
        m.remove_instruction(param);
    }
}

<<<<<<< HEAD
void replace_params_with_literals(module& m, const std::vector<instruction_ref>& inputs)
{
    auto names = m.get_parameter_names();
    std::sort(names.begin(), names.end());
    for(auto i : range(names.size()))
    {
        const auto& name  = names[i];
        const auto& input = inputs[i];
        if(input->name() != "@literal")
            continue;
        auto param = m.get_parameter(name);
        auto lit   = m.add_literal(input->get_literal());
        m.replace_instruction(param, lit);
        m.remove_instruction(param);
    }
}

=======
std::string dump_mlir(const module& m, const std::vector<shape>& inputs)
{
    module mm;
    const_module_ref mr = &m;
    if(not inputs.empty())
    {
        mm = m;
        mr = &mm;
        adjust_param_shapes(mm, inputs);
    }
    mlir_program mp;
    mp.parse(*mr);
    auto mod_op = mlirModuleGetOperation(mp.mmodule.get());
    return mlir_print(&mlirOperationPrint, mod_op);
}

std::string dump_mlir(const module& m) { return dump_mlir(m, {}); }

>>>>>>> 7971de06
mlir_code_object compile_mlir(const context& migraphx_ctx,
                              module m,
                              const std::vector<shape>& in_shapes,
                              const value& solution)
{
    adjust_param_shapes(m, in_shapes);
    const bool trace = enabled(MIGRAPHX_TRACE_MLIR{});

    static std::mutex mutex;
    if(trace)
    {
        const std::lock_guard<std::mutex> lock(mutex);
        std::cout << m << std::endl;
    }

    mlir_program mp;

    mp.set_gpu_properties(migraphx_ctx);
    mp.parse(m);
    auto mod_op = mlirModuleGetOperation(mp.mmodule.get());
    if(trace)
    {
        const std::lock_guard<std::mutex> lock(mutex);
        std::cout << mlir_print(&mlirOperationPrint, mod_op) << std::endl;
    }
    auto co            = mp.compile(solution);

    co.expected_inputs = in_shapes;
    co.output          = m.get_output_shapes().front();
    mlir_code_object mco;
    mco.cop                 = co;
    size_t num_prefill_args = mlirGetNumPrefillArgs(mp.mmodule.get());
    if(num_prefill_args > 0)
    {
        std::vector<size_t> prefill_indices(num_prefill_args);
        std::vector<MlirAttribute> prefill_mlir_values(num_prefill_args);
        mlirGetPrefillArgsInfo(
            mp.mmodule.get(), prefill_indices.data(), prefill_mlir_values.data(), num_prefill_args);
        std::vector<value> prefill_values(prefill_mlir_values.size());
        std::transform(prefill_mlir_values.begin(),
                       prefill_mlir_values.end(),
                       prefill_values.begin(),
                       [](const auto& v) {
                           // mlir sets fill attribute as float but migx hip::fill operator only
                           // supports integer type.
                           // TODO: Need to add checks that it is indeed an integer.
                           double dv = mlirFloatAttrGetValueDouble(v);
                           return static_cast<int>(dv);
                       });
        mco.prefill_indices = prefill_indices;
        mco.prefill_values  = prefill_values;
    }
    return mco;
}

instruction_ref insert_mlir(module& m,
                            instruction_ref ins,
                            code_object_op co,
                            const std::vector<instruction_ref>& inputs)
{

    std::vector<instruction_ref> refs;
    std::size_t last = 0;
    refs.reserve(inputs.size());
    std::copy(inputs.begin(), inputs.end(), std::back_inserter(refs));
    last               = refs.size() - 1;
    co.expected_inputs = to_shapes(refs);
    co.output_arg      = last;
    return m.insert_instruction(ins, co, refs);
}

tuning_config get_tuning_config_mlir(const context& migraphx_ctx,
                                     module m,
                                     const std::vector<shape>& inputs,
                                     bool exhaustive)
{
    adjust_param_shapes(m, inputs);

    mlir_program mp;
    mp.set_gpu_properties(migraphx_ctx);
    mp.parse(m);
    auto tc = mp.get_tuning_config(exhaustive);

    const bool trace = enabled(MIGRAPHX_TRACE_MLIR{});
    static std::mutex mutex;
    if(trace)
    {
        const std::lock_guard<std::mutex> lock(mutex);
        std::cout << "Problem: " << tc.problem << std::endl;
        auto mod_op = mlirModuleGetOperation(mp.mmodule.get());
        std::cout << mlir_print(&mlirOperationPrint, mod_op) << std::endl;
    }
    return tc;
}

void dump_mlir_to_mxr(module m,
                      const std::vector<instruction_ref>& inputs,
                      const fs::path& location)
{
    static std::mutex mutex;
    const std::lock_guard<std::mutex> lock(mutex);

    adjust_param_shapes(m, to_shapes(inputs));
    replace_params_with_literals(m, inputs);
    std::vector<instruction_ref> sizes;
    for(auto ins : iterator_for(m))
    {
        if(not contains({"convolution", "dot"}, ins->name()))
            continue;
        sizes.insert(sizes.end(), ins->inputs().begin(), ins->inputs().end());
    }
    auto name =
        mlir_program::get_symbol_name(m) + "_" + shape::to_sizes_string(to_shapes(sizes)) + ".mxr";
    replace_string_inplace(name, ", ", "_");
    replace_string_inplace(name, ":", "s");
    auto f = location / name;
    save(program{std::move(m)}, f.string());
}

#else

template <class T>
void use(T&)
{
}

std::string dump_mlir(const module&) { return {}; }

std::string dump_mlir(const module& m, const std::vector<shape>& inputs)
{
    use(m);
    use(inputs);
    return {};
}

// Disabling clang-tidy warning on non-real useage.
// NOLINTBEGIN(performance-unnecessary-value-param)
mlir_code_object compile_mlir(const context&, module, const std::vector<shape>&, const value&)
{
    return {};
}

instruction_ref
// cppcheck-suppress funcArgNamesDifferent
insert_mlir(module& m, instruction_ref, code_object_op co, const std::vector<instruction_ref>&)
{
    use(co);
    use(m);
    return m.end();
}

tuning_config get_tuning_config_mlir(const context&, module, const std::vector<shape>&, bool)
{
    return {};
}
// NOLINTEND(performance-unnecessary-value-param)

#endif

} // namespace gpu
} // namespace MIGRAPHX_INLINE_NS
} // namespace migraphx<|MERGE_RESOLUTION|>--- conflicted
+++ resolved
@@ -980,7 +980,6 @@
     }
 }
 
-<<<<<<< HEAD
 void replace_params_with_literals(module& m, const std::vector<instruction_ref>& inputs)
 {
     auto names = m.get_parameter_names();
@@ -998,7 +997,6 @@
     }
 }
 
-=======
 std::string dump_mlir(const module& m, const std::vector<shape>& inputs)
 {
     module mm;
@@ -1017,7 +1015,6 @@
 
 std::string dump_mlir(const module& m) { return dump_mlir(m, {}); }
 
->>>>>>> 7971de06
 mlir_code_object compile_mlir(const context& migraphx_ctx,
                               module m,
                               const std::vector<shape>& in_shapes,
