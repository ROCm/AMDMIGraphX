--- conflicted
+++ resolved
@@ -346,14 +346,9 @@
     MAINTAINER "AMDMIGraphX Maintainer <migraphx-lib.support@amd.com>"
     LDCONFIG
     PTH
-<<<<<<< HEAD
     DEPENDS miopen-hip hip-rocclr hip-base half ${PACKAGE_DEPENDS}
 )
 
 if(MIGRAPHX_USE_ROCBLAS)
     list(APPEND PACKAGE_DEPENDS PACKAGE rocblas)
 endif()
-=======
-    DEPENDS miopen-hip rocblas ${DEPENDS_HIP_RUNTIME} hip-base half ${PACKAGE_DEPENDS}
-)
->>>>>>> ef52abdc
