/*
 * The MIT License (MIT)
 *
 * Copyright (c) 2015-2022 Advanced Micro Devices, Inc. All rights reserved.
 *
 * Permission is hereby granted, free of charge, to any person obtaining a copy
 * of this software and associated documentation files (the "Software"), to deal
 * in the Software without restriction, including without limitation the rights
 * to use, copy, modify, merge, publish, distribute, sublicense, and/or sell
 * copies of the Software, and to permit persons to whom the Software is
 * furnished to do so, subject to the following conditions:
 *
 * The above copyright notice and this permission notice shall be included in
 * all copies or substantial portions of the Software.
 *
 * THE SOFTWARE IS PROVIDED "AS IS", WITHOUT WARRANTY OF ANY KIND, EXPRESS OR
 * IMPLIED, INCLUDING BUT NOT LIMITED TO THE WARRANTIES OF MERCHANTABILITY,
 * FITNESS FOR A PARTICULAR PURPOSE AND NONINFRINGEMENT.  IN NO EVENT SHALL THE
 * AUTHORS OR COPYRIGHT HOLDERS BE LIABLE FOR ANY CLAIM, DAMAGES OR OTHER
 * LIABILITY, WHETHER IN AN ACTION OF CONTRACT, TORT OR OTHERWISE, ARISING FROM,
 * OUT OF OR IN CONNECTION WITH THE SOFTWARE OR THE USE OR OTHER DEALINGS IN
 * THE SOFTWARE.
 */
#include <iostream>
#include <vector>
#include <cmath>
#include <random>
#include <limits>
#include <migraphx/literal.hpp>
#include <migraphx/op/pooling.hpp>
#include <migraphx/instruction.hpp>
#include <migraphx/quantization.hpp>
#include <migraphx/ref/target.hpp>
#include <migraphx/verify.hpp>
#include <migraphx/onnx.hpp>
#include <migraphx/make_op.hpp>

#include <migraphx/serialize.hpp>

#include "test.hpp"
#include <migraphx/half.hpp>
#include <iomanip>

float sigmoid(float x) { return 1 / (1 + expf(-x)); }

float elu(float a, float x) { return x > 0 ? x : a * std::expm1(x); }

TEST_CASE(abs_test)
{
    migraphx::program p;
    auto* mm = p.get_main_module();
    migraphx::shape s{migraphx::shape::float_type, {2, 2}};
    auto l = mm->add_literal(migraphx::literal{s, {-1, 2, -3, 4}});
    mm->add_instruction(migraphx::make_op("abs"), l);
    p.compile(migraphx::ref::target{});
    auto result = p.eval({}).back();
    std::vector<float> results_vector(4);
    result.visit([&](auto output) { results_vector.assign(output.begin(), output.end()); });
    std::vector<float> gold{1, 2, 3, 4};
    EXPECT(migraphx::verify_range(results_vector, gold));
}

TEST_CASE(abs_dyn_test)
{
    migraphx::program p;
    auto* mm = p.get_main_module();
    migraphx::shape s{migraphx::shape::float_type, {{2, 8, 0}, {2, 2, 0}}};
    auto input = mm->add_parameter("X", s);
    mm->add_instruction(migraphx::make_op("abs"), input);
    p.compile(migraphx::ref::target{});

    std::vector<float> a = {-1, 2, -3, 4};
    migraphx::parameter_map params0;
    migraphx::shape input_fixed_shape0{migraphx::shape::float_type, {2, 2}};
    params0["X"] = migraphx::argument(input_fixed_shape0, a.data());
    auto result  = p.eval(params0).back();
    std::vector<float> results_vector(4);
    result.visit([&](auto output) { results_vector.assign(output.begin(), output.end()); });
    std::vector<float> gold{1, 2, 3, 4};
    EXPECT(migraphx::verify_range(results_vector, gold));
}

TEST_CASE(acos_test)
{
    migraphx::program p;
    auto* mm = p.get_main_module();
    migraphx::shape s{migraphx::shape::double_type, {3}};
    std::vector<float> data{-0.8f, 0.0f, 1.0f};
    auto l = mm->add_literal(migraphx::literal{s, data});
    mm->add_instruction(migraphx::make_op("acos"), l);
    p.compile(migraphx::ref::target{});
    auto result = p.eval({}).back();
    std::vector<float> results_vector(3);
    result.visit([&](auto output) { results_vector.assign(output.begin(), output.end()); });
    std::vector<float> gold = data;
    std::transform(
        gold.begin(), gold.end(), gold.begin(), [](float n) -> float { return acosf(n); });
    EXPECT(migraphx::verify_range(results_vector, gold));
}

TEST_CASE(acos_dyn_test)
{
    migraphx::program p;
    auto* mm = p.get_main_module();
    migraphx::shape::dynamic_dimension dd{3, 8, 0};
    migraphx::shape s{migraphx::shape::float_type, {dd}};
    auto input = mm->add_parameter("X", s);
    mm->add_instruction(migraphx::make_op("acos"), input);
    p.compile(migraphx::ref::target{});

    std::vector<float> input_data{-0.8f, 0.0f, 1.0f};
    migraphx::parameter_map params0;
    migraphx::shape input_fixed_shape0{migraphx::shape::float_type, {3}};
    params0["X"] = migraphx::argument(input_fixed_shape0, input_data.data());
    auto result  = p.eval(params0).back();
    std::vector<float> results_vector(3);
    result.visit([&](auto output) { results_vector.assign(output.begin(), output.end()); });
    std::vector<float> gold = input_data;
    std::transform(
        gold.begin(), gold.end(), gold.begin(), [](float n) -> float { return acosf(n); });
    EXPECT(migraphx::verify_range(results_vector, gold));
}

TEST_CASE(acosh_test)
{
    migraphx::program p;
    auto* mm = p.get_main_module();
    migraphx::shape s{migraphx::shape::double_type, {3}};
    std::vector<float> data{1.1f, 1.2f, 2.0f};
    auto l = mm->add_literal(migraphx::literal{s, data});
    mm->add_instruction(migraphx::make_op("acosh"), l);
    p.compile(migraphx::ref::target{});
    auto result = p.eval({}).back();
    std::vector<float> results_vector(3);
    result.visit([&](auto output) { results_vector.assign(output.begin(), output.end()); });
    std::vector<float> gold = data;
    std::transform(
        gold.begin(), gold.end(), gold.begin(), [](float n) -> float { return acoshf(n); });
    EXPECT(migraphx::verify_range(results_vector, gold));
}

TEST_CASE(acosh_dyn_test)
{
    migraphx::program p;
    auto* mm = p.get_main_module();
    migraphx::shape::dynamic_dimension dd{3, 8, 0};
    migraphx::shape s{migraphx::shape::float_type, {dd}};
    auto input = mm->add_parameter("X", s);
    std::vector<float> input_data{1.1f, 1.2f, 2.0f};
    mm->add_instruction(migraphx::make_op("acosh"), input);
    p.compile(migraphx::ref::target{});

    migraphx::parameter_map params0;
    migraphx::shape input_fixed_shape0{migraphx::shape::float_type, {3}};
    params0["X"] = migraphx::argument(input_fixed_shape0, input_data.data());
    auto result  = p.eval(params0).back();
    std::vector<float> results_vector(3);
    result.visit([&](auto output) { results_vector.assign(output.begin(), output.end()); });
    std::vector<float> gold = input_data;
    std::transform(
        gold.begin(), gold.end(), gold.begin(), [](float n) -> float { return acoshf(n); });
    EXPECT(migraphx::verify_range(results_vector, gold));
}

TEST_CASE(add_broadcast_test)
{
    {
        migraphx::program p;
        auto* mm = p.get_main_module();
        migraphx::shape a_shape{migraphx::shape::float_type, {2, 2, 3}};
        std::vector<float> a_data{0, 1, 2, 3, 4, 5, 6, 7, 8, 9, 10, 11};
        migraphx::shape b_shape{migraphx::shape::float_type, {2, 2}};
        std::vector<float> b_data{0, -1, -2, -3};
        uint64_t axis = 0;
        auto l1       = mm->add_literal(migraphx::literal{a_shape, a_data});
        auto l2       = mm->add_literal(migraphx::literal{b_shape, b_data});
        auto l3       = mm->add_instruction(
            migraphx::make_op("broadcast", {{"axis", axis}, {"out_lens", l1->get_shape().lens()}}),
            l2);
        mm->add_instruction(migraphx::make_op("add"), l1, l3);
        p.compile(migraphx::ref::target{});
        auto result = p.eval({}).back();
        EXPECT(result.get_shape().packed());
        std::vector<float> results_vector(12);
        result.visit([&](auto output) { results_vector.assign(output.begin(), output.end()); });
        std::vector<float> gold = {0, 1, 2, 2, 3, 4, 4, 5, 6, 6, 7, 8};
        EXPECT(migraphx::verify_range(results_vector, gold));
    }
    {
        migraphx::program p;
        auto* mm = p.get_main_module();
        migraphx::shape a_shape{migraphx::shape::float_type, {2, 2, 3}};
        std::vector<float> a_data{0, 1, 2, 3, 4, 5, 6, 7, 8, 9, 10, 11};
        migraphx::shape b_shape{migraphx::shape::float_type, {2, 2, 1}};
        std::vector<float> b_data{0, -1, -2, -3};
        auto l1 = mm->add_literal(migraphx::literal{a_shape, a_data});
        auto l2 = mm->add_literal(migraphx::literal{b_shape, b_data});
        auto l3 =
            mm->add_instruction(migraphx::make_op("multibroadcast", {{"out_lens", {2, 2, 3}}}), l1);
        auto l4 =
            mm->add_instruction(migraphx::make_op("multibroadcast", {{"out_lens", {2, 2, 3}}}), l2);
        mm->add_instruction(migraphx::make_op("add"), l3, l4);
        p.compile(migraphx::ref::target{});
        auto result = p.eval({}).back();
        EXPECT(result.get_shape().packed());
        std::vector<float> results_vector(12);
        result.visit([&](auto output) { results_vector.assign(output.begin(), output.end()); });
        std::vector<float> gold = {0, 1, 2, 2, 3, 4, 4, 5, 6, 6, 7, 8};
        EXPECT(migraphx::verify_range(results_vector, gold));
    }
}

TEST_CASE(add_test)
{
    migraphx::program p;
    auto* mm = p.get_main_module();
    migraphx::shape s{migraphx::shape::float_type, {3}};
    auto l1 = mm->add_literal(migraphx::literal{s, {-1, 0, 1}});
    auto l2 = mm->add_literal(migraphx::literal{s, {1, 2, 3}});
    mm->add_instruction(migraphx::make_op("add"), l1, l2);
    p.compile(migraphx::ref::target{});
    auto result = p.eval({}).back();
    std::vector<float> results_vector(3);
    result.visit([&](auto output) { results_vector.assign(output.begin(), output.end()); });
    std::vector<float> gold = {0, 2, 4};
    EXPECT(migraphx::verify_range(results_vector, gold));
}

TEST_CASE(add_dyn_test)
{
    migraphx::program p;
    auto* mm = p.get_main_module();
    std::vector<migraphx::shape::dynamic_dimension> dd{{2, 6, 0}};
    migraphx::shape s{migraphx::shape::float_type, dd};
    auto x = mm->add_parameter("x", s);
    auto y = mm->add_parameter("y", s);
    mm->add_instruction(migraphx::make_op("add"), x, y);
    p.compile(migraphx::ref::target{});

    std::vector<float> x_data{-1, 0, 1};
    std::vector<float> y_data{1, 2, 3};
    migraphx::parameter_map params0;
    migraphx::shape input_fixed_shape0{migraphx::shape::float_type, {3}};
    params0["x"] = migraphx::argument(input_fixed_shape0, x_data.data());
    params0["y"] = migraphx::argument(input_fixed_shape0, y_data.data());
    auto result  = p.eval(params0).back();
    std::vector<float> results_vector(3);
    result.visit([&](auto output) { results_vector.assign(output.begin(), output.end()); });
    std::vector<float> gold = {0, 2, 4};
    EXPECT(migraphx::verify_range(results_vector, gold));
}

TEST_CASE(argmax_test_0)
{
    migraphx::program p;
    auto* mm                = p.get_main_module();
    std::vector<float> data = {1.2255,  1.6834,  -2.0305, -0.3221, 0.4701,  0.2583, 0.7545, 2.5758,
                               -1.6849, 0.0928,  0.9022,  -0.8765, -0.4090, 0.9301, 2.0724, -1.5706,
                               0.4867,  -0.1493, 0.6957,  -0.2179, 0.7142,  0.7177, 0.0183, 1.3497};
    std::vector<int64_t> res_gold = {0, 0, 1, 0, 1, 0, 0, 0, 1, 1, 0, 1};
    migraphx::shape data_shape{migraphx::shape::float_type, {2, 3, 4}};
    auto dl = mm->add_literal(migraphx::literal{data_shape, data});
    mm->add_instruction(migraphx::make_op("argmax", {{"axis", 0}}), dl);
    p.compile(migraphx::ref::target{});
    auto result = p.eval({}).back();
    std::vector<int64_t> result_vec;
    result.visit([&](auto output) { result_vec.assign(output.begin(), output.end()); });

    EXPECT(migraphx::verify_range(result_vec, res_gold));
}

TEST_CASE(argmax_test_1)
{
    migraphx::program p;
    auto* mm                = p.get_main_module();
    std::vector<float> data = {1.2255,  1.6834,  -2.0305, -0.3221, 0.4701,  0.2583, 0.7545, 2.5758,
                               -1.6849, 0.0928,  0.9022,  -0.8765, -0.4090, 0.9301, 2.0724, -1.5706,
                               0.4867,  -0.1493, 0.6957,  -0.2179, 0.7142,  0.7177, 0.0183, 1.3497};
    std::vector<int64_t> res_gold = {0, 0, 2, 1, 2, 0, 0, 2};
    migraphx::shape data_shape{migraphx::shape::float_type, {2, 3, 4}};
    auto dl = mm->add_literal(migraphx::literal{data_shape, data});
    mm->add_instruction(migraphx::make_op("argmax", {{"axis", 1}}), dl);
    p.compile(migraphx::ref::target{});
    auto result = p.eval({}).back();
    std::vector<int64_t> result_vec;
    result.visit([&](auto output) { result_vec.assign(output.begin(), output.end()); });

    EXPECT(migraphx::verify_range(result_vec, res_gold));
}

TEST_CASE(argmax_test_2)
{
    migraphx::program p;
    auto* mm                = p.get_main_module();
    std::vector<float> data = {1.2255,  1.6834,  -2.0305, -0.3221, 0.4701,  0.2583, 0.7545, 2.5758,
                               -1.6849, 0.0928,  0.9022,  -0.8765, -0.4090, 0.9301, 2.0724, -1.5706,
                               0.4867,  -0.1493, 0.6957,  -0.2179, 0.7142,  0.7177, 0.0183, 1.3497};
    std::vector<int64_t> res_gold = {1, 3, 2, 2, 2, 3};
    migraphx::shape data_shape{migraphx::shape::float_type, {2, 3, 4}};
    auto dl = mm->add_literal(migraphx::literal{data_shape, data});
    mm->add_instruction(migraphx::make_op("argmax", {{"axis", 2}}), dl);
    p.compile(migraphx::ref::target{});
    auto result = p.eval({}).back();
    std::vector<int64_t> result_vec;
    result.visit([&](auto output) { result_vec.assign(output.begin(), output.end()); });

    EXPECT(migraphx::verify_range(result_vec, res_gold));
}

TEST_CASE(argmax_test_neg_2)
{
    migraphx::program p;
    auto* mm                = p.get_main_module();
    std::vector<float> data = {1.2255,  1.6834,  -2.0305, -0.3221, 0.4701,  0.2583, 0.7545, 2.5758,
                               -1.6849, 0.0928,  0.9022,  -0.8765, -0.4090, 0.9301, 2.0724, -1.5706,
                               0.4867,  -0.1493, 0.6957,  -0.2179, 0.7142,  0.7177, 0.0183, 1.3497};
    std::vector<int64_t> res_gold = {0, 0, 2, 1, 2, 0, 0, 2};
    migraphx::shape data_shape{migraphx::shape::float_type, {2, 3, 4}};
    auto dl = mm->add_literal(migraphx::literal{data_shape, data});
    mm->add_instruction(migraphx::make_op("argmax", {{"axis", -2}}), dl);
    p.compile(migraphx::ref::target{});
    auto result = p.eval({}).back();
    std::vector<int64_t> result_vec;
    result.visit([&](auto output) { result_vec.assign(output.begin(), output.end()); });

    EXPECT(migraphx::verify_range(result_vec, res_gold));
}

TEST_CASE(argmax_dyn_test)
{
    migraphx::program p;
    auto* mm = p.get_main_module();
    migraphx::shape s{migraphx::shape::float_type, {{2, 2, 0}, {3, 6, 0}, {3, 6, 0}}};
    auto dl = mm->add_parameter("X", s);
    mm->add_instruction(migraphx::make_op("argmax", {{"axis", 0}}), dl);
    p.compile(migraphx::ref::target{});

    std::vector<float> data = {1.2255,  1.6834,  -2.0305, -0.3221, 0.4701,  0.2583, 0.7545, 2.5758,
                               -1.6849, 0.0928,  0.9022,  -0.8765, -0.4090, 0.9301, 2.0724, -1.5706,
                               0.4867,  -0.1493, 0.6957,  -0.2179, 0.7142,  0.7177, 0.0183, 1.3497};
    migraphx::parameter_map params;
    migraphx::shape input_fixed_shape{migraphx::shape::float_type, {2, 3, 4}};
    params["X"] = migraphx::argument(input_fixed_shape, data.data());
    auto result = p.eval(params).back();
    std::vector<int64_t> result_vec;
    result.visit([&](auto output) { result_vec.assign(output.begin(), output.end()); });
    std::vector<int64_t> res_gold = {0, 0, 1, 0, 1, 0, 0, 0, 1, 1, 0, 1};
    EXPECT(migraphx::verify_range(result_vec, res_gold));
}

TEST_CASE(argmin_test_0)
{
    migraphx::program p;
    auto* mm                = p.get_main_module();
    std::vector<float> data = {1.2255,  1.6834,  -2.0305, -0.3221, 0.4701,  0.2583, 0.7545, 2.5758,
                               -1.6849, 0.0928,  0.9022,  -0.8765, -0.4090, 0.9301, 2.0724, -1.5706,
                               0.4867,  -0.1493, 0.6957,  -0.2179, 0.7142,  0.7177, 0.0183, 1.3497};
    std::vector<int64_t> res_gold = {1, 1, 0, 1, 0, 1, 1, 1, 0, 0, 1, 0};
    migraphx::shape data_shape{migraphx::shape::float_type, {2, 3, 4}};
    auto dl = mm->add_literal(migraphx::literal{data_shape, data});
    mm->add_instruction(migraphx::make_op("argmin", {{"axis", 0}}), dl);
    p.compile(migraphx::ref::target{});
    auto result = p.eval({}).back();
    std::vector<int64_t> result_vec;
    result.visit([&](auto output) { result_vec.assign(output.begin(), output.end()); });

    EXPECT(migraphx::verify_range(result_vec, res_gold));
}

TEST_CASE(argmin_test_1)
{
    migraphx::program p;
    auto* mm                = p.get_main_module();
    std::vector<float> data = {1.2255,  1.6834,  -2.0305, -0.3221, 0.4701,  0.2583, 0.7545, 2.5758,
                               -1.6849, 0.0928,  0.9022,  -0.8765, -0.4090, 0.9301, 2.0724, -1.5706,
                               0.4867,  -0.1493, 0.6957,  -0.2179, 0.7142,  0.7177, 0.0183, 1.3497};
    std::vector<int64_t> res_gold = {2, 2, 0, 2, 0, 1, 2, 0};
    migraphx::shape data_shape{migraphx::shape::float_type, {2, 3, 4}};
    auto dl = mm->add_literal(migraphx::literal{data_shape, data});
    mm->add_instruction(migraphx::make_op("argmin", {{"axis", 1}}), dl);
    p.compile(migraphx::ref::target{});
    auto result = p.eval({}).back();
    std::vector<int64_t> result_vec;
    result.visit([&](auto output) { result_vec.assign(output.begin(), output.end()); });

    EXPECT(migraphx::verify_range(result_vec, res_gold));
}

TEST_CASE(argmin_test_2)
{
    migraphx::program p;
    auto* mm                = p.get_main_module();
    std::vector<float> data = {1.2255,  1.6834,  -2.0305, -0.3221, 0.4701,  0.2583, 0.7545, 2.5758,
                               -1.6849, 0.0928,  0.9022,  -0.8765, -0.4090, 0.9301, 2.0724, -1.5706,
                               0.4867,  -0.1493, 0.6957,  -0.2179, 0.7142,  0.7177, 0.0183, 1.3497};
    std::vector<int64_t> res_gold = {2, 1, 0, 3, 3, 2};
    migraphx::shape data_shape{migraphx::shape::float_type, {2, 3, 4}};
    auto dl = mm->add_literal(migraphx::literal{data_shape, data});
    mm->add_instruction(migraphx::make_op("argmin", {{"axis", 2}}), dl);
    p.compile(migraphx::ref::target{});
    auto result = p.eval({}).back();
    std::vector<int64_t> result_vec;
    result.visit([&](auto output) { result_vec.assign(output.begin(), output.end()); });

    EXPECT(migraphx::verify_range(result_vec, res_gold));
}

TEST_CASE(argmin_test_neg_1)
{
    migraphx::program p;
    auto* mm                = p.get_main_module();
    std::vector<float> data = {1.2255,  1.6834,  -2.0305, -0.3221, 0.4701,  0.2583, 0.7545, 2.5758,
                               -1.6849, 0.0928,  0.9022,  -0.8765, -0.4090, 0.9301, 2.0724, -1.5706,
                               0.4867,  -0.1493, 0.6957,  -0.2179, 0.7142,  0.7177, 0.0183, 1.3497};
    std::vector<int64_t> res_gold = {2, 1, 0, 3, 3, 2};
    migraphx::shape data_shape{migraphx::shape::float_type, {2, 3, 4}};
    auto dl = mm->add_literal(migraphx::literal{data_shape, data});
    mm->add_instruction(migraphx::make_op("argmin", {{"axis", -1}}), dl);
    p.compile(migraphx::ref::target{});
    auto result = p.eval({}).back();
    std::vector<int64_t> result_vec;
    result.visit([&](auto output) { result_vec.assign(output.begin(), output.end()); });

    EXPECT(migraphx::verify_range(result_vec, res_gold));
}

TEST_CASE(asin_test)
{
    migraphx::program p;
    auto* mm = p.get_main_module();
    migraphx::shape s{migraphx::shape::float_type, {3}};
    std::vector<float> data{-0.5f, 0.0f, 0.9f};
    auto l = mm->add_literal(migraphx::literal{s, data});
    mm->add_instruction(migraphx::make_op("asin"), l);
    p.compile(migraphx::ref::target{});
    auto result = p.eval({}).back();
    std::vector<float> results_vector(3);
    result.visit([&](auto output) { results_vector.assign(output.begin(), output.end()); });
    std::vector<float> gold = data;
    std::transform(
        gold.begin(), gold.end(), gold.begin(), [](float n) -> float { return asinf(n); });
    EXPECT(migraphx::verify_range(results_vector, gold));
}

TEST_CASE(asin_dyn_test)
{
    migraphx::program p;
    auto* mm = p.get_main_module();
    migraphx::shape::dynamic_dimension dd{3, 8, 0};
    migraphx::shape s{migraphx::shape::float_type, {dd}};
    auto input = mm->add_parameter("X", s);
    mm->add_instruction(migraphx::make_op("asin"), input);
    p.compile(migraphx::ref::target{});

    std::vector<float> input_data{-0.5f, 0.0f, 0.9f};
    migraphx::parameter_map params0;
    migraphx::shape input_fixed_shape0{migraphx::shape::float_type, {3}};
    params0["X"] = migraphx::argument(input_fixed_shape0, input_data.data());
    auto result  = p.eval(params0).back();
    std::vector<float> results_vector(3);
    result.visit([&](auto output) { results_vector.assign(output.begin(), output.end()); });
    std::vector<float> gold = input_data;
    std::transform(
        gold.begin(), gold.end(), gold.begin(), [](float n) -> float { return asinf(n); });
    EXPECT(migraphx::verify_range(results_vector, gold));
}

TEST_CASE(asinh_test)
{
    migraphx::program p;
    auto* mm = p.get_main_module();
    migraphx::shape s{migraphx::shape::float_type, {3}};
    std::vector<float> data{-0.5f, 0.0f, 0.9f};
    auto l = mm->add_literal(migraphx::literal{s, data});
    mm->add_instruction(migraphx::make_op("asinh"), l);
    p.compile(migraphx::ref::target{});
    auto result = p.eval({}).back();
    std::vector<float> results_vector(3);
    result.visit([&](auto output) { results_vector.assign(output.begin(), output.end()); });
    std::vector<float> gold = data;
    std::transform(
        gold.begin(), gold.end(), gold.begin(), [](float n) -> float { return asinhf(n); });
    EXPECT(migraphx::verify_range(results_vector, gold));
}

TEST_CASE(asinh_dyn_test)
{
    migraphx::program p;
    auto* mm = p.get_main_module();
    migraphx::shape::dynamic_dimension dd{3, 8, 0};
    migraphx::shape s{migraphx::shape::float_type, {dd}};
    auto input = mm->add_parameter("X", s);
    mm->add_instruction(migraphx::make_op("asinh"), input);
    p.compile(migraphx::ref::target{});

    std::vector<float> input_data{-0.5f, 0.0f, 0.9f};
    migraphx::parameter_map params0;
    migraphx::shape input_fixed_shape0{migraphx::shape::float_type, {3}};
    params0["X"] = migraphx::argument(input_fixed_shape0, input_data.data());
    auto result  = p.eval(params0).back();
    std::vector<float> results_vector(3);
    result.visit([&](auto output) { results_vector.assign(output.begin(), output.end()); });
    std::vector<float> gold = input_data;
    std::transform(
        gold.begin(), gold.end(), gold.begin(), [](float n) -> float { return asinhf(n); });
    EXPECT(migraphx::verify_range(results_vector, gold));
}

TEST_CASE(atan_test)
{
    migraphx::program p;
    auto* mm = p.get_main_module();
    migraphx::shape s{migraphx::shape::double_type, {3}};
    std::vector<float> data{-1.0f, 0.0f, 1.0f};
    auto l = mm->add_literal(migraphx::literal{s, data});
    mm->add_instruction(migraphx::make_op("atan"), l);
    p.compile(migraphx::ref::target{});
    auto result = p.eval({}).back();
    std::vector<float> results_vector(3);
    result.visit([&](auto output) { results_vector.assign(output.begin(), output.end()); });
    std::vector<float> gold = data;
    std::transform(
        gold.begin(), gold.end(), gold.begin(), [](float n) -> float { return atanf(n); });
    EXPECT(migraphx::verify_range(results_vector, gold));
}

TEST_CASE(atan_dyn_test)
{
    migraphx::program p;
    auto* mm = p.get_main_module();
    migraphx::shape::dynamic_dimension dd{3, 8, 0};
    migraphx::shape s{migraphx::shape::float_type, {dd}};
    auto input = mm->add_parameter("X", s);
    mm->add_instruction(migraphx::make_op("atan"), input);
    p.compile(migraphx::ref::target{});

    std::vector<float> input_data{-1.0f, 0.0f, 1.0f};
    migraphx::parameter_map params0;
    migraphx::shape input_fixed_shape0{migraphx::shape::float_type, {3}};
    params0["X"] = migraphx::argument(input_fixed_shape0, input_data.data());
    auto result  = p.eval(params0).back();
    std::vector<float> results_vector(3);
    result.visit([&](auto output) { results_vector.assign(output.begin(), output.end()); });
    std::vector<float> gold = input_data;
    std::transform(
        gold.begin(), gold.end(), gold.begin(), [](float n) -> float { return atanf(n); });
    EXPECT(migraphx::verify_range(results_vector, gold));
}

TEST_CASE(atanh_test)
{
    migraphx::program p;
    auto* mm = p.get_main_module();
    migraphx::shape s{migraphx::shape::double_type, {3}};
    std::vector<float> data{0.4435683f, 0.6223626f, 0.316958f};
    auto l = mm->add_literal(migraphx::literal{s, data});
    mm->add_instruction(migraphx::make_op("atanh"), l);
    p.compile(migraphx::ref::target{});
    auto result = p.eval({}).back();
    std::vector<float> results_vector(3);
    result.visit([&](auto output) { results_vector.assign(output.begin(), output.end()); });
    std::vector<float> gold = data;
    std::transform(
        gold.begin(), gold.end(), gold.begin(), [](float n) -> float { return atanhf(n); });
    EXPECT(migraphx::verify_range(results_vector, gold));
}

TEST_CASE(atanh_dyn_test)
{
    migraphx::program p;
    auto* mm = p.get_main_module();
    migraphx::shape::dynamic_dimension dd{3, 8, 0};
    migraphx::shape s{migraphx::shape::float_type, {dd}};
    auto input = mm->add_parameter("X", s);
    mm->add_instruction(migraphx::make_op("atanh"), input);
    p.compile(migraphx::ref::target{});

    std::vector<float> input_data{0.4435683f, 0.6223626f, 0.316958f};
    migraphx::parameter_map params0;
    migraphx::shape input_fixed_shape0{migraphx::shape::float_type, {3}};
    params0["X"] = migraphx::argument(input_fixed_shape0, input_data.data());
    auto result  = p.eval(params0).back();
    std::vector<float> results_vector(3);
    result.visit([&](auto output) { results_vector.assign(output.begin(), output.end()); });
    std::vector<float> gold = input_data;
    std::transform(
        gold.begin(), gold.end(), gold.begin(), [](float n) -> float { return atanhf(n); });
    EXPECT(migraphx::verify_range(results_vector, gold));
}

TEST_CASE(avgpool_rank3_test)
{
    // 1D case 1, input is 3D
    migraphx::program p;
    auto* mm   = p.get_main_module();
    auto s     = migraphx::shape{migraphx::shape::float_type, {1, 3, 4}};
    auto op    = migraphx::op::pooling{migraphx::op::pooling_mode::average};
    op.lengths = {2};
    op.padding = {0};
    op.stride  = {1};

    std::vector<float> data{0.3, 0.2, 0.4, 0.1, 0.8, 0.5, 0.9, 0.1, 0.1, 0.7, 0.1, 0.6};
    auto l0 = mm->add_literal(migraphx::literal{s, data});
    mm->add_instruction(op, l0);
    p.compile(migraphx::ref::target{});
    auto result = p.eval({}).back();

    std::vector<float> results_vector;
    result.visit([&](auto output) { results_vector.assign(output.begin(), output.end()); });
    std::vector<float> gold{0.25, 0.3, 0.25, 0.65, 0.7, 0.5, 0.4, 0.4, 0.35};
    EXPECT(migraphx::verify_range(results_vector, gold));
}

TEST_CASE(avgpool_dyn_test)
{
    migraphx::program p;
    auto* mm = p.get_main_module();
    auto s   = migraphx::shape{migraphx::shape::float_type, {{1, 4, 0}, {3, 3, 0}, {4, 4, 0}}};
    auto x   = mm->add_parameter("X", s);
    mm->add_instruction(migraphx::make_op("pooling",
                                          {{"mode", migraphx::op::pooling_mode::average},
                                           {"lengths", {2}},
                                           {"padding", {0}},
                                           {"stride", {1}}}),
                        x);
    p.compile(migraphx::ref::target{});

    std::vector<float> data{0.3, 0.2, 0.4, 0.1, 0.8, 0.5, 0.9, 0.1, 0.1, 0.7, 0.1, 0.6};
    migraphx::shape input_fixed_shape{migraphx::shape::float_type, {1, 3, 4}};
    migraphx::parameter_map params;
    params["X"] = migraphx::argument(input_fixed_shape, data.data());
    auto result = p.eval(params).back();
    std::vector<float> results_vector;
    result.visit([&](auto output) { results_vector.assign(output.begin(), output.end()); });
    std::vector<float> gold{0.25, 0.3, 0.25, 0.65, 0.7, 0.5, 0.4, 0.4, 0.35};
    EXPECT(migraphx::verify_range(results_vector, gold));
}

TEST_CASE(avgpool_rank3_stride2_test)
{
    // 1D case 2, stride 2
    migraphx::program p;
    auto* mm   = p.get_main_module();
    auto s     = migraphx::shape{migraphx::shape::float_type, {2, 2, 4}};
    auto op    = migraphx::op::pooling{migraphx::op::pooling_mode::average};
    op.lengths = {2};
    op.padding = {1};
    op.stride  = {2};

    std::vector<float> data{1.6321,
                            -2.4186,
                            0.2239,
                            -1.4232,
                            0.8158,
                            0.4103,
                            -0.3149,
                            -0.1361,
                            -0.3442,
                            2.007,
                            0.4331,
                            1.5295,
                            0.9965,
                            0.4766,
                            1.0942,
                            -0.2915};
    auto l0 = mm->add_literal(migraphx::literal{s, data});
    mm->add_instruction(op, l0);
    p.compile(migraphx::ref::target{});
    auto result = p.eval({}).back();
    std::vector<float> results_vector;
    result.visit([&](auto output) { results_vector.assign(output.begin(), output.end()); });
    std::vector<float> gold{1.6321,
                            -1.0974,
                            -1.4232,
                            0.8158,
                            0.0477,
                            -0.1361,
                            -0.3442,
                            1.22005,
                            1.5295,
                            0.9965,
                            0.7854,
                            -0.2915};
    EXPECT(migraphx::verify_range(results_vector, gold));
}

TEST_CASE(avgpool_rank5_test)
{
    // 3D, input is 5D
    migraphx::program p;
    auto* mm   = p.get_main_module();
    auto s     = migraphx::shape{migraphx::shape::float_type, {2, 2, 3, 3, 3}};
    auto op    = migraphx::op::pooling{migraphx::op::pooling_mode::average};
    op.lengths = {2, 2, 2};
    op.padding = {0, 0, 0};
    op.stride  = {1, 1, 1};

    std::vector<float> data{
        -0.179, -1.756, 0.651,  1.955,  1.87,   -0.604, 0.247,  0.449,  -0.137, 1.187,  1.593,
        0.424,  2.698,  -0.104, -0.069, -1.293, 0.538,  1.291,  0.974,  1.096,  0.74,   -0.669,
        -1.08,  -1.041, -1.407, 1.43,   -0.211, -0.017, 0.532,  1.276,  0.627,  0.236,  -0.396,
        -0.204, 0.501,  -0.599, -1.414, -0.615, -0.274, 0.168,  -0.144, 0.5,    1.42,   1.082,
        -0.952, -0.846, -1.244, 1.475,  1.246,  1.344,  -1.722, -1.24,  -0.851, 0.06,   0.507,
        0.762,  -0.007, -1.484, 1.028,  0.317,  1.077,  -1.289, 0.875,  -0.417, -0.673, 1.715,
        -0.307, 0.264,  -0.973, 1.412,  2.561,  -0.515, -0.201, 0.827,  -1.231, 1.958,  -0.552,
        0.036,  -0.993, -0.859, -1.458, -0.575, 0.048,  -0.779, -1.025, -1.135, 1.166,  -0.131,
        0.726,  0.52,   0.467,  -0.494, 0.675,  0.203,  -0.63,  -0.918, -0.5,   -1.395, 1.39,
        1.705,  0.444,  -0.835, -0.506, 0.101,  0.602,  0.543,  0.357,  1.042};
    auto l0 = mm->add_literal(migraphx::literal{s, data});
    mm->add_instruction(op, l0);
    p.compile(migraphx::ref::target{});
    auto result = p.eval({}).back();
    std::vector<float> results_vector;
    result.visit([&](auto output) { results_vector.assign(output.begin(), output.end()); });
    std::vector<float> gold{
        0.908,     0.250625,  0.795,     0.40425, 0.711875,  0.194875,  0.014125,  0.09425,
        -0.078375, 0.139375,  0.46075,   0.0285,  -0.188125, -0.085,    0.378125,  -0.085375,
        -0.04,     0.304125,  0.40775,   0.2835,  0.112375,  -0.073375, 0.4355,    -0.187,
        -0.392625, -0.258375, -0.485875, -0.0345, 0.16125,   -0.131875, -0.228375, 0.068625};
    EXPECT(migraphx::verify_range(results_vector, gold));
}

TEST_CASE(broadcast_test)
{
    migraphx::program p;
    auto* mm = p.get_main_module();
    migraphx::shape a_shape{migraphx::shape::int32_type, {2, 2}};
    std::vector<int32_t> a_data{0, 0, 0, 0};
    migraphx::shape b_shape{migraphx::shape::int32_type, {2}};
    std::vector<int32_t> b_data{-2, -3};
    uint64_t axis = 0;
    auto l1       = mm->add_literal(migraphx::literal{a_shape, a_data});
    auto l2       = mm->add_literal(migraphx::literal{b_shape, b_data});
    mm->add_instruction(
        migraphx::make_op("broadcast", {{"axis", axis}, {"out_lens", l1->get_shape().lens()}}), l2);
    p.compile(migraphx::ref::target{});
    auto result = p.eval({}).back();
    auto output = result.get<int32_t>();
    EXPECT(output(0, 0) == -2);
    EXPECT(output(0, 1) == -2);
    EXPECT(output(1, 0) == -3);
    EXPECT(output(1, 1) == -3);
}

TEST_CASE(broadcast_2in_static_test)
{
    migraphx::program p;
    auto* mm = p.get_main_module();
    migraphx::shape a_shape{migraphx::shape::int32_type, {2, 2}};
    std::vector<int32_t> a_data{0, 0, 0, 0};
    migraphx::shape b_shape{migraphx::shape::int32_type, {2}};
    std::vector<int32_t> b_data{-2, -3};
    uint64_t axis = 0;
    auto l1       = mm->add_literal(migraphx::literal{a_shape, a_data});
    auto l2       = mm->add_literal(migraphx::literal{b_shape, b_data});
    mm->add_instruction(migraphx::make_op("broadcast", {{"axis", axis}}), l2, l1);
    p.compile(migraphx::ref::target{});
    auto result = p.eval({}).back();
    auto output = result.get<int32_t>();
    EXPECT(output(0, 0) == -2);
    EXPECT(output(0, 1) == -2);
    EXPECT(output(1, 0) == -3);
    EXPECT(output(1, 1) == -3);
}

TEST_CASE(broadcast_2in_dyn_test)
{
    migraphx::program p;
    auto* mm = p.get_main_module();
    migraphx::shape a_shape{migraphx::shape::int32_type, {{2, 2, 0}, {2, 4, 0}}};
    migraphx::shape b_shape{migraphx::shape::int32_type, {2}};
    std::vector<int32_t> b_data{-2, -3};
    uint64_t axis = 0;
    auto pa       = mm->add_parameter("a", a_shape);
    auto lb       = mm->add_literal(migraphx::literal{b_shape, b_data});
    mm->add_instruction(migraphx::make_op("broadcast", {{"axis", axis}}), lb, pa);
    p.compile(migraphx::ref::target{});

    std::vector<int32_t> a_data{0, 0, 0, 0};
    migraphx::shape input_fixed_shape0{migraphx::shape::int32_type, {2, 2}};
    migraphx::parameter_map params0;
    params0["a"] = migraphx::argument(input_fixed_shape0, a_data.data());
    auto result  = p.eval(params0).back();
    auto output  = result.get<int32_t>();
    EXPECT(output(0, 0) == -2);
    EXPECT(output(0, 1) == -2);
    EXPECT(output(1, 0) == -3);
    EXPECT(output(1, 1) == -3);
}

TEST_CASE(ceil_test)
{
    migraphx::program p;
    auto* mm = p.get_main_module();
    migraphx::shape s{migraphx::shape::float_type, {9}};
    std::vector<float> data = {1.1, 1.5, 1.6, -1.1, -1.5, -1.6, 0.0, 2.0, -2.0};
    auto l                  = mm->add_literal(migraphx::literal{s, data});
    mm->add_instruction(migraphx::make_op("ceil"), l);
    p.compile(migraphx::ref::target{});
    auto result = p.eval({}).back();
    std::vector<float> results_vector;
    result.visit([&](auto output) { results_vector.assign(output.begin(), output.end()); });
    std::vector<float> gold = data;
    std::transform(
        gold.begin(), gold.end(), gold.begin(), [](float n) -> float { return std::ceil(n); });
    EXPECT(migraphx::verify_range(results_vector, gold));
}

TEST_CASE(ceil_dyn_test)
{
    migraphx::program p;
    auto* mm = p.get_main_module();
    migraphx::shape::dynamic_dimension dd{4, 12, 0};
    migraphx::shape s{migraphx::shape::float_type, {dd}};
    auto input = mm->add_parameter("X", s);
    mm->add_instruction(migraphx::make_op("ceil"), input);
    p.compile(migraphx::ref::target{});

    std::vector<float> input_data = {1.1, 1.5, 1.6, -1.1, -1.5, -1.6, 0.0, 2.0, -2.0};
    migraphx::parameter_map params0;
    migraphx::shape input_fixed_shape0{migraphx::shape::float_type, {9}};
    params0["X"] = migraphx::argument(input_fixed_shape0, input_data.data());
    auto result  = p.eval(params0).back();
    std::vector<float> results_vector;
    result.visit([&](auto output) { results_vector.assign(output.begin(), output.end()); });
    std::vector<float> gold = input_data;
    std::transform(
        gold.begin(), gold.end(), gold.begin(), [](float n) -> float { return std::ceil(n); });
    EXPECT(migraphx::verify_range(results_vector, gold));
}

TEST_CASE(clip_test)
{
    migraphx::program p;
    auto* mm = p.get_main_module();
    migraphx::shape s{migraphx::shape::float_type, {3}};
    auto l       = mm->add_literal(migraphx::literal{s, {-1.0, 0.0, 10.0}});
    auto min_val = mm->add_literal(0.0f);
    auto max_val = mm->add_literal(6.0f);
    min_val =
        mm->add_instruction(migraphx::make_op("multibroadcast", {{"out_lens", {3}}}), min_val);
    max_val =
        mm->add_instruction(migraphx::make_op("multibroadcast", {{"out_lens", {3}}}), max_val);
    mm->add_instruction(migraphx::make_op("clip"), l, min_val, max_val);
    p.compile(migraphx::ref::target{});
    auto result = p.eval({}).back();
    std::vector<float> results_vector(3);
    result.visit([&](auto output) { results_vector.assign(output.begin(), output.end()); });
    std::vector<float> gold = {0.0, 0.0, 6.0};
    EXPECT(migraphx::verify_range(results_vector, gold));
}

TEST_CASE(concat_test)
{
    {
        migraphx::program p;
        auto* mm               = p.get_main_module();
        int axis               = 1;
        std::vector<int> data0 = {0, 1, 5, 6};
        std::vector<int> data1 = {2, 3, 4, 7, 8, 9};
        std::vector<int> data2 = {10, 20};
        migraphx::shape s0{migraphx::shape::int32_type, {2, 2}};
        migraphx::shape s1{migraphx::shape::int32_type, {2, 3}};
        migraphx::shape s2{migraphx::shape::int32_type, {2, 1}};
        auto l0 = mm->add_literal(migraphx::literal{s0, data0});
        auto l1 = mm->add_literal(migraphx::literal{s1, data1});
        auto l2 = mm->add_literal(migraphx::literal{s2, data2});
        mm->add_instruction(migraphx::make_op("concat", {{"axis", axis}}), l0, l1, l2);
        p.compile(migraphx::ref::target{});
        auto result           = p.eval({}).back();
        std::vector<int> gold = {0, 1, 2, 3, 4, 10, 5, 6, 7, 8, 9, 20};
        std::vector<int> results_vector(2 * 6);
        result.visit([&](auto output) { results_vector.assign(output.begin(), output.end()); });
        EXPECT(migraphx::verify_range(results_vector, gold));
        EXPECT(migraphx::verify_range(result.get_shape().lens(), std::vector<std::size_t>({2, 6})));
        EXPECT(
            migraphx::verify_range(result.get_shape().strides(), std::vector<std::size_t>({6, 1})));
    }

    {
        migraphx::program p;
        auto* mm               = p.get_main_module();
        int axis               = -1;
        std::vector<int> data0 = {0, 1, 5, 6};
        std::vector<int> data1 = {2, 3, 4, 7, 8, 9};
        std::vector<int> data2 = {10, 20};
        migraphx::shape s0{migraphx::shape::int32_type, {2, 2}};
        migraphx::shape s1{migraphx::shape::int32_type, {2, 3}};
        migraphx::shape s2{migraphx::shape::int32_type, {2, 1}};
        auto l0 = mm->add_literal(migraphx::literal{s0, data0});
        auto l1 = mm->add_literal(migraphx::literal{s1, data1});
        auto l2 = mm->add_literal(migraphx::literal{s2, data2});
        mm->add_instruction(migraphx::make_op("concat", {{"axis", axis}}), l0, l1, l2);
        p.compile(migraphx::ref::target{});
        auto result           = p.eval({}).back();
        std::vector<int> gold = {0, 1, 2, 3, 4, 10, 5, 6, 7, 8, 9, 20};
        std::vector<int> results_vector(2 * 6);
        result.visit([&](auto output) { results_vector.assign(output.begin(), output.end()); });
        EXPECT(migraphx::verify_range(results_vector, gold));
        EXPECT(migraphx::verify_range(result.get_shape().lens(), std::vector<std::size_t>({2, 6})));
        EXPECT(
            migraphx::verify_range(result.get_shape().strides(), std::vector<std::size_t>({6, 1})));
    }

    {
        migraphx::program p;
        auto* mm               = p.get_main_module();
        int axis               = 0;
        std::vector<int> data0 = {0, 1, 2, 3};
        std::vector<int> data1 = {4, 5, 6, 7, 8, 9};
        std::vector<int> data2 = {10, 11};
        migraphx::shape s0{migraphx::shape::int32_type, {2, 2}};
        migraphx::shape s1{migraphx::shape::int32_type, {3, 2}};
        migraphx::shape s2{migraphx::shape::int32_type, {1, 2}};
        auto l0 = mm->add_literal(migraphx::literal{s0, data0});
        auto l1 = mm->add_literal(migraphx::literal{s1, data1});
        auto l2 = mm->add_literal(migraphx::literal{s2, data2});
        mm->add_instruction(migraphx::make_op("concat", {{"axis", axis}}), l0, l1, l2);
        p.compile(migraphx::ref::target{});
        auto result           = p.eval({}).back();
        std::vector<int> gold = {0, 1, 2, 3, 4, 5, 6, 7, 8, 9, 10, 11};
        std::vector<int> results_vector(6 * 2);
        result.visit([&](auto output) { results_vector.assign(output.begin(), output.end()); });
        EXPECT(migraphx::verify_range(results_vector, gold));
        EXPECT(migraphx::verify_range(result.get_shape().lens(), std::vector<std::size_t>({6, 2})));
        EXPECT(
            migraphx::verify_range(result.get_shape().strides(), std::vector<std::size_t>({2, 1})));
    }

    {
        migraphx::program p;
        auto* mm               = p.get_main_module();
        int axis               = -2;
        std::vector<int> data0 = {0, 1, 2, 3};
        std::vector<int> data1 = {4, 5, 6, 7, 8, 9};
        std::vector<int> data2 = {10, 11};
        migraphx::shape s0{migraphx::shape::int32_type, {2, 2}};
        migraphx::shape s1{migraphx::shape::int32_type, {3, 2}};
        migraphx::shape s2{migraphx::shape::int32_type, {1, 2}};
        auto l0 = mm->add_literal(migraphx::literal{s0, data0});
        auto l1 = mm->add_literal(migraphx::literal{s1, data1});
        auto l2 = mm->add_literal(migraphx::literal{s2, data2});
        mm->add_instruction(migraphx::make_op("concat", {{"axis", axis}}), l0, l1, l2);
        p.compile(migraphx::ref::target{});
        auto result           = p.eval({}).back();
        std::vector<int> gold = {0, 1, 2, 3, 4, 5, 6, 7, 8, 9, 10, 11};
        std::vector<int> results_vector(6 * 2);
        result.visit([&](auto output) { results_vector.assign(output.begin(), output.end()); });
        EXPECT(migraphx::verify_range(results_vector, gold));
        EXPECT(migraphx::verify_range(result.get_shape().lens(), std::vector<std::size_t>({6, 2})));
        EXPECT(
            migraphx::verify_range(result.get_shape().strides(), std::vector<std::size_t>({2, 1})));
    }
}

TEST_CASE(contiguous_test)
{
    migraphx::shape a_shape{migraphx::shape::float_type, {1, 3, 2, 2}, {12, 1, 6, 3}};
    std::vector<float> data(12);
    std::iota(data.begin(), data.end(), 0);

    migraphx::program p;
    auto* mm = p.get_main_module();
    auto l   = mm->add_literal(migraphx::literal{a_shape, data});
    mm->add_instruction(migraphx::make_op("contiguous"), l);
    p.compile(migraphx::ref::target{});
    auto result = p.eval({}).back();

    std::vector<size_t> new_strides = {12, 4, 2, 1};
    EXPECT(result.get_shape().strides() == new_strides);

    std::vector<float> results_vector(12);
    result.visit([&](auto output) { results_vector.assign(output.begin(), output.end()); });

    std::vector<float> gold = {0, 1, 2, 3, 4, 5, 6, 7, 8, 9, 10, 11};
    EXPECT(migraphx::verify_range(results_vector, gold));
}

TEST_CASE(contiguous_param_test)
{
    migraphx::program p;
    auto* mm = p.get_main_module();
    migraphx::shape a_shape{migraphx::shape::float_type, {1, 3, 2, 2}, {12, 1, 6, 3}};
    auto a = mm->add_parameter("X", a_shape);
    mm->add_instruction(migraphx::make_op("contiguous"), a);
    p.compile(migraphx::ref::target{});

    std::vector<float> data(12);
    std::iota(data.begin(), data.end(), 0);
    migraphx::parameter_map params;
    params["X"] = migraphx::argument(a_shape, data.data());
    auto result = p.eval(params).back();

    std::vector<size_t> new_strides = {12, 4, 2, 1};
    EXPECT(result.get_shape().strides() == new_strides);

    std::vector<float> results_vector(12);
    result.visit([&](auto output) { results_vector.assign(output.begin(), output.end()); });
    std::vector<float> gold = {0, 3, 6, 9, 1, 4, 7, 10, 2, 5, 8, 11};
    EXPECT(migraphx::verify_range(results_vector, gold));
}

TEST_CASE(contiguous_dyn_test)
{
    migraphx::program p;
    auto* mm = p.get_main_module();
    migraphx::shape dyn_shape{migraphx::shape::float_type,
                              {{1, 1, 0}, {2, 6, 0}, {2, 2, 0}, {2, 2, 0}}};
    auto input = mm->add_parameter("X", dyn_shape);
    mm->add_instruction(migraphx::make_op("contiguous"), input);
    p.compile(migraphx::ref::target{});

    migraphx::shape static_shape{migraphx::shape::float_type, {1, 3, 2, 2}, {12, 1, 6, 3}};
    std::vector<float> data(12);
    std::iota(data.begin(), data.end(), 0);
    migraphx::parameter_map params;
    params["X"] = migraphx::argument(static_shape, data.data());
    auto result = p.eval(params).back();

    std::vector<size_t> new_strides = {12, 4, 2, 1};
    EXPECT(result.get_shape().strides() == new_strides);

    std::vector<float> results_vector(12);
    result.visit([&](auto output) { results_vector.assign(output.begin(), output.end()); });

    std::vector<float> gold = {0, 3, 6, 9, 1, 4, 7, 10, 2, 5, 8, 11};
    EXPECT(migraphx::verify_range(results_vector, gold));
}

TEST_CASE(conv_dynamic_batch_test)
{
    migraphx::program p;
    auto* mm = p.get_main_module();

    migraphx::shape input_dyn_shape{migraphx::shape::float_type,
                                    {{1, 100, 0}, {3, 3, 0}, {4, 4, 0}, {4, 4, 0}}};
    migraphx::shape weights_shape{migraphx::shape::float_type, {2, 3, 3, 3}};

    auto input   = mm->add_parameter("X", input_dyn_shape);
    auto weights = mm->add_parameter("W", weights_shape);
    mm->add_instruction(migraphx::make_op("convolution", {{"padding", {1, 1}}, {"stride", {2, 2}}}),
                        input,
                        weights);

    p.compile(migraphx::ref::target{});

    std::vector<float> a = {
        2.71567607,  -0.9960829,  0.91671127,  0.28140706,  0.63235772,  0.08077253,  0.80927712,
        -0.59108931, -1.05421555, -2.76622486, -0.85044265, -0.52049929, 0.67726439,  -0.65290606,
        0.02345525,  -0.33579525, 0.38901961,  1.05473483,  -1.31188095, 1.8963089,   -0.07265259,
        0.947339,    0.41949373,  -0.70814759, 0.25892952,  1.07311416,  1.2571274,   -0.62318051,
        -0.19951548, -0.94232577, -0.29393643, 0.42292568,  -0.80230367, 1.40909171,  0.63617158,
        0.13900366,  1.09253144,  -0.15265895, 1.54781747,  0.72780299,  1.09189606,  -0.38068101,
        0.97057933,  -0.58958799, 1.56188643,  0.21474874,  0.58725154,  -1.27097559, -0.03024297,
        1.09437096,  -0.4897908,  0.34838957,  -1.31042492, -1.69069934, 0.86956722,  -0.40457946,
        0.46691212,  1.29273605,  0.26464137,  0.22073045,  -1.02178168, 0.22163901,  -1.84387338,
        0.75522131,  -0.45775682, -0.42241111, -1.50944722, 1.07256448,  -1.95876884, -0.28106022,
        0.3341668,   2.13129425,  -1.14728117, -1.06555498, -0.298444,   -0.88322699, -0.65866792,
        -2.06007552, 0.01374334,  0.45612028,  0.52715492,  1.01914406,  -1.72659791, 0.80650896,
        0.16860051,  2.24112225,  -0.78620857, 0.36566174,  -0.07020134, -0.47976932, -0.68230027,
        -0.94711417, -0.54506505, 1.66504931,  -0.71860826, 0.61132306};

    std::vector<float> c = {
        -0.14601797, -0.13000923, 0.06521662,  0.06178288,  -0.11083675, 0.10154136,  0.09990512,
        0.06030385,  -0.11374587, -0.17523311, -0.14344215, 0.17802463,  0.06300922,  -0.15325832,
        0.07066704,  0.05166031,  0.00615084,  -0.02606523, 0.08083995,  -0.17913306, 0.0624622,
        0.0735731,   -0.04198661, -0.0164391,  -0.06374192, 0.16569914,  0.10681538,  0.07370754,
        0.02802075,  0.00282027,  0.15104802,  -0.11084409, -0.00197773, 0.07924436,  0.03528272,
        0.04765259,  -0.15896152, 0.07917164,  0.12125669,  -0.1154705,  -0.11999125, 0.12749968,
        -0.06269585, 0.18658121,  -0.03944227, 0.0111798,   -0.17731084, 0.11789055,  -0.09982193,
        0.08142821,  0.0729029,   0.11303909,  0.12735154,  0.03885292};

    std::vector<float> sol = {-0.20817225,
                              0.87965256,
                              0.14958936,
                              -1.24887264,
                              -0.06540672,
                              0.20778663,
                              0.40456355,
                              -0.99900877,
                              0.4917807,
                              0.1994698,
                              0.64205718,
                              0.37798831,
                              -0.25315839,
                              0.44276932,
                              -0.16138598,
                              0.79344082};

    migraphx::shape input_fixed_shape0{migraphx::shape::float_type, {2, 3, 4, 4}};

    migraphx::parameter_map params0;
    params0["X"] = migraphx::argument(input_fixed_shape0, a.data());
    params0["W"] = migraphx::argument(weights_shape, c.data());

    auto result = p.eval(params0).back();
    std::vector<float> results_vector(64);
    result.visit([&](auto output) { results_vector.assign(output.begin(), output.end()); });

    EXPECT(migraphx::verify_range(results_vector, sol));

    a = {2.71567607,  -0.9960829,  0.91671127,  0.28140706,  0.63235772,  0.08077253,  0.80927712,
         -0.59108931, -1.05421555, -2.76622486, -0.85044265, -0.52049929, 0.67726439,  -0.65290606,
         0.02345525,  -0.33579525, 0.38901961,  1.05473483,  -1.31188095, 1.8963089,   -0.07265259,
         0.947339,    0.41949373,  -0.70814759, 0.25892952,  1.07311416,  1.2571274,   -0.62318051,
         -0.19951548, -0.94232577, -0.29393643, 0.42292568,  -0.80230367, 1.40909171,  0.63617158,
         0.13900366,  1.09253144,  -0.15265895, 1.54781747,  0.72780299,  1.09189606,  -0.38068101,
         0.97057933,  -0.58958799, 1.56188643,  0.21474874,  0.58725154,  -1.27097559, -0.03024297,
         1.09437096,  -0.4897908,  0.34838957,  -1.31042492, -1.69069934, 0.86956722,  -0.40457946,
         0.46691212,  1.29273605,  0.26464137,  0.22073045,  -1.02178168, 0.22163901,  -1.84387338,
         0.75522131,  -0.45775682, -0.42241111, -1.50944722, 1.07256448,  -1.95876884, -0.28106022,
         0.3341668,   2.13129425,  -1.14728117, -1.06555498, -0.298444,   -0.88322699, -0.65866792,
         -2.06007552, 0.01374334,  0.45612028,  0.52715492,  1.01914406,  -1.72659791, 0.80650896,
         0.16860051,  2.24112225,  -0.78620857, 0.36566174,  -0.07020134, -0.47976932, -0.68230027,
         -0.94711417, -0.54506505, 1.66504931,  -0.71860826, 0.61132306};

    c = {-0.14601797, -0.13000923, 0.06521662,  0.06178288,  -0.11083675, 0.10154136,  0.09990512,
         0.06030385,  -0.11374587, -0.17523311, -0.14344215, 0.17802463,  0.06300922,  -0.15325832,
         0.07066704,  0.05166031,  0.00615084,  -0.02606523, 0.08083995,  -0.17913306, 0.0624622,
         0.0735731,   -0.04198661, -0.0164391,  -0.06374192, 0.16569914,  0.10681538,  0.07370754,
         0.02802075,  0.00282027,  0.15104802,  -0.11084409, -0.00197773, 0.07924436,  0.03528272,
         0.04765259,  -0.15896152, 0.07917164,  0.12125669,  -0.1154705,  -0.11999125, 0.12749968,
         -0.06269585, 0.18658121,  -0.03944227, 0.0111798,   -0.17731084, 0.11789055,  -0.09982193,
         0.08142821,  0.0729029,   0.11303909,  0.12735154,  0.03885292};

    sol = {-0.20817225,
           0.87965256,
           0.14958936,
           -1.24887264,
           -0.06540672,
           0.20778663,
           0.40456355,
           -0.99900877};

    migraphx::shape input_fixed_shape1{migraphx::shape::float_type, {1, 3, 4, 4}};

    migraphx::parameter_map params1;
    params1["X"] = migraphx::argument(input_fixed_shape1, a.data());
    params1["W"] = migraphx::argument(weights_shape, c.data());

    result = p.eval(params1).back();
    result.visit([&](auto output) { results_vector.assign(output.begin(), output.end()); });

    EXPECT(migraphx::verify_range(results_vector, sol));
}

TEST_CASE(conv_dyn_img_shape_test)
{
    migraphx::program p;
    auto* mm = p.get_main_module();

    migraphx::shape input_dyn_shape{migraphx::shape::float_type,
                                    {{1, 1, 0}, {3, 3, 0}, {4, 6, 0}, {4, 6, 0}}};
    migraphx::shape weights_shape{migraphx::shape::float_type, {1, 3, 3, 3}};

    auto input   = mm->add_parameter("X", input_dyn_shape);
    auto weights = mm->add_parameter("W", weights_shape);
    mm->add_instruction(migraphx::make_op("convolution", {{"padding", {0, 0}}, {"stride", {1, 1}}}),
                        input,
                        weights);

    p.compile(migraphx::ref::target{});

    std::vector<float> a = {0.28007596, 0.46114671, 0.12171969, 0.52260835, 0.40916841, 0.07163955,
                            0.09896668, 0.98628836, 0.69406788, 0.44868846, 0.64017681, 0.27048886,
                            0.30187397, 0.07334207, 0.05258557, 0.80747513, 0.81330534, 0.00497161,
                            0.33005534, 0.08908686, 0.46794691, 0.61768946, 0.55104806, 0.13406187,
                            0.70244284, 0.61296941, 0.46742536, 0.29712714, 0.91839388, 0.0834397,
                            0.14476327, 0.37857075, 0.25922384, 0.61620963, 0.69455439, 0.70389431,
                            0.77388606, 0.1752363,  0.74631394, 0.24604889, 0.53600244, 0.22116457,
                            0.81217463, 0.10789447, 0.43083784, 0.63371852, 0.69742316, 0.09536905};

    std::vector<float> c = {0.98411968, 0.2899219,  0.44638833, 0.30390816, 0.03989896, 0.2445332,
                            0.32700131, 0.57517075, 0.06956476, 0.93079306, 0.19882314, 0.52940601,
                            0.35624753, 0.35938406, 0.9111428,  0.88923574, 0.61040283, 0.2797513,
                            0.15479768, 0.46534674, 0.16970931, 0.49704618, 0.07062198, 0.01678321,
                            0.53150934, 0.39244495, 0.9963813};

    std::vector<float> sol = {6.1329393, 4.3199925, 5.448438, 3.8497565};

    migraphx::shape input_fixed_shape0{migraphx::shape::float_type, {1, 3, 4, 4}};

    migraphx::parameter_map params0;
    params0["X"] = migraphx::argument(input_fixed_shape0, a.data());
    params0["W"] = migraphx::argument(weights_shape, c.data());

    auto result = p.eval(params0).back();
    std::vector<float> results_vector(72);
    result.visit([&](auto output) { results_vector.assign(output.begin(), output.end()); });

    EXPECT(migraphx::verify_range(results_vector, sol));

    a = {0.95600171, 0.20768181, 0.82844489, 0.14928212, 0.51280462, 0.1359196,  0.68903648,
         0.84174772, 0.425509,   0.956926,   0.82533291, 0.33821531, 0.57576055, 0.75330186,
         0.82710394, 0.93343847, 0.14499469, 0.74558021, 0.13935139, 0.90652876, 0.22611443,
         0.85323975, 0.30631787, 0.96983037, 0.51783421, 0.32247456, 0.28243352, 0.605865,
         0.33376446, 0.67864877, 0.15442507, 0.24977552, 0.86989425, 0.60036782, 0.26198306,
         0.1494149,  0.13678915, 0.24892094, 0.38282467, 0.64907906, 0.83756376, 0.77603195,
         0.33951558, 0.14856874, 0.45701939, 0.43786436, 0.57421759, 0.37326922, 0.63382506,
         0.11464436, 0.23309047, 0.76724102, 0.98712427, 0.80800108, 0.84296564, 0.79568268,
         0.45684131, 0.73867068, 0.57845499, 0.45073557, 0.27102442, 0.86460315, 0.06865567,
         0.81673446, 0.881835,   0.42351639, 0.83322931, 0.34101671, 0.51979151, 0.54920645,
         0.19287718, 0.33321689, 0.27752456, 0.45755893, 0.67484562, 0.68383122, 0.52361312,
         0.46437257, 0.50862936, 0.32460429, 0.1726007,  0.29933345, 0.64856728, 0.06471591,
         0.63370843, 0.27900152, 0.18595992, 0.48904812, 0.35368508, 0.09620202};

    c = {0.709561,   0.7916206,  0.0443115,  0.62592275, 0.2498623,  0.42725624, 0.7905135,
         0.53160169, 0.01303743, 0.01987505, 0.39041803, 0.89530203, 0.23155373, 0.44435213,
         0.14407301, 0.80968594, 0.38216188, 0.35692557, 0.2568538,  0.83587388, 0.43654904,
         0.04974508, 0.80375029, 0.25350374, 0.1820275,  0.23369029, 0.54358755};

    sol = {6.305986,
           5.564665,
           6.122996,
           5.7262855,
           5.5546584,
           5.779489,
           5.798161,
           5.160476,
           6.702436,
           5.4851074,
           6.227567,
           5.2016754};
    migraphx::shape input_fixed_shape1{migraphx::shape::float_type, {1, 3, 6, 5}};

    migraphx::parameter_map params1;
    params1["X"] = migraphx::argument(input_fixed_shape1, a.data());
    params1["W"] = migraphx::argument(weights_shape, c.data());

    result = p.eval(params1).back();
    result.visit([&](auto output) { results_vector.assign(output.begin(), output.end()); });

    EXPECT(migraphx::verify_range(results_vector, sol));
}

TEST_CASE(conv_dyn_weights_shape_test)
{
    migraphx::program p;
    auto* mm = p.get_main_module();

    migraphx::shape input_shape{migraphx::shape::float_type, {1, 3, 4, 4}};
    migraphx::shape weights_shape{migraphx::shape::float_type,
                                  {{1, 1, 0}, {3, 3, 0}, {2, 3, 0}, {2, 3, 0}}};

    auto input   = mm->add_parameter("X", input_shape);
    auto weights = mm->add_parameter("W", weights_shape);
    mm->add_instruction(migraphx::make_op("convolution", {{"padding", {0, 0}}, {"stride", {1, 1}}}),
                        input,
                        weights);

    p.compile(migraphx::ref::target{});

    std::vector<float> a = {0.28007596, 0.46114671, 0.12171969, 0.52260835, 0.40916841, 0.07163955,
                            0.09896668, 0.98628836, 0.69406788, 0.44868846, 0.64017681, 0.27048886,
                            0.30187397, 0.07334207, 0.05258557, 0.80747513, 0.81330534, 0.00497161,
                            0.33005534, 0.08908686, 0.46794691, 0.61768946, 0.55104806, 0.13406187,
                            0.70244284, 0.61296941, 0.46742536, 0.29712714, 0.91839388, 0.0834397,
                            0.14476327, 0.37857075, 0.25922384, 0.61620963, 0.69455439, 0.70389431,
                            0.77388606, 0.1752363,  0.74631394, 0.24604889, 0.53600244, 0.22116457,
                            0.81217463, 0.10789447, 0.43083784, 0.63371852, 0.69742316, 0.09536905};

    std::vector<float> c   = {0.98411968,
                            0.2899219,
                            0.44638833,
                            0.30390816,
                            0.03989896,
                            0.2445332,
                            0.32700131,
                            0.57517075,
                            0.06956476,
                            0.93079306,
                            0.19882314,
                            0.52940601};
    std::vector<float> sol = {1.9939406,
                              2.2703054,
                              1.8896171,
                              2.062202,
                              2.3035214,
                              1.629366,
                              2.1606991,
                              2.1917608,
                              1.6797699};

    migraphx::shape weight_fixed_shape0{migraphx::shape::float_type, {1, 3, 2, 2}};

    migraphx::parameter_map params0;
    params0["X"] = migraphx::argument(input_shape, a.data());
    params0["W"] = migraphx::argument(weight_fixed_shape0, c.data());

    auto result = p.eval(params0).back();
    std::vector<float> results_vector(72);
    result.visit([&](auto output) { results_vector.assign(output.begin(), output.end()); });

    EXPECT(migraphx::verify_range(results_vector, sol));

    c   = {0.98411968, 0.2899219,  0.44638833, 0.30390816, 0.03989896, 0.2445332,  0.32700131,
         0.57517075, 0.06956476, 0.93079306, 0.19882314, 0.52940601, 0.35624753, 0.35938406,
         0.9111428,  0.88923574, 0.61040283, 0.2797513,  0.15479768, 0.46534674, 0.16970931,
         0.49704618, 0.07062198, 0.01678321, 0.53150934, 0.39244495, 0.9963813};
    sol = {6.1329393, 4.3199925, 5.448438, 3.8497565};
    migraphx::shape weights_fixed_shape1{migraphx::shape::float_type, {1, 3, 3, 3}};

    migraphx::parameter_map params1;
    params1["X"] = migraphx::argument(input_shape, a.data());
    params1["W"] = migraphx::argument(weights_fixed_shape1, c.data());

    result = p.eval(params1).back();
    result.visit([&](auto output) { results_vector.assign(output.begin(), output.end()); });

    EXPECT(migraphx::verify_range(results_vector, sol));
}

TEST_CASE(conv_dyn_img_same_upper_test)
{
    migraphx::program p;
    auto* mm = p.get_main_module();

    migraphx::shape input_dyn_shape{migraphx::shape::float_type,
                                    {{1, 1, 0}, {3, 3, 0}, {4, 6, 0}, {4, 6, 0}}};
    migraphx::shape weights_shape{migraphx::shape::float_type, {1, 3, 3, 3}};

    auto input   = mm->add_parameter("X", input_dyn_shape);
    auto weights = mm->add_parameter("W", weights_shape);
    mm->add_instruction(
        migraphx::make_op(
            "convolution",
            {{"stride", {1, 1}}, {"padding_mode", migraphx::op::padding_mode_t::same_upper}}),
        input,
        weights);

    p.compile(migraphx::ref::target{});

    std::vector<float> a = {0.63321185, 0.6466339,  0.8515352,  0.44240063, 0.5018913,  0.5068494,
                            0.75330657, 0.7383877,  0.15870683, 0.8171611,  0.56118083, 0.87004256,
                            0.24401724, 0.8815178,  0.4222333,  0.27191755,

                            0.41633207, 0.2460619,  0.32004243, 0.6962248,  0.12284133, 0.2620491,
                            0.96931046, 0.6030955,  0.7623861,  0.2395751,  0.61440414, 0.577285,
                            0.80087787, 0.12776066, 0.26566318, 0.46569306,

                            0.96701574, 0.3850145,  0.14165345, 0.5887347,  0.7152134,  0.5295342,
                            0.6303507,  0.4037548,  0.18556239, 0.79416305, 0.29107493, 0.18770285,
                            0.6870904,  0.30701008, 0.314684,   0.91075855};

    std::vector<float> c = {
        2.8150102e-01, 3.3198616e-01, 9.5149356e-01, 7.4039467e-02, 9.6555042e-01,
        2.8815505e-01, 2.5100240e-01, 5.2186239e-01, 2.3850012e-01,

        8.2963020e-01, 3.0763101e-04, 6.7026985e-01, 1.4260857e-01, 9.7517288e-01,
        3.6847427e-02, 8.5804445e-01, 7.3440993e-01, 6.7948365e-01,

        7.9253986e-02, 7.3943835e-01, 1.7813577e-01, 1.0780835e-01, 4.2304707e-01,
        4.0084350e-01, 1.1114500e-01, 4.4846520e-01, 5.0109702e-01};

    std::vector<float> sol = {3.013387,
                              3.7111127,
                              4.2946506,
                              3.579301,
                              4.5306826,
                              6.1262493,
                              6.332169,
                              4.495293,
                              4.46013,
                              6.0938954,
                              5.848162,
                              4.514299,
                              2.9587686,
                              4.117671,
                              3.5187216,
                              2.3236327};

    migraphx::shape input_fixed_shape0{migraphx::shape::float_type, {1, 3, 4, 4}};

    migraphx::parameter_map params0;
    params0["X"] = migraphx::argument(input_fixed_shape0, a.data());
    params0["W"] = migraphx::argument(weights_shape, c.data());

    auto result = p.eval(params0).back();
    std::vector<float> results_vector(16);
    result.visit([&](auto output) { results_vector.assign(output.begin(), output.end()); });
    EXPECT(migraphx::verify_range(results_vector, sol));
}

TEST_CASE(conv_dyn_kernel_same_upper_test)
{
    migraphx::program p;
    auto* mm = p.get_main_module();

    migraphx::shape input_shape{migraphx::shape::float_type, {1, 3, 4, 4}};
    migraphx::shape weights_shape{migraphx::shape::float_type,
                                  {{1, 1, 0}, {3, 3, 0}, {2, 3, 0}, {2, 3, 0}}};

    auto input   = mm->add_parameter("X", input_shape);
    auto weights = mm->add_parameter("W", weights_shape);
    mm->add_instruction(
        migraphx::make_op(
            "convolution",
            {{"stride", {1, 1}}, {"padding_mode", migraphx::op::padding_mode_t::same_upper}}),
        input,
        weights);

    p.compile(migraphx::ref::target{});

    std::vector<float> a   = {0.63321185, 0.6466339,  0.8515352,  0.44240063, 0.5018913,  0.5068494,
                            0.75330657, 0.7383877,  0.15870683, 0.8171611,  0.56118083, 0.87004256,
                            0.24401724, 0.8815178,  0.4222333,  0.27191755,

                            0.41633207, 0.2460619,  0.32004243, 0.6962248,  0.12284133, 0.2620491,
                            0.96931046, 0.6030955,  0.7623861,  0.2395751,  0.61440414, 0.577285,
                            0.80087787, 0.12776066, 0.26566318, 0.46569306,

                            0.96701574, 0.3850145,  0.14165345, 0.5887347,  0.7152134,  0.5295342,
                            0.6303507,  0.4037548,  0.18556239, 0.79416305, 0.29107493, 0.18770285,
                            0.6870904,  0.30701008, 0.314684,   0.91075855};
    std::vector<float> c   = {2.8150102e-01,
                            3.3198616e-01,
                            9.5149356e-01,
                            7.4039467e-02,

                            9.6555042e-01,
                            2.8815505e-01,
                            2.5100240e-01,
                            5.2186239e-01,

                            2.3850012e-01,
                            8.2963020e-01,
                            3.0763101e-04,
                            6.7026985e-01};
    std::vector<float> sol = {2.453681,
                              2.536207,
                              3.0187201,
                              1.7912633,
                              2.1738236,
                              2.9695358,
                              3.2319589,
                              1.859269,
                              2.5953722,
                              2.50734,
                              2.7736917,
                              1.2229807,
                              1.5900216,
                              0.9225286,
                              1.43048,
                              0.74341124};

    migraphx::shape weight_fixed_shape0{migraphx::shape::float_type, {1, 3, 2, 2}};

    migraphx::parameter_map params0;
    params0["X"] = migraphx::argument(input_shape, a.data());
    params0["W"] = migraphx::argument(weight_fixed_shape0, c.data());

    auto result = p.eval(params0).back();
    std::vector<float> results_vector(16);
    result.visit([&](auto output) { results_vector.assign(output.begin(), output.end()); });
    EXPECT(migraphx::verify_range(results_vector, sol));
}

TEST_CASE(conv_dyn_kernel_same_lower_test)
{
    migraphx::program p;
    auto* mm = p.get_main_module();

    migraphx::shape input_shape{migraphx::shape::float_type, {1, 3, 4, 4}};
    migraphx::shape weights_shape{migraphx::shape::float_type,
                                  {{1, 1, 0}, {3, 3, 0}, {2, 3, 0}, {2, 3, 0}}};

    auto input   = mm->add_parameter("X", input_shape);
    auto weights = mm->add_parameter("W", weights_shape);
    mm->add_instruction(
        migraphx::make_op(
            "convolution",
            {{"stride", {1, 1}}, {"padding_mode", migraphx::op::padding_mode_t::same_lower}}),
        input,
        weights);

    p.compile(migraphx::ref::target{});

    std::vector<float> a   = {0.63321185, 0.6466339,  0.8515352,  0.44240063, 0.5018913,  0.5068494,
                            0.75330657, 0.7383877,  0.15870683, 0.8171611,  0.56118083, 0.87004256,
                            0.24401724, 0.8815178,  0.4222333,  0.27191755,

                            0.41633207, 0.2460619,  0.32004243, 0.6962248,  0.12284133, 0.2620491,
                            0.96931046, 0.6030955,  0.7623861,  0.2395751,  0.61440414, 0.577285,
                            0.80087787, 0.12776066, 0.26566318, 0.46569306,

                            0.96701574, 0.3850145,  0.14165345, 0.5887347,  0.7152134,  0.5295342,
                            0.6303507,  0.4037548,  0.18556239, 0.79416305, 0.29107493, 0.18770285,
                            0.6870904,  0.30701008, 0.314684,   0.91075855};
    std::vector<float> c   = {2.8150102e-01,
                            3.3198616e-01,
                            9.5149356e-01,
                            7.4039467e-02,

                            9.6555042e-01,
                            2.8815505e-01,
                            2.5100240e-01,
                            5.2186239e-01,

                            2.3850012e-01,
                            8.2963020e-01,
                            3.0763101e-04,
                            6.7026985e-01};
    std::vector<float> sol = {0.91231215,
                              1.1416453,
                              1.00216,
                              1.6813052,
                              1.7131033,
                              2.453681,
                              2.536207,
                              3.0187201,
                              1.3293691,
                              2.1738236,
                              2.9695358,
                              3.2319589,
                              1.3228729,
                              2.5953722,
                              2.50734,
                              2.7736917};

    migraphx::shape weight_fixed_shape0{migraphx::shape::float_type, {1, 3, 2, 2}};

    migraphx::parameter_map params0;
    params0["X"] = migraphx::argument(input_shape, a.data());
    params0["W"] = migraphx::argument(weight_fixed_shape0, c.data());

    auto result = p.eval(params0).back();
    std::vector<float> results_vector(16);
    result.visit([&](auto output) { results_vector.assign(output.begin(), output.end()); });
    EXPECT(migraphx::verify_range(results_vector, sol));
}

TEST_CASE(conv2d_padding_stride_test)
{
    migraphx::program p;
    auto* mm             = p.get_main_module();
    std::vector<float> a = {
        2.71567607,  -0.9960829,  0.91671127,  0.28140706,  0.63235772,  0.08077253,  0.80927712,
        -0.59108931, -1.05421555, -2.76622486, -0.85044265, -0.52049929, 0.67726439,  -0.65290606,
        0.02345525,  -0.33579525, 0.38901961,  1.05473483,  -1.31188095, 1.8963089,   -0.07265259,
        0.947339,    0.41949373,  -0.70814759, 0.25892952,  1.07311416,  1.2571274,   -0.62318051,
        -0.19951548, -0.94232577, -0.29393643, 0.42292568,  -0.80230367, 1.40909171,  0.63617158,
        0.13900366,  1.09253144,  -0.15265895, 1.54781747,  0.72780299,  1.09189606,  -0.38068101,
        0.97057933,  -0.58958799, 1.56188643,  0.21474874,  0.58725154,  -1.27097559, -0.03024297,
        1.09437096,  -0.4897908,  0.34838957,  -1.31042492, -1.69069934, 0.86956722,  -0.40457946,
        0.46691212,  1.29273605,  0.26464137,  0.22073045,  -1.02178168, 0.22163901,  -1.84387338,
        0.75522131,  -0.45775682, -0.42241111, -1.50944722, 1.07256448,  -1.95876884, -0.28106022,
        0.3341668,   2.13129425,  -1.14728117, -1.06555498, -0.298444,   -0.88322699, -0.65866792,
        -2.06007552, 0.01374334,  0.45612028,  0.52715492,  1.01914406,  -1.72659791, 0.80650896,
        0.16860051,  2.24112225,  -0.78620857, 0.36566174,  -0.07020134, -0.47976932, -0.68230027,
        -0.94711417, -0.54506505, 1.66504931,  -0.71860826, 0.61132306};

    std::vector<float> c = {
        -0.14601797, -0.13000923, 0.06521662,  0.06178288,  -0.11083675, 0.10154136,  0.09990512,
        0.06030385,  -0.11374587, -0.17523311, -0.14344215, 0.17802463,  0.06300922,  -0.15325832,
        0.07066704,  0.05166031,  0.00615084,  -0.02606523, 0.08083995,  -0.17913306, 0.0624622,
        0.0735731,   -0.04198661, -0.0164391,  -0.06374192, 0.16569914,  0.10681538,  0.07370754,
        0.02802075,  0.00282027,  0.15104802,  -0.11084409, -0.00197773, 0.07924436,  0.03528272,
        0.04765259,  -0.15896152, 0.07917164,  0.12125669,  -0.1154705,  -0.11999125, 0.12749968,
        -0.06269585, 0.18658121,  -0.03944227, 0.0111798,   -0.17731084, 0.11789055,  -0.09982193,
        0.08142821,  0.0729029,   0.11303909,  0.12735154,  0.03885292};

    std::vector<float> s = {-0.20817225,
                            0.87965256,
                            0.14958936,
                            -1.24887264,
                            -0.06540672,
                            0.20778663,
                            0.40456355,
                            -0.99900877,
                            0.4917807,
                            0.1994698,
                            0.64205718,
                            0.37798831,
                            -0.25315839,
                            0.44276932,
                            -0.16138598,
                            0.79344082};

    migraphx::shape a_shape{migraphx::shape::float_type, {2, 3, 4, 4}};
    auto al = mm->add_literal(migraphx::literal{a_shape, a});

    migraphx::shape c_shape{migraphx::shape::float_type, {2, 3, 3, 3}};
    auto cl = mm->add_literal(migraphx::literal{c_shape, c});

    mm->add_instruction(
        migraphx::make_op("convolution", {{"padding", {1, 1}}, {"stride", {2, 2}}}), al, cl);
    p.compile(migraphx::ref::target{});
    auto result = p.eval({}).back();

    std::vector<float> results_vector(16);
    result.visit([&](auto output) { results_vector.assign(output.begin(), output.end()); });
    EXPECT(migraphx::verify_range(results_vector, s));
}

TEST_CASE(conv2d_padding_test)
{
    migraphx::program p;
    auto* mm             = p.get_main_module();
    std::vector<float> a = {
        2.71567607,  -0.9960829,  0.91671127,  0.28140706,  0.63235772,  0.08077253,  0.80927712,
        -0.59108931, -1.05421555, -2.76622486, -0.85044265, -0.52049929, 0.67726439,  -0.65290606,
        0.02345525,  -0.33579525, 0.38901961,  1.05473483,  -1.31188095, 1.8963089,   -0.07265259,
        0.947339,    0.41949373,  -0.70814759, 0.25892952,  1.07311416,  1.2571274,   -0.62318051,
        -0.19951548, -0.94232577, -0.29393643, 0.42292568,  -0.80230367, 1.40909171,  0.63617158,
        0.13900366,  1.09253144,  -0.15265895, 1.54781747,  0.72780299,  1.09189606,  -0.38068101,
        0.97057933,  -0.58958799, 1.56188643,  0.21474874,  0.58725154,  -1.27097559, -0.03024297,
        1.09437096,  -0.4897908,  0.34838957,  -1.31042492, -1.69069934, 0.86956722,  -0.40457946,
        0.46691212,  1.29273605,  0.26464137,  0.22073045,  -1.02178168, 0.22163901,  -1.84387338,
        0.75522131,  -0.45775682, -0.42241111, -1.50944722, 1.07256448,  -1.95876884, -0.28106022,
        0.3341668,   2.13129425,  -1.14728117, -1.06555498, -0.298444,   -0.88322699, -0.65866792,
        -2.06007552, 0.01374334,  0.45612028,  0.52715492,  1.01914406,  -1.72659791, 0.80650896,
        0.16860051,  2.24112225,  -0.78620857, 0.36566174,  -0.07020134, -0.47976932, -0.68230027,
        -0.94711417, -0.54506505, 1.66504931,  -0.71860826, 0.61132306};

    std::vector<float> c = {
        -0.16115488, -0.09800646, -0.05412646, 0.10475694,  0.00555485,  -0.12667653, 0.0458357,
        -0.02656217, -0.16338061, 0.15037455,  0.0102711,   0.01303349,  0.05242859,  0.02034754,
        0.04751867,  -0.17038961, -0.1434752,  -0.10770349, 0.05676742,  -0.15838449, 0.10128359,
        -0.18958683, 0.11954515,  0.10758857,  -0.01058291, -0.12797487, 0.08971019,  0.18793164,
        -0.00881396, -0.06588994, -0.13321903, -0.03300409, 0.01439607,  0.07618178,  -0.11556662,
        0.00764295,  0.12956454,  -0.08937147, -0.12763587, 0.04674943,  0.05765297,  0.11336918,
        0.14747436,  -0.06199479, -0.01166052, -0.12432006, -0.04494537, -0.17581205, 0.09475745,
        0.1149437,   -0.1014564,  0.0274073,   -0.01323579, -0.11092556};

    std::vector<float> s = {
        -0.0201216,  0.40407312,  -0.39005592, -0.0631946,  0.37963012,  -0.64611685, 0.1349397,
        -0.54113752, 0.28533003,  0.27667275,  -0.16442731, -0.181494,   0.30564839,  0.58744538,
        0.32015014,  0.24969585,  -0.27367792, -0.53308117, 0.41236052,  0.26136363,  -0.01489828,
        0.57652152,  -0.38506854, 0.119615,    0.0437076,   0.04779706,  0.57887721,  0.23126155,
        0.05695833,  -0.68200272, 0.02063358,  -0.10267162, 0.8062973,   -0.38149622, -0.40134856,
        -0.03353126, 0.38991132,  -0.3478111,  0.03661491,  0.25783631,  0.62772679,  -0.1961118,
        0.76423508,  -0.36241418, -0.20994355, -0.12368261, -0.9406727,  0.02340185,  -0.08793129,
        -0.02471633, -0.58163726, -0.02211772, -0.42014724, 0.77525634,  0.504951,    -0.20537445,
        -0.20369984, -0.83037728, -1.40423918, -0.46160448, -0.22944322, 0.36074194,  0.49579027,
        0.46527559};

    migraphx::shape a_shape{migraphx::shape::float_type, {2, 3, 4, 4}};
    auto al = mm->add_literal(migraphx::literal{a_shape, a});

    migraphx::shape c_shape{migraphx::shape::float_type, {2, 3, 3, 3}};
    auto cl = mm->add_literal(migraphx::literal{c_shape, c});

    mm->add_instruction(
        migraphx::make_op("convolution", {{"padding", {1, 1}}, {"stride", {1, 1}}}), al, cl);
    p.compile(migraphx::ref::target{});
    auto result = p.eval({}).back();

    std::vector<float> results_vector(64);
    result.visit([&](auto output) { results_vector.assign(output.begin(), output.end()); });
    EXPECT(migraphx::verify_range(results_vector, s));
}

TEST_CASE(conv2d_test)
{
    migraphx::program p;
    auto* mm             = p.get_main_module();
    std::vector<float> a = {
        2.71567607,  -0.9960829,  0.91671127,  0.28140706,  0.63235772,  0.08077253,  0.80927712,
        -0.59108931, -1.05421555, -2.76622486, -0.85044265, -0.52049929, 0.67726439,  -0.65290606,
        0.02345525,  -0.33579525, 0.38901961,  1.05473483,  -1.31188095, 1.8963089,   -0.07265259,
        0.947339,    0.41949373,  -0.70814759, 0.25892952,  1.07311416,  1.2571274,   -0.62318051,
        -0.19951548, -0.94232577, -0.29393643, 0.42292568,  -0.80230367, 1.40909171,  0.63617158,
        0.13900366,  1.09253144,  -0.15265895, 1.54781747,  0.72780299,  1.09189606,  -0.38068101,
        0.97057933,  -0.58958799, 1.56188643,  0.21474874,  0.58725154,  -1.27097559, -0.03024297,
        1.09437096,  -0.4897908,  0.34838957,  -1.31042492, -1.69069934, 0.86956722,  -0.40457946,
        0.46691212,  1.29273605,  0.26464137,  0.22073045,  -1.02178168, 0.22163901,  -1.84387338,
        0.75522131,  -0.45775682, -0.42241111, -1.50944722, 1.07256448,  -1.95876884, -0.28106022,
        0.3341668,   2.13129425,  -1.14728117, -1.06555498, -0.298444,   -0.88322699, -0.65866792,
        -2.06007552, 0.01374334,  0.45612028,  0.52715492,  1.01914406,  -1.72659791, 0.80650896,
        0.16860051,  2.24112225,  -0.78620857, 0.36566174,  -0.07020134, -0.47976932, -0.68230027,
        -0.94711417, -0.54506505, 1.66504931,  -0.71860826, 0.61132306};

    std::vector<float> c = {
        2.82721668e-02,  6.44195229e-02,  1.53499246e-02,  1.72468081e-01,  -6.33238107e-02,
        9.49496776e-02,  1.40258059e-01,  -7.92879611e-02, -1.29301161e-01, 3.11307609e-03,
        -1.90624535e-01, 1.13238767e-01,  -2.80647576e-02, 3.12882811e-02,  -3.52091640e-02,
        3.33581865e-02,  6.43158704e-02,  7.40238279e-02,  -1.00106120e-01, -9.56912562e-02,
        1.44342467e-01,  9.40258950e-02,  6.36333972e-02,  1.66158378e-03,  -8.91554281e-02,
        2.58734226e-02,  1.70919895e-02,  1.78214177e-01,  8.84564668e-02,  8.98126513e-02,
        -1.63809001e-01, 1.37802169e-01,  1.66439757e-01,  -1.45631135e-02, 1.88469887e-04,
        4.76950556e-02,  -1.91969007e-01, -1.76233292e-01, -7.70473927e-02, 1.14828631e-01,
        1.76608220e-01,  -1.50728196e-01, 1.99946314e-02,  -5.88052124e-02, 1.31612435e-01,
        1.61106288e-02,  -1.35080189e-01, 1.49512306e-01,  3.86456847e-02,  1.29330024e-01,
        -3.22975963e-02, -5.60784787e-02, -5.41997552e-02, 4.78562862e-02};

    std::vector<float> s = {0.27039781,
                            0.19105849,
                            -0.06339942,
                            -0.65087199,
                            0.40867025,
                            0.05063812,
                            -0.14907975,
                            0.49018705,
                            -0.49197209,
                            0.33236548,
                            -0.39374301,
                            0.16012701,
                            0.06574871,
                            0.71606487,
                            -0.55201721,
                            -0.46427044};
    migraphx::shape a_shape{migraphx::shape::float_type, {2, 3, 4, 4}};
    auto al = mm->add_literal(migraphx::literal{a_shape, a});

    migraphx::shape c_shape{migraphx::shape::float_type, {2, 3, 3, 3}};
    auto cl = mm->add_literal(migraphx::literal{c_shape, c});

    mm->add_instruction(migraphx::make_op("convolution"), al, cl);
    p.compile(migraphx::ref::target{});
    auto result = p.eval({}).back();

    std::vector<float> results_vector(16);
    result.visit([&](auto output) { results_vector.assign(output.begin(), output.end()); });
    EXPECT(migraphx::verify_range(results_vector, s));
}

TEST_CASE(conv3d_test)
{
    migraphx::program p;
    auto* mm             = p.get_main_module();
    std::vector<float> a = {
        2.71567607,  -0.9960829,  0.91671127,  0.28140706,  0.63235772,  0.08077253,  0.80927712,
        -0.59108931, -1.05421555, -2.76622486, -0.85044265, -0.52049929, 0.67726439,  -0.65290606,
        0.02345525,  -0.33579525, 0.38901961,  1.05473483,  -1.31188095, 1.8963089,   -0.07265259,
        0.947339,    0.41949373,  -0.70814759, 0.25892952,  1.07311416,  1.2571274,   -0.62318051,
        -0.19951548, -0.94232577, -0.29393643, 0.42292568,  -0.80230367, 1.40909171,  0.63617158,
        0.13900366,  1.09253144,  -0.15265895, 1.54781747,  0.72780299,  1.09189606,  -0.38068101,
        0.97057933,  -0.58958799, 1.56188643,  0.21474874,  0.58725154,  -1.27097559, -0.03024297,
        1.09437096,  -0.4897908,  0.34838957,  -1.31042492, -1.69069934, 0.86956722,  -0.40457946,
        0.46691212,  1.29273605,  0.26464137,  0.22073045,  -1.02178168, 0.22163901,  -1.84387338,
        0.75522131,  -0.45775682, -0.42241111, -1.50944722, 1.07256448,  -1.95876884, -0.28106022,
        0.3341668,   2.13129425,  -1.14728117, -1.06555498, -0.298444,   -0.88322699, -0.65866792,
        -2.06007552, 0.01374334,  0.45612028,  0.52715492,  1.01914406,  -1.72659791, 0.80650896,
        0.16860051,  2.24112225,  -0.78620857, 0.36566174,  -0.07020134, -0.47976932, -0.68230027,
        -0.94711417, -0.54506505, 1.66504931,  -0.71860826, 0.61132306};

    std::vector<float> c = {
        2.82721668e-02,  6.44195229e-02,  1.53499246e-02,  1.72468081e-01,  -6.33238107e-02,
        9.49496776e-02,  1.40258059e-01,  -7.92879611e-02, -1.29301161e-01, 3.11307609e-03,
        -1.90624535e-01, 1.13238767e-01,  -2.80647576e-02, 3.12882811e-02,  -3.52091640e-02,
        3.33581865e-02,  6.43158704e-02,  7.40238279e-02,  -1.00106120e-01, -9.56912562e-02,
        1.44342467e-01,  9.40258950e-02,  6.36333972e-02,  1.66158378e-03,  -8.91554281e-02,
        2.58734226e-02,  1.70919895e-02,  1.78214177e-01,  8.84564668e-02,  8.98126513e-02,
        -1.63809001e-01, 1.37802169e-01,  1.66439757e-01,  -1.45631135e-02, 1.88469887e-04,
        4.76950556e-02,  -1.91969007e-01, -1.76233292e-01, -7.70473927e-02, 1.14828631e-01,
        1.76608220e-01,  -1.50728196e-01, 1.99946314e-02,  -5.88052124e-02, 1.31612435e-01,
        1.61106288e-02,  -1.35080189e-01, 1.49512306e-01,  3.86456847e-02,  1.29330024e-01,
        -3.22975963e-02, -5.60784787e-02, -5.41997552e-02, 4.78562862e-02};

    std::vector<float> s = {0.27039781,
                            0.19105849,
                            -0.06339942,
                            -0.65087199,
                            0.40867025,
                            0.05063812,
                            -0.14907975,
                            0.49018705,
                            -0.49197209,
                            0.33236548,
                            -0.39374301,
                            0.16012701,
                            0.06574871,
                            0.71606487,
                            -0.55201721,
                            -0.46427044};
    migraphx::shape a_shape{migraphx::shape::float_type, {2, 3, 4, 4, 1}};
    auto al = mm->add_literal(migraphx::literal{a_shape, a});

    migraphx::shape c_shape{migraphx::shape::float_type, {2, 3, 3, 3, 1}};
    auto cl = mm->add_literal(migraphx::literal{c_shape, c});

    mm->add_instruction(
        migraphx::make_op("convolution",
                          {{"padding", {0, 0, 0}}, {"stride", {1, 1, 1}}, {"dilation", {1, 1, 1}}}),
        al,
        cl);
    p.compile(migraphx::ref::target{});
    auto result = p.eval({}).back();

    std::vector<float> results_vector(16);
    result.visit([&](auto output) { results_vector.assign(output.begin(), output.end()); });
    EXPECT(migraphx::verify_range(results_vector, s));
}

TEST_CASE(cos_test)
{
    migraphx::program p;
    auto* mm = p.get_main_module();
    migraphx::shape s{migraphx::shape::float_type, {3}};
    std::vector<float> data{-1, 0, 1};
    auto l = mm->add_literal(migraphx::literal{s, data});
    mm->add_instruction(migraphx::make_op("cos"), l);
    p.compile(migraphx::ref::target{});
    auto result = p.eval({}).back();
    std::vector<float> results_vector(3);
    result.visit([&](auto output) { results_vector.assign(output.begin(), output.end()); });
    std::vector<float> gold = data;
    std::transform(
        gold.begin(), gold.end(), gold.begin(), [](float n) -> float { return cosf(n); });
    EXPECT(migraphx::verify_range(results_vector, gold));
}

TEST_CASE(cos_dyn_test)
{
    migraphx::program p;
    auto* mm = p.get_main_module();
    migraphx::shape::dynamic_dimension dd{3, 8, 0};
    migraphx::shape s{migraphx::shape::float_type, {dd}};
    auto input = mm->add_parameter("X", s);
    mm->add_instruction(migraphx::make_op("cos"), input);
    p.compile(migraphx::ref::target{});

    std::vector<float> input_data{-1, 0, 1};
    migraphx::parameter_map params0;
    migraphx::shape input_fixed_shape0{migraphx::shape::float_type, {3}};
    params0["X"] = migraphx::argument(input_fixed_shape0, input_data.data());
    auto result  = p.eval(params0).back();
    std::vector<float> results_vector(3);
    result.visit([&](auto output) { results_vector.assign(output.begin(), output.end()); });
    std::vector<float> gold = input_data;
    std::transform(
        gold.begin(), gold.end(), gold.begin(), [](float n) -> float { return cosf(n); });
    EXPECT(migraphx::verify_range(results_vector, gold));
}

TEST_CASE(cosh_test)
{
    migraphx::program p;
    auto* mm = p.get_main_module();
    migraphx::shape s{migraphx::shape::float_type, {2, 2}};
    std::vector<float> data = {-1.0, 2.0, -3.0, 4.0};
    auto l                  = mm->add_literal(migraphx::literal{s, data});
    mm->add_instruction(migraphx::make_op("cosh"), l);
    p.compile(migraphx::ref::target{});
    auto result = p.eval({}).back();
    std::vector<float> results_vector(4);
    result.visit([&](auto output) { results_vector.assign(output.begin(), output.end()); });
    std::vector<float> gold = data;
    std::transform(
        gold.begin(), gold.end(), gold.begin(), [](float n) -> float { return coshf(n); });
    EXPECT(migraphx::verify_range(results_vector, gold));
}

TEST_CASE(cosh_dyn_test)
{
    migraphx::program p;
    auto* mm = p.get_main_module();
    migraphx::shape::dynamic_dimension dd{3, 8, 0};
    migraphx::shape s{migraphx::shape::float_type, {dd}};
    auto input = mm->add_parameter("X", s);
    mm->add_instruction(migraphx::make_op("cosh"), input);
    p.compile(migraphx::ref::target{});

    std::vector<float> input_data = {-1.0, 2.0, -3.0, 4.0};
    migraphx::parameter_map params0;
    migraphx::shape input_fixed_shape0{migraphx::shape::float_type, {4}};
    params0["X"] = migraphx::argument(input_fixed_shape0, input_data.data());
    auto result  = p.eval(params0).back();
    std::vector<float> results_vector(4);
    result.visit([&](auto output) { results_vector.assign(output.begin(), output.end()); });
    std::vector<float> gold = input_data;
    std::transform(
        gold.begin(), gold.end(), gold.begin(), [](float n) -> float { return coshf(n); });
    EXPECT(migraphx::verify_range(results_vector, gold));
}

TEST_CASE(deconv_1d_test)
{
    migraphx::shape s{migraphx::shape::float_type, {1, 1, 3}};
    std::vector<float> x_data{0, 0.5, 1};
    std::vector<float> w_data{0.5, 0.5, 0.5};

    std::vector<float> gold{0, 0.25, 0.75, 0.75, 0.5};

    migraphx::program p;
    auto* mm = p.get_main_module();
    auto x   = mm->add_literal(migraphx::literal{s, x_data});
    auto w   = mm->add_literal(migraphx::literal{s, w_data});

    mm->add_instruction(
        migraphx::make_op("deconvolution", {{"padding", {0}}, {"stride", {1}}, {"dilation", {1}}}),
        x,
        w);
    p.compile(migraphx::ref::target{});
    auto result = p.eval({}).back();

    std::vector<float> results_vector;
    result.visit([&](auto output) { results_vector.assign(output.begin(), output.end()); });
    EXPECT(migraphx::verify_range(results_vector, gold));
}

TEST_CASE(deconv_3d_test)
{
    migraphx::shape s_1{migraphx::shape::float_type, {1, 1, 1, 2, 3}};
    migraphx::shape s_2{migraphx::shape::float_type, {1, 1, 3, 2, 3}};
    std::vector<float> x_data{0.8471, -0.4195, -2.2749, 1.2491, 0.1722, 0.3246};
    std::vector<float> w_data{0.6478,
                              -0.1985,
                              0.0633,
                              -0.3479,
                              2.7056,
                              -0.1440,
                              -1.1229,
                              -0.7507,
                              -1.3151,
                              0.8884,
                              -0.1859,
                              -0.3407,
                              -1.1544,
                              -1.5893,
                              1.6265,
                              -1.4624,
                              0.3812,
                              -1.5378};

    std::vector<float> gold{0.5488,  -0.4399, -1.3369, 0.4251,  -0.1439, 0.5145,  2.3015,  -0.2104,
                            -6.1482, 0.3482,  -0.4346, 3.3197,  0.1731,  0.8533,  -0.0467, -0.9512,
                            -0.1649, 1.7553,  2.2594,  2.9917,  -0.6500, -1.6612, -4.3680, 0.0957,
                            0.3482,  1.1097,  -0.0792, -0.1692, -0.1190, -0.1106, -0.9779, -0.8621,
                            4.6707,  2.9332,  -3.7001, -2.6808, -1.2476, 3.2475,  -0.4578, 4.0263,
                            -1.8267, 0.2243,  -2.3299, -0.1411, -0.4991};

    migraphx::program p;
    auto* mm = p.get_main_module();
    auto x   = mm->add_literal(migraphx::literal{s_1, x_data});
    auto w   = mm->add_literal(migraphx::literal{s_2, w_data});

    mm->add_instruction(
        migraphx::make_op("deconvolution",
                          {{"padding", {0, 0, 0}}, {"stride", {1, 1, 1}}, {"dilation", {1, 1, 1}}}),
        x,
        w);
    p.compile(migraphx::ref::target{});
    auto result = p.eval({}).back();

    std::vector<float> results_vector;
    result.visit([&](auto output) { results_vector.assign(output.begin(), output.end()); });
    EXPECT(migraphx::verify_range(results_vector, gold));
}

TEST_CASE(deconv_test)
{
    migraphx::shape s{migraphx::shape::float_type, {1, 1, 3, 3}};
    std::vector<float> x_data{0, 1, 2, 3, 4, 5, 6, 7, 8};
    std::vector<float> w_data{1, 1, 1, 1, 1, 1, 1, 1, 1};

    std::vector<float> gold{0,  1,  3, 3,  2,  3,  8,  15, 12, 7,  9,  21, 36,
                            27, 15, 9, 20, 33, 24, 13, 6,  13, 21, 15, 8};

    migraphx::program p;
    auto* mm = p.get_main_module();
    auto x   = mm->add_literal(migraphx::literal{s, x_data});
    auto w   = mm->add_literal(migraphx::literal{s, w_data});

    mm->add_instruction(migraphx::make_op("deconvolution"), x, w);
    p.compile(migraphx::ref::target{});
    auto result = p.eval({}).back();

    std::vector<float> results_vector;
    result.visit([&](auto output) { results_vector.assign(output.begin(), output.end()); });
    EXPECT(migraphx::verify_range(results_vector, gold));
}

TEST_CASE(dequantizelinear)
{
    { /*uint8*/
        migraphx::shape xs{migraphx::shape::uint8_type, {1, 3, 3}};
        std::vector<uint8_t> xv = {0, 1, 2, 5, 10, 50, 100, 150, 250};
        migraphx::shape ss{migraphx::shape::float_type, {1, 3, 3}};
        std::vector<float> sv = {2, 2, 2, 2, 2, 2, 2, 2, 2};
        migraphx::shape zs{migraphx::shape::uint8_type, {1, 3, 3}};
        std::vector<uint8_t> zv = {0, 0, 0, 0, 0, 0, 0, 0, 0};
        auto create_program     = [&]() {
            migraphx::program p;
            auto* mm = p.get_main_module();
            auto x   = mm->add_literal(xs, xv);
            auto s   = mm->add_literal(ss, sv);
            auto z   = mm->add_literal(zs, zv);
            mm->add_instruction(migraphx::make_op("dequantizelinear"), x, s, z);
            return p;
        };

        migraphx::program p1 = create_program();
        p1.compile(migraphx::ref::target{});
        auto result = p1.eval({}).back();
        std::vector<float> results_vector(9);
        result.visit([&](auto output) { results_vector.assign(output.begin(), output.end()); });
        std::vector<float> gold{0, 2, 4, 10, 20, 100, 200, 300, 500};
        EXPECT(results_vector == gold);
    }

    { /*int8*/
        migraphx::shape xs{migraphx::shape::int8_type, {1, 3, 3}};
        std::vector<int8_t> xv = {-128, -100, -50, -1, 0, 1, 50, 100, 127};
        migraphx::shape ss{migraphx::shape::float_type, {1, 3, 3}};
        std::vector<float> sv = {2, 2, 2, 2, 2, 2, 2, 2, 2};
        auto create_program   = [&]() {
            migraphx::program p;
            auto* mm = p.get_main_module();
            auto x   = mm->add_literal(xs, xv);
            auto s   = mm->add_literal(ss, sv);
            mm->add_instruction(migraphx::make_op("dequantizelinear"), x, s);
            return p;
        };

        migraphx::program p1 = create_program();
        p1.compile(migraphx::ref::target{});
        auto result = p1.eval({}).back();
        std::vector<float> results_vector(9);
        result.visit([&](auto output) { results_vector.assign(output.begin(), output.end()); });
        std::vector<float> gold{-256, -200, -100, -2, 0, 2, 100, 200, 254};
        EXPECT(results_vector == gold);
    }
}

TEST_CASE(div_test)
{
    migraphx::program p;
    auto* mm = p.get_main_module();
    migraphx::shape s{migraphx::shape::float_type, {3}};
    std::vector<float> data1 = {-1.0f, 0.5f, 1.0f};
    std::vector<float> data2 = {1.0f, 2.0f, 4.0f};
    auto l1                  = mm->add_literal(migraphx::literal{s, data1});
    auto l2                  = mm->add_literal(migraphx::literal{s, data2});
    mm->add_instruction(migraphx::make_op("div"), l1, l2);
    p.compile(migraphx::ref::target{});
    auto result = p.eval({}).back();
    std::vector<float> results_vector(3);
    result.visit([&](auto output) { results_vector.assign(output.begin(), output.end()); });
    std::vector<float> gold(data1.size());
    std::transform(data1.begin(), data1.end(), data2.begin(), gold.begin(), std::divides<float>());
    EXPECT(migraphx::verify_range(results_vector, gold));
}

TEST_CASE(div_dyn_test)
{
    migraphx::program p;
    auto* mm = p.get_main_module();
    std::vector<migraphx::shape::dynamic_dimension> dd{{2, 6, 3}};
    migraphx::shape s{migraphx::shape::float_type, dd};
    auto x = mm->add_parameter("x", s);
    auto y = mm->add_parameter("y", s);
    mm->add_instruction(migraphx::make_op("div"), x, y);
    p.compile(migraphx::ref::target{});

    std::vector<float> x_data{-1.0f, 0.5f, 1.0f};
    std::vector<float> y_data{1.0f, 2.0f, 4.0f};
    migraphx::parameter_map params0;
    migraphx::shape input_fixed_shape0{migraphx::shape::float_type, {3}};
    params0["x"] = migraphx::argument(input_fixed_shape0, x_data.data());
    params0["y"] = migraphx::argument(input_fixed_shape0, y_data.data());
    auto result  = p.eval(params0).back();
    std::vector<float> results_vector(3);
    result.visit([&](auto output) { results_vector.assign(output.begin(), output.end()); });
    std::vector<float> gold(x_data.size());
    std::transform(
        x_data.begin(), x_data.end(), y_data.begin(), gold.begin(), std::divides<float>());
    EXPECT(migraphx::verify_range(results_vector, gold));
}

TEST_CASE(elu_test)
{
    migraphx::program p;
    auto* mm = p.get_main_module();
    migraphx::shape s{migraphx::shape::float_type, {2, 2}};
    auto l      = mm->add_literal(migraphx::literal{s, {-1.0, 2.0, -3.0, 4.0}});
    float alpha = 0.5;
    mm->add_instruction(migraphx::make_op("elu", {{"alpha", alpha}}), l);
    p.compile(migraphx::ref::target{});
    auto result = p.eval({}).back();
    std::vector<float> results_vector(4);
    result.visit([&](auto output) { results_vector.assign(output.begin(), output.end()); });
    std::vector<float> gold{elu(alpha, -1), elu(alpha, 2), elu(alpha, -3), elu(alpha, 4)};
    EXPECT(migraphx::verify_range(results_vector, gold));
}

TEST_CASE(elu_dyn_test)
{
    migraphx::program p;
    auto* mm = p.get_main_module();
    migraphx::shape::dynamic_dimension dd{3, 8, 0};
    migraphx::shape s{migraphx::shape::float_type, {dd}};
    auto input  = mm->add_parameter("X", s);
    float alpha = 0.5;
    mm->add_instruction(migraphx::make_op("elu", {{"alpha", alpha}}), input);
    p.compile(migraphx::ref::target{});

    std::vector<float> input_data{-1.0, 2.0, -3.0, 4.0};
    migraphx::parameter_map params0;
    migraphx::shape input_fixed_shape0{migraphx::shape::float_type, {4}};
    params0["X"] = migraphx::argument(input_fixed_shape0, input_data.data());
    auto result  = p.eval(params0).back();
    std::vector<float> results_vector(4);
    result.visit([&](auto output) { results_vector.assign(output.begin(), output.end()); });
    std::vector<float> gold{elu(alpha, -1), elu(alpha, 2), elu(alpha, -3), elu(alpha, 4)};
    EXPECT(migraphx::verify_range(results_vector, gold));
}

TEST_CASE(equal_brcst_test)
{
    migraphx::program p;
    auto* mm = p.get_main_module();
    migraphx::shape s0{migraphx::shape::float_type, {3, 3}};
    auto l0 =
        mm->add_literal(migraphx::literal{s0, {1.1, 1.5, 0.1, -1.1, -1.5, -0.6, 0.0, 2.0, -2.0}});
    migraphx::shape s1{migraphx::shape::float_type, {3, 1}};
    auto l1  = mm->add_literal(migraphx::literal{s1, {1.1, -1.5, 0.0}});
    auto bl1 = mm->add_instruction(migraphx::make_op("multibroadcast", {{"out_lens", {3, 3}}}), l1);
    auto eq  = mm->add_instruction(migraphx::make_op("equal"), l0, bl1);
    auto r   = mm->add_instruction(
        migraphx::make_op("convert",
                          {{"target_type", migraphx::to_value(migraphx::shape::bool_type)}}),
        eq);
    mm->add_return({r});

    p.compile(migraphx::ref::target{});
    auto result = p.eval({}).back();
    std::vector<bool> results_vector;
    result.visit([&](auto output) { results_vector.assign(output.begin(), output.end()); });
    std::vector<bool> gold = {true, false, false, false, true, false, true, false, false};
    EXPECT(results_vector == gold);
}

TEST_CASE(equal_test)
{
    migraphx::program p;
    auto* mm = p.get_main_module();
    migraphx::shape s{migraphx::shape::float_type, {9}};
    auto l0 =
        mm->add_literal(migraphx::literal{s, {1.1, 1.5, 0.1, -1.1, -1.5, -0.6, 0.0, 2.0, -2.0}});
    auto l1 =
        mm->add_literal(migraphx::literal{s, {1.1, 1.6, -0.1, -1.2, -1.5, -0.7, 0.0, 2.3, -2.1}});
    auto eq = mm->add_instruction(migraphx::make_op("equal"), l0, l1);
    auto r  = mm->add_instruction(
        migraphx::make_op("convert",
                          {{"target_type", migraphx::to_value(migraphx::shape::bool_type)}}),
        eq);
    mm->add_return({r});

    p.compile(migraphx::ref::target{});
    auto result = p.eval({}).back();
    std::vector<bool> results_vector;
    result.visit([&](auto output) { results_vector.assign(output.begin(), output.end()); });
    std::vector<bool> gold = {true, false, false, false, true, false, true, false, false};
    EXPECT(results_vector == gold);
}

TEST_CASE(equal_dyn_test)
{
    migraphx::program p;
    auto* mm = p.get_main_module();
    std::vector<migraphx::shape::dynamic_dimension> dd{{6, 12, 9}};
    migraphx::shape s{migraphx::shape::float_type, dd};
    auto p0 = mm->add_parameter("l", s);
    auto p1 = mm->add_parameter("r", s);
    auto eq = mm->add_instruction(migraphx::make_op("equal"), p0, p1);
    auto r  = mm->add_instruction(
        migraphx::make_op("convert",
                          {{"target_type", migraphx::to_value(migraphx::shape::bool_type)}}),
        eq);
    mm->add_return({r});
    p.compile(migraphx::ref::target{});

    std::vector<float> l_data{1.1, 1.5, 0.1, -1.1, -1.5, -0.6, 0.0, 2.0, -2.0};
    std::vector<float> r_data{1.1, 1.6, -0.1, -1.2, -1.5, -0.7, 0.0, 2.3, -2.1};
    migraphx::parameter_map params0;
    migraphx::shape input_fixed_shape0{migraphx::shape::float_type, {9}};
    params0["l"] = migraphx::argument(input_fixed_shape0, l_data.data());
    params0["r"] = migraphx::argument(input_fixed_shape0, r_data.data());
    auto result  = p.eval(params0).back();
    std::vector<bool> results_vector;
    result.visit([&](auto output) { results_vector.assign(output.begin(), output.end()); });
    std::vector<bool> gold = {true, false, false, false, true, false, true, false, false};
    EXPECT(results_vector == gold);
}

TEST_CASE(erf_test)
{
    migraphx::program p;
    auto* mm = p.get_main_module();
    migraphx::shape s{migraphx::shape::float_type, {4}};
    std::vector<float> data = {0.73785057, 1.58165966, -0.43597795, -0.01677432};
    auto l                  = mm->add_literal(migraphx::literal{s, data});
    mm->add_instruction(migraphx::make_op("erf"), l);
    p.compile(migraphx::ref::target{});
    auto result = p.eval({}).back();
    std::vector<float> results_vector;
    result.visit([&](auto output) { results_vector.assign(output.begin(), output.end()); });
    std::vector<float> gold = data;
    std::transform(
        gold.begin(), gold.end(), gold.begin(), [](float n) -> float { return erff(n); });
    EXPECT(migraphx::verify_range(results_vector, gold));
}

TEST_CASE(erf_dyn_test)
{
    migraphx::program p;
    auto* mm = p.get_main_module();
    migraphx::shape::dynamic_dimension dd{3, 8, 0};
    migraphx::shape s{migraphx::shape::float_type, {dd}};
    auto input = mm->add_parameter("X", s);
    mm->add_instruction(migraphx::make_op("erf"), input);
    p.compile(migraphx::ref::target{});

    std::vector<float> input_data = {0.73785057, 1.58165966, -0.43597795, -0.01677432};
    migraphx::parameter_map params0;
    migraphx::shape input_fixed_shape0{migraphx::shape::float_type, {4}};
    params0["X"] = migraphx::argument(input_fixed_shape0, input_data.data());
    auto result  = p.eval(params0).back();
    std::vector<float> results_vector;
    result.visit([&](auto output) { results_vector.assign(output.begin(), output.end()); });
    std::vector<float> gold = input_data;
    std::transform(
        gold.begin(), gold.end(), gold.begin(), [](float n) -> float { return erff(n); });
    EXPECT(migraphx::verify_range(results_vector, gold));
}

TEST_CASE(exp_test)
{
    migraphx::program p;
    auto* mm = p.get_main_module();
    std::vector<float> data{-1, 0, 1};
    migraphx::shape s{migraphx::shape::float_type, {3}};
    auto l = mm->add_literal(migraphx::literal{s, data});
    mm->add_instruction(migraphx::make_op("exp"), l);
    p.compile(migraphx::ref::target{});
    auto result = p.eval({}).back();
    std::vector<float> results_vector(3);
    result.visit([&](auto output) { results_vector.assign(output.begin(), output.end()); });
    std::vector<float> gold = data;
    std::transform(
        gold.begin(), gold.end(), gold.begin(), [](float n) -> float { return expf(n); });
    EXPECT(migraphx::verify_range(results_vector, gold));
}

TEST_CASE(exp_dyn_test)
{
    migraphx::program p;
    auto* mm = p.get_main_module();
    migraphx::shape::dynamic_dimension dd{3, 8, 0};
    migraphx::shape s{migraphx::shape::float_type, {dd}};
    auto input = mm->add_parameter("X", s);
    mm->add_instruction(migraphx::make_op("exp"), input);
    p.compile(migraphx::ref::target{});

    std::vector<float> input_data{-1, 0, 1};
    migraphx::parameter_map params0;
    migraphx::shape input_fixed_shape0{migraphx::shape::float_type, {3}};
    params0["X"] = migraphx::argument(input_fixed_shape0, input_data.data());
    auto result  = p.eval(params0).back();
    std::vector<float> results_vector(3);
    result.visit([&](auto output) { results_vector.assign(output.begin(), output.end()); });
    std::vector<float> gold = input_data;
    std::transform(
        gold.begin(), gold.end(), gold.begin(), [](float n) -> float { return expf(n); });
    EXPECT(migraphx::verify_range(results_vector, gold));
}

TEST_CASE(floor_test)
{
    migraphx::program p;
    auto* mm = p.get_main_module();
    migraphx::shape s{migraphx::shape::float_type, {9}};
    std::vector<float> data = {1.1, 1.5, 0.6, -1.1, -1.5, -0.6, 0.0, 2.0, -2.0};
    auto l                  = mm->add_literal(migraphx::literal{s, data});
    mm->add_instruction(migraphx::make_op("floor"), l);
    p.compile(migraphx::ref::target{});
    auto result = p.eval({}).back();
    std::vector<float> results_vector;
    result.visit([&](auto output) { results_vector.assign(output.begin(), output.end()); });
    std::vector<float> gold = data;
    std::transform(
        gold.begin(), gold.end(), gold.begin(), [](float n) -> float { return floor(n); });
    EXPECT(migraphx::verify_range(results_vector, gold));
}

TEST_CASE(floor_dyn_test)
{
    migraphx::program p;
    auto* mm = p.get_main_module();
    migraphx::shape::dynamic_dimension dd{5, 12, 0};
    migraphx::shape s{migraphx::shape::float_type, {dd}};
    auto input = mm->add_parameter("X", s);
    mm->add_instruction(migraphx::make_op("floor"), input);
    p.compile(migraphx::ref::target{});

    std::vector<float> input_data = {1.1, 1.5, 0.6, -1.1, -1.5, -0.6, 0.0, 2.0, -2.0};
    migraphx::parameter_map params0;
    migraphx::shape input_fixed_shape0{migraphx::shape::float_type, {9}};
    params0["X"] = migraphx::argument(input_fixed_shape0, input_data.data());
    auto result  = p.eval(params0).back();
    std::vector<float> results_vector;
    result.visit([&](auto output) { results_vector.assign(output.begin(), output.end()); });
    std::vector<float> gold = input_data;
    std::transform(
        gold.begin(), gold.end(), gold.begin(), [](float n) -> float { return floor(n); });
    EXPECT(migraphx::verify_range(results_vector, gold));
}

TEST_CASE(fp16_test)
{
    migraphx::program p;
    auto* mm = p.get_main_module();
    migraphx::shape s{migraphx::shape::half_type, {1}};
    migraphx::half a{1.5};
    migraphx::half b{2.5};
    migraphx::half c{4.0};
    auto l0 = mm->add_literal(migraphx::literal{s, {a}});
    auto l1 = mm->add_literal(migraphx::literal{s, {b}});
    mm->add_instruction(migraphx::make_op("add"), l0, l1);
    p.compile(migraphx::ref::target{});
    auto result = p.eval({}).back();
    std::vector<migraphx::half> results_vector(1);
    result.visit([&](auto output) { results_vector.assign(output.begin(), output.end()); });
    std::vector<migraphx::half> gold{c};
    EXPECT(migraphx::verify_range(results_vector, gold));
}

TEST_CASE(fp32_fp16_test)
{
    auto create_program = [] {
        migraphx::program p;
        auto* mm = p.get_main_module();
        migraphx::shape s{migraphx::shape::float_type, {2, 3}};
        std::vector<float> data(2 * 3);
        std::iota(data.begin(), data.end(), 1.0f);
        auto l1 = mm->add_literal(migraphx::literal(s, data));
        auto l2 = mm->add_literal(migraphx::literal(s, data));
        mm->add_instruction(migraphx::make_op("add"), l1, l2);
        return p;
    };

    auto test_case = [&](std::vector<std::string>&& op_names) {
        std::vector<float> gold_res = {2.0, 4.0, 6.0, 8.0, 10.0, 12.0};
        auto p                      = create_program();
        migraphx::quantize_fp16(p, op_names);
        p.compile(migraphx::ref::target{});
        auto result = p.eval({}).back();
        std::vector<float> res;
        result.visit([&](auto output) { res.assign(output.begin(), output.end()); });
        EXPECT(migraphx::verify_range(res, gold_res));
    };

    test_case({"all"});
    test_case({"add"});
}

TEST_CASE(gather_non_std_test)
{
    {
        migraphx::program p;
        auto* mm = p.get_main_module();

        std::vector<float> data = {0.5f, 3.5f, 6.5f, 1.5f, 4.5f, 7.5f, 2.5f, 2.5f, 8.5f};
        migraphx::shape s{migraphx::shape::float_type, {3, 3}};
        auto d = mm->add_literal(migraphx::literal{s, data});
        migraphx::shape s_indices{migraphx::shape::int32_type, {2, 2}};
        std::vector<int> indices{-3, -3, -1, -1};
        auto ind = mm->add_literal(migraphx::literal{s_indices, indices});
        auto td = mm->add_instruction(migraphx::make_op("transpose", {{"permutation", {1, 0}}}), d);
        auto tind =
            mm->add_instruction(migraphx::make_op("transpose", {{"permutation", {1, 0}}}), ind);

        mm->add_instruction(migraphx::make_op("gather", {{"axis", 0}}), td, tind);
        auto result               = p.eval({}).back();
        std::vector<float> golden = {
            0.5f, 1.5f, 2.5f, 6.5f, 7.5f, 8.5f, 0.5f, 1.5f, 2.5f, 6.5f, 7.5f, 8.5f};
        std::vector<float> res_data;
        result.visit([&](auto output) { res_data.assign(output.begin(), output.end()); });
        EXPECT(migraphx::verify_range(res_data, golden));
    }
}

TEST_CASE(gather_test)
{
    {
        migraphx::program p;
        auto* mm = p.get_main_module();

        std::vector<float> data(3 * 3);
        std::iota(data.begin(), data.end(), 0.5);
        migraphx::shape s{migraphx::shape::float_type, {3, 3}};
        auto a0 = mm->add_literal(migraphx::literal{s, data});
        migraphx::shape s_indices{migraphx::shape::int32_type, {1, 2}};
        std::vector<int> indices{0, 2};
        auto a1  = mm->add_literal(migraphx::literal{s_indices, indices});
        int axis = 0;
        mm->add_instruction(migraphx::make_op("gather", {{"axis", axis}}), a0, a1);
        p.compile(migraphx::ref::target{});
        auto result = p.eval({}).back();
        std::vector<float> res_data(4 * 5);
        std::vector<float> golden = {0.5f, 1.5f, 2.5f, 6.5f, 7.5f, 8.5f};
        result.visit([&](auto output) { res_data.assign(output.begin(), output.end()); });
        EXPECT(migraphx::verify_range(res_data, golden));
    }

    {
        migraphx::program p;
        auto* mm = p.get_main_module();

        std::vector<float> data(3 * 3);
        std::iota(data.begin(), data.end(), 0.5);
        migraphx::shape s{migraphx::shape::float_type, {3, 3}};
        auto a0 = mm->add_literal(migraphx::literal{s, data});
        migraphx::shape s_indices{migraphx::shape::int32_type, {1, 2}};
        std::vector<int> indices{-3, -1};
        auto a1  = mm->add_literal(migraphx::literal{s_indices, indices});
        int axis = 0;
        mm->add_instruction(migraphx::make_op("gather", {{"axis", axis}}), a0, a1);
        p.compile(migraphx::ref::target{});
        auto result = p.eval({}).back();
        std::vector<float> res_data(4 * 5);
        std::vector<float> golden = {0.5f, 1.5f, 2.5f, 6.5f, 7.5f, 8.5f};
        result.visit([&](auto output) { res_data.assign(output.begin(), output.end()); });
        EXPECT(migraphx::verify_range(res_data, golden));
    }

    {
        migraphx::program p;
        auto* mm = p.get_main_module();

        std::vector<float> data(3 * 3);
        std::iota(data.begin(), data.end(), 0.5);
        migraphx::shape s{migraphx::shape::float_type, {3, 3}};
        auto a0 = mm->add_literal(migraphx::literal{s, data});
        migraphx::shape s_indices{migraphx::shape::int32_type, {1, 2}};
        std::vector<int> indices{0, 2};
        auto a1  = mm->add_literal(migraphx::literal{s_indices, indices});
        int axis = 1;
        mm->add_instruction(migraphx::make_op("gather", {{"axis", axis}}), a0, a1);
        p.compile(migraphx::ref::target{});
        auto result = p.eval({}).back();
        std::vector<float> res_data(4 * 5);
        std::vector<float> golden = {0.5f, 2.5f, 3.5f, 5.5f, 6.5f, 8.5f};
        result.visit([&](auto output) { res_data.assign(output.begin(), output.end()); });
        EXPECT(migraphx::verify_range(res_data, golden));
    }

    {
        migraphx::program p;
        auto* mm = p.get_main_module();

        std::vector<float> data(3 * 3);
        std::iota(data.begin(), data.end(), 0.5);
        migraphx::shape s{migraphx::shape::float_type, {3, 3}};
        auto a0 = mm->add_literal(migraphx::literal{s, data});
        migraphx::shape s_indices{migraphx::shape::int32_type, {1, 2}};
        std::vector<int> indices{0, 2};
        auto a1  = mm->add_literal(migraphx::literal{s_indices, indices});
        int axis = -1;
        mm->add_instruction(migraphx::make_op("gather", {{"axis", axis}}), a0, a1);
        p.compile(migraphx::ref::target{});
        auto result = p.eval({}).back();
        std::vector<float> res_data(4 * 5);
        std::vector<float> golden = {0.5f, 2.5f, 3.5f, 5.5f, 6.5f, 8.5f};
        result.visit([&](auto output) { res_data.assign(output.begin(), output.end()); });
        EXPECT(migraphx::verify_range(res_data, golden));
    }

    {
        migraphx::program p;
        auto* mm = p.get_main_module();

        std::vector<float> data(3 * 3);
        std::iota(data.begin(), data.end(), 0.5);
        migraphx::shape s{migraphx::shape::float_type, {3, 3}};
        auto a0 = mm->add_literal(migraphx::literal{s, data});
        // scalar index
        migraphx::shape s_indices{migraphx::shape::int32_type};
        std::vector<int> indices{0};
        auto a1  = mm->add_literal(migraphx::literal{s_indices, indices});
        int axis = -1;
        mm->add_instruction(migraphx::make_op("gather", {{"axis", axis}}), a0, a1);
        p.compile(migraphx::ref::target{});
        auto result = p.eval({}).back();
        std::vector<float> res_data{};
        std::vector<float> golden = {0.5f, 3.5f, 6.5f};
        result.visit([&](auto output) { res_data.assign(output.begin(), output.end()); });
        EXPECT(migraphx::verify_range(res_data, golden));
    }

    {
        migraphx::program p;
        auto* mm = p.get_main_module();

        std::vector<float> data(3 * 3);
        std::iota(data.begin(), data.end(), 0.5);
        migraphx::shape s{migraphx::shape::float_type, {3, 3}};
        auto a0 = mm->add_literal(migraphx::literal{s, data});
        // scalar index
        migraphx::shape s_indices{migraphx::shape::int32_type};
        std::vector<int> indices{-3};
        auto a1  = mm->add_literal(migraphx::literal{s_indices, indices});
        int axis = -1;
        mm->add_instruction(migraphx::make_op("gather", {{"axis", axis}}), a0, a1);
        p.compile(migraphx::ref::target{});
        auto result = p.eval({}).back();
        std::vector<float> res_data{};
        std::vector<float> golden = {0.5f, 3.5f, 6.5f};
        result.visit([&](auto output) { res_data.assign(output.begin(), output.end()); });
        EXPECT(migraphx::verify_range(res_data, golden));
    }

    {
        migraphx::program p;
        auto* mm = p.get_main_module();

        std::vector<float> data(3);
        std::iota(data.begin(), data.end(), 0.5);
        migraphx::shape s{migraphx::shape::float_type, {3}};
        auto a0 = mm->add_literal(migraphx::literal{s, data});
        // scalar index
        migraphx::shape s_indices{migraphx::shape::int32_type};
        std::vector<int> indices{0};
        auto a1  = mm->add_literal(migraphx::literal{s_indices, indices});
        int axis = -1;
        mm->add_instruction(migraphx::make_op("gather", {{"axis", axis}}), a0, a1);
        p.compile(migraphx::ref::target{});
        auto result = p.eval({}).back();
        std::vector<float> res_data{};
        std::vector<float> golden = {0.5f};
        result.visit([&](auto output) { res_data.assign(output.begin(), output.end()); });
        EXPECT(migraphx::verify_range(res_data, golden));
    }
}

TEST_CASE(gather_dyn_test0)
{
<<<<<<< HEAD
    {
        // Dynamic data, static indices
        migraphx::program p;
        auto* mm = p.get_main_module();
        migraphx::shape s{migraphx::shape::int32_type, {{2, 5, 0}, {3, 3, 0}}};
=======
    // Dynamic data, static indices
    migraphx::program p;
    auto* mm = p.get_main_module();
    migraphx::shape s{migraphx::shape::int32_type, {{2, 5, 0}, {3, 3, 0}}};
>>>>>>> 16c0f88a

    auto x = mm->add_parameter("x", s);
    std::vector<int> indices{1, 2};

    migraphx::shape s_ind{migraphx::shape::int32_type, {1, 2}};
    auto ind = mm->add_parameter("indices", s_ind);
    mm->add_instruction(migraphx::make_op("gather", {{"axis", 1}}), x, ind);

    migraphx::shape sresult{migraphx::shape::int32_type, {{2, 5, 0}, {1, 1, 0}, {2, 2, 0}}};
    EXPECT(p.get_output_shapes().back() == sresult);
    p.compile(migraphx::ref::target{});

<<<<<<< HEAD
        migraphx::shape input_fixed_shape0{migraphx::shape::int32_type, {2, 3}};
        migraphx::shape input_indices{migraphx::shape::int32_type, {1, 2}};
        migraphx::parameter_map params0;
        std::vector<int> data(2 * 3);
        std::iota(data.begin(), data.end(), 0);

        params0["x"]       = migraphx::argument(input_fixed_shape0, data.data());
        params0["indices"] = migraphx::argument(input_indices, indices.data());
        auto result        = p.eval(params0).back();
=======
    migraphx::shape input_fixed_shape0{migraphx::shape::int32_type, {2, 3}};
    migraphx::shape input_indices{migraphx::shape::int32_type, {1, 2}};
    migraphx::parameter_map params;
    std::vector<int> data(2 * 3);
    std::iota(data.begin(), data.end(), 0);
    params["x"]       = migraphx::argument(input_fixed_shape0, data.data());
    params["indices"] = migraphx::argument(input_indices, indices.data());
    auto result        = p.eval(params).back();
>>>>>>> 16c0f88a

    std::vector<int> gold = {1, 2, 4, 5};
    std::vector<int> results_vector(2 * 1 * 2);
    result.visit([&](auto output) { results_vector.assign(output.begin(), output.end()); });
    EXPECT(migraphx::verify_range(results_vector, gold));
    migraphx::shape sfinal{migraphx::shape::int32_type, {2, 1, 2}};
    EXPECT(result.get_shape() == sfinal);
}

TEST_CASE(gather_dyn_test1)
{
    // Dynamic data, dynamic indices
    migraphx::program p;
    auto* mm = p.get_main_module();
    migraphx::shape s{migraphx::shape::int32_type, {{2, 5, 0}, {4, 4, 0}}};

    auto x = mm->add_parameter("x", s);

    migraphx::shape s_ind{migraphx::shape::int32_type, {{1, 8, 7}, {2, 3, 3}}};
    auto ind = mm->add_parameter("indices", s_ind);
    mm->add_instruction(migraphx::make_op("gather", {{"axis", 0}}), x, ind);

    migraphx::shape sresult{migraphx::shape::int32_type, {{1, 8, 7}, {2, 3, 3}, {4, 4, 0}}};
    EXPECT(p.get_output_shapes().back() == sresult);
    p.compile(migraphx::ref::target{});

<<<<<<< HEAD
        migraphx::shape input_fixed_shape{migraphx::shape::int32_type, {3, 4}};
        migraphx::shape input_indices_shape{migraphx::shape::int32_type, {1, 2}};
        std::vector<int> indices{2, 0};
        migraphx::parameter_map params;

        std::vector<int> data(3 * 4);
        std::iota(data.begin(), data.end(), 0);
        params["x"]       = migraphx::argument(input_fixed_shape, data.data());
        params["indices"] = migraphx::argument(input_indices_shape, indices.data());
        auto result       = p.eval(params).back();
=======
    migraphx::shape input_fixed_shape0{migraphx::shape::int32_type, {3, 4}};
    migraphx::shape input_indices_shape{migraphx::shape::int32_type, {1, 2}};
    std::vector<int> indices{2, 0};
    migraphx::parameter_map params;

    std::vector<int> data(3 * 4);
    std::iota(data.begin(), data.end(), 0);
    params["x"]       = migraphx::argument(input_fixed_shape0, data.data());
    params["indices"] = migraphx::argument(input_indices_shape, indices.data());
    auto result        = p.eval(params).back();
>>>>>>> 16c0f88a

    std::vector<int> gold = {8, 9, 10, 11, 0, 1, 2, 3};
    std::vector<int> results_vector(1 * 2 * 4);
    result.visit([&](auto output) { results_vector.assign(output.begin(), output.end()); });

    EXPECT(migraphx::verify_range(results_vector, gold));
    migraphx::shape sfinal{migraphx::shape::int32_type, {1, 2, 4}};
    EXPECT(result.get_shape() == sfinal);
}

TEST_CASE(gathernd_test)
{
    {
        migraphx::program p;
        auto* mm = p.get_main_module();

        migraphx::shape ds{migraphx::shape::float_type, {2, 2}};
        migraphx::shape is{migraphx::shape::int64_type, {2, 2}};

        std::vector<float> data_vec(2 * 2);
        std::iota(data_vec.begin(), data_vec.end(), 0);
        std::vector<int64_t> indices_vec{0, 0, 1, 1};

        auto data    = mm->add_literal(migraphx::literal{ds, data_vec});
        auto indices = mm->add_literal(migraphx::literal{is, indices_vec});

        mm->add_instruction(migraphx::make_op("gathernd"), data, indices);
        p.compile(migraphx::ref::target{});
        auto result = p.eval({}).back();
        std::vector<float> res_data{};
        std::vector<float> gold{0, 3};
        result.visit([&](auto output) { res_data.assign(output.begin(), output.end()); });

        EXPECT(migraphx::verify_range(res_data, gold));
    }

    {
        migraphx::program p;
        auto* mm = p.get_main_module();

        migraphx::shape ds{migraphx::shape::float_type, {2, 2}};
        migraphx::shape is{migraphx::shape::int64_type, {2, 1}};

        std::vector<float> data_vec(2 * 2);
        std::iota(data_vec.begin(), data_vec.end(), 0);
        std::vector<int64_t> indices_vec{1, 0};

        auto data    = mm->add_literal(migraphx::literal{ds, data_vec});
        auto indices = mm->add_literal(migraphx::literal{is, indices_vec});

        mm->add_instruction(migraphx::make_op("gathernd"), data, indices);
        p.compile(migraphx::ref::target{});
        auto result = p.eval({}).back();
        std::vector<float> res_data{};
        std::vector<float> gold{2, 3, 0, 1};
        result.visit([&](auto output) { res_data.assign(output.begin(), output.end()); });

        EXPECT(migraphx::verify_range(res_data, gold));
    }

    {
        migraphx::program p;
        auto* mm = p.get_main_module();

        migraphx::shape ds{migraphx::shape::float_type, {2, 3, 1}};
        migraphx::shape is{migraphx::shape::int64_type, {2, 2, 1}};

        std::vector<float> data_vec(2 * 3 * 1);
        std::iota(data_vec.begin(), data_vec.end(), 0);
        std::vector<int64_t> indices_vec{1, 0, 0, 1};

        auto data    = mm->add_literal(migraphx::literal{ds, data_vec});
        auto indices = mm->add_literal(migraphx::literal{is, indices_vec});

        mm->add_instruction(migraphx::make_op("gathernd"), data, indices);
        p.compile(migraphx::ref::target{});
        auto result = p.eval({}).back();
        std::vector<float> res_data{};
        std::vector<float> gold{3, 4, 5, 0, 1, 2, 0, 1, 2, 3, 4, 5};
        result.visit([&](auto output) { res_data.assign(output.begin(), output.end()); });

        EXPECT(migraphx::verify_range(res_data, gold));
    }

    {
        migraphx::program p;
        auto* mm = p.get_main_module();

        migraphx::shape ds{migraphx::shape::float_type, {2, 3, 2, 3}};
        migraphx::shape is{migraphx::shape::int64_type, {2, 2, 2}};

        std::vector<float> data_vec(2 * 3 * 2 * 3);
        std::iota(data_vec.begin(), data_vec.end(), 0);
        std::vector<int64_t> indices_vec{0, 0, 0, 1, 0, 0, 0, 1};
        const int batch_dims = 1;

        auto data    = mm->add_literal(migraphx::literal{ds, data_vec});
        auto indices = mm->add_literal(migraphx::literal{is, indices_vec});

        mm->add_instruction(
            migraphx::make_op("gathernd", {{"batch_dims", batch_dims}}), data, indices);
        p.compile(migraphx::ref::target{});
        auto result = p.eval({}).back();
        std::vector<float> res_data{};
        std::vector<float> gold{0, 1, 2, 3, 4, 5, 18, 19, 20, 21, 22, 23};
        result.visit([&](auto output) { res_data.assign(output.begin(), output.end()); });

        EXPECT(migraphx::verify_range(res_data, gold));
    }

    {
        migraphx::program p;
        auto* mm = p.get_main_module();

        migraphx::shape ds{migraphx::shape::float_type, {2, 3, 1, 3}};
        migraphx::shape is{migraphx::shape::int64_type, {2, 3, 2}};

        std::vector<float> data_vec(2 * 3 * 1 * 3);
        std::iota(data_vec.begin(), data_vec.end(), 0);
        std::vector<int64_t> indices_vec{0, 0, 0, 1, 0, 2, 0, 2, 0, 1, 0, 0};
        const int batch_dims = 2;

        auto data    = mm->add_literal(migraphx::literal{ds, data_vec});
        auto indices = mm->add_literal(migraphx::literal{is, indices_vec});

        mm->add_instruction(
            migraphx::make_op("gathernd", {{"batch_dims", batch_dims}}), data, indices);

        p.compile(migraphx::ref::target{});
        auto result = p.eval({}).back();
        std::vector<float> res_data{};
        std::vector<float> gold{0, 4, 8, 11, 13, 15};
        result.visit([&](auto output) { res_data.assign(output.begin(), output.end()); });

        EXPECT(migraphx::verify_range(res_data, gold));
    }

    {
        // k > r - batch_dims
        migraphx::program p;
        auto* mm = p.get_main_module();

        migraphx::shape ds{migraphx::shape::float_type, {2, 3, 1, 3}};
        migraphx::shape is{migraphx::shape::int64_type, {2, 3, 3}};

        std::vector<float> data_vec(2 * 3 * 1 * 3);
        std::iota(data_vec.begin(), data_vec.end(), 0);
        std::vector<int64_t> indices_vec(2 * 3 * 3, 0);
        const int batch_dims = 2;

        auto data    = mm->add_literal(migraphx::literal{ds, data_vec});
        auto indices = mm->add_literal(migraphx::literal{is, indices_vec});

        EXPECT(test::throws([&] {
            mm->add_instruction(
                migraphx::make_op("gathernd", {{"batch_dims", batch_dims}}), data, indices);
        }));
    }
}

TEST_CASE(gathernd_negative_index_test)
{
    {
        migraphx::program p;
        auto* mm = p.get_main_module();

        migraphx::shape ds{migraphx::shape::float_type, {2, 2}};
        migraphx::shape is{migraphx::shape::int64_type, {2, 1, 1}};

        std::vector<float> data_vec(2 * 2);
        std::iota(data_vec.begin(), data_vec.end(), 0);
        std::vector<int64_t> indices_vec{-1, 0};

        auto data    = mm->add_literal(migraphx::literal{ds, data_vec});
        auto indices = mm->add_literal(migraphx::literal{is, indices_vec});

        mm->add_instruction(migraphx::make_op("gathernd"), data, indices);
        p.compile(migraphx::ref::target{});
        auto result = p.eval({}).back();
        std::vector<float> res_data{};
        std::vector<float> gold{2, 3, 0, 1};
        result.visit([&](auto output) { res_data.assign(output.begin(), output.end()); });

        EXPECT(migraphx::verify_range(res_data, gold));
    }

    {
        migraphx::program p;
        auto* mm = p.get_main_module();

        migraphx::shape ds{migraphx::shape::float_type, {2, 2}};
        migraphx::shape is{migraphx::shape::int64_type, {2, 1, 1}};

        std::vector<float> data_vec(2 * 2);
        std::iota(data_vec.begin(), data_vec.end(), 0);
        std::vector<int64_t> indices_vec{-3, 0};

        auto data    = mm->add_literal(migraphx::literal{ds, data_vec});
        auto indices = mm->add_literal(migraphx::literal{is, indices_vec});

        mm->add_instruction(migraphx::make_op("gathernd"), data, indices);
        p.compile(migraphx::ref::target{});

        EXPECT(test::throws([&] { p.eval({}); }));
    }
}

TEST_CASE(globalavgpool_test)
{
    migraphx::program p;
    auto* mm   = p.get_main_module();
    auto s     = migraphx::shape{migraphx::shape::float_type, {1, 3, 2, 2}};
    auto op    = migraphx::op::pooling{migraphx::op::pooling_mode::average};
    auto lens  = s.lens();
    op.lengths = {lens[2], lens[3]};

    std::vector<float> data{0.3, 0.2, 0.4, 0.1, 0.8, 0.5, 0.9, 0.1, 0.1, 0.7, 0.1, 0.6};
    auto l0 = mm->add_literal(migraphx::literal{s, data});
    mm->add_instruction(op, l0);
    p.compile(migraphx::ref::target{});
    auto result = p.eval({}).back();

    std::vector<float> results_vector(3);
    result.visit([&](auto output) { results_vector.assign(output.begin(), output.end()); });
    std::vector<float> gold{0.25, 0.575, 0.375};
    EXPECT(migraphx::verify_range(results_vector, gold));
}

TEST_CASE(globalavgpool_dyn_test)
{
    migraphx::program p;
    auto* mm = p.get_main_module();
    auto s =
        migraphx::shape{migraphx::shape::float_type, {{1, 1, 0}, {3, 3, 0}, {2, 6, 0}, {2, 6, 2}}};
    auto x = mm->add_parameter("X", s);
    mm->add_instruction(
        migraphx::make_op("pooling",
                          {{"mode", migraphx::op::pooling_mode::average}, {"dyn_global", true}}),
        x);
    p.compile(migraphx::ref::target{});

    std::vector<float> data{0.3, 0.2, 0.4, 0.1, 0.8, 0.5, 0.9, 0.1, 0.1, 0.7, 0.1, 0.6};
    migraphx::shape input_fixed_shape{migraphx::shape::float_type, {1, 3, 2, 2}};
    migraphx::parameter_map params;
    params["X"] = migraphx::argument(input_fixed_shape, data.data());
    auto result = p.eval(params).back();
    std::vector<float> results_vector(3);
    result.visit([&](auto output) { results_vector.assign(output.begin(), output.end()); });
    std::vector<float> gold{0.25, 0.575, 0.375};
    EXPECT(migraphx::verify_range(results_vector, gold));
}

TEST_CASE(globallppool_test)
{
    migraphx::program p;
    auto* mm    = p.get_main_module();
    auto s      = migraphx::shape{migraphx::shape::float_type, {1, 3, 2, 2}};
    auto op     = migraphx::op::pooling{migraphx::op::pooling_mode::lpnorm};
    auto lens   = s.lens();
    op.lengths  = {lens[2], lens[3]};
    op.lp_order = 2;

    std::vector<float> data{0.3, 0.2, 0.4, 0.1, 0.8, 0.5, 0.9, 0.1, 0.1, 0.7, 0.1, 0.6};
    auto l0 = mm->add_literal(migraphx::literal{s, data});
    mm->add_instruction(op, l0);
    p.compile(migraphx::ref::target{});
    auto result = p.eval({}).back();

    std::vector<float> results_vector(3);
    result.visit([&](auto output) { results_vector.assign(output.begin(), output.end()); });
    std::vector<float> gold{0.5477225575051662, 1.307669683062202, 0.9327379053088815};
    EXPECT(migraphx::verify_range(results_vector, gold));
}

TEST_CASE(globallppool_dyn_test)
{
    migraphx::program p;
    auto* mm = p.get_main_module();
    auto s =
        migraphx::shape{migraphx::shape::float_type, {{1, 1, 0}, {3, 3, 0}, {2, 6, 2}, {2, 6, 2}}};
    auto x = mm->add_parameter("X", s);
    mm->add_instruction(
        migraphx::make_op("pooling",
                          {{"mode", migraphx::op::pooling_mode::lpnorm}, {"dyn_global", true}}),
        x);
    p.compile(migraphx::ref::target{});

    std::vector<float> data{0.3, 0.2, 0.4, 0.1, 0.8, 0.5, 0.9, 0.1, 0.1, 0.7, 0.1, 0.6};
    migraphx::shape input_fixed_shape{migraphx::shape::float_type, {1, 3, 2, 2}};
    migraphx::parameter_map params;
    params["X"] = migraphx::argument(input_fixed_shape, data.data());
    auto result = p.eval(params).back();
    std::vector<float> results_vector(3);
    result.visit([&](auto output) { results_vector.assign(output.begin(), output.end()); });
    std::vector<float> gold{0.5477225575051662, 1.307669683062202, 0.9327379053088815};
    EXPECT(migraphx::verify_range(results_vector, gold));
}

TEST_CASE(globalmaxpool_test)
{
    migraphx::program p;
    auto* mm   = p.get_main_module();
    auto s     = migraphx::shape{migraphx::shape::float_type, {1, 3, 2, 2}};
    auto op    = migraphx::op::pooling{migraphx::op::pooling_mode::max};
    auto lens  = s.lens();
    op.lengths = {lens[2], lens[3]};

    std::vector<float> data{0.3, 0.2, 0.4, 0.1, 0.8, 0.5, 0.9, 0.1, 0.1, 0.7, 0.1, 0.6};
    auto l0 = mm->add_literal(migraphx::literal{s, data});
    mm->add_instruction(op, l0);
    p.compile(migraphx::ref::target{});
    auto result = p.eval({}).back();

    std::vector<float> results_vector(3);
    result.visit([&](auto output) { results_vector.assign(output.begin(), output.end()); });
    std::vector<float> gold{0.4, 0.9, 0.7};
    EXPECT(migraphx::verify_range(results_vector, gold));
}

TEST_CASE(globalmaxpool_dyn_test)
{
    migraphx::program p;
    auto* mm = p.get_main_module();
    auto s =
        migraphx::shape{migraphx::shape::float_type, {{1, 1, 0}, {3, 3, 0}, {2, 6, 2}, {2, 6, 2}}};
    auto x = mm->add_parameter("X", s);
    mm->add_instruction(
        migraphx::make_op("pooling",
                          {{"mode", migraphx::op::pooling_mode::max}, {"dyn_global", true}}),
        x);
    p.compile(migraphx::ref::target{});

    std::vector<float> data{0.3, 0.2, 0.4, 0.1, 0.8, 0.5, 0.9, 0.1, 0.1, 0.7, 0.1, 0.6};
    migraphx::shape input_fixed_shape{migraphx::shape::float_type, {1, 3, 2, 2}};
    migraphx::parameter_map params;
    params["X"] = migraphx::argument(input_fixed_shape, data.data());
    auto result = p.eval(params).back();
    std::vector<float> results_vector(3);
    result.visit([&](auto output) { results_vector.assign(output.begin(), output.end()); });
    std::vector<float> gold{0.4, 0.9, 0.7};
    EXPECT(migraphx::verify_range(results_vector, gold));
}

TEST_CASE(greater_brcst_test)
{
    migraphx::program p;
    auto* mm = p.get_main_module();
    migraphx::shape s0{migraphx::shape::float_type, {3, 3}};
    auto l0 =
        mm->add_literal(migraphx::literal{s0, {1.1, 1.5, 0.1, -1.1, -1.5, -0.6, 0.0, 2.0, -2.0}});
    migraphx::shape s1{migraphx::shape::float_type, {3, 1}};
    auto l1  = mm->add_literal(migraphx::literal{s1, {1.1, -1.5, 0.0}});
    auto bl1 = mm->add_instruction(migraphx::make_op("multibroadcast", {{"out_lens", {3, 3}}}), l1);
    auto gr  = mm->add_instruction(migraphx::make_op("greater"), l0, bl1);
    auto r   = mm->add_instruction(
        migraphx::make_op("convert",
                          {{"target_type", migraphx::to_value(migraphx::shape::bool_type)}}),
        gr);
    mm->add_return({r});

    p.compile(migraphx::ref::target{});
    auto result = p.eval({}).back();
    std::vector<bool> results_vector;
    result.visit([&](auto output) { results_vector.assign(output.begin(), output.end()); });
    std::vector<bool> gold = {false, true, false, true, false, true, false, true, false};
    EXPECT(results_vector == gold);
}

TEST_CASE(greater_test)
{
    migraphx::program p;
    auto* mm = p.get_main_module();
    migraphx::shape s{migraphx::shape::float_type, {9}};
    auto l0 =
        mm->add_literal(migraphx::literal{s, {1.1, 1.5, 0.1, -1.1, -1.5, -0.6, 0.0, 2.0, -2.0}});
    auto l1 =
        mm->add_literal(migraphx::literal{s, {1.1, 1.6, -0.1, -1.2, -1.5, -0.7, 0.0, 2.3, -2.1}});
    auto gr = mm->add_instruction(migraphx::make_op("greater"), l0, l1);
    auto r  = mm->add_instruction(
        migraphx::make_op("convert",
                          {{"target_type", migraphx::to_value(migraphx::shape::bool_type)}}),
        gr);
    mm->add_return({r});

    p.compile(migraphx::ref::target{});
    auto result = p.eval({}).back();
    std::vector<bool> results_vector;
    result.visit([&](auto output) { results_vector.assign(output.begin(), output.end()); });
    std::vector<bool> gold = {false, false, true, true, false, true, false, false, true};
    EXPECT(results_vector == gold);
}

TEST_CASE(greater_dyn_test)
{
    migraphx::program p;
    auto* mm = p.get_main_module();
    std::vector<migraphx::shape::dynamic_dimension> dd{{8, 10, 9}};
    migraphx::shape s{migraphx::shape::float_type, dd};
    auto left  = mm->add_parameter("l", s);
    auto right = mm->add_parameter("r", s);
    auto gr    = mm->add_instruction(migraphx::make_op("greater"), left, right);
    auto r     = mm->add_instruction(
        migraphx::make_op("convert",
                          {{"target_type", migraphx::to_value(migraphx::shape::bool_type)}}),
        gr);
    mm->add_return({r});
    p.compile(migraphx::ref::target{});

    std::vector<float> left_data{1.1, 1.5, 0.1, -1.1, -1.5, -0.6, 0.0, 2.0, -2.0};
    std::vector<float> right_data{1.1, 1.6, -0.1, -1.2, -1.5, -0.7, 0.0, 2.3, -2.1};
    migraphx::parameter_map params0;
    migraphx::shape input_fixed_shape0{migraphx::shape::float_type, {9}};
    params0["l"] = migraphx::argument(input_fixed_shape0, left_data.data());
    params0["r"] = migraphx::argument(input_fixed_shape0, right_data.data());
    auto result  = p.eval(params0).back();
    std::vector<bool> results_vector;
    result.visit([&](auto output) { results_vector.assign(output.begin(), output.end()); });
    std::vector<bool> gold = {false, false, true, true, false, true, false, false, true};
    EXPECT(results_vector == gold);
}

TEST_CASE(identity_test)
{
    migraphx::program p;
    auto* mm = p.get_main_module();
    migraphx::shape s{migraphx::shape::float_type, {2, 2}};
    std::vector<int> data{1, 2, 3, 4};
    auto l = mm->add_literal(migraphx::literal{s, data});
    mm->add_instruction(migraphx::make_op("identity"), l);
    p.compile(migraphx::ref::target{});
    auto result = p.eval({}).back();
    std::vector<int> results_vector(4);
    result.visit([&](auto output) { results_vector.assign(output.begin(), output.end()); });
    EXPECT(std::equal(data.begin(), data.end(), results_vector.begin()));
}

TEST_CASE(identity_dyn_test)
{
    migraphx::program p;
    auto* mm = p.get_main_module();
    migraphx::shape s{migraphx::shape::float_type, {{2, 4, 0}, {2, 4, 0}}};
    auto input = mm->add_parameter("X", s);
    mm->add_instruction(migraphx::make_op("identity"), input);
    p.compile(migraphx::ref::target{});

    std::vector<int> input_data{1, 2, 3, 4};
    migraphx::parameter_map params0;
    migraphx::shape input_fixed_shape0{migraphx::shape::int32_type, {2, 2}};
    params0["X"] = migraphx::argument(input_fixed_shape0, input_data.data());
    auto result  = p.eval(params0).back();
    std::vector<int> results_vector(4);
    result.visit([&](auto output) { results_vector.assign(output.begin(), output.end()); });
    EXPECT(std::equal(input_data.begin(), input_data.end(), results_vector.begin()));
}

TEST_CASE(if_literal_test)
{
    auto create_program = [] {
        migraphx::program p;
        auto* mm = p.get_main_module();
        migraphx::shape cond_s{migraphx::shape::bool_type};
        auto cond = mm->add_parameter("cond", cond_s);

        migraphx::shape s{migraphx::shape::float_type, {5}};

        auto* then_mod           = p.create_module("If_0_if");
        std::vector<float> data1 = {1, 2, 3, 4, 5};
        auto l1                  = then_mod->add_literal(migraphx::literal(s, data1));
        then_mod->add_return({l1});

        auto* else_mod           = p.create_module("If_0_else");
        std::vector<float> data2 = {5, 4, 3, 2, 1};
        auto l2                  = else_mod->add_literal(migraphx::literal(s, data2));
        else_mod->add_return({l2});

        auto ret = mm->add_instruction(migraphx::make_op("if"), {cond}, {then_mod, else_mod});
        auto r   = mm->add_instruction(migraphx::make_op("get_tuple_elem", {{"index", 0}}), ret);
        mm->add_return({r});

        return p;
    };

    auto run_prog = [&](bool cond) {
        auto p = create_program();
        p.compile(migraphx::ref::target());
        std::vector<char> c_data = {static_cast<char>(cond)};
        migraphx::shape cs{migraphx::shape::bool_type};
        migraphx::parameter_map m;
        m["cond"] = migraphx::argument(cs, c_data.data());

        auto res = p.eval(m).back();
        std::vector<float> ret;
        res.visit([&](auto v) { ret.assign(v.begin(), v.end()); });

        return ret;
    };

    // then branch
    {
        std::vector<float> gold_ret = {1.0f, 2.0f, 3.0f, 4.0f, 5.0f};
        auto ret                    = run_prog(true);
        EXPECT(gold_ret == ret);
    }

    // else branch
    {
        std::vector<float> gold_ret = {5.0f, 4.0f, 3.0f, 2.0f, 1.0f};
        auto ret                    = run_prog(false);
        EXPECT(gold_ret == ret);
    }
}

TEST_CASE(if_param_test)
{
    auto create_program = [] {
        migraphx::program p;
        auto* mm = p.get_main_module();
        migraphx::shape cond_s{migraphx::shape::bool_type};
        auto cond = mm->add_parameter("cond", cond_s);
        migraphx::shape ds{migraphx::shape::float_type, {2, 3}};
        auto x                   = mm->add_parameter("x", ds);
        auto y                   = mm->add_parameter("y", ds);
        std::vector<float> data2 = {-0.258047, 0.360394, 0.536804, -0.577762, 1.0217, 1.02442};
        auto l2                  = mm->add_literal(migraphx::literal(ds, data2));
        auto sum                 = mm->add_instruction(migraphx::make_op("add"), x, l2);

        auto* then_mod           = p.create_module("If_0_if");
        std::vector<float> data1 = {0.384804, -1.77948, -0.453775, 0.477438, -1.06333, -1.12893};
        auto l1                  = then_mod->add_literal(migraphx::literal(ds, data1));
        auto tx                  = then_mod->add_parameter("x", ds);
        auto a1                  = then_mod->add_instruction(migraphx::make_op("add"), tx, l1);
        then_mod->add_return({a1});

        auto* else_mod = p.create_module("If_0_else");
        auto ey        = else_mod->add_parameter("y", ds);
        auto a2        = else_mod->add_instruction(migraphx::make_op("mul"), ey, sum);
        else_mod->add_return({a2});

        auto ret = mm->add_instruction(migraphx::make_op("if"), {cond, x, y}, {then_mod, else_mod});
        auto r   = mm->add_instruction(migraphx::make_op("get_tuple_elem", {{"index", 0}}), ret);
        mm->add_return({r});

        return p;
    };

    auto run_prog = [&](bool cond) {
        auto p = create_program();
        p.compile(migraphx::ref::target());
        std::vector<char> c_data = {static_cast<char>(cond)};
        migraphx::shape cs{migraphx::shape::bool_type};
        migraphx::parameter_map m;
        m["cond"] = migraphx::argument(cs, c_data.data());
        migraphx::shape ds{migraphx::shape::float_type, {2, 3}};
        std::vector<float> data_x(ds.elements(), 1);
        m["x"] = migraphx::argument(ds, data_x.data());
        std::vector<float> data_y(ds.elements(), 2);
        m["y"] = migraphx::argument(ds, data_y.data());

        auto res = p.eval(m).back();
        std::vector<float> ret;
        res.visit([&](auto v) { ret.assign(v.begin(), v.end()); });
        return ret;
    };

    // then branch
    {
        std::vector<float> gold_ret = {
            1.384804, -0.77947998, 0.54622501, 1.477438, -0.063330054, -0.12892997};
        auto ret = run_prog(true);
        EXPECT(gold_ret == ret);
    }

    // else branch
    {
        std::vector<float> gold_ret = {
            1.483906, 2.720788, 3.0736079, 0.84447598, 4.0433998, 4.04884};
        auto ret = run_prog(false);
        EXPECT(gold_ret == ret);
    }
}

TEST_CASE(if_pl_test)
{
    auto create_program = [] {
        migraphx::program p;
        auto* mm = p.get_main_module();
        migraphx::shape cond_s{migraphx::shape::bool_type};
        migraphx::shape s{migraphx::shape::float_type, {5}};
        auto cond = mm->add_parameter("cond", cond_s);
        auto x    = mm->add_parameter("x", s);

        auto* then_mod           = p.create_module("If_0_if");
        std::vector<float> data1 = {1, 2, 3, 4, 5};
        auto l1                  = then_mod->add_literal(migraphx::literal(s, data1));
        then_mod->add_return({l1, x});

        auto* else_mod           = p.create_module("If_0_else");
        std::vector<float> data2 = {5, 4, 3, 2, 1};
        auto l2                  = else_mod->add_literal(migraphx::literal(s, data2));
        auto s2                  = else_mod->add_instruction(migraphx::make_op("add"), x, l2);
        else_mod->add_return({s2, l2});

        auto ret     = mm->add_instruction(migraphx::make_op("if"), {cond}, {then_mod, else_mod});
        auto outline = mm->add_outline(s);
        auto r = mm->add_instruction(migraphx::make_op("get_tuple_elem", {{"index", 0}}), ret);
        mm->add_return({outline, r});

        return p;
    };

    auto run_prog = [&](bool cond) {
        auto p = create_program();
        p.compile(migraphx::ref::target());
        std::vector<char> c_data = {static_cast<char>(cond)};
        migraphx::shape cs{migraphx::shape::bool_type};
        migraphx::parameter_map m;
        m["cond"] = migraphx::argument(cs, c_data.data());
        migraphx::shape ds{migraphx::shape::float_type, {5}};
        std::vector<float> data(ds.elements(), 1);
        m["x"] = migraphx::argument(ds, data.data());

        auto res = p.eval(m).back();
        std::vector<float> ret;
        res.visit([&](auto v) { ret.assign(v.begin(), v.end()); });

        return ret;
    };

    // then branch
    {
        std::vector<float> gold_ret = {1.0f, 2.0f, 3.0f, 4.0f, 5.0f};
        auto ret                    = run_prog(true);
        EXPECT(gold_ret == ret);
    }

    // else branch
    {
        std::vector<float> gold_ret = {6.0f, 5.0f, 4.0f, 3.0f, 2.0f};
        auto ret                    = run_prog(false);
        EXPECT(gold_ret == ret);
    }
}

TEST_CASE(isnan_test)
{
    // float test
    {
        migraphx::program p;
        auto* mm = p.get_main_module();
        migraphx::shape s{migraphx::shape::float_type, {2, 3}};
        auto nan_val             = std::numeric_limits<float>::quiet_NaN();
        std::vector<float> data0 = {1.2, 5.2, nan_val, nan_val, 0., 100.};
        auto l1                  = mm->add_literal(migraphx::literal{s, data0});
        mm->add_instruction(migraphx::make_op("isnan"), l1);
        p.compile(migraphx::ref::target{});
        auto result = p.eval({}).back();
        std::vector<float> results_vector;
        result.visit([&](auto output) { results_vector.assign(output.begin(), output.end()); });
        std::vector<float> correct = {0, 0, 1, 1, 0, 0};
        EXPECT(migraphx::verify_range(results_vector, correct));
    }

    // half test
    {
        migraphx::program p;
        auto* mm = p.get_main_module();
        migraphx::shape s{migraphx::shape::half_type, {2, 3}};
        auto nan_val = std::numeric_limits<migraphx::half>::quiet_NaN();
        migraphx::half a{1.2};
        migraphx::half b{5.2};
        std::vector<migraphx::half> data0 = {a, b, nan_val, nan_val, b, a};
        auto l1                           = mm->add_literal(migraphx::literal{s, data0});
        mm->add_instruction(migraphx::make_op("isnan"), l1);
        p.compile(migraphx::ref::target{});
        auto result = p.eval({}).back();
        std::vector<float> results_vector;
        result.visit([&](auto output) { results_vector.assign(output.begin(), output.end()); });
        std::vector<float> correct = {0, 0, 1, 1, 0, 0};
        EXPECT(migraphx::verify_range(results_vector, correct));
    }
}

TEST_CASE(isnan_dyn_test)
{
    migraphx::program p;
    auto* mm = p.get_main_module();
    migraphx::shape s{migraphx::shape::float_type, {{2, 2, 0}, {3, 8, 0}}};
    auto input   = mm->add_parameter("X", s);
    auto nan_val = std::numeric_limits<float>::quiet_NaN();
    mm->add_instruction(migraphx::make_op("isnan"), input);
    p.compile(migraphx::ref::target{});

    std::vector<float> input_data = {1.2, 5.2, nan_val, nan_val, 0., 100.};
    migraphx::parameter_map params0;
    migraphx::shape input_fixed_shape0{migraphx::shape::float_type, {2, 3}};
    params0["X"] = migraphx::argument(input_fixed_shape0, input_data.data());
    auto result  = p.eval(params0).back();
    std::vector<float> results_vector;
    result.visit([&](auto output) { results_vector.assign(output.begin(), output.end()); });
    std::vector<float> correct = {0, 0, 1, 1, 0, 0};
    EXPECT(migraphx::verify_range(results_vector, correct));
}

TEST_CASE(im2col_3x3_no_pad_identity_test)
{
    std::size_t f[2]    = {3, 3};
    std::size_t size[2] = {3, 3};
    std::vector<std::size_t> padding{0, 0};
    std::vector<std::size_t> stride{1, 1};
    std::vector<std::size_t> dilation{1, 1};
    std::size_t channels = 1;

    std::vector<int32_t> weights(channels * f[0] * f[1]);
    std::vector<int32_t> input(channels * size[0] * size[1]);
    std::iota(input.begin(), input.end(), 0);

    migraphx::program p;
    auto* mm = p.get_main_module();
    migraphx::shape s_image{migraphx::shape::int32_type, {1, channels, size[0], size[1]}};
    migraphx::shape s_weights{migraphx::shape::int32_type, {1, channels, f[0], f[1]}};
    auto l_image   = mm->add_literal(migraphx::literal{s_image, input});
    auto l_weights = mm->add_literal(migraphx::literal{s_weights, weights});
    mm->add_instruction(
        migraphx::make_op("im2col",
                          {{"padding", padding}, {"stride", stride}, {"dilation", dilation}}),
        l_image,
        l_weights);
    p.compile(migraphx::ref::target{});
    auto result = p.eval({}).back();

    std::size_t col_height = (size[0] - f[0] + 2 * padding[0]) / stride[0] + 1;
    std::size_t col_width  = (size[1] - f[1] + 2 * padding[1]) / stride[1] + 1;
    std::vector<float> results_vector(channels * f[0] * f[1] * col_height * col_width);
    result.visit([&](auto output) { results_vector.assign(output.begin(), output.end()); });
    EXPECT(migraphx::verify_range(results_vector, input));
}

TEST_CASE(im2col_3x3_no_pad_test)
{
    std::size_t f[2]    = {3, 3};
    std::size_t size[2] = {4, 4};
    std::vector<std::size_t> padding{0, 0};
    std::vector<std::size_t> stride{1, 1};
    std::vector<std::size_t> dilation{1, 1};
    std::size_t channels = 1;

    std::vector<int32_t> weights(channels * f[0] * f[1]);
    std::vector<int32_t> input(channels * size[0] * size[1]);
    std::iota(input.begin(), input.end(), 0);

    migraphx::program p;
    auto* mm = p.get_main_module();
    migraphx::shape s_image{migraphx::shape::int32_type, {1, channels, size[0], size[1]}};
    migraphx::shape s_weights{migraphx::shape::int32_type, {1, channels, f[0], f[1]}};
    auto l_image   = mm->add_literal(migraphx::literal{s_image, input});
    auto l_weights = mm->add_literal(migraphx::literal{s_weights, weights});
    mm->add_instruction(
        migraphx::make_op("im2col",
                          {{"padding", padding}, {"stride", stride}, {"dilation", dilation}}),
        l_image,
        l_weights);
    p.compile(migraphx::ref::target{});
    auto result = p.eval({}).back();

    std::vector<int> correct = {0, 1, 2, 4, 5, 6,  8,  9,  10, 1, 2, 3, 5, 6,  7,  9,  10, 11,
                                4, 5, 6, 8, 9, 10, 12, 13, 14, 5, 6, 7, 9, 10, 11, 13, 14, 15};

    std::size_t col_height = (size[0] - f[0] + 2 * padding[0]) / stride[0] + 1;
    std::size_t col_width  = (size[1] - f[1] + 2 * padding[1]) / stride[1] + 1;
    std::vector<float> results_vector(channels * f[0] * f[1] * col_height * col_width);
    result.visit([&](auto output) { results_vector.assign(output.begin(), output.end()); });
    EXPECT(migraphx::verify_range(results_vector, correct));
}

TEST_CASE(im2col_3x3_stride_2_no_pad_test)
{
    std::size_t f[2]    = {3, 3};
    std::size_t size[2] = {6, 6};
    std::vector<std::size_t> padding{0, 0};
    std::vector<std::size_t> stride{2, 2};
    std::vector<std::size_t> dilation{1, 1};
    std::size_t channels = 1;

    std::vector<int32_t> weights(channels * f[0] * f[1]);
    std::vector<int32_t> input(channels * size[0] * size[1]);
    std::iota(input.begin(), input.end(), 0);

    migraphx::program p;
    auto* mm = p.get_main_module();
    migraphx::shape s_image{migraphx::shape::int32_type, {1, channels, size[0], size[1]}};
    migraphx::shape s_weights{migraphx::shape::int32_type, {1, channels, f[0], f[1]}};
    auto l_image   = mm->add_literal(migraphx::literal{s_image, input});
    auto l_weights = mm->add_literal(migraphx::literal{s_weights, weights});
    mm->add_instruction(
        migraphx::make_op("im2col",
                          {{"padding", padding}, {"stride", stride}, {"dilation", dilation}}),
        l_image,
        l_weights);
    p.compile(migraphx::ref::target{});
    auto result = p.eval({}).back();

    std::vector<int> correct = {0,  1,  2,  6,  7,  8,  12, 13, 14, 2,  3,  4,
                                8,  9,  10, 14, 15, 16, 12, 13, 14, 18, 19, 20,
                                24, 25, 26, 14, 15, 16, 20, 21, 22, 26, 27, 28};

    std::size_t col_height = (size[0] - f[0] + 2 * padding[0]) / stride[0] + 1;
    std::size_t col_width  = (size[1] - f[1] + 2 * padding[1]) / stride[1] + 1;
    std::vector<float> results_vector(channels * f[0] * f[1] * col_height * col_width);
    result.visit([&](auto output) { results_vector.assign(output.begin(), output.end()); });
    EXPECT(migraphx::verify_range(results_vector, correct));
}

TEST_CASE(im2col_3x3_with_channels_identity_test)
{
    std::size_t f[2]    = {3, 3};
    std::size_t size[2] = {3, 3};
    std::vector<std::size_t> padding{0, 0};
    std::vector<std::size_t> stride{1, 1};
    std::vector<std::size_t> dilation{1, 1};
    std::size_t channels = 2;

    std::vector<int32_t> weights(channels * f[0] * f[1]);
    std::vector<int32_t> input(channels * size[0] * size[1]);
    std::iota(input.begin(), input.end(), 0);

    migraphx::program p;
    auto* mm = p.get_main_module();
    migraphx::shape s_image{migraphx::shape::int32_type, {1, channels, size[0], size[1]}};
    migraphx::shape s_weights{migraphx::shape::int32_type, {1, channels, f[0], f[1]}};
    auto l_image   = mm->add_literal(migraphx::literal{s_image, input});
    auto l_weights = mm->add_literal(migraphx::literal{s_weights, weights});
    mm->add_instruction(
        migraphx::make_op("im2col",
                          {{"padding", padding}, {"stride", stride}, {"dilation", dilation}}),
        l_image,
        l_weights);
    p.compile(migraphx::ref::target{});
    auto result = p.eval({}).back();

    std::size_t col_height = (size[0] - f[0] + 2 * padding[0]) / stride[0] + 1;
    std::size_t col_width  = (size[1] - f[1] + 2 * padding[1]) / stride[1] + 1;
    std::vector<float> results_vector(channels * f[0] * f[1] * col_height * col_width);
    result.visit([&](auto output) { results_vector.assign(output.begin(), output.end()); });
    EXPECT(migraphx::verify_range(results_vector, input));
}

TEST_CASE(im2col_3x3_with_padding_test)
{
    std::size_t f[2]    = {3, 3};
    std::size_t size[2] = {2, 2};
    std::vector<std::size_t> padding{1, 1};
    std::vector<std::size_t> stride{1, 1};
    std::vector<std::size_t> dilation{1, 1};
    std::size_t channels = 1;

    std::vector<int32_t> weights(channels * f[0] * f[1]);
    std::vector<int32_t> input(channels * size[0] * size[1]);
    std::iota(input.begin(), input.end(), 0);

    migraphx::program p;
    auto* mm = p.get_main_module();
    migraphx::shape s_image{migraphx::shape::int32_type, {1, channels, size[0], size[1]}};
    migraphx::shape s_weights{migraphx::shape::int32_type, {1, channels, f[0], f[1]}};
    auto l_image   = mm->add_literal(migraphx::literal{s_image, input});
    auto l_weights = mm->add_literal(migraphx::literal{s_weights, weights});
    mm->add_instruction(
        migraphx::make_op("im2col",
                          {{"padding", padding}, {"stride", stride}, {"dilation", dilation}}),
        l_image,
        l_weights);
    p.compile(migraphx::ref::target{});
    auto result = p.eval({}).back();

    std::vector<int> correct = {0, 0, 0, 0, 0, 1, 0, 2, 3, 0, 0, 0, 0, 1, 0, 2, 3, 0,
                                0, 0, 1, 0, 2, 3, 0, 0, 0, 0, 1, 0, 2, 3, 0, 0, 0, 0};

    std::size_t col_height = (size[0] - f[0] + 2 * padding[0]) / stride[0] + 1;
    std::size_t col_width  = (size[1] - f[1] + 2 * padding[1]) / stride[1] + 1;
    std::vector<float> results_vector(channels * f[0] * f[1] * col_height * col_width);
    result.visit([&](auto output) { results_vector.assign(output.begin(), output.end()); });
    EXPECT(migraphx::verify_range(results_vector, correct));
}

TEST_CASE(imagescaler_test)
{
    migraphx::program p;
    auto* mm = p.get_main_module();
    migraphx::shape s{migraphx::shape::float_type, {1, 3, 2, 2}};
    auto img           = mm->add_literal(migraphx::literal{s,
                                                 {0.2,
                                                  0.3,
                                                  0.5,
                                                  0.4,

                                                  0.7,
                                                  0.8,
                                                  0.1,
                                                  0.9,

                                                  0.15,
                                                  0.25,
                                                  0.35,
                                                  0.45}});
    auto scale_val     = mm->add_literal(2.f);
    auto scaled_tensor = mm->add_instruction(
        migraphx::make_op("scalar", {{"scalar_bcst_dims", s.lens()}}), scale_val);
    auto img_scaled = mm->add_instruction(migraphx::make_op("mul"), img, scaled_tensor);
    auto bias_vals  = mm->add_literal(
        migraphx::literal{migraphx::shape{migraphx::shape::float_type, {3}}, {0.01, 0.02, 0.03}});
    auto bias_bcast = mm->add_instruction(
        migraphx::make_op("broadcast", {{"axis", 1}, {"out_lens", s.lens()}}), bias_vals);
    mm->add_instruction(migraphx::make_op("add"), img_scaled, bias_bcast);
    p.compile(migraphx::ref::target{});
    auto result = p.eval({}).back();
    std::vector<float> results_vector(12);
    result.visit([&](auto output) { results_vector.assign(output.begin(), output.end()); });
    std::vector<float> gold = {0.41,
                               0.61,
                               1.01,
                               0.81,

                               1.42,
                               1.62,
                               0.22,
                               1.82,

                               0.33,
                               0.53,
                               0.73,
                               0.93};
    EXPECT(migraphx::verify_range(results_vector, gold));
}

TEST_CASE(leaky_relu_test)
{
    migraphx::program p;
    auto* mm = p.get_main_module();
    migraphx::shape s{migraphx::shape::float_type, {3}};
    auto l = mm->add_literal(migraphx::literal{s, {-1.f, 0.f, 1.f}});
    mm->add_instruction(migraphx::make_op("leaky_relu", {{"alpha", 0.01}}), l);
    p.compile(migraphx::ref::target{});
    auto result = p.eval({}).back();
    std::vector<float> results_vector(3);
    result.visit([&](auto output) { results_vector.assign(output.begin(), output.end()); });
    std::vector<float> gold = {-0.01f, 0.f, 1.f};
    EXPECT(migraphx::verify_range(results_vector, gold));
}

TEST_CASE(less_brcst_test)
{
    migraphx::program p;
    auto* mm = p.get_main_module();
    migraphx::shape s0{migraphx::shape::float_type, {3, 3}};
    auto l0 =
        mm->add_literal(migraphx::literal{s0, {1.1, 1.5, 0.1, -1.1, -1.5, -0.6, 0.0, 2.0, -2.0}});
    migraphx::shape s1{migraphx::shape::float_type, {3, 1}};
    auto l1  = mm->add_literal(migraphx::literal{s1, {1.1, -1.5, 0.0}});
    auto bl1 = mm->add_instruction(migraphx::make_op("multibroadcast", {{"out_lens", {3, 3}}}), l1);
    auto le  = mm->add_instruction(migraphx::make_op("less"), l0, bl1);
    auto r   = mm->add_instruction(
        migraphx::make_op("convert",
                          {{"target_type", migraphx::to_value(migraphx::shape::bool_type)}}),
        le);
    mm->add_return({r});

    p.compile(migraphx::ref::target{});
    auto result = p.eval({}).back();
    std::vector<bool> results_vector;
    result.visit([&](auto output) { results_vector.assign(output.begin(), output.end()); });
    std::vector<bool> gold = {false, false, true, false, false, false, false, false, true};
    EXPECT(results_vector == gold);
}

TEST_CASE(less_test)
{
    migraphx::program p;
    auto* mm = p.get_main_module();
    migraphx::shape s{migraphx::shape::float_type, {9}};
    std::vector<float> data1 = {1.1, 1.5, 0.1, -1.1, -1.5, -0.6, 0.0, 2.0, -2.0};
    std::vector<float> data2 = {1.1, 1.6, -0.1, -1.2, -1.5, -0.7, 0.0, 2.3, -2.1};
    auto l0                  = mm->add_literal(migraphx::literal{s, data1});
    auto l1                  = mm->add_literal(migraphx::literal{s, data2});
    auto le                  = mm->add_instruction(migraphx::make_op("less"), l0, l1);
    auto r                   = mm->add_instruction(
        migraphx::make_op("convert",
                          {{"target_type", migraphx::to_value(migraphx::shape::bool_type)}}),
        le);
    mm->add_return({r});

    p.compile(migraphx::ref::target{});
    auto result = p.eval({}).back();
    std::vector<bool> results_vector;
    result.visit([&](auto output) { results_vector.assign(output.begin(), output.end()); });
    std::vector<bool> gold(data1.size());
    std::transform(
        data1.begin(), data1.end(), data2.begin(), gold.begin(), [](float n1, float n2) -> bool {
            return n1 < n2;
        });
    EXPECT(results_vector == gold);
}

TEST_CASE(less_dyn_test)
{
    migraphx::program p;
    auto* mm = p.get_main_module();
    std::vector<migraphx::shape::dynamic_dimension> dd{{8, 10, 9}};
    migraphx::shape s{migraphx::shape::float_type, dd};
    auto left  = mm->add_parameter("l", s);
    auto right = mm->add_parameter("r", s);
    auto le    = mm->add_instruction(migraphx::make_op("less"), left, right);
    auto r     = mm->add_instruction(
        migraphx::make_op("convert",
                          {{"target_type", migraphx::to_value(migraphx::shape::bool_type)}}),
        le);
    mm->add_return({r});
    p.compile(migraphx::ref::target{});

    std::vector<float> left_data  = {1.1, 1.5, 0.1, -1.1, -1.5, -0.6, 0.0, 2.0, -2.0};
    std::vector<float> right_data = {1.1, 1.6, -0.1, -1.2, -1.5, -0.7, 0.0, 2.3, -2.1};
    migraphx::parameter_map params0;
    migraphx::shape input_fixed_shape0{migraphx::shape::float_type, {9}};
    params0["l"] = migraphx::argument(input_fixed_shape0, left_data.data());
    params0["r"] = migraphx::argument(input_fixed_shape0, right_data.data());
    auto result  = p.eval(params0).back();
    std::vector<bool> results_vector;
    result.visit([&](auto output) { results_vector.assign(output.begin(), output.end()); });
    std::vector<bool> gold(left_data.size());
    std::transform(left_data.begin(),
                   left_data.end(),
                   right_data.begin(),
                   gold.begin(),
                   [](float n1, float n2) -> bool { return n1 < n2; });
    EXPECT(results_vector == gold);
}

TEST_CASE(log_test)
{
    migraphx::program p;
    auto* mm = p.get_main_module();
    migraphx::shape s{migraphx::shape::float_type, {3}};
    std::vector<float> data = {1, 2, 3};
    auto l                  = mm->add_literal(migraphx::literal{s, data});
    mm->add_instruction(migraphx::make_op("log"), l);
    p.compile(migraphx::ref::target{});
    auto result = p.eval({}).back();
    std::vector<float> results_vector(3);
    result.visit([&](auto output) { results_vector.assign(output.begin(), output.end()); });
    std::vector<float> gold = data;
    std::transform(
        gold.begin(), gold.end(), gold.begin(), [](float n) -> float { return logf(n); });
    EXPECT(migraphx::verify_range(results_vector, gold));
}

TEST_CASE(log_dyn_test)
{
    migraphx::program p;
    auto* mm = p.get_main_module();
    migraphx::shape::dynamic_dimension dd{3, 8, 0};
    migraphx::shape s{migraphx::shape::float_type, {dd}};
    auto input = mm->add_parameter("X", s);
    mm->add_instruction(migraphx::make_op("log"), input);
    p.compile(migraphx::ref::target{});

    std::vector<float> input_data = {1, 2, 3};
    migraphx::parameter_map params0;
    migraphx::shape input_fixed_shape0{migraphx::shape::float_type, {3}};
    params0["X"] = migraphx::argument(input_fixed_shape0, input_data.data());
    auto result  = p.eval(params0).back();
    std::vector<float> results_vector(3);
    result.visit([&](auto output) { results_vector.assign(output.begin(), output.end()); });
    std::vector<float> gold = input_data;
    std::transform(
        gold.begin(), gold.end(), gold.begin(), [](float n) -> float { return logf(n); });
    EXPECT(migraphx::verify_range(results_vector, gold));
}

TEST_CASE(logical_and_test)
{
    migraphx::program p;
    auto* mm = p.get_main_module();
    migraphx::shape s{migraphx::shape::bool_type, {4}};
    std::vector<bool> data1{true, false, true, false};
    std::vector<bool> data2{true, true, false, false};
    auto l1 = mm->add_literal(migraphx::literal{s, data1});
    auto l2 = mm->add_literal(migraphx::literal{s, data2});
    mm->add_instruction(migraphx::make_op("logical_and"), l1, l2);
    p.compile(migraphx::ref::target{});
    auto result = p.eval({}).back();
    std::vector<char> results_vector;
    result.visit([&](auto output) { results_vector.assign(output.begin(), output.end()); });
    std::vector<bool> gold(data2.size());
    std::transform(
        data1.begin(), data1.end(), data2.begin(), gold.begin(), [](bool n1, bool n2) -> bool {
            return n1 and n2;
        });
    EXPECT(migraphx::verify_range(results_vector, gold));
}

TEST_CASE(logical_and_dyn_test)
{
    migraphx::program p;
    auto* mm = p.get_main_module();
    std::vector<migraphx::shape::dynamic_dimension> dd{{2, 6, 4}};
    migraphx::shape s{migraphx::shape::bool_type, dd};
    auto left  = mm->add_parameter("l", s);
    auto right = mm->add_parameter("r", s);
    mm->add_instruction(migraphx::make_op("logical_and"), left, right);
    p.compile(migraphx::ref::target{});

    std::vector<char> left_data{1, 0, 1, 0};
    std::vector<char> right_data{1, 1, 0, 0};
    migraphx::parameter_map params0;
    migraphx::shape input_fixed_shape0{migraphx::shape::bool_type, {4}};
    params0["l"] = migraphx::argument(input_fixed_shape0, left_data.data());
    params0["r"] = migraphx::argument(input_fixed_shape0, right_data.data());
    auto result  = p.eval(params0).back();
    std::vector<char> results_vector;
    result.visit([&](auto output) { results_vector.assign(output.begin(), output.end()); });
    std::vector<bool> gold(left_data.size());
    std::transform(left_data.begin(),
                   left_data.end(),
                   right_data.begin(),
                   gold.begin(),
                   [](bool n1, bool n2) -> bool { return n1 and n2; });
    EXPECT(migraphx::verify_range(results_vector, gold));
}

TEST_CASE(logical_or_test)
{
    migraphx::program p;
    auto* mm = p.get_main_module();
    migraphx::shape s{migraphx::shape::bool_type, {4}};
    std::vector<bool> data1{true, false, true, false};
    std::vector<bool> data2{true, true, false, false};
    auto l1 = mm->add_literal(migraphx::literal{s, data1});
    auto l2 = mm->add_literal(migraphx::literal{s, data2});
    mm->add_instruction(migraphx::make_op("logical_or"), l1, l2);
    p.compile(migraphx::ref::target{});
    auto result = p.eval({}).back();
    std::vector<char> results_vector;
    result.visit([&](auto output) { results_vector.assign(output.begin(), output.end()); });
    std::vector<bool> gold(data1.size());
    std::transform(
        data1.begin(), data1.end(), data2.begin(), gold.begin(), [](bool n1, bool n2) -> bool {
            return n1 or n2;
        });
    EXPECT(migraphx::verify_range(results_vector, gold));
}

TEST_CASE(logical_or_dyn_test)
{
    migraphx::program p;
    auto* mm = p.get_main_module();
    std::vector<migraphx::shape::dynamic_dimension> dd{{2, 6, 4}};
    migraphx::shape s{migraphx::shape::bool_type, dd};
    auto left  = mm->add_parameter("l", s);
    auto right = mm->add_parameter("r", s);
    mm->add_instruction(migraphx::make_op("logical_or"), left, right);
    p.compile(migraphx::ref::target{});

    std::vector<char> left_data{1, 0, 1, 0};
    std::vector<char> right_data{1, 1, 0, 0};
    migraphx::parameter_map params0;
    migraphx::shape input_fixed_shape0{migraphx::shape::bool_type, {4}};
    params0["l"] = migraphx::argument(input_fixed_shape0, left_data.data());
    params0["r"] = migraphx::argument(input_fixed_shape0, right_data.data());
    auto result  = p.eval(params0).back();
    std::vector<char> results_vector;
    result.visit([&](auto output) { results_vector.assign(output.begin(), output.end()); });
    std::vector<bool> gold(left_data.size());
    std::transform(left_data.begin(),
                   left_data.end(),
                   right_data.begin(),
                   gold.begin(),
                   [](bool n1, bool n2) -> bool { return n1 or n2; });
    EXPECT(migraphx::verify_range(results_vector, gold));
}

TEST_CASE(logical_xor_test)
{
    migraphx::program p;
    auto* mm = p.get_main_module();
    migraphx::shape s{migraphx::shape::bool_type, {4}};
    std::vector<bool> data1{true, false, true, false};
    std::vector<bool> data2{true, true, false, false};
    auto l1 = mm->add_literal(migraphx::literal{s, data1});
    auto l2 = mm->add_literal(migraphx::literal{s, data2});
    mm->add_instruction(migraphx::make_op("logical_xor"), l1, l2);
    p.compile(migraphx::ref::target{});
    auto result = p.eval({}).back();
    std::vector<char> results_vector;
    result.visit([&](auto output) { results_vector.assign(output.begin(), output.end()); });
    std::vector<bool> gold = {false, true, true, false};
    std::transform(
        data1.begin(), data1.end(), data2.begin(), gold.begin(), [](bool n1, bool n2) -> bool {
            return n1 ^ n2;
        });
    EXPECT(migraphx::verify_range(results_vector, gold));
}

TEST_CASE(logical_xor_dyn_test)
{
    migraphx::program p;
    auto* mm = p.get_main_module();
    std::vector<migraphx::shape::dynamic_dimension> dd{{2, 6, 4}};
    migraphx::shape s{migraphx::shape::bool_type, dd};
    auto left  = mm->add_parameter("l", s);
    auto right = mm->add_parameter("r", s);
    mm->add_instruction(migraphx::make_op("logical_xor"), left, right);
    p.compile(migraphx::ref::target{});

    std::vector<char> left_data{1, 0, 1, 0};
    std::vector<char> right_data{1, 1, 0, 0};
    migraphx::parameter_map params0;
    migraphx::shape input_fixed_shape0{migraphx::shape::bool_type, {4}};
    params0["l"] = migraphx::argument(input_fixed_shape0, left_data.data());
    params0["r"] = migraphx::argument(input_fixed_shape0, right_data.data());
    auto result  = p.eval(params0).back();
    std::vector<char> results_vector;
    result.visit([&](auto output) { results_vector.assign(output.begin(), output.end()); });
    std::vector<bool> gold = {false, true, true, false};
    std::transform(left_data.begin(),
                   left_data.end(),
                   right_data.begin(),
                   gold.begin(),
                   [](bool n1, bool n2) -> bool { return n1 ^ n2; });
    EXPECT(migraphx::verify_range(results_vector, gold));
}

TEST_CASE(logsoftmax_test_axis_0)
{
    migraphx::program p;
    auto* mm             = p.get_main_module();
    std::vector<float> a = {
        1.93885877,  -1.20006269, 0.90960855,  0.42108916,  -1.50797544, -1.31047913, 1.07816336,
        -1.13288733, -0.86411064, 0.97800238,  0.76631385,  2.07962834,  -0.8940665,  -1.62855592,
        -0.53763057, -1.48165117, -0.64154112, 0.42486547,  0.89330917,  -2.42022666, 0.192611,
        -0.01257413, -1.5326607,  0.53137897,  -1.52383859, 0.46994381,  0.00453619,  0.0066996,
        1.58394908,  0.84216752,  -0.04137941, -0.88580789, 1.44055158,  -0.17621241, -1.98917923,
        -0.08610038, 0.79020567,  -0.67714548, 0.42774631,  0.1376574,   2.23569227,  1.16681234,
        -1.21191456, -0.28411502, -0.18688975, 1.67552548,  2.48357974,  0.95891282,  -0.06616535,
        -0.99628491, 1.04314606,  -1.22943315, 0.76930403,  0.31106618};

    std::vector<float> s = {
        -0.135261, -2.843968, -0.659995, -0.488413, -1.051857, -2.812936, -0.250956, -0.353985,
        -1.155980, -0.603651, -0.211969, -0.175371, -1.336552, -3.885010, -1.871544, -0.837083,
        -0.887745, -0.433338, -1.158864, -4.911197, -1.147972, -0.666711, -0.996874, -0.981418,
        -0.851145, -0.853988, -0.858112, -2.067420, -0.059956, -0.727436, -0.950881, -0.429689,
        -0.061906, -1.505332, -1.210277, -0.377970, -0.791448, -1.655428, -1.827253, -0.304828,
        -0.020762, -0.167101, -0.567346, -0.530319, -1.045094, -0.376648, -0.007391, -0.381670,
        -0.720302, -0.460499, -0.469651, -0.556740, -0.554628, -0.551582};

    migraphx::shape a_shape{migraphx::shape::float_type, {2, 3, 3, 3}};
    auto al  = mm->add_literal(migraphx::literal{a_shape, a});
    int axis = 0;
    mm->add_instruction(migraphx::make_op("logsoftmax", {{"axis", axis}}), al);
    p.compile(migraphx::ref::target{});
    auto result = p.eval({}).back();
    std::vector<float> results_vector;
    result.visit([&](auto output) { results_vector.assign(output.begin(), output.end()); });
    EXPECT(migraphx::verify_range(results_vector, s));
}

TEST_CASE(logsoftmax_test_axis_1)
{
    migraphx::program p;
    auto* mm             = p.get_main_module();
    std::vector<float> a = {
        1.93885877,  -1.20006269, 0.90960855,  0.42108916,  -1.50797544, -1.31047913, 1.07816336,
        -1.13288733, -0.86411064, 0.97800238,  0.76631385,  2.07962834,  -0.8940665,  -1.62855592,
        -0.53763057, -1.48165117, -0.64154112, 0.42486547,  0.89330917,  -2.42022666, 0.192611,
        -0.01257413, -1.5326607,  0.53137897,  -1.52383859, 0.46994381,  0.00453619,  0.0066996,
        1.58394908,  0.84216752,  -0.04137941, -0.88580789, 1.44055158,  -0.17621241, -1.98917923,
        -0.08610038, 0.79020567,  -0.67714548, 0.42774631,  0.1376574,   2.23569227,  1.16681234,
        -1.21191456, -0.28411502, -0.18688975, 1.67552548,  2.48357974,  0.95891282,  -0.06616535,
        -0.99628491, 1.04314606,  -1.22943315, 0.76930403,  0.31106618};

    std::vector<float> s = {
        -0.550468, -2.132973, -1.549746, -0.650533, -1.051529, -2.248570, -0.141017, -2.028357,
        -1.947730, -1.511324, -0.166597, -0.379726, -1.965689, -1.172109, -1.475721, -2.700831,
        -1.537011, -0.658754, -1.596017, -3.353137, -2.266743, -1.084197, -1.076214, -0.406712,
        -2.743019, -0.425526, -1.079083, -2.139486, -1.270584, -1.024088, -1.154231, -3.201762,
        -0.888957, -0.532855, -3.103583, -1.221339, -1.355980, -3.531678, -1.438510, -0.975194,
        -0.080261, -1.162697, -1.568557, -1.398519, -1.322129, -0.470660, -0.370953, -0.907343,
        -1.179017, -3.312239, -1.286363, -1.586076, -0.345100, -0.824173};

    migraphx::shape a_shape{migraphx::shape::float_type, {2, 3, 3, 3}};
    auto al  = mm->add_literal(migraphx::literal{a_shape, a});
    int axis = 1;
    mm->add_instruction(migraphx::make_op("logsoftmax", {{"axis", axis}}), al);
    p.compile(migraphx::ref::target{});
    auto result = p.eval({}).back();
    std::vector<float> results_vector;
    result.visit([&](auto output) { results_vector.assign(output.begin(), output.end()); });
    EXPECT(migraphx::verify_range(results_vector, s));
}

TEST_CASE(logsoftmax_test_axis_2)
{
    migraphx::program p;
    auto* mm             = p.get_main_module();
    std::vector<float> a = {
        1.93885877,  -1.20006269, 0.90960855,  0.42108916,  -1.50797544, -1.31047913, 1.07816336,
        -1.13288733, -0.86411064, 0.97800238,  0.76631385,  2.07962834,  -0.8940665,  -1.62855592,
        -0.53763057, -1.48165117, -0.64154112, 0.42486547,  0.89330917,  -2.42022666, 0.192611,
        -0.01257413, -1.5326607,  0.53137897,  -1.52383859, 0.46994381,  0.00453619,  0.0066996,
        1.58394908,  0.84216752,  -0.04137941, -0.88580789, 1.44055158,  -0.17621241, -1.98917923,
        -0.08610038, 0.79020567,  -0.67714548, 0.42774631,  0.1376574,   2.23569227,  1.16681234,
        -1.21191456, -0.28411502, -0.18688975, 1.67552548,  2.48357974,  0.95891282,  -0.06616535,
        -0.99628491, 1.04314606,  -1.22943315, 0.76930403,  0.31106618};

    std::vector<float> s = {
        -0.495957, -1.031212, -0.245531, -2.013726, -1.339125, -2.465619, -1.356652, -0.964037,
        -2.019250, -0.214522, -0.289569, -0.234392, -2.086591, -2.684439, -2.851651, -2.674176,
        -1.697424, -1.889155, -0.401029, -3.064586, -1.173030, -1.306912, -2.177020, -0.834262,
        -2.818177, -0.174415, -1.361105, -1.024571, -0.106766, -1.167645, -1.072650, -2.576522,
        -0.569261, -1.207483, -3.679894, -2.095913, -0.504264, -3.039291, -1.290559, -1.156812,
        -0.126453, -0.551493, -2.506384, -2.646261, -1.905195, -0.206994, -0.191369, -0.959754,
        -1.948685, -3.671233, -0.875521, -3.111952, -1.905644, -1.6076011};

    migraphx::shape a_shape{migraphx::shape::float_type, {2, 3, 3, 3}};
    auto al  = mm->add_literal(migraphx::literal{a_shape, a});
    int axis = 2;
    mm->add_instruction(migraphx::make_op("logsoftmax", {{"axis", axis}}), al);
    p.compile(migraphx::ref::target{});
    auto result = p.eval({}).back();
    std::vector<float> results_vector;
    result.visit([&](auto output) { results_vector.assign(output.begin(), output.end()); });
    EXPECT(migraphx::verify_range(results_vector, s));
}

TEST_CASE(logsoftmax_test_axis_3)
{
    migraphx::program p;
    auto* mm             = p.get_main_module();
    std::vector<float> a = {
        1.93885877,  -1.20006269, 0.90960855,  0.42108916,  -1.50797544, -1.31047913, 1.07816336,
        -1.13288733, -0.86411064, 0.97800238,  0.76631385,  2.07962834,  -0.8940665,  -1.62855592,
        -0.53763057, -1.48165117, -0.64154112, 0.42486547,  0.89330917,  -2.42022666, 0.192611,
        -0.01257413, -1.5326607,  0.53137897,  -1.52383859, 0.46994381,  0.00453619,  0.0066996,
        1.58394908,  0.84216752,  -0.04137941, -0.88580789, 1.44055158,  -0.17621241, -1.98917923,
        -0.08610038, 0.79020567,  -0.67714548, 0.42774631,  0.1376574,   2.23569227,  1.16681234,
        -1.21191456, -0.28411502, -0.18688975, 1.67552548,  2.48357974,  0.95891282,  -0.06616535,
        -0.99628491, 1.04314606,  -1.22943315, 0.76930403,  0.31106618};

    std::vector<float> s = {
        -0.336904, -3.475825, -1.366154, -0.279366, -2.208430, -2.010934, -0.225511, -2.436562,
        -2.167785, -1.572415, -1.784104, -0.470789, -1.067459, -1.801948, -0.711023, -2.307197,
        -1.467087, -0.400681, -0.426983, -3.740518, -1.127681, -1.078919, -2.599005, -0.534965,
        -2.561400, -0.567617, -1.033025, -2.097713, -0.520463, -1.262245, -1.763230, -2.607658,
        -0.281299, -0.814243, -2.627210, -0.724131, -0.655704, -2.123055, -1.018163, -2.480634,
        -0.382599, -1.451479, -1.843102, -0.915303, -0.818078, -1.316929, -0.508875, -2.033541,
        -1.487672, -2.417791, -0.378360, -2.568531, -0.569794, -1.028032};

    migraphx::shape a_shape{migraphx::shape::float_type, {2, 3, 3, 3}};
    auto al  = mm->add_literal(migraphx::literal{a_shape, a});
    int axis = 3;
    mm->add_instruction(migraphx::make_op("logsoftmax", {{"axis", axis}}), al);
    p.compile(migraphx::ref::target{});
    auto result = p.eval({}).back();
    std::vector<float> results_vector;
    result.visit([&](auto output) { results_vector.assign(output.begin(), output.end()); });
    EXPECT(migraphx::verify_range(results_vector, s));
}

TEST_CASE(lppool_l1_norm_test)
{
    // L1 norm test
    migraphx::program p;
    auto* mm    = p.get_main_module();
    auto s      = migraphx::shape{migraphx::shape::float_type, {1, 3, 4}};
    auto op     = migraphx::op::pooling{migraphx::op::pooling_mode::lpnorm};
    op.lengths  = {2};
    op.padding  = {0};
    op.stride   = {1};
    op.lp_order = 1;

    std::vector<float> data{0.3, 0.2, 0.4, 0.1, 0.8, 0.5, 0.9, 0.1, 0.1, 0.7, 0.1, 0.6};
    auto l0 = mm->add_literal(migraphx::literal{s, data});
    mm->add_instruction(op, l0);
    p.compile(migraphx::ref::target{});
    auto result = p.eval({}).back();

    std::vector<float> results_vector;
    result.visit([&](auto output) { results_vector.assign(output.begin(), output.end()); });
    std::vector<float> gold{0.5, 0.6, 0.5, 1.3, 1.4, 1.0, 0.8, 0.8, 0.7};
    EXPECT(migraphx::verify_range(results_vector, gold));
}

TEST_CASE(lppool_l2_norm_test)
{
    // L2 norm test
    migraphx::program p;
    auto* mm    = p.get_main_module();
    auto s      = migraphx::shape{migraphx::shape::float_type, {1, 3, 4}};
    auto op     = migraphx::op::pooling{migraphx::op::pooling_mode::lpnorm};
    op.lengths  = {2};
    op.padding  = {0};
    op.stride   = {1};
    op.lp_order = 2;

    std::vector<float> data{0.3, 0.2, 0.4, 0.1, 0.8, 0.5, 0.9, 0.1, 0.1, 0.7, 0.1, 0.6};
    auto l0 = mm->add_literal(migraphx::literal{s, data});
    mm->add_instruction(op, l0);
    p.compile(migraphx::ref::target{});
    auto result = p.eval({}).back();

    std::vector<float> results_vector;
    result.visit([&](auto output) { results_vector.assign(output.begin(), output.end()); });
    std::vector<float> gold{0.36055512754639896,
                            0.447213595499958,
                            0.4123105625617661,
                            0.9433981132056605,
                            1.0295630140987,
                            0.9055385138137417,
                            0.7071067811865475,
                            0.7071067811865475,
                            0.6082762530298219};
    EXPECT(migraphx::verify_range(results_vector, gold));
}

TEST_CASE(lppool_dyn_test)
{
    migraphx::program p;
    auto* mm = p.get_main_module();
    auto s   = migraphx::shape{migraphx::shape::float_type, {{1, 4, 0}, {3, 3, 0}, {4, 4, 0}}};
    auto x   = mm->add_parameter("X", s);
    mm->add_instruction(migraphx::make_op("pooling",
                                          {{"mode", migraphx::op::pooling_mode::lpnorm},
                                           {"lengths", {2}},
                                           {"padding", {0}},
                                           {"stride", {1}}}),
                        x);
    p.compile(migraphx::ref::target{});

    std::vector<float> data{0.3, 0.2, 0.4, 0.1, 0.8, 0.5, 0.9, 0.1, 0.1, 0.7, 0.1, 0.6};
    migraphx::shape input_fixed_shape{migraphx::shape::float_type, {1, 3, 4}};
    migraphx::parameter_map params;
    params["X"] = migraphx::argument(input_fixed_shape, data.data());
    auto result = p.eval(params).back();
    std::vector<float> results_vector;
    result.visit([&](auto output) { results_vector.assign(output.begin(), output.end()); });
    std::vector<float> gold{0.36055512754639896,
                            0.447213595499958,
                            0.4123105625617661,
                            0.9433981132056605,
                            1.0295630140987,
                            0.9055385138137417,
                            0.7071067811865475,
                            0.7071067811865475,
                            0.6082762530298219};
    EXPECT(migraphx::verify_range(results_vector, gold));
}

TEST_CASE(lrn_test)
{
    migraphx::program p;
    auto* mm = p.get_main_module();
    migraphx::shape s{migraphx::shape::float_type, {1, 5, 1, 1}};
    auto l = mm->add_literal(migraphx::literal{s, {-2.0f, 1.0f, 0.f, 1.0f, 2.0f}});
    mm->add_instruction(
        migraphx::make_op("lrn", {{"alpha", 0.0001}, {"beta", 0.75}, {"bias", 1}, {"size", 5}}), l);
    p.compile(migraphx::ref::target{});
    auto result = p.eval({}).back();
    std::vector<float> results_vector(5);
    result.visit([&](auto output) { results_vector.assign(output.begin(), output.end()); });
    std::vector<float> gold = {-2 / 1.000075, 1 / 1.00009, 0 / 1.000145, 1 / 1.00009, 2 / 1.000075};
    EXPECT(migraphx::verify_range(results_vector, gold));
}

TEST_CASE(max_test)
{
    migraphx::program p;
    auto* mm = p.get_main_module();
    migraphx::shape s{migraphx::shape::float_type, {3}};
    auto l0       = mm->add_literal(migraphx::literal{s, {1, 4, 3}});
    auto l1       = mm->add_literal(migraphx::literal{s, {2, 8, 6}});
    auto l2       = mm->add_literal(migraphx::literal{s, {7, 5, 9}});
    auto curr_max = mm->add_instruction(migraphx::make_op("max"), l0, l1);
    mm->add_instruction(migraphx::make_op("max"), curr_max, l2);
    p.compile(migraphx::ref::target{});
    auto result = p.eval({}).back();
    std::vector<float> results_vector(4);
    result.visit([&](auto output) { results_vector.assign(output.begin(), output.end()); });
    std::vector<float> gold{7, 8, 9};
    EXPECT(migraphx::verify_range(results_vector, gold));
}

TEST_CASE(max_dyn_test)
{
    migraphx::program p;
    auto* mm = p.get_main_module();
    std::vector<migraphx::shape::dynamic_dimension> dd{{2, 6, 0}};
    migraphx::shape s{migraphx::shape::float_type, dd};
    auto x        = mm->add_parameter("x", s);
    auto y        = mm->add_parameter("y", s);
    auto z        = mm->add_parameter("z", s);
    auto curr_max = mm->add_instruction(migraphx::make_op("max"), x, y);
    mm->add_instruction(migraphx::make_op("max"), curr_max, z);
    p.compile(migraphx::ref::target{});

    std::vector<float> x_data{1, 4, 3};
    std::vector<float> y_data{2, 8, 6};
    std::vector<float> z_data{7, 5, 9};
    migraphx::parameter_map params0;
    migraphx::shape input_fixed_shape0{migraphx::shape::float_type, {3}};
    params0["x"] = migraphx::argument(input_fixed_shape0, x_data.data());
    params0["y"] = migraphx::argument(input_fixed_shape0, y_data.data());
    params0["z"] = migraphx::argument(input_fixed_shape0, z_data.data());
    auto result  = p.eval(params0).back();
    std::vector<float> results_vector(4);
    result.visit([&](auto output) { results_vector.assign(output.begin(), output.end()); });
    std::vector<float> gold{7, 8, 9};
    EXPECT(migraphx::verify_range(results_vector, gold));
}

TEST_CASE(maxpool_test)
{
    migraphx::program p;
    auto* mm             = p.get_main_module();
    std::vector<float> a = {
        -2.1314404,  -1.63041711, 1.54562736,  1.04625261,  -1.42931843, -0.48703974, 0.4065806,
        -0.1524526,  1.30775225,  0.45538983,  -0.06631992, -1.75332725, 1.33493888,  0.47327688,
        0.36873096,  1.18358743,  -0.34640595, 1.22098756,  0.01946825,  -0.20238149, 0.43348005,
        -0.67991608, -0.83041084, 0.93537551,  0.70241445,  -0.5654031,  -1.30899191, -0.26735824,
        -0.52444768, 1.99097753,  1.86504853,  -0.26506025, 0.26236168,  0.43763575,  0.95300823,
        -1.02733946, -0.74655169, -0.5374338,  -0.28901565, -0.59789604, 0.5310151,   0.99125904,
        0.40609556,  -1.57175648, 0.22031412,  1.45862222,  0.53217483,  1.39087725,  1.00170159,
        -0.87175864, -1.7204628,  -1.72008383, -0.38656762, -0.01443311, 1.46645272,  -1.39995027,
        0.22505587,  -0.43461126, -0.05511411, -0.79950953, -0.01439556, 0.08795211,  1.18943918,
        -0.84079367, -1.73383629, -0.55662078, -0.30626822, -0.67339015, 0.44179603,  0.54316711,
        0.40899998,  -0.27831686, -1.11900508, -0.0881724,  0.35483059,  2.36277103,  -0.04765317,
        -0.36865309, 0.73814237,  1.47151589,  1.36546791,  -0.32649881, -1.0517807,  2.24768877,
        0.68883753,  0.58646208,  -0.91017133, -0.50462508, -0.4013325,  -0.72348958, -0.47368807,
        0.35285577,  -1.01817429, -0.5152272,  0.60321307,  0.43521205,  -0.23733577, 0.66427642,
        0.82949388,  0.82443929,  0.71550399,  0.34561086,  0.68570769,  -0.40718508, -1.20350206,
        0.15793853,  -2.31013632, -0.07934658, -0.09348056, 0.36576006,  2.46601582,  0.11090943,
        0.9144392,   0.56759721,  -0.22112127, -0.21955389, 0.72474903,  -1.28448462, 1.53285873,
        0.37437943,  0.31409341,  1.95433736,  0.91620457,  0.86205518,  1.24365854,  0.19248386,
        0.22526583,  0.13462132,  -0.27561715, -2.06446075, -0.02306402, -1.38278747, 1.1411345,
        1.31293464,  -1.86041689, 1.06763375,  -0.26541466, 1.4545635,   1.11430049,  -0.66491818,
        0.87101674,  0.67768967,  -1.02062869, -1.05031872, -2.2764678,  -2.0200038,  0.37592548,
        -0.26701379, -0.83388507, 0.19403623,  1.00968623,  0.11020003,  1.16736257,  -1.1160326,
        0.47346735,  0.6126079,   -0.19135755, 1.33624589,  -0.29802522, -0.57873946, -1.06555879,
        -0.20686582, 1.36892557,  -0.19937795, 0.8649236,   -1.40126073, 1.53441942,  0.34682792,
        -1.31724346, -1.32898355, 2.40126371,  0.07845283,  1.35732043,  -0.63678312, 0.39429256,
        -1.36487007, -0.31026676, -0.44981545, -0.28994772, -0.14657612, -1.75206447, -0.70612341,
        1.20071781,  -1.64647579, -0.7133292,  0.88494766,  0.52119428,  -2.77387547, 2.07681108,
        -0.90133125, 0.2847338,   0.6174528,   -0.20616426, -0.64263535, -1.08496261, 0.54275119,
        -0.88503587, 0.6629802,   1.47319221,  -1.05829155, -0.97027361, -0.93187737, -1.39954746,
        -0.52359426, -0.14743951, 1.51522756,  0.2078452,   -1.28156149, -1.19363916, -0.78680223,
        -0.89094824, 1.30212069,  -0.77974445, -0.58411664, 0.48764706,  -0.67132682};
    std::vector<float> c = {1.33493888, 1.54562736, 1.22098756, 1.33493888, 1.18358743, 1.99097753,
                            1.00170159, 1.45862222, 1.39087725, 1.46645272, 1.18943918, -0.01443311,
                            1.47151589, 2.36277103, 2.24768877, 0.68883753, 0.82949388, 0.71550399,
                            1.95433736, 2.46601582, 1.53285873, 1.95433736, 1.06763375, 1.4545635,
                            1.33624589, 1.16736257, 0.6126079,  1.36892557, 2.40126371, 1.53441942,
                            0.52119428, 2.07681108, 0.88494766, 1.51522756, 0.54275119, 0.6629802};
    migraphx::shape a_shape{migraphx::shape::float_type, {2, 3, 6, 6}};
    auto al = mm->add_literal(migraphx::literal{a_shape, a});
    mm->add_instruction(migraphx::make_op("pooling",
                                          {{"mode", migraphx::op::pooling_mode::max},
                                           {"padding", {0, 0}},
                                           {"stride", {2, 2}},
                                           {"lengths", {3, 2}}}),
                        al);
    p.compile(migraphx::ref::target{});
    auto result = p.eval({}).back();
    std::vector<float> results_vector(36);
    result.visit([&](auto output) { results_vector.assign(output.begin(), output.end()); });
    EXPECT(migraphx::verify_range(results_vector, c));
}

TEST_CASE(maxpool_rank3_test0)
{
    // 1D case 1, input is 3D
    migraphx::program p;
    auto* mm   = p.get_main_module();
    auto s     = migraphx::shape{migraphx::shape::float_type, {1, 3, 4}};
    auto op    = migraphx::op::pooling{migraphx::op::pooling_mode::max};
    op.lengths = {2};
    op.padding = {0};
    op.stride  = {1};

    std::vector<float> data{0.3, 0.2, 0.4, 0.1, 0.8, 0.5, 0.9, 0.1, 0.1, 0.7, 0.1, 0.6};
    auto l0 = mm->add_literal(migraphx::literal{s, data});
    mm->add_instruction(op, l0);
    p.compile(migraphx::ref::target{});
    auto result = p.eval({}).back();

    std::vector<float> results_vector;
    result.visit([&](auto output) { results_vector.assign(output.begin(), output.end()); });
    std::vector<float> gold{0.3, 0.4, 0.4, 0.8, 0.9, 0.9, 0.7, 0.7, 0.6};
    EXPECT(migraphx::verify_range(results_vector, gold));
}

TEST_CASE(maxpool_rank3_test1)
{
    // 1D case 2, input is 3D
    migraphx::program p;
    auto* mm   = p.get_main_module();
    auto s     = migraphx::shape{migraphx::shape::float_type, {2, 2, 5}};
    auto op    = migraphx::op::pooling{migraphx::op::pooling_mode::max};
    op.lengths = {2};
    op.padding = {0};
    op.stride  = {2};

    std::vector<float> data{0.4975, -0.1226, -0.0405, -0.2861, -0.1227, -0.6186, -0.9618,
                            0.6022, -0.1912, 1.1925,  0.5493,  0.1692,  -0.8039, -1.0281,
                            0.9907, 0.477,   1.5001,  -1.1603, -1.361,  1.2556};
    auto l0 = mm->add_literal(migraphx::literal{s, data});
    mm->add_instruction(op, l0);
    p.compile(migraphx::ref::target{});
    auto result = p.eval({}).back();

    std::vector<float> results_vector;
    result.visit([&](auto output) { results_vector.assign(output.begin(), output.end()); });
    std::vector<float> gold{0.4975, -0.0405, -0.6186, 0.6022, 0.5493, -0.8039, 1.5001, -1.1603};
    EXPECT(migraphx::verify_range(results_vector, gold));
}

TEST_CASE(maxpool_rank3_ceil_test)
{
    // 1D case 2, input is 3D, ceil mode
    migraphx::program p;
    auto* mm     = p.get_main_module();
    auto s       = migraphx::shape{migraphx::shape::float_type, {2, 2, 5}};
    auto op      = migraphx::op::pooling{migraphx::op::pooling_mode::max};
    op.lengths   = {2};
    op.padding   = {0};
    op.stride    = {2};
    op.ceil_mode = true;

    std::vector<float> data{0.4975, -0.1226, -0.0405, -0.2861, -0.1227, -0.6186, -0.9618,
                            0.6022, -0.1912, 1.1925,  0.5493,  0.1692,  -0.8039, -1.0281,
                            0.9907, 0.477,   1.5001,  -1.1603, -1.361,  1.2556};
    auto l0 = mm->add_literal(migraphx::literal{s, data});
    mm->add_instruction(op, l0);
    p.compile(migraphx::ref::target{});
    auto result = p.eval({}).back();

    std::vector<float> results_vector;
    result.visit([&](auto output) { results_vector.assign(output.begin(), output.end()); });
    std::vector<float> gold{0.4975,
                            -0.0405,
                            -0.1227,
                            -0.6186,
                            0.6022,
                            1.1925,
                            0.5493,
                            -0.8039,
                            0.9907,
                            1.5001,
                            -1.1603,
                            1.2556};
    EXPECT(migraphx::verify_range(results_vector, gold));
}

TEST_CASE(maxpool_rank5_test)
{
    // 3D, input is 5D
    migraphx::program p;
    auto* mm   = p.get_main_module();
    auto s     = migraphx::shape{migraphx::shape::float_type, {2, 2, 3, 3, 3}};
    auto op    = migraphx::op::pooling{migraphx::op::pooling_mode::max};
    op.lengths = {2, 2, 2};
    op.padding = {0, 0, 0};
    op.stride  = {2, 2, 2};

    std::vector<float> data{
        -2.8029, 0.5861,  0.7015,  0.1297,  -1.44,   -1.9472, 0.7812,  2.408,   -0.3145, 0.3405,
        -0.9146, 0.0624,  1.5064,  -0.8345, 1.7977,  1.8949,  1.0073,  -0.2102, -0.042,  -0.7146,
        0.6227,  -0.5263, -2.2598, 0.1713,  0.449,   0.5303,  -0.8622, -0.5691, 0.907,   -0.0569,
        -1.5348, -0.4109, -0.1461, -0.5445, 0.4266,  0.2282,  1.3655,  -2.1519, 0.6068,  -0.2001,
        -0.4702, 0.3864,  1.7083,  0.9096,  0.4286,  -1.8866, 0.7034,  0.0293,  1.4587,  0.7672,
        -2.8614, 0.8124,  -0.053,  1.0449,  0.845,   -0.0131, 0.1139,  -0.859,  -1.2681, -0.6337,
        -0.4644, 0.1938,  0.2889,  0.9035,  0.7118,  -0.5767, 0.4577,  -0.0549, 0.2237,  0.5756,
        0.0677,  -0.0223, -0.329,  0.2364,  2.7666,  -0.7417, -1.3196, -0.2655, 0.1698,  -0.1777,
        -0.9427, 2.6859,  -0.7501, 0.5175,  1.0029,  -2.6436, -0.4388, -1.2348, -0.1539, -0.6229,
        -0.4136, 0.5085,  0.4136,  -0.6439, -1.1953, -0.406,  -0.0195, 0.1869,  -0.8664, 1.1364,
        0.5041,  0.0647,  0.1941,  -1.0819, -0.4629, -0.5107, 0.3612,  -0.3583};
    auto l0 = mm->add_literal(migraphx::literal{s, data});
    mm->add_instruction(op, l0);
    p.compile(migraphx::ref::target{});
    auto result = p.eval({}).back();
    std::vector<float> results_vector;
    result.visit([&](auto output) { results_vector.assign(output.begin(), output.end()); });
    std::vector<float> gold{1.5064, 1.3655, 0.9035, 2.6859};
    EXPECT(migraphx::verify_range(results_vector, gold));
}

TEST_CASE(maxpool_dyn_test)
{
    migraphx::program p;
    auto* mm = p.get_main_module();
    auto s   = migraphx::shape{migraphx::shape::float_type, {{1, 4, 0}, {3, 3, 0}, {4, 4, 0}}};
    auto x   = mm->add_parameter("X", s);
    mm->add_instruction(migraphx::make_op("pooling",
                                          {{"mode", migraphx::op::pooling_mode::max},
                                           {"lengths", {2}},
                                           {"padding", {0}},
                                           {"stride", {1}}}),
                        x);
    p.compile(migraphx::ref::target{});

    std::vector<float> data{0.3, 0.2, 0.4, 0.1, 0.8, 0.5, 0.9, 0.1, 0.1, 0.7, 0.1, 0.6};
    migraphx::shape input_fixed_shape{migraphx::shape::float_type, {1, 3, 4}};
    migraphx::parameter_map params;
    params["X"] = migraphx::argument(input_fixed_shape, data.data());
    auto result = p.eval(params).back();
    std::vector<float> results_vector;
    result.visit([&](auto output) { results_vector.assign(output.begin(), output.end()); });
    std::vector<float> gold{0.3, 0.4, 0.4, 0.8, 0.9, 0.9, 0.7, 0.7, 0.6};
    EXPECT(migraphx::verify_range(results_vector, gold));
}

TEST_CASE(min_test)
{
    migraphx::program p;
    auto* mm = p.get_main_module();
    migraphx::shape s{migraphx::shape::float_type, {3}};
    auto l0       = mm->add_literal(migraphx::literal{s, {1, 4, 3}});
    auto l1       = mm->add_literal(migraphx::literal{s, {2, 8, 6}});
    auto l2       = mm->add_literal(migraphx::literal{s, {7, 5, 9}});
    auto curr_min = mm->add_instruction(migraphx::make_op("min"), l0, l1);
    mm->add_instruction(migraphx::make_op("min"), curr_min, l2);
    p.compile(migraphx::ref::target{});
    auto result = p.eval({}).back();
    std::vector<float> results_vector(4);
    result.visit([&](auto output) { results_vector.assign(output.begin(), output.end()); });
    std::vector<float> gold{1, 4, 3};
    EXPECT(migraphx::verify_range(results_vector, gold));
}

TEST_CASE(min_dyn_test)
{
    migraphx::program p;
    auto* mm = p.get_main_module();
    std::vector<migraphx::shape::dynamic_dimension> dd{{2, 6, 0}};
    migraphx::shape s{migraphx::shape::float_type, dd};
    auto x        = mm->add_parameter("x", s);
    auto y        = mm->add_parameter("y", s);
    auto z        = mm->add_parameter("z", s);
    auto curr_min = mm->add_instruction(migraphx::make_op("min"), x, y);
    mm->add_instruction(migraphx::make_op("min"), curr_min, z);
    p.compile(migraphx::ref::target{});

    std::vector<float> x_data{1, 4, 3};
    std::vector<float> y_data{2, 8, 6};
    std::vector<float> z_data{7, 5, 9};
    migraphx::parameter_map params0;
    migraphx::shape input_fixed_shape0{migraphx::shape::float_type, {3}};
    params0["x"] = migraphx::argument(input_fixed_shape0, x_data.data());
    params0["y"] = migraphx::argument(input_fixed_shape0, y_data.data());
    params0["z"] = migraphx::argument(input_fixed_shape0, z_data.data());
    auto result  = p.eval(params0).back();
    std::vector<float> results_vector(4);
    result.visit([&](auto output) { results_vector.assign(output.begin(), output.end()); });
    std::vector<float> gold{1, 4, 3};
    EXPECT(migraphx::verify_range(results_vector, gold));
}

TEST_CASE(fmod_test)
{
    migraphx::program p;
    auto* mm = p.get_main_module();
    migraphx::shape s{migraphx::shape::int32_type, {3}};
    auto l0       = mm->add_literal(migraphx::literal{s, {-7, 8, -3}});
    auto l1       = mm->add_literal(migraphx::literal{s, {2, 4, 6}});
    auto l2       = mm->add_literal(migraphx::literal{s, {7, 5, 9}});
    auto curr_mod = mm->add_instruction(migraphx::make_op("fmod"), l0, l1);
    mm->add_instruction(migraphx::make_op("fmod"), curr_mod, l2);
    p.compile(migraphx::ref::target{});
    auto result = p.eval({}).back();
    std::vector<float> results_vector(4);
    result.visit([&](auto output) { results_vector.assign(output.begin(), output.end()); });
    std::vector<float> gold{-1, 0, -3};
    EXPECT(migraphx::verify_range(results_vector, gold));
}

TEST_CASE(fmod_dyn_test)
{
    migraphx::program p;
    auto* mm = p.get_main_module();
    std::vector<migraphx::shape::dynamic_dimension> dd{{2, 6, 0}};
    migraphx::shape s{migraphx::shape::float_type, dd};
    auto x        = mm->add_parameter("x", s);
    auto y        = mm->add_parameter("y", s);
    auto z        = mm->add_parameter("z", s);
    auto curr_mod = mm->add_instruction(migraphx::make_op("fmod"), x, y);
    mm->add_instruction(migraphx::make_op("fmod"), curr_mod, z);
    p.compile(migraphx::ref::target{});

    std::vector<float> x_data{-7, 8, -3};
    std::vector<float> y_data{2, 4, 6};
    std::vector<float> z_data{7, 5, 9};
    migraphx::parameter_map params0;
    migraphx::shape input_fixed_shape0{migraphx::shape::float_type, {3}};
    params0["x"] = migraphx::argument(input_fixed_shape0, x_data.data());
    params0["y"] = migraphx::argument(input_fixed_shape0, y_data.data());
    params0["z"] = migraphx::argument(input_fixed_shape0, z_data.data());
    auto result  = p.eval(params0).back();
    std::vector<float> results_vector(4);
    result.visit([&](auto output) { results_vector.assign(output.begin(), output.end()); });
    std::vector<float> gold{-1, 0, -3};
    EXPECT(migraphx::verify_range(results_vector, gold));
}

TEST_CASE(fmod_float_test)
{
    migraphx::program p;
    auto* mm = p.get_main_module();
    migraphx::shape s{migraphx::shape::float_type, {3}};
    auto l0       = mm->add_literal(migraphx::literal{s, {-7.2f, 8.5f, -3.3f}});
    auto l1       = mm->add_literal(migraphx::literal{s, {2.0f, 4.0f, 6.0f}});
    auto l2       = mm->add_literal(migraphx::literal{s, {7.0f, 5.0f, 9.0f}});
    auto curr_mod = mm->add_instruction(migraphx::make_op("fmod"), l0, l1);
    mm->add_instruction(migraphx::make_op("fmod"), curr_mod, l2);

    p.compile(migraphx::ref::target{});
    auto result = p.eval({}).back();
    std::vector<float> results_vector(4);
    result.visit([&](auto output) { results_vector.assign(output.begin(), output.end()); });
    std::vector<float> gold{-1.2f, 0.5f, -3.3f};
    EXPECT(migraphx::verify_range(results_vector, gold));
}

TEST_CASE(mod_test)
{
    migraphx::program p;
    auto* mm = p.get_main_module();
    migraphx::shape s{migraphx::shape::int32_type, {3}};
    auto l0       = mm->add_literal(migraphx::literal{s, {-3, 8, -7}});
    auto l1       = mm->add_literal(migraphx::literal{s, {3, 3, 3}});
    auto l2       = mm->add_literal(migraphx::literal{s, {10, 2, 9}});
    auto curr_mod = mm->add_instruction(migraphx::make_op("mod"), l0, l1);
    mm->add_instruction(migraphx::make_op("mod"), curr_mod, l2);
    p.compile(migraphx::ref::target{});
    auto result = p.eval({}).back();
    std::vector<float> results_vector(4);
    result.visit([&](auto output) { results_vector.assign(output.begin(), output.end()); });
    std::vector<float> gold{0, 0, 2};
    EXPECT(migraphx::verify_range(results_vector, gold));
}

TEST_CASE(mod_dyn_test)
{
    migraphx::program p;
    auto* mm = p.get_main_module();
    std::vector<migraphx::shape::dynamic_dimension> dd{{2, 6, 0}};
    migraphx::shape s{migraphx::shape::float_type, dd};
    auto x        = mm->add_parameter("x", s);
    auto y        = mm->add_parameter("y", s);
    auto z        = mm->add_parameter("z", s);
    auto curr_mod = mm->add_instruction(migraphx::make_op("mod"), x, y);
    mm->add_instruction(migraphx::make_op("mod"), curr_mod, z);
    p.compile(migraphx::ref::target{});

    std::vector<float> x_data{-3, 8, -7};
    std::vector<float> y_data{3, 3, 3};
    std::vector<float> z_data{10, 2, 9};
    migraphx::parameter_map params0;
    migraphx::shape input_fixed_shape0{migraphx::shape::float_type, {3}};
    params0["x"] = migraphx::argument(input_fixed_shape0, x_data.data());
    params0["y"] = migraphx::argument(input_fixed_shape0, y_data.data());
    params0["z"] = migraphx::argument(input_fixed_shape0, z_data.data());
    auto result  = p.eval(params0).back();
    std::vector<float> results_vector(4);
    result.visit([&](auto output) { results_vector.assign(output.begin(), output.end()); });
    std::vector<float> gold{0, 0, 2};
    EXPECT(migraphx::verify_range(results_vector, gold));
}

TEST_CASE(mod_float_test)
{
    migraphx::program p;
    auto* mm = p.get_main_module();
    migraphx::shape s{migraphx::shape::float_type, {3}};
    auto l0       = mm->add_literal(migraphx::literal{s, {-3.0f, 8.5f, -7.0f}});
    auto l1       = mm->add_literal(migraphx::literal{s, {2.0f, 3.0f, 3.0f}});
    auto l2       = mm->add_literal(migraphx::literal{s, {3.0f, 3.0f, 4.0f}});
    auto curr_mod = mm->add_instruction(migraphx::make_op("mod"), l0, l1);
    mm->add_instruction(migraphx::make_op("mod"), curr_mod, l2);

    p.compile(migraphx::ref::target{});
    auto result = p.eval({}).back();
    std::vector<float> results_vector(4);
    result.visit([&](auto output) { results_vector.assign(output.begin(), output.end()); });
    std::vector<float> gold{1.0f, 2.5f, 2.0f};
    EXPECT(migraphx::verify_range(results_vector, gold));
}

TEST_CASE(mul_test)
{
    migraphx::program p;
    auto* mm = p.get_main_module();
    migraphx::shape s{migraphx::shape::float_type, {3}};
    std::vector<float> data1{-1, 0, 1};
    std::vector<float> data2{1, 2, 3};
    auto l1 = mm->add_literal(migraphx::literal{s, {-1, 0, 1}});
    auto l2 = mm->add_literal(migraphx::literal{s, {1, 2, 3}});
    mm->add_instruction(migraphx::make_op("mul"), l1, l2);
    p.compile(migraphx::ref::target{});
    auto result = p.eval({}).back();
    std::vector<float> results_vector(3);
    result.visit([&](auto output) { results_vector.assign(output.begin(), output.end()); });
    std::vector<float> gold(data1.size());
    std::transform(
        data1.begin(), data1.end(), data2.begin(), gold.begin(), [](float n1, float n2) -> float {
            return n1 * n2;
        });
    EXPECT(migraphx::verify_range(results_vector, gold));
}

TEST_CASE(mul_dyn_test)
{
    migraphx::program p;
    auto* mm = p.get_main_module();
    std::vector<migraphx::shape::dynamic_dimension> dd{{2, 6, 0}};
    migraphx::shape s{migraphx::shape::float_type, dd};
    auto x = mm->add_parameter("x", s);
    auto y = mm->add_parameter("y", s);
    mm->add_instruction(migraphx::make_op("mul"), x, y);
    p.compile(migraphx::ref::target{});

    std::vector<float> x_data{-1, 0, 1};
    std::vector<float> y_data{1, 2, 3};
    migraphx::parameter_map params0;
    migraphx::shape input_fixed_shape0{migraphx::shape::float_type, {3}};
    params0["x"] = migraphx::argument(input_fixed_shape0, x_data.data());
    params0["y"] = migraphx::argument(input_fixed_shape0, y_data.data());
    auto result  = p.eval(params0).back();
    std::vector<float> results_vector(3);
    result.visit([&](auto output) { results_vector.assign(output.begin(), output.end()); });
    std::vector<float> gold(x_data.size());
    std::transform(x_data.begin(),
                   x_data.end(),
                   y_data.begin(),
                   gold.begin(),
                   [](float n1, float n2) -> float { return n1 * n2; });
    EXPECT(migraphx::verify_range(results_vector, gold));
}

TEST_CASE(multibroadcast_test)
{
    migraphx::program p;
    auto* mm = p.get_main_module();
    migraphx::shape a_shape{migraphx::shape::int32_type, {2, 2}};
    std::vector<int32_t> a_data{0, 0, 0, 0};
    migraphx::shape b_shape{migraphx::shape::int32_type, {2}};
    std::vector<int32_t> b_data{-2, -3};
    auto l1 = mm->add_literal(migraphx::literal{a_shape, a_data});
    auto l2 = mm->add_literal(migraphx::literal{b_shape, b_data});
    mm->add_instruction(migraphx::make_op("multibroadcast", {{"out_lens", l1->get_shape().lens()}}),
                        l2);
    p.compile(migraphx::ref::target{});
    auto result = p.eval({}).back();
    auto output = result.get<int32_t>();
    EXPECT(output(0, 0) == -2);
    EXPECT(output(0, 1) == -3);
    EXPECT(output(1, 0) == -2);
    EXPECT(output(1, 1) == -3);
}

TEST_CASE(multibroadcast_2in_static_test)
{
    migraphx::program p;
    auto* mm = p.get_main_module();
    migraphx::shape a_shape{migraphx::shape::int32_type, {2, 2}};
    std::vector<int32_t> a_data{0, 0, 0, 0};
    migraphx::shape b_shape{migraphx::shape::int32_type, {2}};
    std::vector<int32_t> b_data{-2, -3};
    auto l1 = mm->add_literal(migraphx::literal{a_shape, a_data});
    auto l2 = mm->add_literal(migraphx::literal{b_shape, b_data});
    mm->add_instruction(migraphx::make_op("multibroadcast"), l2, l1);
    p.compile(migraphx::ref::target{});
    auto result = p.eval({}).back();
    auto output = result.get<int32_t>();
    EXPECT(output(0, 0) == -2);
    EXPECT(output(0, 1) == -3);
    EXPECT(output(1, 0) == -2);
    EXPECT(output(1, 1) == -3);
}

TEST_CASE(multibroadcast_2in_dyn_test)
{
    migraphx::program p;
    auto* mm = p.get_main_module();
    migraphx::shape a_shape{migraphx::shape::int32_type, {{2, 4, 0}, {2, 2, 0}}};
    migraphx::shape b_shape{migraphx::shape::int32_type, {2}};
    std::vector<int32_t> b_data{-2, -3};
    auto l1 = mm->add_parameter("a", a_shape);
    auto l2 = mm->add_literal(migraphx::literal{b_shape, b_data});
    mm->add_instruction(migraphx::make_op("multibroadcast"), l2, l1);
    p.compile(migraphx::ref::target{});

    std::vector<int32_t> a_data{0, 0, 0, 0};
    migraphx::parameter_map params0;
    migraphx::shape input_fixed_shape0{migraphx::shape::float_type, {2, 2}};
    params0["a"] = migraphx::argument(input_fixed_shape0, a_data.data());
    auto result  = p.eval(params0).back();
    auto output  = result.get<int32_t>();
    EXPECT(output(0, 0) == -2);
    EXPECT(output(0, 1) == -3);
    EXPECT(output(1, 0) == -2);
    EXPECT(output(1, 1) == -3);
}

TEST_CASE(multinomial_test)
{
    migraphx::program p;
    auto* mm = p.get_main_module();

    size_t sample_size = 100000;
    float seed         = 0.0f;
    std::mt19937 gen(seed);
    std::uniform_real_distribution<> dis(0.0, 1.0);
    std::vector<float> rand_samples(sample_size);
    std::generate(rand_samples.begin(), rand_samples.end(), [&]() { return dis(gen); });
    migraphx::shape rs{migraphx::shape::float_type, {1, sample_size}};
    auto rs_lit = mm->add_literal(migraphx::literal{rs, rand_samples});

    migraphx::shape s{migraphx::shape::float_type, {1, 5}};
    std::vector<int> dist{15, 25, 15, 25, 20};
    std::vector<float> data(5);
    std::transform(dist.begin(), dist.end(), data.begin(), [&](auto d) { return std::log(d); });
    auto input = mm->add_literal(migraphx::literal(s, data));

    auto maxes = mm->add_instruction(migraphx::make_op("reduce_max", {{"axes", {1}}}), input);
    auto mb_maxes =
        mm->add_instruction(migraphx::make_op("multibroadcast", {{"out_lens", {1, 5}}}), maxes);
    auto cdf = mm->add_instruction(migraphx::make_op("sub"), input, mb_maxes);
    cdf      = mm->add_instruction(migraphx::make_op("exp"), cdf);
    cdf      = mm->add_instruction(
        migraphx::make_op("prefix_scan_sum", {{"axis", 1}, {"exclusive", false}}), cdf);

    mm->add_instruction(migraphx::make_op("multinomial"), cdf, rs_lit);
    p.compile(migraphx::ref::target{});
    auto result = p.eval({}).back();
    std::vector<int32_t> result_vec(sample_size);
    result.visit([&](auto output) { result_vec.assign(output.begin(), output.end()); });

    std::vector<int> res_dist(5, 0);
    for(const auto& r : result_vec)
        res_dist[r]++;
    auto dist_sum     = std::accumulate(dist.begin(), dist.end(), 0);
    auto res_dist_sum = std::accumulate(res_dist.begin(), res_dist.end(), 0);
    std::vector<float> norm(5);
    std::vector<float> res_norm(5);
    std::transform(dist.begin(), dist.end(), norm.begin(), [&](auto n) {
        return static_cast<double>(n) / dist_sum;
    });
    std::transform(res_dist.begin(), res_dist.end(), res_norm.begin(), [&](auto n) {
        return static_cast<double>(n) / res_dist_sum;
    });
    EXPECT(migraphx::verify_range(norm, res_norm, 100000));
}

TEST_CASE(neg_test)
{
    migraphx::program p;
    auto* mm = p.get_main_module();
    migraphx::shape s{migraphx::shape::float_type, {2, 3}};
    std::vector<float> data = {1.0f, 1.3f, -1.2f, 0.0f, -100.f, 200.f};
    auto input              = mm->add_literal(migraphx::literal(s, data));
    auto ret                = mm->add_instruction(migraphx::make_op("neg"), input);
    mm->add_return({ret});
    p.compile(migraphx::ref::target{});
    auto result = p.eval({}).back();
    std::vector<float> result_vector;
    result.visit([&](auto output) { result_vector.assign(output.begin(), output.end()); });
    std::vector<float> gold = data;
    std::transform(gold.begin(), gold.end(), gold.begin(), std::negate<float>());
    EXPECT(migraphx::verify_range(result_vector, gold));
}

TEST_CASE(neg_dyn_test)
{
    migraphx::program p;
    auto* mm = p.get_main_module();
    migraphx::shape s{migraphx::shape::float_type, {{2, 4, 0}, {3, 3, 0}}};
    auto input = mm->add_parameter("X", s);
    auto ret   = mm->add_instruction(migraphx::make_op("neg"), input);
    mm->add_return({ret});
    p.compile(migraphx::ref::target{});

    std::vector<float> a = {1.0f, 1.3f, -1.2f, 0.0f, -100.f, 200.f};
    migraphx::parameter_map params0;
    migraphx::shape input_fixed_shape0{migraphx::shape::float_type, {2, 3}};
    params0["X"] = migraphx::argument(input_fixed_shape0, a.data());
    auto result  = p.eval(params0).back();
    std::vector<float> result_vector;
    result.visit([&](auto output) { result_vector.assign(output.begin(), output.end()); });
    std::vector<float> gold = a;
    std::transform(gold.begin(), gold.end(), gold.begin(), std::negate<float>());
    EXPECT(migraphx::verify_range(result_vector, gold));
}

TEST_CASE(nms_dyn_out_test)
{
    migraphx::program p;
    auto* mm = p.get_main_module();
    migraphx::shape boxes_s{migraphx::shape::float_type, {1, 6, 4}};
    std::vector<float> boxes_vec = {0.5, 0.5,  1.0, 1.0, 0.5, 0.6,  1.0, 1.0, 0.5, 0.4,   1.0, 1.0,
                                    0.5, 10.5, 1.0, 1.0, 0.5, 10.6, 1.0, 1.0, 0.5, 100.5, 1.0, 1.0};

    migraphx::shape scores_s{migraphx::shape::float_type, {1, 1, 6}};
    std::vector<float> scores_vec = {0.9, 0.75, 0.6, 0.95, 0.5, 0.3};

    auto boxes_l         = mm->add_literal(migraphx::literal(boxes_s, boxes_vec));
    auto scores_l        = mm->add_literal(migraphx::literal(scores_s, scores_vec));
    auto max_out_l       = mm->add_literal(int64_t{4});
    auto iou_threshold   = mm->add_literal(0.5f);
    auto score_threshold = mm->add_literal(0.0f);

    auto r = mm->add_instruction(
        migraphx::make_op("nonmaxsuppression",
                          {{"center_point_box", true}, {"use_dyn_output", true}}),
        boxes_l,
        scores_l,
        max_out_l,
        iou_threshold,
        score_threshold);
    mm->add_return({r});

    p.compile(migraphx::ref::target{});
    auto output = p.eval({}).back();
    std::vector<int64_t> result;
    output.visit([&](auto out) { result.assign(out.begin(), out.end()); });
    std::vector<int64_t> gold = {0, 0, 3, 0, 0, 0, 0, 0, 5};
    EXPECT(migraphx::verify_range(result, gold));
}

TEST_CASE(nms_dyn_batch_test)
{
    migraphx::program p;
    auto* mm = p.get_main_module();
    migraphx::shape boxes_s{migraphx::shape::float_type, {{1, 3, 0}, {6, 6, 0}, {4, 4, 0}}};

    migraphx::shape scores_s{migraphx::shape::float_type, {{1, 3, 0}, {1, 1, 0}, {6, 6, 0}}};

    auto boxes_p         = mm->add_parameter("boxes", boxes_s);
    auto scores_p        = mm->add_parameter("scores", scores_s);
    auto max_out_l       = mm->add_literal(int64_t{4});
    auto iou_threshold   = mm->add_literal(0.5f);
    auto score_threshold = mm->add_literal(0.0f);

    auto r = mm->add_instruction(
        migraphx::make_op("nonmaxsuppression",
                          {{"center_point_box", true}, {"use_dyn_output", true}}),
        boxes_p,
        scores_p,
        max_out_l,
        iou_threshold,
        score_threshold);
    mm->add_return({r});

    p.compile(migraphx::ref::target{});

    std::vector<float> boxes_vec  = {0.5, 0.5,  1.0, 1.0, 0.5, 0.6,  1.0, 1.0, 0.5, 0.4,   1.0, 1.0,
                                    0.5, 10.5, 1.0, 1.0, 0.5, 10.6, 1.0, 1.0, 0.5, 100.5, 1.0, 1.0,
                                    0.5, 0.5,  1.0, 1.0, 0.5, 0.6,  1.0, 1.0, 0.5, 0.4,   1.0, 1.0,
                                    0.5, 10.5, 1.0, 1.0, 0.5, 10.6, 1.0, 1.0, 0.5, 100.5, 1.0, 1.0};
    std::vector<float> scores_vec = {
        0.9, 0.75, 0.6, 0.95, 0.5, 0.3, 0.9, 0.75, 0.6, 0.95, 0.5, 0.3};

    migraphx::shape input_fixed_shape0{migraphx::shape::float_type, {2, 6, 4}};
    migraphx::shape input_fixed_shape1{migraphx::shape::float_type, {2, 1, 6}};
    migraphx::parameter_map params0;
    params0["boxes"]  = migraphx::argument(input_fixed_shape0, boxes_vec.data());
    params0["scores"] = migraphx::argument(input_fixed_shape1, scores_vec.data());
    auto output       = p.eval(params0).back();

    std::vector<int64_t> result;
    output.visit([&](auto out) { result.assign(out.begin(), out.end()); });
    std::vector<int64_t> gold = {0, 0, 3, 0, 0, 0, 0, 0, 5, 1, 0, 3, 1, 0, 0, 1, 0, 5};
    EXPECT(migraphx::verify_range(result, gold));
}

TEST_CASE(nms_dyn_boxes_test)
{
    migraphx::program p;
    auto* mm = p.get_main_module();
    migraphx::shape boxes_s{migraphx::shape::float_type, {{1, 1, 0}, {4, 20, 0}, {4, 4, 0}}};

    migraphx::shape scores_s{migraphx::shape::float_type, {{1, 1, 0}, {1, 1, 0}, {4, 20, 0}}};

    auto boxes_p         = mm->add_parameter("boxes", boxes_s);
    auto scores_p        = mm->add_parameter("scores", scores_s);
    auto max_out_l       = mm->add_literal(int64_t{4});
    auto iou_threshold   = mm->add_literal(0.5f);
    auto score_threshold = mm->add_literal(0.0f);

    auto r = mm->add_instruction(
        migraphx::make_op("nonmaxsuppression",
                          {{"center_point_box", true}, {"use_dyn_output", true}}),
        boxes_p,
        scores_p,
        max_out_l,
        iou_threshold,
        score_threshold);
    mm->add_return({r});

    p.compile(migraphx::ref::target{});

    std::vector<float> boxes_vec  = {0.5, 0.5,  1.0, 1.0, 0.5, 0.6,  1.0, 1.0, 0.5, 0.4,   1.0, 1.0,
                                    0.5, 10.5, 1.0, 1.0, 0.5, 10.6, 1.0, 1.0, 0.5, 100.5, 1.0, 1.0};
    std::vector<float> scores_vec = {0.9, 0.75, 0.6, 0.95, 0.5, 0.3};

    migraphx::shape input_fixed_shape0{migraphx::shape::float_type, {1, 6, 4}};
    migraphx::shape input_fixed_shape1{migraphx::shape::float_type, {1, 1, 6}};
    migraphx::parameter_map params0;
    params0["boxes"]  = migraphx::argument(input_fixed_shape0, boxes_vec.data());
    params0["scores"] = migraphx::argument(input_fixed_shape1, scores_vec.data());
    auto output       = p.eval(params0).back();

    std::vector<int64_t> result;
    output.visit([&](auto out) { result.assign(out.begin(), out.end()); });
    std::vector<int64_t> gold = {0, 0, 3, 0, 0, 0, 0, 0, 5};
    EXPECT(migraphx::verify_range(result, gold));
}

TEST_CASE(nms_dyn_classes_test)
{
    migraphx::program p;
    auto* mm = p.get_main_module();
    migraphx::shape boxes_s{migraphx::shape::float_type, {{1, 1, 0}, {6, 6, 0}, {4, 4, 0}}};

    migraphx::shape scores_s{migraphx::shape::float_type, {{1, 1, 0}, {1, 3, 0}, {6, 6, 0}}};

    auto boxes_p         = mm->add_parameter("boxes", boxes_s);
    auto scores_p        = mm->add_parameter("scores", scores_s);
    auto max_out_l       = mm->add_literal(int64_t{2});
    auto iou_threshold   = mm->add_literal(0.5f);
    auto score_threshold = mm->add_literal(0.0f);

    auto r = mm->add_instruction(
        migraphx::make_op("nonmaxsuppression",
                          {{"center_point_box", true}, {"use_dyn_output", true}}),
        boxes_p,
        scores_p,
        max_out_l,
        iou_threshold,
        score_threshold);
    mm->add_return({r});

    p.compile(migraphx::ref::target{});

    std::vector<float> boxes_vec  = {0.0, 0.0,  1.0, 1.0,  0.0, 0.1,   1.0, 1.1,
                                    0.0, -0.1, 1.0, 0.9,  0.0, 10.0,  1.0, 11.0,
                                    0.0, 10.1, 1.0, 11.1, 0.0, 100.0, 1.0, 101.0};
    std::vector<float> scores_vec = {
        0.9, 0.75, 0.6, 0.95, 0.5, 0.3, 0.9, 0.75, 0.6, 0.95, 0.5, 0.3};
    migraphx::shape input_fixed_shape0{migraphx::shape::float_type, {1, 6, 4}};
    migraphx::shape input_fixed_shape1{migraphx::shape::float_type, {1, 2, 6}};
    migraphx::parameter_map params0;
    params0["boxes"]  = migraphx::argument(input_fixed_shape0, boxes_vec.data());
    params0["scores"] = migraphx::argument(input_fixed_shape1, scores_vec.data());
    auto output       = p.eval(params0).back();

    std::vector<int64_t> result;
    output.visit([&](auto out) { result.assign(out.begin(), out.end()); });
    std::vector<int64_t> gold = {0, 0, 3, 0, 0, 0, 0, 1, 3, 0, 1, 0};
    EXPECT(migraphx::verify_range(result, gold));
}

TEST_CASE(nms_not_center_test)
{
    migraphx::program p;
    auto* mm = p.get_main_module();
    migraphx::shape boxes_s{migraphx::shape::float_type, {1, 6, 4}};
    std::vector<float> boxes_vec = {1.0, 1.0,  0.0, 0.0,  0.0, 0.1,   1.0, 1.1,
                                    0.0, 0.9,  1.0, -0.1, 0.0, 10.0,  1.0, 11.0,
                                    1.0, 10.1, 0.0, 11.1, 1.0, 101.0, 0.0, 100.0};

    migraphx::shape scores_s{migraphx::shape::float_type, {1, 1, 6}};
    std::vector<float> scores_vec = {0.9, 0.75, 0.6, 0.95, 0.5, 0.3};

    auto boxes_l         = mm->add_literal(migraphx::literal(boxes_s, boxes_vec));
    auto scores_l        = mm->add_literal(migraphx::literal(scores_s, scores_vec));
    auto max_out_l       = mm->add_literal(int64_t{4});
    auto iou_threshold   = mm->add_literal(0.5f);
    auto score_threshold = mm->add_literal(0.0f);

    // set use_dyn_output back to false in operator map
    auto r =
        mm->add_instruction(migraphx::make_op("nonmaxsuppression", {{"use_dyn_output", false}}),
                            boxes_l,
                            scores_l,
                            max_out_l,
                            iou_threshold,
                            score_threshold);
    mm->add_return({r});

    p.compile(migraphx::ref::target{});
    auto output = p.eval({}).back();
    std::vector<int64_t> result;
    output.visit([&](auto out) { result.assign(out.begin(), out.end()); });
    std::vector<int64_t> gold = {0, 0, 3, 0, 0, 0, 0, 0, 5, 0, 0, 0, 0, 0, 0, 0, 0, 0};
    EXPECT(migraphx::verify_range(result, gold));
}

TEST_CASE(nms_test)
{
    migraphx::program p;
    auto* mm = p.get_main_module();
    migraphx::shape boxes_s{migraphx::shape::float_type, {1, 6, 4}};
    std::vector<float> boxes_vec = {0.5, 0.5,  1.0, 1.0, 0.5, 0.6,  1.0, 1.0, 0.5, 0.4,   1.0, 1.0,
                                    0.5, 10.5, 1.0, 1.0, 0.5, 10.6, 1.0, 1.0, 0.5, 100.5, 1.0, 1.0};

    migraphx::shape scores_s{migraphx::shape::float_type, {1, 1, 6}};
    std::vector<float> scores_vec = {0.9, 0.75, 0.6, 0.95, 0.5, 0.3};

    auto boxes_l         = mm->add_literal(migraphx::literal(boxes_s, boxes_vec));
    auto scores_l        = mm->add_literal(migraphx::literal(scores_s, scores_vec));
    auto max_out_l       = mm->add_literal(int64_t{4});
    auto iou_threshold   = mm->add_literal(0.5f);
    auto score_threshold = mm->add_literal(0.0f);

    auto r =
        mm->add_instruction(migraphx::make_op("nonmaxsuppression", {{"center_point_box", true}}),
                            boxes_l,
                            scores_l,
                            max_out_l,
                            iou_threshold,
                            score_threshold);
    mm->add_return({r});

    p.compile(migraphx::ref::target{});
    auto output = p.eval({}).back();
    std::vector<int64_t> result;
    output.visit([&](auto out) { result.assign(out.begin(), out.end()); });
    std::vector<int64_t> gold = {0, 0, 3, 0, 0, 0, 0, 0, 5, 0, 0, 0, 0, 0, 0, 0, 0, 0};
    EXPECT(migraphx::verify_range(result, gold));
}

TEST_CASE(nms_transpose1_test)
{
    migraphx::program p;
    auto* mm = p.get_main_module();
    migraphx::shape boxes_s{migraphx::shape::float_type, {1, 4, 6}};
    std::vector<float> boxes_vec = {
        0.5, 0.5, 0.5, 0.5, 0.5, 0.5, 0.5, 0.6, 0.4, 10.5, 10.6, 100.5,
        1.0, 1.0, 1.0, 1.0, 1.0, 1.0, 1.0, 1.0, 1.0, 1.0,  1.0,  1.0,
    };

    migraphx::shape scores_s{migraphx::shape::float_type, {1, 1, 6}};
    std::vector<float> scores_vec = {0.9, 0.75, 0.6, 0.95, 0.5, 0.3};

    auto t_boxes_l       = mm->add_literal(migraphx::literal(boxes_s, boxes_vec));
    auto scores_l        = mm->add_literal(migraphx::literal(scores_s, scores_vec));
    auto max_out_l       = mm->add_literal(int64_t{4});
    auto iou_threshold   = mm->add_literal(0.5f);
    auto score_threshold = mm->add_literal(0.0f);

    auto transpose_boxes = mm->add_instruction(
        migraphx::make_op("transpose", {{"permutation", {0, 2, 1}}}), t_boxes_l);
    auto r =
        mm->add_instruction(migraphx::make_op("nonmaxsuppression", {{"center_point_box", true}}),
                            transpose_boxes,
                            scores_l,
                            max_out_l,
                            iou_threshold,
                            score_threshold);
    mm->add_return({r});

    p.compile(migraphx::ref::target{});
    auto output = p.eval({}).back();
    std::vector<int64_t> result;
    output.visit([&](auto out) { result.assign(out.begin(), out.end()); });
    std::vector<int64_t> gold = {0, 0, 3, 0, 0, 0, 0, 0, 5, 0, 0, 0, 0, 0, 0, 0, 0, 0};
    EXPECT(migraphx::verify_range(result, gold));
}

TEST_CASE(nms_transpose2_test)
{
    migraphx::program p;
    auto* mm = p.get_main_module();
    migraphx::shape boxes_s{migraphx::shape::float_type, {4, 1, 6}};
    std::vector<float> boxes_vec = {
        0.5, 0.5, 0.5, 0.5, 0.5, 0.5, 0.5, 0.6, 0.4, 10.5, 10.6, 100.5,
        1.0, 1.0, 1.0, 1.0, 1.0, 1.0, 1.0, 1.0, 1.0, 1.0,  1.0,  1.0,
    };

    migraphx::shape scores_s{migraphx::shape::float_type, {1, 1, 6}};
    std::vector<float> scores_vec = {0.9, 0.75, 0.6, 0.95, 0.5, 0.3};

    auto t_boxes_l       = mm->add_literal(migraphx::literal(boxes_s, boxes_vec));
    auto scores_l        = mm->add_literal(migraphx::literal(scores_s, scores_vec));
    auto max_out_l       = mm->add_literal(int64_t{4});
    auto iou_threshold   = mm->add_literal(0.5f);
    auto score_threshold = mm->add_literal(0.0f);

    auto transpose_boxes = mm->add_instruction(
        migraphx::make_op("transpose", {{"permutation", {1, 2, 0}}}), t_boxes_l);
    auto r =
        mm->add_instruction(migraphx::make_op("nonmaxsuppression", {{"center_point_box", true}}),
                            transpose_boxes,
                            scores_l,
                            max_out_l,
                            iou_threshold,
                            score_threshold);
    mm->add_return({r});

    p.compile(migraphx::ref::target{});
    auto output = p.eval({}).back();
    std::vector<int64_t> result;
    output.visit([&](auto out) { result.assign(out.begin(), out.end()); });
    std::vector<int64_t> gold = {0, 0, 3, 0, 0, 0, 0, 0, 5, 0, 0, 0, 0, 0, 0, 0, 0, 0};
    EXPECT(migraphx::verify_range(result, gold));
}

TEST_CASE(nonzero_test)
{
    migraphx::program p;
    auto* mm = p.get_main_module();
    migraphx::shape s{migraphx::shape::float_type, {2, 2, 3}};
    std::vector<float> data = {
        1.0f, 1.3f, 0.0f, -1.2f, 0.0f, -100.f, 200.f, 0.0f, 0.1f, 0.2f, 0.0f, 0.5f};
    auto input = mm->add_literal(migraphx::literal(s, data));
    auto ret   = mm->add_instruction(migraphx::make_op("nonzero"), input);
    mm->add_return({ret});
    p.compile(migraphx::ref::target{});
    auto result = p.eval({}).back();
    std::vector<int64_t> result_vector;
    result.visit([&](auto output) { result_vector.assign(output.begin(), output.end()); });
    std::vector<int64_t> gold = {0, 0, 0, 0, 1, 1, 1, 1, 0, 0, 0, 0, 0, 0, 1, 1, 0, 0,
                                 1, 1, 0, 0, 0, 0, 0, 1, 0, 2, 0, 2, 0, 2, 0, 0, 0, 0};
    EXPECT(migraphx::verify_range(result_vector, gold));
}

TEST_CASE(not_test)
{
    // int32
    {
        migraphx::program p;
        auto* mm = p.get_main_module();
        migraphx::shape s{migraphx::shape::int32_type, {4}};
        std::vector<float> data{0, 8, 1, -32};
        auto l1 = mm->add_literal(migraphx::literal{s, data});
        mm->add_instruction(migraphx::make_op("not"), l1);
        p.compile(migraphx::ref::target{});
        auto result = p.eval({}).back();
        std::vector<char> results_vector;
        result.visit([&](auto output) { results_vector.assign(output.begin(), output.end()); });
        std::vector<char> gold{1, 0, 0, 0};
        EXPECT(migraphx::verify_range(results_vector, gold));
    }

    // bool
    {
        migraphx::program p;
        auto* mm = p.get_main_module();
        migraphx::shape s{migraphx::shape::bool_type, {4}};
        std::vector<bool> data{false, false, true, true};
        auto l1 = mm->add_literal(migraphx::literal{s, {0, 0, 1, 1}});
        mm->add_instruction(migraphx::make_op("not"), l1);
        p.compile(migraphx::ref::target{});
        auto result = p.eval({}).back();
        std::vector<char> results_vector;
        result.visit([&](auto output) { results_vector.assign(output.begin(), output.end()); });
        std::vector<bool> gold(data.size());
        std::transform(
            data.begin(), data.end(), gold.begin(), [](bool n) -> bool { return not n; });
        EXPECT(migraphx::verify_range(results_vector, gold));
    }
}

TEST_CASE(not_dyn_test)
{
    migraphx::program p;
    auto* mm = p.get_main_module();
    migraphx::shape::dynamic_dimension dd{3, 8, 0};
    migraphx::shape s{migraphx::shape::float_type, {dd}};
    auto input = mm->add_parameter("X", s);
    mm->add_instruction(migraphx::make_op("not"), input);
    p.compile(migraphx::ref::target{});

    std::vector<float> input_data{0, 8, 1, -32};
    migraphx::parameter_map params0;
    migraphx::shape input_fixed_shape0{migraphx::shape::float_type, {4}};
    params0["X"] = migraphx::argument(input_fixed_shape0, input_data.data());
    auto result  = p.eval(params0).back();
    std::vector<char> results_vector;
    result.visit([&](auto output) { results_vector.assign(output.begin(), output.end()); });
    std::vector<char> gold{1, 0, 0, 0};
    EXPECT(migraphx::verify_range(results_vector, gold));
}

TEST_CASE(pad_test)
{
    migraphx::program p;
    auto* mm = p.get_main_module();
    migraphx::shape s{migraphx::shape::float_type, {2, 2}};
    auto l0 = mm->add_literal(migraphx::literal{s, {1, 2, 3, 4}});
    mm->add_instruction(migraphx::make_op("pad", {{"pads", {1, 1, 1, 1}}}), l0);
    p.compile(migraphx::ref::target{});
    auto result = p.eval({}).back();
    std::vector<float> results_vector(16);
    result.visit([&](auto output) { results_vector.assign(output.begin(), output.end()); });
    std::vector<float> gold{0, 0, 0, 0, 0, 1, 2, 0, 0, 3, 4, 0, 0, 0, 0, 0};
    EXPECT(migraphx::verify_range(results_vector, gold));
}

TEST_CASE(pad_test_asym)
{
    migraphx::program p;
    auto* mm = p.get_main_module();
    migraphx::shape s{migraphx::shape::float_type, {2, 2}};
    auto l0 = mm->add_literal(migraphx::literal{s, {1, 2, 3, 4}});
    mm->add_instruction(migraphx::make_op("pad", {{"pads", {0, 0, 1, 1}}}), l0);
    p.compile(migraphx::ref::target{});
    auto result = p.eval({}).back();
    std::vector<float> results_vector(9);
    result.visit([&](auto output) { results_vector.assign(output.begin(), output.end()); });
    std::vector<float> gold{1, 2, 0, 3, 4, 0, 0, 0, 0};
    EXPECT(migraphx::verify_range(results_vector, gold));
}

TEST_CASE(pad_test_highest_half)
{
    migraphx::program p;
    auto* mm = p.get_main_module();
    migraphx::shape s{migraphx::shape::half_type, {2, 2}};
    auto l0 = mm->add_literal(migraphx::literal{s, {1, 2, 3, 4}});
    mm->add_instruction(
        migraphx::make_op("pad",
                          {{"pads", {1, 1, 1, 1}}, {"value", std::numeric_limits<float>::max()}}),
        l0);
    p.compile(migraphx::ref::target{});
    auto result = p.eval({}).back();
    std::vector<float> results_vector(16);
    result.visit([&](auto output) { results_vector.assign(output.begin(), output.end()); });
    const float x = std::numeric_limits<migraphx::half>::max();
    std::vector<float> gold{x, x, x, x, x, 1, 2, x, x, 3, 4, x, x, x, x, x};
    EXPECT(migraphx::verify_range(results_vector, gold));
}

TEST_CASE(pad_test_lowest_half)
{
    migraphx::program p;
    auto* mm = p.get_main_module();
    migraphx::shape s{migraphx::shape::half_type, {2, 2}};
    auto l0 = mm->add_literal(migraphx::literal{s, {1, 2, 3, 4}});
    mm->add_instruction(
        migraphx::make_op(
            "pad", {{"pads", {1, 1, 1, 1}}, {"value", std::numeric_limits<float>::lowest()}}),
        l0);
    p.compile(migraphx::ref::target{});
    auto result = p.eval({}).back();
    std::vector<float> results_vector(16);
    result.visit([&](auto output) { results_vector.assign(output.begin(), output.end()); });
    const float x = std::numeric_limits<migraphx::half>::lowest();
    std::vector<float> gold{x, x, x, x, x, 1, 2, x, x, 3, 4, x, x, x, x, x};
    EXPECT(migraphx::verify_range(results_vector, gold));
}

TEST_CASE(pointwise_test)
{
    migraphx::program p;
    auto* mm = p.get_main_module();
    migraphx::shape s{migraphx::shape::float_type, {3}};
    auto l1  = mm->add_literal(migraphx::literal{s, {-1, 0, 1}});
    auto l2  = mm->add_literal(migraphx::literal{s, {1, 2, 3}});
    auto* pm = p.create_module("pointwise");
    auto x1  = pm->add_parameter("x1", {migraphx::shape::float_type});
    auto x2  = pm->add_parameter("x2", {migraphx::shape::float_type});
    pm->add_instruction(migraphx::make_op("add"), x1, x2);
    mm->add_instruction(migraphx::make_op("pointwise"), {l1, l2}, {pm});
    p.compile(migraphx::ref::target{});
    auto result = p.eval({}).back();
    std::vector<float> results_vector(3);
    result.visit([&](auto output) { results_vector.assign(output.begin(), output.end()); });
    std::vector<float> gold = {0, 2, 4};
    EXPECT(migraphx::verify_range(results_vector, gold));
}

TEST_CASE(pow_test)
{
    migraphx::program p;
    auto* mm = p.get_main_module();
    migraphx::shape s{migraphx::shape::float_type, {3}};
    std::vector<float> data = {1, 2, 3};
    auto b                  = mm->add_literal(migraphx::literal{s, data});
    auto e                  = mm->add_literal(migraphx::literal{s, data});
    mm->add_instruction(migraphx::make_op("pow"), b, e);
    p.compile(migraphx::ref::target{});
    auto result = p.eval({}).back();
    std::vector<float> results_vector(3);
    result.visit([&](auto output) { results_vector.assign(output.begin(), output.end()); });
    std::vector<float> gold = data;
    std::transform(
        gold.begin(), gold.end(), gold.begin(), [](float n) -> float { return std::pow(n, n); });
    EXPECT(migraphx::verify_range(results_vector, gold));
}

TEST_CASE(pow_dyn_test)
{
    migraphx::program p;
    auto* mm = p.get_main_module();
    migraphx::shape s{migraphx::shape::float_type, {3}};
    auto b = mm->add_parameter("b", s);
    auto e = mm->add_parameter("e", s);
    mm->add_instruction(migraphx::make_op("pow"), b, e);
    p.compile(migraphx::ref::target{});

    std::vector<float> data = {1, 2, 3};
    migraphx::parameter_map params0;
    migraphx::shape input_fixed_shape0{migraphx::shape::float_type, {3}};
    params0["b"] = migraphx::argument(input_fixed_shape0, data.data());
    params0["e"] = migraphx::argument(input_fixed_shape0, data.data());
    auto result  = p.eval(params0).back();
    std::vector<float> results_vector(3);
    result.visit([&](auto output) { results_vector.assign(output.begin(), output.end()); });
    std::vector<float> gold = data;
    std::transform(
        gold.begin(), gold.end(), gold.begin(), [](float n) -> float { return std::pow(n, n); });
    EXPECT(migraphx::verify_range(results_vector, gold));
}

TEST_CASE(prefix_scan_sum_1d)
{
    migraphx::program p;
    auto* mm = p.get_main_module();
    migraphx::shape s{migraphx::shape::float_type, {6}};
    auto input = migraphx::literal{s, {1, 2, 3, 4, 5, 6}};
    auto l0    = mm->add_literal(input);
    mm->add_instruction(migraphx::make_op("prefix_scan_sum", {{"axis", 0}, {"exclusive", false}}),
                        l0);
    p.compile(migraphx::ref::target{});
    auto result = p.eval({}).back();
    std::vector<float> results_vector;
    result.visit([&](auto output) { results_vector.assign(output.begin(), output.end()); });
    std::vector<float> gold{1.0, 3.0, 6.0, 10.0, 15.0, 21.0};
    EXPECT(results_vector == gold);
}

TEST_CASE(prefix_scan_sum_2d)
{
    {
        migraphx::program p;
        auto* mm = p.get_main_module();
        migraphx::shape s{migraphx::shape::float_type, {3, 3}};
        auto input = migraphx::literal{s, {1, 2, 3, 1, 2, 3, 1, 2, 3}};
        auto l0    = mm->add_literal(input);
        mm->add_instruction(
            migraphx::make_op("prefix_scan_sum", {{"axis", 0}, {"exclusive", false}}), l0);
        p.compile(migraphx::ref::target{});
        auto result = p.eval({}).back();
        std::vector<float> results_vector;
        result.visit([&](auto output) { results_vector.assign(output.begin(), output.end()); });
        std::vector<float> gold{1.0, 2.0, 3.0, 2.0, 4.0, 6.0, 3.0, 6.0, 9.0};
        EXPECT(results_vector == gold);
    }

    {
        migraphx::program p;
        auto* mm = p.get_main_module();
        migraphx::shape s{migraphx::shape::float_type, {3, 3}};
        auto input = migraphx::literal{s, {1, 2, 3, 1, 2, 3, 1, 2, 3}};
        auto l0    = mm->add_literal(input);
        mm->add_instruction(
            migraphx::make_op("prefix_scan_sum", {{"axis", 1}, {"exclusive", false}}), l0);
        p.compile(migraphx::ref::target{});
        auto result = p.eval({}).back();
        std::vector<float> results_vector;
        result.visit([&](auto output) { results_vector.assign(output.begin(), output.end()); });
        std::vector<float> gold{1.0, 3.0, 6.0, 1.0, 3.0, 6.0, 1.0, 3.0, 6.0};
        EXPECT(results_vector == gold);
    }
}

TEST_CASE(prefix_scan_sum_3d)
{
    {
        migraphx::program p;
        auto* mm = p.get_main_module();
        migraphx::shape s{migraphx::shape::float_type, {2, 3, 3}};
        auto input = migraphx::literal{s, {1, 2, 3, 1, 2, 3, 1, 2, 3, 1, 2, 3, 1, 2, 3, 1, 2, 3}};
        auto l0    = mm->add_literal(input);
        mm->add_instruction(
            migraphx::make_op("prefix_scan_sum", {{"axis", 0}, {"exclusive", false}}), l0);
        p.compile(migraphx::ref::target{});
        auto result = p.eval({}).back();
        std::vector<float> results_vector;
        result.visit([&](auto output) { results_vector.assign(output.begin(), output.end()); });
        std::vector<float> gold{1.0,
                                2.0,
                                3.0,
                                1.0,
                                2.0,
                                3.0,
                                1.0,
                                2.0,
                                3.0,
                                2.0,
                                4.0,
                                6.0,
                                2.0,
                                4.0,
                                6.0,
                                2.0,
                                4.0,
                                6.0};
        EXPECT(results_vector == gold);
    }

    {
        migraphx::program p;
        auto* mm = p.get_main_module();
        migraphx::shape s{migraphx::shape::float_type, {2, 3, 3}};
        auto input = migraphx::literal{s, {1, 2, 3, 1, 2, 3, 1, 2, 3, 1, 2, 3, 1, 2, 3, 1, 2, 3}};
        auto l0    = mm->add_literal(input);
        mm->add_instruction(
            migraphx::make_op("prefix_scan_sum", {{"axis", 1}, {"exclusive", false}}), l0);
        p.compile(migraphx::ref::target{});
        auto result = p.eval({}).back();
        std::vector<float> results_vector;
        result.visit([&](auto output) { results_vector.assign(output.begin(), output.end()); });
        std::vector<float> gold{1.0,
                                2.0,
                                3.0,
                                2.0,
                                4.0,
                                6.0,
                                3.0,
                                6.0,
                                9.0,
                                1.0,
                                2.0,
                                3.0,
                                2.0,
                                4.0,
                                6.0,
                                3.0,
                                6.0,
                                9.0};
        EXPECT(results_vector == gold);
    }

    {
        migraphx::program p;
        auto* mm = p.get_main_module();
        migraphx::shape s{migraphx::shape::float_type, {2, 3, 3}};
        auto input = migraphx::literal{s, {1, 2, 3, 1, 2, 3, 1, 2, 3, 1, 2, 3, 1, 2, 3, 1, 2, 3}};
        auto l0    = mm->add_literal(input);
        mm->add_instruction(
            migraphx::make_op("prefix_scan_sum", {{"axis", 2}, {"exclusive", false}}), l0);
        p.compile(migraphx::ref::target{});
        auto result = p.eval({}).back();
        std::vector<float> results_vector;
        result.visit([&](auto output) { results_vector.assign(output.begin(), output.end()); });
        std::vector<float> gold{1.0,
                                3.0,
                                6.0,
                                1.0,
                                3.0,
                                6.0,
                                1.0,
                                3.0,
                                6.0,
                                1.0,
                                3.0,
                                6.0,
                                1.0,
                                3.0,
                                6.0,
                                1.0,
                                3.0,
                                6.0};
        EXPECT(results_vector == gold);
    }
}

TEST_CASE(prefix_scan_sum_exclusive)
{
    {
        migraphx::program p;
        auto* mm = p.get_main_module();
        migraphx::shape s{migraphx::shape::float_type, {8}};
        auto input = migraphx::literal{s, {1, 2, 3, 4, 1, 2, 3, 4}};
        auto l0    = mm->add_literal(input);
        mm->add_instruction(
            migraphx::make_op("prefix_scan_sum", {{"axis", 0}, {"exclusive", true}}), l0);
        p.compile(migraphx::ref::target{});
        auto result = p.eval({}).back();
        std::vector<float> results_vector;
        result.visit([&](auto output) { results_vector.assign(output.begin(), output.end()); });
        std::vector<float> gold{0.0, 1.0, 3.0, 6.0, 10.0, 11.0, 13.0, 16.0};
        EXPECT(results_vector == gold);
    }

    {
        migraphx::program p;
        auto* mm = p.get_main_module();
        migraphx::shape s{migraphx::shape::float_type, {2, 3, 3}};
        auto input = migraphx::literal{s, {1, 2, 3, 1, 2, 3, 1, 2, 3, 1, 2, 3, 1, 2, 3, 1, 2, 3}};
        auto l0    = mm->add_literal(input);
        mm->add_instruction(
            migraphx::make_op("prefix_scan_sum", {{"axis", 1}, {"exclusive", true}}), l0);
        p.compile(migraphx::ref::target{});
        auto result = p.eval({}).back();
        std::vector<float> results_vector;
        result.visit([&](auto output) { results_vector.assign(output.begin(), output.end()); });
        std::vector<float> gold{0.0,
                                0.0,
                                0.0,
                                1.0,
                                2.0,
                                3.0,
                                2.0,
                                4.0,
                                6.0,
                                0.0,
                                0.0,
                                0.0,
                                1.0,
                                2.0,
                                3.0,
                                2.0,
                                4.0,
                                6.0};
        EXPECT(results_vector == gold);
    }
}

TEST_CASE(prefix_scan_sum_exclusive_reverse)
{
    migraphx::program p;
    auto* mm = p.get_main_module();
    migraphx::shape s{migraphx::shape::float_type, {6}};
    auto input = migraphx::literal{s, {1, 2, 3, 4, 5, 6}};
    auto l0    = mm->add_literal(input);
    mm->add_instruction(
        migraphx::make_op("prefix_scan_sum", {{"axis", 0}, {"exclusive", true}, {"reverse", true}}),
        l0);
    p.compile(migraphx::ref::target{});
    auto result = p.eval({}).back();
    std::vector<float> results_vector;
    result.visit([&](auto output) { results_vector.assign(output.begin(), output.end()); });
    std::vector<float> gold{20.0, 18.0, 15.0, 11.0, 6.0, 0.0};
    EXPECT(results_vector == gold);
}

TEST_CASE(prefix_scan_sum_negative_axis)
{
    {
        migraphx::program p;
        auto* mm = p.get_main_module();
        migraphx::shape s{migraphx::shape::float_type, {2, 3, 3}};
        auto input = migraphx::literal{s, {1, 2, 3, 1, 2, 3, 1, 2, 3, 1, 2, 3, 1, 2, 3, 1, 2, 3}};
        auto l0    = mm->add_literal(input);
        mm->add_instruction(
            migraphx::make_op("prefix_scan_sum", {{"axis", -3}, {"exclusive", false}}), l0);
        p.compile(migraphx::ref::target{});
        auto result = p.eval({}).back();
        std::vector<float> results_vector;
        result.visit([&](auto output) { results_vector.assign(output.begin(), output.end()); });
        std::vector<float> gold{1.0,
                                2.0,
                                3.0,
                                1.0,
                                2.0,
                                3.0,
                                1.0,
                                2.0,
                                3.0,
                                2.0,
                                4.0,
                                6.0,
                                2.0,
                                4.0,
                                6.0,
                                2.0,
                                4.0,
                                6.0};
        EXPECT(results_vector == gold);
    }

    {
        migraphx::program p;
        auto* mm = p.get_main_module();
        migraphx::shape s{migraphx::shape::float_type, {2, 3, 3}};
        auto input = migraphx::literal{s, {1, 2, 3, 1, 2, 3, 1, 2, 3, 1, 2, 3, 1, 2, 3, 1, 2, 3}};
        auto l0    = mm->add_literal(input);
        mm->add_instruction(
            migraphx::make_op("prefix_scan_sum", {{"axis", -2}, {"exclusive", false}}), l0);
        p.compile(migraphx::ref::target{});
        auto result = p.eval({}).back();
        std::vector<float> results_vector;
        result.visit([&](auto output) { results_vector.assign(output.begin(), output.end()); });
        std::vector<float> gold{1.0,
                                2.0,
                                3.0,
                                2.0,
                                4.0,
                                6.0,
                                3.0,
                                6.0,
                                9.0,
                                1.0,
                                2.0,
                                3.0,
                                2.0,
                                4.0,
                                6.0,
                                3.0,
                                6.0,
                                9.0};
        EXPECT(results_vector == gold);
    }

    {
        migraphx::program p;
        auto* mm = p.get_main_module();
        migraphx::shape s{migraphx::shape::float_type, {2, 3, 3}};
        auto input = migraphx::literal{s, {1, 2, 3, 1, 2, 3, 1, 2, 3, 1, 2, 3, 1, 2, 3, 1, 2, 3}};
        auto l0    = mm->add_literal(input);
        mm->add_instruction(
            migraphx::make_op("prefix_scan_sum", {{"axis", -1}, {"exclusive", false}}), l0);
        p.compile(migraphx::ref::target{});
        auto result = p.eval({}).back();
        std::vector<float> results_vector;
        result.visit([&](auto output) { results_vector.assign(output.begin(), output.end()); });
        std::vector<float> gold{1.0,
                                3.0,
                                6.0,
                                1.0,
                                3.0,
                                6.0,
                                1.0,
                                3.0,
                                6.0,
                                1.0,
                                3.0,
                                6.0,
                                1.0,
                                3.0,
                                6.0,
                                1.0,
                                3.0,
                                6.0};
        EXPECT(results_vector == gold);
    }
}

TEST_CASE(prefix_scan_sum_reverse)
{
    {
        migraphx::program p;
        auto* mm = p.get_main_module();
        migraphx::shape s{migraphx::shape::float_type, {8}};
        auto input = migraphx::literal{s, {1, 2, 3, 4, 1, 2, 3, 4}};
        auto l0    = mm->add_literal(input);
        mm->add_instruction(
            migraphx::make_op("prefix_scan_sum",
                              {{"axis", 0}, {"exclusive", false}, {"reverse", true}}),
            l0);
        p.compile(migraphx::ref::target{});
        auto result = p.eval({}).back();
        std::vector<float> results_vector;
        result.visit([&](auto output) { results_vector.assign(output.begin(), output.end()); });
        std::vector<float> gold{20.0, 19.0, 17.0, 14.0, 10.0, 9.0, 7.0, 4.0};
        EXPECT(results_vector == gold);
    }

    {
        migraphx::program p;
        auto* mm = p.get_main_module();
        migraphx::shape s{migraphx::shape::float_type, {2, 2, 2}};
        auto input = migraphx::literal{s, {1, 2, 3, 4, 1, 2, 3, 4}};
        auto l0    = mm->add_literal(input);
        mm->add_instruction(
            migraphx::make_op("prefix_scan_sum",
                              {{"axis", 0}, {"exclusive", false}, {"reverse", true}}),
            l0);
        p.compile(migraphx::ref::target{});
        auto result = p.eval({}).back();
        std::vector<float> results_vector;
        result.visit([&](auto output) { results_vector.assign(output.begin(), output.end()); });
        std::vector<float> gold{2.0, 4.0, 6.0, 8.0, 1.0, 2.0, 3.0, 4.0};
        EXPECT(results_vector == gold);
    }
}

TEST_CASE(prelu_test)
{
    migraphx::program p;
    auto* mm = p.get_main_module();
    migraphx::shape s{migraphx::shape::float_type, {3}};
    auto x     = mm->add_literal(migraphx::literal{s, {-1, 0, 2}});
    auto slope = mm->add_literal(migraphx::literal{s, {2, 1, 2}});
    mm->add_instruction(migraphx::make_op("prelu"), x, slope);
    p.compile(migraphx::ref::target{});
    auto result = p.eval({}).back();
    std::vector<float> results_vector;
    result.visit([&](auto output) { results_vector.assign(output.begin(), output.end()); });
    std::vector<float> gold = {-2.0f, 0.0f, 2.0f};
    EXPECT(migraphx::verify_range(results_vector, gold));
}

TEST_CASE(prelu_dyn_test)
{
    migraphx::program p;
    auto* mm = p.get_main_module();
    std::vector<migraphx::shape::dynamic_dimension> dd{{2, 6, 0}};
    migraphx::shape s{migraphx::shape::float_type, dd};
    auto x     = mm->add_parameter("x", s);
    auto slope = mm->add_parameter("slope", s);
    mm->add_instruction(migraphx::make_op("prelu"), x, slope);
    p.compile(migraphx::ref::target{});

    std::vector<float> x_data{-1, 0, 2};
    std::vector<float> slope_data{2, 1, 2};
    migraphx::parameter_map params0;
    migraphx::shape input_fixed_shape0{migraphx::shape::float_type, {3}};
    params0["x"]     = migraphx::argument(input_fixed_shape0, x_data.data());
    params0["slope"] = migraphx::argument(input_fixed_shape0, slope_data.data());
    auto result      = p.eval(params0).back();
    std::vector<float> results_vector;
    result.visit([&](auto output) { results_vector.assign(output.begin(), output.end()); });
    std::vector<float> gold = {-2.0f, 0.0f, 2.0f};
    EXPECT(migraphx::verify_range(results_vector, gold));
}

TEST_CASE(quant_conv2d_padding_stride_test)
{
    migraphx::program p;
    auto* mm = p.get_main_module();
    migraphx::shape a_shape{migraphx::shape::int8_type, {2, 3, 4, 4}};
    std::vector<int8_t> a(2 * 3 * 4 * 4);
    std::iota(a.begin(), a.end(), 0);
    auto al = mm->add_literal(migraphx::literal{a_shape, a});
    migraphx::shape c_shape{migraphx::shape::int8_type, {2, 3, 3, 3}};
    std::vector<int8_t> c(2 * 3 * 3 * 3);
    std::iota(c.begin(), c.end(), 0);
    auto cl = mm->add_literal(migraphx::literal{c_shape, c});
    mm->add_instruction(
        migraphx::make_op("quant_convolution", {{"padding", {1, 1}}, {"stride", {2, 2}}}), al, cl);
    p.compile(migraphx::ref::target{});
    auto result = p.eval({}).back();

    std::vector<int32_t> s = {4521,
                              7014,
                              7830,
                              11952,
                              10515,
                              16734,
                              19737,
                              30906,
                              13161,
                              19542,
                              19494,
                              28800,
                              34707,
                              52590,
                              54729,
                              82746};
    std::vector<int32_t> results_vector;
    result.visit([&](auto output) { results_vector.assign(output.begin(), output.end()); });
    EXPECT(migraphx::verify_range(results_vector, s));
}

TEST_CASE(quant_conv2d_padding_test)
{
    migraphx::program p;
    auto* mm = p.get_main_module();
    migraphx::shape a_shape{migraphx::shape::int8_type, {2, 3, 4, 4}};
    std::vector<int8_t> a(2 * 3 * 4 * 4);
    std::iota(a.begin(), a.end(), 0);
    auto al = mm->add_literal(migraphx::literal{a_shape, a});
    migraphx::shape c_shape{migraphx::shape::int8_type, {2, 3, 3, 3}};
    std::vector<int8_t> c(2 * 3 * 3 * 3);
    std::iota(c.begin(), c.end(), 0);
    auto cl = mm->add_literal(migraphx::literal{c_shape, c});
    mm->add_instruction(
        migraphx::make_op("quant_convolution", {{"padding", {1, 1}}, {"stride", {1, 1}}}), al, cl);
    p.compile(migraphx::ref::target{});
    auto result            = p.eval({}).back();
    std::vector<int32_t> s = {
        4521,  6753,  7014,  4635,  6858,  10197, 10548, 6939,  7830,  11601, 11952, 7839,  5007,
        7383,  7590,  4953,  10515, 15987, 16734, 11277, 16821, 25506, 26586, 17874, 19737, 29826,
        30906, 20718, 13593, 20505, 21198, 14187, 13161, 19281, 19542, 12699, 18522, 27045, 27396,
        17739, 19494, 28449, 28800, 18639, 11919, 17319, 17526, 11289, 34707, 51843, 52590, 34893,
        51813, 77346, 78426, 52002, 54729, 81666, 82746, 54846, 36057, 53769, 54462, 36075};

    std::vector<int32_t> results_vector;
    result.visit([&](auto output) { results_vector.assign(output.begin(), output.end()); });
    EXPECT(migraphx::verify_range(results_vector, s));
}

TEST_CASE(quant_conv2d_test)
{
    migraphx::program p;
    auto* mm = p.get_main_module();
    migraphx::shape a_shape{migraphx::shape::int8_type, {2, 3, 4, 4}};
    std::vector<int8_t> a(2 * 3 * 4 * 4);
    std::iota(a.begin(), a.end(), 0);
    auto al = mm->add_literal(migraphx::literal{a_shape, a});

    migraphx::shape c_shape{migraphx::shape::int8_type, {2, 3, 3, 3}};
    std::vector<int8_t> c(2 * 3 * 3 * 3);
    std::iota(c.begin(), c.end(), 0);
    auto cl = mm->add_literal(migraphx::literal{c_shape, c});

    mm->add_instruction(migraphx::make_op("quant_convolution"), al, cl);
    p.compile(migraphx::ref::target{});
    auto result = p.eval({}).back();

    std::vector<int32_t> s = {10197,
                              10548,
                              11601,
                              11952,
                              25506,
                              26586,
                              29826,
                              30906,
                              27045,
                              27396,
                              28449,
                              28800,
                              77346,
                              78426,
                              81666,
                              82746};

    std::vector<int32_t> results_vector;
    result.visit([&](auto output) { results_vector.assign(output.begin(), output.end()); });
    EXPECT(migraphx::verify_range(results_vector, s));
}

TEST_CASE(quantizelinear)
{
    {
        migraphx::shape xs{migraphx::shape::float_type, {2, 3, 3}};
        std::vector<float> xv = {
            -300, 600, 129, -1000, 4, 3, -6, 600, 550, -300, 600, 129, -1000, 4, 3, -6, 600, 550};
        migraphx::shape ss{migraphx::shape::float_type, {2, 3, 3}};
        std::vector<float> sv = {2, 2, 2, 4, 4, 4, 6, 6, 6, 2, 2, 2, 4, 4, 4, 6, 6, 6};
        migraphx::shape zs{migraphx::shape::int8_type, {2, 3, 3}};
        std::vector<uint8_t> zv = {0, 0, 0, 0, 0, 0, 0, 0, 0, 0, 0, 0, 0, 0, 0, 0, 0, 0};
        auto create_program     = [&]() {
            migraphx::program p;
            auto* mm = p.get_main_module();
            auto x   = mm->add_literal(xs, xv);
            auto s   = mm->add_literal(ss, sv);
            auto z   = mm->add_literal(zs, zv);
            mm->add_instruction(migraphx::make_op("quantizelinear"), x, s, z);
            return p;
        };

        migraphx::program p1 = create_program();
        p1.compile(migraphx::ref::target{});
        auto result = p1.eval({}).back();
        std::vector<float> results_vector(18);
        result.visit([&](auto output) { results_vector.assign(output.begin(), output.end()); });
        std::vector<float> gold{
            -128, 127, 65, -128, 1, 1, -1, 100, 92, -128, 127, 65, -128, 1, 1, -1, 100, 92};
        EXPECT(results_vector == gold);
    }

    {
        migraphx::shape xs{migraphx::shape::float_type, {2, 3, 3}};
        std::vector<float> xv = {
            -300, 600, 129, -1000, 4, 3, -6, 600, 550, -300, 600, 129, -1000, 4, 3, -6, 600, 550};
        migraphx::shape ss{migraphx::shape::float_type, {2, 3, 3}};
        std::vector<float> sv = {2, 2, 2, 2, 2, 2, 2, 2, 2, 2, 2, 2, 2, 2, 2, 2, 2, 2};
        auto create_program   = [&]() {
            migraphx::program p;
            auto* mm = p.get_main_module();
            auto x   = mm->add_literal(xs, xv);
            auto s   = mm->add_literal(ss, sv);
            mm->add_instruction(migraphx::make_op("quantizelinear"), x, s);
            return p;
        };

        migraphx::program p1 = create_program();
        p1.compile(migraphx::ref::target{});
        auto result = p1.eval({}).back();
        std::vector<float> results_vector(18);
        result.visit([&](auto output) { results_vector.assign(output.begin(), output.end()); });
        std::vector<float> gold{0, 255, 65, 0, 2, 2, 0, 255, 255, 0, 255, 65, 0, 2, 2, 0, 255, 255};
        EXPECT(results_vector == gold);
    }
}

TEST_CASE(recip_test)
{
    migraphx::program p;
    auto* mm = p.get_main_module();
    migraphx::shape s{migraphx::shape::double_type, {3}};
    std::vector<float> data{-0.5f, 0.1f, 0.5f};
    auto l = mm->add_literal(migraphx::literal{s, data});
    mm->add_instruction(migraphx::make_op("recip"), l);
    p.compile(migraphx::ref::target{});
    auto result = p.eval({}).back();
    std::vector<float> results_vector(3);
    result.visit([&](auto output) { results_vector.assign(output.begin(), output.end()); });
    std::vector<float> gold = {-2.0f, 10.0f, 2.0f};
    EXPECT(migraphx::verify_range(results_vector, gold));
}

TEST_CASE(recip_dyn_test)
{
    migraphx::program p;
    auto* mm = p.get_main_module();
    migraphx::shape::dynamic_dimension dd{3, 8, 0};
    migraphx::shape s{migraphx::shape::float_type, {dd}};
    auto input = mm->add_parameter("X", s);
    mm->add_instruction(migraphx::make_op("recip"), input);
    p.compile(migraphx::ref::target{});

    std::vector<float> input_data{-0.5f, 0.1f, 0.5f};
    migraphx::parameter_map params0;
    migraphx::shape input_fixed_shape0{migraphx::shape::float_type, {3}};
    params0["X"] = migraphx::argument(input_fixed_shape0, input_data.data());
    auto result  = p.eval(params0).back();
    std::vector<float> results_vector(3);
    result.visit([&](auto output) { results_vector.assign(output.begin(), output.end()); });
    std::vector<float> gold = {-2.0f, 10.0f, 2.0f};
    EXPECT(migraphx::verify_range(results_vector, gold));
}

TEST_CASE(reduce_max_axis0)
{
    migraphx::program p;
    auto* mm = p.get_main_module();
    migraphx::shape s{migraphx::shape::float_type, {3, 2, 2}};
    auto input = migraphx::literal{s, {1, 2, 3, 4, 5, 6, 7, 8, 9, 10, 11, 12}};
    auto l0    = mm->add_literal(input);
    mm->add_instruction(migraphx::make_op("reduce_max", {{"axes", {0}}}), l0);
    p.compile(migraphx::ref::target{});
    auto result = p.eval({}).back();
    std::vector<float> results_vector;
    result.visit([&](auto output) { results_vector.assign(output.begin(), output.end()); });
    std::vector<float> gold{9, 10, 11, 12};
    EXPECT(results_vector == gold);
}

TEST_CASE(reduce_max_dynamic_axis0)
{
    migraphx::program p;
    auto* mm = p.get_main_module();
    migraphx::shape s{migraphx::shape::float_type, {{2, 4, 2}, {3, 5, 3}}};
    auto input         = mm->add_parameter("X", s);
    auto reduce_max_op = migraphx::make_op("reduce_max", {{"axes", {0}}});
    mm->add_instruction(reduce_max_op, input);
    p.compile(migraphx::ref::target{});

    migraphx::parameter_map params;
    migraphx::shape input_fixed_shape{migraphx::shape::float_type, {2, 5}};
    std::vector<float> input_data{1, 2, 3, 4, 5, 6, 7, 8, 9, 10, 11, 12};
    params["X"] = migraphx::argument(input_fixed_shape, input_data.data());
    auto result = p.eval(params).back();
    std::vector<float> results_vector;
    result.visit([&](auto output) { results_vector.assign(output.begin(), output.end()); });
    std::vector<float> gold = {6, 7, 8, 9, 10};
    EXPECT(migraphx::verify_range(results_vector, gold));
}

TEST_CASE(reduce_max_axis01)
{
    migraphx::program p;
    auto* mm = p.get_main_module();
    migraphx::shape s{migraphx::shape::float_type, {3, 2, 2}};
    auto input = migraphx::literal{s, {1, 2, 3, 4, 5, 6, 7, 8, 9, 10, 11, 12}};
    auto l0    = mm->add_literal(input);
    mm->add_instruction(migraphx::make_op("reduce_max", {{"axes", {0, 1}}}), l0);
    p.compile(migraphx::ref::target{});
    auto result = p.eval({}).back();
    std::vector<float> results_vector;
    result.visit([&](auto output) { results_vector.assign(output.begin(), output.end()); });
    std::vector<float> gold{11, 12};
    EXPECT(results_vector == gold);
}

TEST_CASE(reduce_max_axis02)
{
    migraphx::program p;
    auto* mm = p.get_main_module();
    migraphx::shape s{migraphx::shape::float_type, {3, 2, 2}};
    auto input = migraphx::literal{s, {1, 2, 3, 4, 5, 6, 7, 8, 9, 10, 11, 12}};
    auto l0    = mm->add_literal(input);
    mm->add_instruction(migraphx::make_op("reduce_max", {{"axes", {0, 2}}}), l0);
    p.compile(migraphx::ref::target{});
    auto result = p.eval({}).back();
    std::vector<float> results_vector;
    result.visit([&](auto output) { results_vector.assign(output.begin(), output.end()); });
    std::vector<float> gold{10, 12};
    EXPECT(results_vector == gold);
}

TEST_CASE(reduce_mean_axis02)
{
    migraphx::program p;
    auto* mm = p.get_main_module();
    migraphx::shape s{migraphx::shape::float_type, {3, 2, 2}};
    auto input = migraphx::literal{s, {1, 2, 3, 4, 5, 6, 7, 8, 9, 10, 11, 12}};
    auto l0    = mm->add_literal(input);
    mm->add_instruction(migraphx::make_op("reduce_mean", {{"axes", {0, 2}}}), l0);
    p.compile(migraphx::ref::target{});
    auto result = p.eval({}).back();
    std::vector<float> results_vector;
    result.visit([&](auto output) { results_vector.assign(output.begin(), output.end()); });
    std::vector<float> gold{5.5, 7.5};
    EXPECT(results_vector == gold);
}

TEST_CASE(reduce_mean_axis1)
{
    migraphx::program p;
    auto* mm = p.get_main_module();
    migraphx::shape s{migraphx::shape::float_type, {3, 2, 2}};
    auto input = migraphx::literal{s, {1, 2, 3, 4, 5, 6, 7, 8, 9, 10, 11, 12}};
    auto l0    = mm->add_literal(input);
    mm->add_instruction(migraphx::make_op("reduce_mean", {{"axes", {1}}}), l0);
    p.compile(migraphx::ref::target{});
    auto result = p.eval({}).back();
    std::vector<float> results_vector;
    result.visit([&](auto output) { results_vector.assign(output.begin(), output.end()); });
    std::vector<float> gold{2, 3, 6, 7, 10, 11};
    EXPECT(results_vector == gold);
}

TEST_CASE(reduce_mean_axis12)
{
    migraphx::program p;
    auto* mm = p.get_main_module();
    migraphx::shape s{migraphx::shape::float_type, {3, 2, 2}};
    auto input = migraphx::literal{s, {1, 2, 3, 4, 5, 6, 7, 8, 9, 10, 11, 12}};
    auto l0    = mm->add_literal(input);
    mm->add_instruction(migraphx::make_op("reduce_mean", {{"axes", {1, 2}}}), l0);
    p.compile(migraphx::ref::target{});
    auto result = p.eval({}).back();
    std::vector<float> results_vector;
    result.visit([&](auto output) { results_vector.assign(output.begin(), output.end()); });
    std::vector<float> gold{2.5f, 6.5f, 10.5f};
    EXPECT(results_vector == gold);
}

TEST_CASE(reduce_mean_axis2)
{
    migraphx::program p;
    auto* mm = p.get_main_module();
    migraphx::shape s{migraphx::shape::float_type, {3, 2, 2}};
    auto input = migraphx::literal{s, {1, 2, 3, 4, 5, 6, 7, 8, 9, 10, 11, 12}};
    auto l0    = mm->add_literal(input);
    mm->add_instruction(migraphx::make_op("reduce_mean", {{"axes", {2}}}), l0);
    p.compile(migraphx::ref::target{});
    auto result = p.eval({}).back();
    std::vector<float> results_vector;
    result.visit([&](auto output) { results_vector.assign(output.begin(), output.end()); });
    std::vector<float> gold{1.5f, 3.5f, 5.5f, 7.5f, 9.5f, 11.5f};
    EXPECT(results_vector == gold);
}

TEST_CASE(reduce_mean_int)
{
    migraphx::program p;
    auto* mm = p.get_main_module();
    migraphx::shape s{migraphx::shape::int32_type, {3, 2, 2}};
    auto input = migraphx::literal{s, {1, 2, 3, 4, 5, 6, 7, 8, 9, 10, 11, 12}};
    auto l0    = mm->add_literal(input);
    mm->add_instruction(migraphx::make_op("reduce_mean", {{"axes", {1, 2}}}), l0);
    p.compile(migraphx::ref::target{});
    auto result = p.eval({}).back();
    std::vector<int> results_vector;
    result.visit([&](auto output) { results_vector.assign(output.begin(), output.end()); });
    std::vector<int> gold{2, 6, 10};
    EXPECT(results_vector == gold);
}

TEST_CASE(reduce_min_axis02)
{
    migraphx::program p;
    auto* mm = p.get_main_module();
    migraphx::shape s{migraphx::shape::float_type, {3, 2, 2}};
    auto input = migraphx::literal{s, {1, 2, 3, 4, 5, 6, 7, 8, 9, 10, 11, 12}};
    auto l0    = mm->add_literal(input);
    mm->add_instruction(migraphx::make_op("reduce_min", {{"axes", {0, 2}}}), l0);
    p.compile(migraphx::ref::target{});
    auto result = p.eval({}).back();
    std::vector<float> results_vector;
    result.visit([&](auto output) { results_vector.assign(output.begin(), output.end()); });
    std::vector<float> gold{1, 3};
    EXPECT(results_vector == gold);
}

TEST_CASE(reduce_min_axis1)
{
    migraphx::program p;
    auto* mm = p.get_main_module();
    migraphx::shape s{migraphx::shape::float_type, {3, 2, 2}};
    auto input = migraphx::literal{s, {1, 2, 3, 4, 5, 6, 7, 8, 9, 10, 11, 12}};
    auto l0    = mm->add_literal(input);
    mm->add_instruction(migraphx::make_op("reduce_min", {{"axes", {1}}}), l0);
    p.compile(migraphx::ref::target{});
    auto result = p.eval({}).back();
    std::vector<float> results_vector;
    result.visit([&](auto output) { results_vector.assign(output.begin(), output.end()); });
    std::vector<float> gold{1, 2, 5, 6, 9, 10};
    EXPECT(results_vector == gold);
}

TEST_CASE(reduce_min_axis12)
{
    migraphx::program p;
    auto* mm = p.get_main_module();
    migraphx::shape s{migraphx::shape::float_type, {3, 2, 2}};
    auto input = migraphx::literal{s, {1, 2, 3, 4, 5, 6, 7, 8, 9, 10, 11, 12}};
    auto l0    = mm->add_literal(input);
    mm->add_instruction(migraphx::make_op("reduce_min", {{"axes", {1, 2}}}), l0);
    p.compile(migraphx::ref::target{});
    auto result = p.eval({}).back();
    std::vector<float> results_vector;
    result.visit([&](auto output) { results_vector.assign(output.begin(), output.end()); });
    std::vector<float> gold{1, 5, 9};
    EXPECT(results_vector == gold);
}

TEST_CASE(reduce_prod_axis0)
{
    migraphx::program p;
    auto* mm = p.get_main_module();
    migraphx::shape s{migraphx::shape::float_type, {4, 2, 2}};
    auto input = migraphx::literal{s, {1, 2, 3, 1, 2, 3, 1, 2, 3, 1, 2, 3, 1, 3, 2, 3}};
    auto l0    = mm->add_literal(input);
    mm->add_instruction(migraphx::make_op("reduce_prod", {{"axes", {0}}}), l0);
    p.compile(migraphx::ref::target{});
    auto result = p.eval({}).back();
    std::vector<float> results_vector;
    result.visit([&](auto output) { results_vector.assign(output.begin(), output.end()); });
    std::vector<float> gold{6, 18, 12, 18};
    EXPECT(results_vector == gold);
}

TEST_CASE(reduce_sum_axis0)
{
    migraphx::program p;
    auto* mm = p.get_main_module();
    migraphx::shape s{migraphx::shape::float_type, {3, 2, 2}};
    auto input = migraphx::literal{s, {1, 2, 3, 4, 5, 6, 7, 8, 9, 10, 11, 12}};
    auto l0    = mm->add_literal(input);
    mm->add_instruction(migraphx::make_op("reduce_sum", {{"axes", {0}}}), l0);
    p.compile(migraphx::ref::target{});
    auto result = p.eval({}).back();
    std::vector<float> results_vector;
    result.visit([&](auto output) { results_vector.assign(output.begin(), output.end()); });
    std::vector<float> gold{15, 18, 21, 24};
    EXPECT(results_vector == gold);
}

TEST_CASE(reduce_sum_axis02)
{
    migraphx::program p;
    auto* mm = p.get_main_module();
    migraphx::shape s{migraphx::shape::float_type, {3, 2, 2}};
    auto input = migraphx::literal{s, {1, 2, 3, 4, 5, 6, 7, 8, 9, 10, 11, 12}};
    auto l0    = mm->add_literal(input);
    mm->add_instruction(migraphx::make_op("reduce_sum", {{"axes", {0, 2}}}), l0);
    p.compile(migraphx::ref::target{});
    auto result = p.eval({}).back();
    std::vector<float> results_vector;
    result.visit([&](auto output) { results_vector.assign(output.begin(), output.end()); });
    std::vector<float> gold{33, 45};
    EXPECT(results_vector == gold);
}

TEST_CASE(reduce_sum_axis1)
{
    migraphx::program p;
    auto* mm = p.get_main_module();
    migraphx::shape s{migraphx::shape::float_type, {3, 2, 2}};
    auto input = migraphx::literal{s, {1, 2, 3, 4, 5, 6, 7, 8, 9, 10, 11, 12}};
    auto l0    = mm->add_literal(input);
    mm->add_instruction(migraphx::make_op("reduce_sum", {{"axes", {1}}}), l0);
    p.compile(migraphx::ref::target{});
    auto result = p.eval({}).back();
    std::vector<float> results_vector;
    result.visit([&](auto output) { results_vector.assign(output.begin(), output.end()); });
    std::vector<float> gold{4, 6, 12, 14, 20, 22};
    EXPECT(results_vector == gold);
}

TEST_CASE(reduce_sum_axis12)
{
    migraphx::program p;
    auto* mm = p.get_main_module();
    migraphx::shape s{migraphx::shape::float_type, {3, 2, 2}};
    auto input = migraphx::literal{s, {1, 2, 3, 4, 5, 6, 7, 8, 9, 10, 11, 12}};
    auto l0    = mm->add_literal(input);
    mm->add_instruction(migraphx::make_op("reduce_sum", {{"axes", {1, 2}}}), l0);
    p.compile(migraphx::ref::target{});
    auto result = p.eval({}).back();
    std::vector<float> results_vector;
    result.visit([&](auto output) { results_vector.assign(output.begin(), output.end()); });
    std::vector<float> gold{10, 26, 42};
    EXPECT(results_vector == gold);
}

TEST_CASE(reduce_sum_axis2)
{
    migraphx::program p;
    auto* mm = p.get_main_module();
    migraphx::shape s{migraphx::shape::float_type, {3, 2, 2}};
    auto input = migraphx::literal{s, {1, 2, 3, 4, 5, 6, 7, 8, 9, 10, 11, 12}};
    auto l0    = mm->add_literal(input);
    mm->add_instruction(migraphx::make_op("reduce_sum", {{"axes", {2}}}), l0);
    p.compile(migraphx::ref::target{});
    auto result = p.eval({}).back();
    std::vector<float> results_vector;
    result.visit([&](auto output) { results_vector.assign(output.begin(), output.end()); });
    std::vector<float> gold{3, 7, 11, 15, 19, 23};
    EXPECT(results_vector == gold);
}

TEST_CASE(relu_test)
{
    migraphx::program p;
    auto* mm = p.get_main_module();
    migraphx::shape s{migraphx::shape::float_type, {3}};
    auto l = mm->add_literal(migraphx::literal{s, {-1.f, 0.f, 1.f}});
    mm->add_instruction(migraphx::make_op("relu"), l);
    p.compile(migraphx::ref::target{});
    auto result = p.eval({}).back();
    std::vector<float> results_vector(3);
    result.visit([&](auto output) { results_vector.assign(output.begin(), output.end()); });
    std::vector<float> gold = {0.f, 0.f, 1.f};
    EXPECT(migraphx::verify_range(results_vector, gold));
}

TEST_CASE(relu_dyn_test)
{
    migraphx::program p;
    auto* mm = p.get_main_module();
    migraphx::shape::dynamic_dimension dd{3, 8, 0};
    migraphx::shape s{migraphx::shape::float_type, {dd}};
    auto input = mm->add_parameter("X", s);
    mm->add_instruction(migraphx::make_op("relu"), input);
    p.compile(migraphx::ref::target{});

    std::vector<float> input_data{-1.f, 0.f, 1.f};
    migraphx::parameter_map params0;
    migraphx::shape input_fixed_shape0{migraphx::shape::float_type, {3}};
    params0["X"] = migraphx::argument(input_fixed_shape0, input_data.data());
    auto result  = p.eval(params0).back();
    std::vector<float> results_vector(3);
    result.visit([&](auto output) { results_vector.assign(output.begin(), output.end()); });
    std::vector<float> gold = {0.f, 0.f, 1.f};
    EXPECT(migraphx::verify_range(results_vector, gold));
}

TEST_CASE(reshape_test)
{
    migraphx::shape a_shape{migraphx::shape::float_type, {24, 1, 1, 1}};
    std::vector<float> data(24);
    std::iota(data.begin(), data.end(), -3);
    {
        migraphx::program p;
        auto* mm                       = p.get_main_module();
        auto l                         = mm->add_literal(migraphx::literal{a_shape, data});
        std::vector<int64_t> new_shape = {8, 3, 1, 1};
        mm->add_instruction(migraphx::make_op("reshape", {{"dims", new_shape}}), l);
        p.compile(migraphx::ref::target{});
        auto result = p.eval({}).back();
        std::vector<float> results_vector(3);
        result.visit([&](auto output) { results_vector.assign(output.begin(), output.end()); });
        EXPECT(migraphx::verify_range(results_vector, data));
    }
    {
        migraphx::program p;
        auto* mm                       = p.get_main_module();
        auto l                         = mm->add_literal(migraphx::literal{a_shape, data});
        std::vector<int64_t> new_shape = {1, 3, 4, 2};
        mm->add_instruction(migraphx::make_op("reshape", {{"dims", new_shape}}), l);
        p.compile(migraphx::ref::target{});
        auto result = p.eval({}).back();
        std::vector<float> results_vector(3);
        result.visit([&](auto output) { results_vector.assign(output.begin(), output.end()); });
        EXPECT(migraphx::verify_range(results_vector, data));
    }
    {
        migraphx::program p;
        auto* mm                       = p.get_main_module();
        auto l                         = mm->add_literal(migraphx::literal{a_shape, data});
        std::vector<int64_t> new_shape = {1, 3, 4, 2};
        mm->add_instruction(migraphx::make_op("reshape", {{"dims", new_shape}}), l);
        p.compile(migraphx::ref::target{});
        auto result = p.eval({}).back();
        std::vector<float> results_vector(3);
        result.visit([&](auto output) { results_vector.assign(output.begin(), output.end()); });
        EXPECT(migraphx::verify_range(results_vector, data));
    }
}

TEST_CASE(reverse_test_axis0)
{
    migraphx::shape in_shape{migraphx::shape::float_type, {2, 16}};
    std::vector<float> data(32);
    std::iota(data.begin(), data.end(), 1);
    migraphx::program p;
    auto* mm              = p.get_main_module();
    auto l                = mm->add_literal(migraphx::literal{in_shape, data});
    std::vector<int> axes = {0};
    mm->add_instruction(migraphx::make_op("reverse", {{"axes", axes}}), l);
    p.compile(migraphx::ref::target{});
    auto result = p.eval({}).back();
    std::vector<float> results_vector;
    result.visit([&](auto output) { results_vector.assign(output.begin(), output.end()); });
    std::vector<float> target_data = data;
    std::swap_ranges(target_data.begin(), target_data.begin() + 16, target_data.begin() + 16);
    EXPECT(migraphx::verify_range(results_vector, target_data));
}

TEST_CASE(reverse_test_axis1)
{
    migraphx::shape in_shape{migraphx::shape::float_type, {2, 16}};
    std::vector<float> data(32);
    std::iota(data.begin(), data.end(), 1);
    migraphx::program p;
    auto* mm              = p.get_main_module();
    auto l                = mm->add_literal(migraphx::literal{in_shape, data});
    std::vector<int> axes = {1};
    mm->add_instruction(migraphx::make_op("reverse", {{"axes", axes}}), l);
    p.compile(migraphx::ref::target{});
    auto result = p.eval({}).back();
    std::vector<float> results_vector;
    result.visit([&](auto output) { results_vector.assign(output.begin(), output.end()); });
    std::vector<float> target_data = data;
    std::reverse(target_data.begin(), target_data.begin() + 16);
    std::reverse(target_data.end() - 16, target_data.end());
    EXPECT(migraphx::verify_range(results_vector, target_data));
}

TEST_CASE(reverse_test_axis10)
{
    migraphx::shape in_shape{migraphx::shape::float_type, {2, 16}};
    std::vector<float> data(32);
    std::iota(data.begin(), data.end(), 1);
    migraphx::program p;
    auto* mm              = p.get_main_module();
    auto l                = mm->add_literal(migraphx::literal{in_shape, data});
    std::vector<int> axes = {1, 0};
    mm->add_instruction(migraphx::make_op("reverse", {{"axes", axes}}), l);
    p.compile(migraphx::ref::target{});
    auto result = p.eval({}).back();
    std::vector<float> results_vector;
    result.visit([&](auto output) { results_vector.assign(output.begin(), output.end()); });
    std::vector<float> target_data = data;
    std::reverse(target_data.begin(), target_data.begin() + 16);
    std::reverse(target_data.end() - 16, target_data.end());
    std::swap_ranges(target_data.begin(), target_data.begin() + 16, target_data.begin() + 16);
    EXPECT(migraphx::verify_range(results_vector, target_data));
}

TEST_CASE(roialign_out_of_bound_test)
{
    auto create_program = [](const std::string& trans_mode = "half_pixel") {
        migraphx::program p;
        auto* mm = p.get_main_module();
        migraphx::shape x_s{migraphx::shape::float_type, {1, 1, 10, 10}};
        std::vector<float> x_vec = {
            0.2764, 0.7150, 0.1958, 0.3416, 0.4638, 0.0259, 0.2963, 0.6518, 0.4856, 0.7250,
            0.9637, 0.0895, 0.2919, 0.6753, 0.0234, 0.6132, 0.8085, 0.5324, 0.8992, 0.4467,
            0.3265, 0.8479, 0.9698, 0.2471, 0.9336, 0.1878, 0.4766, 0.4308, 0.3400, 0.2162,
            0.0206, 0.1720, 0.2155, 0.4394, 0.0653, 0.3406, 0.7724, 0.3921, 0.2541, 0.5799,
            0.4062, 0.2194, 0.4473, 0.4687, 0.7109, 0.9327, 0.9815, 0.6320, 0.1728, 0.6119,
            0.3097, 0.1283, 0.4984, 0.5068, 0.4279, 0.0173, 0.4388, 0.0430, 0.4671, 0.7119,
            0.1011, 0.8477, 0.4726, 0.1777, 0.9923, 0.4042, 0.1869, 0.7795, 0.9946, 0.9689,
            0.1366, 0.3671, 0.7011, 0.6234, 0.9867, 0.5585, 0.6985, 0.5609, 0.8788, 0.9928,
            0.5697, 0.8511, 0.6711, 0.9406, 0.8751, 0.7496, 0.1650, 0.1049, 0.1559, 0.2514,
            0.7012, 0.4056, 0.7879, 0.3461, 0.0415, 0.2998, 0.5094, 0.3727, 0.5482, 0.0502};

        migraphx::shape roi_s{migraphx::shape::float_type, {3, 4}};
        std::vector<float> roi_vec = {0, 0, 9.99, 9.99, 0, 5, 4, 9, 5, 5, 9.9, 9.9};

        migraphx::shape ind_s{migraphx::shape::int64_type, {3}};
        std::vector<int64_t> ind_vec = {0, 0, 0};

        auto x   = mm->add_literal(migraphx::literal(x_s, x_vec));
        auto roi = mm->add_literal(migraphx::literal(roi_s, roi_vec));
        auto ind = mm->add_literal(migraphx::literal(ind_s, ind_vec));
        auto r =
            mm->add_instruction(migraphx::make_op("roialign",
                                                  {{"coordinate_transformation_mode", trans_mode},
                                                   {"spatial_scale", 5.0},
                                                   {"output_height", 1},
                                                   {"output_width", 1},
                                                   {"sampling_ratio", 1}}),
                                x,
                                roi,
                                ind);
        mm->add_return({r});
        return p;
    };

    {
        auto p = create_program("output_half_pixel");
        p.compile(migraphx::ref::target{});
        auto result = p.eval({}).back();
        std::vector<float> results_vector;
        result.visit([&](auto output) { results_vector.assign(output.begin(), output.end()); });
        std::vector<float> gold = {0.0f, 0.0f, 0.0f};

        EXPECT(migraphx::verify_range(results_vector, gold));
    }
}

TEST_CASE(roialign_test)
{
    auto create_program = [](const std::string& trans_mode = "half_pixel",
                             const migraphx::op::pooling_mode pooling_mode =
                                 migraphx::op::pooling_mode::average,
                             int64_t sampling_ratio = 2) {
        migraphx::program p;
        auto* mm = p.get_main_module();
        migraphx::shape x_s{migraphx::shape::float_type, {1, 1, 10, 10}};
        std::vector<float> x_vec = {
            0.2764, 0.7150, 0.1958, 0.3416, 0.4638, 0.0259, 0.2963, 0.6518, 0.4856, 0.7250,
            0.9637, 0.0895, 0.2919, 0.6753, 0.0234, 0.6132, 0.8085, 0.5324, 0.8992, 0.4467,
            0.3265, 0.8479, 0.9698, 0.2471, 0.9336, 0.1878, 0.4766, 0.4308, 0.3400, 0.2162,
            0.0206, 0.1720, 0.2155, 0.4394, 0.0653, 0.3406, 0.7724, 0.3921, 0.2541, 0.5799,
            0.4062, 0.2194, 0.4473, 0.4687, 0.7109, 0.9327, 0.9815, 0.6320, 0.1728, 0.6119,
            0.3097, 0.1283, 0.4984, 0.5068, 0.4279, 0.0173, 0.4388, 0.0430, 0.4671, 0.7119,
            0.1011, 0.8477, 0.4726, 0.1777, 0.9923, 0.4042, 0.1869, 0.7795, 0.9946, 0.9689,
            0.1366, 0.3671, 0.7011, 0.6234, 0.9867, 0.5585, 0.6985, 0.5609, 0.8788, 0.9928,
            0.5697, 0.8511, 0.6711, 0.9406, 0.8751, 0.7496, 0.1650, 0.1049, 0.1559, 0.2514,
            0.7012, 0.4056, 0.7879, 0.3461, 0.0415, 0.2998, 0.5094, 0.3727, 0.5482, 0.0502};

        migraphx::shape roi_s{migraphx::shape::float_type, {3, 4}};
        std::vector<float> roi_vec = {0, 0, 9, 9, 0, 5, 4, 9, 5, 5, 9, 9};

        migraphx::shape ind_s{migraphx::shape::int64_type, {3}};
        std::vector<int64_t> ind_vec = {0, 0, 0};

        auto x   = mm->add_literal(migraphx::literal(x_s, x_vec));
        auto roi = mm->add_literal(migraphx::literal(roi_s, roi_vec));
        auto ind = mm->add_literal(migraphx::literal(ind_s, ind_vec));
        auto r =
            mm->add_instruction(migraphx::make_op("roialign",
                                                  {{"coordinate_transformation_mode", trans_mode},
                                                   {"spatial_scale", 1.0},
                                                   {"output_height", 5},
                                                   {"output_width", 5},
                                                   {"sampling_ratio", sampling_ratio},
                                                   {"mode", pooling_mode}}),
                                x,
                                roi,
                                ind);
        mm->add_return({r});
        return p;
    };

    {
        auto p = create_program();
        p.compile(migraphx::ref::target{});
        auto result = p.eval({}).back();
        std::vector<float> results_vector;
        result.visit([&](auto output) { results_vector.assign(output.begin(), output.end()); });
        std::vector<float> gold = {
            0.466421425, 0.446552634, 0.340521216, 0.568848491, 0.606780827, 0.371379346,
            0.429571986, 0.383519977, 0.556241512, 0.351050019, 0.27680251,  0.488286227,
            0.522200167, 0.552770197, 0.417057365, 0.471240699, 0.4844096,   0.690457463,
            0.492039412, 0.877398551, 0.623889625, 0.712461948, 0.628926516, 0.335504025,
            0.349469036, 0.302179992, 0.43046391,  0.469585985, 0.39774403,  0.542259991,
            0.365552008, 0.704923987, 0.516481996, 0.317131996, 0.701444089, 0.291239977,
            0.505897999, 0.647610962, 0.623489916, 0.829879999, 0.591567993, 0.738860011,
            0.704825997, 0.837148011, 0.889315963, 0.622680008, 0.615276039, 0.709713995,
            0.615356028, 0.458524048, 0.238451958, 0.337952018, 0.371693879, 0.609999895,
            0.760059953, 0.376724035, 0.378532052, 0.71468991,  0.924308002, 0.972783983,
            0.574903965, 0.582623959, 0.570936024, 0.761904061, 0.876998067, 0.535508037,
            0.256580025, 0.214098021, 0.279604018, 0.360000014, 0.436488032, 0.350427985,
            0.288755983, 0.366139978, 0.234920025};

        EXPECT(migraphx::verify_range(results_vector, gold));
    }

    {
        auto p = create_program("output_half_pixel");
        p.compile(migraphx::ref::target{});
        auto result = p.eval({}).back();
        std::vector<float> results_vector;
        result.visit([&](auto output) { results_vector.assign(output.begin(), output.end()); });
        std::vector<float> gold = {
            0.517783, 0.343411, 0.322905, 0.447362, 0.634375, 0.40308,  0.536647, 0.442791,
            0.486144, 0.402313, 0.251194, 0.400154, 0.515524, 0.695369, 0.346537, 0.33504,
            0.460099, 0.588069, 0.343863, 0.684932, 0.49319,  0.714058, 0.821744, 0.471935,
            0.403946, 0.306955, 0.218678, 0.33369,  0.488001, 0.486962, 0.18709,  0.49142,
            0.55611,  0.419167, 0.368608, 0.143278, 0.460835, 0.597125, 0.53096,  0.498207,
            0.278818, 0.438569, 0.6022,   0.700038, 0.752436, 0.577385, 0.702383, 0.725097,
            0.733754, 0.816304, 0.23933,  0.407514, 0.337893, 0.252521, 0.474335, 0.367075,
            0.270168, 0.41051,  0.64189,  0.830777, 0.55564,  0.454295, 0.55645,  0.75015,
            0.929997, 0.66257,  0.561664, 0.481275, 0.495449, 0.666306, 0.663573, 0.372107,
            0.205603, 0.192776, 0.247849};

        EXPECT(migraphx::verify_range(results_vector, gold));
    }

    {
        auto p = create_program("output_half_pixel", migraphx::op::pooling_mode::max, 0);
        p.compile(migraphx::ref::target{});
        auto result = p.eval({}).back();
        std::vector<float> results_vector;
        result.visit([&](auto output) { results_vector.assign(output.begin(), output.end()); });
        std::vector<float> gold = {
            0.819145, 0.373103, 0.258302,  0.515419, 0.726104, 0.540536, 0.545512,  0.38511,
            0.376545, 0.274635, 0.22341,   0.184511, 0.230843, 0.404869, 0.29546,   0.540409,
            0.265838, 0.409324, 0.213915,  0.708654, 0.687264, 0.580821, 0.461283,  0.462879,
            0.709632, 0.27873,  0.083619,  0.22428,  0.313992, 0.410508, 0.0929099, 0.415373,
            0.296695, 0.231574, 0.136836,  0.0683,   0.296695, 0.211925, 0.245385,  0.28053,
            0.17091,  0.179879, 0.245385,  0.343539, 0.392742, 0.51273,  0.536193,  0.382995,
            0.422793, 0.761886, 0.0839429, 0.276444, 0.19746,  0.126117, 0.378351,  0.254646,
            0.092148, 0.272825, 0.381955,  0.626599, 0.251325, 0.244475, 0.194875,  0.272825,
            0.44757,  0.351855, 0.342265,  0.244475, 0.274841, 0.553644, 0.607176,  0.202392,
            0.07425,  0.066087, 0.126279};

        EXPECT(migraphx::verify_range(results_vector, gold));
    }
}

TEST_CASE(round_test)
{
    migraphx::program p;
    auto* mm = p.get_main_module();
    migraphx::shape s{migraphx::shape::float_type, {9}};
    auto l =
        mm->add_literal(migraphx::literal{s, {1.1, 1.5, 1.6, -1.1, -1.5, -1.6, 0.0, 2.0, -2.0}});
    mm->add_instruction(migraphx::make_op("round"), l);
    p.compile(migraphx::ref::target{});
    auto result = p.eval({}).back();
    std::vector<float> results_vector;
    result.visit([&](auto output) { results_vector.assign(output.begin(), output.end()); });
    std::vector<float> gold = {1.0, 2.0, 2.0, -1.0, -2.0, -2.0, 0.0, 2.0, -2.0};
    EXPECT(migraphx::verify_range(results_vector, gold));
}

TEST_CASE(round_dyn_test)
{
    migraphx::program p;
    auto* mm = p.get_main_module();
    migraphx::shape::dynamic_dimension dd{4, 10, 0};
    migraphx::shape s{migraphx::shape::float_type, {dd}};
    auto input = mm->add_parameter("X", s);
    mm->add_instruction(migraphx::make_op("round"), input);
    p.compile(migraphx::ref::target{});

    std::vector<float> input_data{1.1, 1.5, 1.6, -1.1, -1.5, -1.6, 0.0, 2.0, -2.0};
    migraphx::parameter_map params0;
    migraphx::shape input_fixed_shape0{migraphx::shape::float_type, {9}};
    params0["X"] = migraphx::argument(input_fixed_shape0, input_data.data());
    auto result  = p.eval(params0).back();
    std::vector<float> results_vector;
    result.visit([&](auto output) { results_vector.assign(output.begin(), output.end()); });
    std::vector<float> gold = {1.0, 2.0, 2.0, -1.0, -2.0, -2.0, 0.0, 2.0, -2.0};
    EXPECT(migraphx::verify_range(results_vector, gold));
}

TEST_CASE(rsqrt_test)
{
    migraphx::program p;
    auto* mm = p.get_main_module();
    migraphx::shape s{migraphx::shape::float_type, {3}};
    auto l = mm->add_literal(migraphx::literal{s, {4.0, 16.0, 64.0}});
    mm->add_instruction(migraphx::make_op("rsqrt"), l);
    p.compile(migraphx::ref::target{});
    auto result = p.eval({}).back();
    std::vector<float> results_vector(3);
    result.visit([&](auto output) { results_vector.assign(output.begin(), output.end()); });
    std::vector<float> gold = {0.5, 0.25, 0.125};
    EXPECT(migraphx::verify_range(results_vector, gold));
}

TEST_CASE(rsqrt_dyn_test)
{
    migraphx::program p;
    auto* mm = p.get_main_module();
    migraphx::shape::dynamic_dimension dd{3, 8, 0};
    migraphx::shape s{migraphx::shape::float_type, {dd}};
    auto input = mm->add_parameter("X", s);
    mm->add_instruction(migraphx::make_op("rsqrt"), input);
    p.compile(migraphx::ref::target{});

    std::vector<float> input_data{4.0, 16.0, 64.0};
    migraphx::parameter_map params0;
    migraphx::shape input_fixed_shape0{migraphx::shape::float_type, {3}};
    params0["X"] = migraphx::argument(input_fixed_shape0, input_data.data());
    auto result  = p.eval(params0).back();
    std::vector<float> results_vector(3);
    result.visit([&](auto output) { results_vector.assign(output.begin(), output.end()); });
    std::vector<float> gold = {0.5, 0.25, 0.125};
    EXPECT(migraphx::verify_range(results_vector, gold));
}

// reduction_mode: "scatter_none", "scatter_add", "scatter_mul"
migraphx::program create_scatter_program(const std::string& reduction_mode, int axis)
{
    migraphx::program p;
    auto* mm = p.get_main_module();
    migraphx::shape sd{migraphx::shape::float_type, {3, 3}};
    std::vector<float> vd(sd.elements(), 0.0f);

    migraphx::shape si{migraphx::shape::int32_type, {2, 3}};
    std::vector<int> vi = {1, 0, 2, 0, 2, 1};

    migraphx::shape su{migraphx::shape::float_type, {2, 3}};
    std::vector<float> vu = {1.0, 1.1, 1.2, 2.0, 2.1, 2.2};

    auto ld = mm->add_literal(migraphx::literal{sd, vd});
    auto li = mm->add_literal(migraphx::literal{si, vi});
    auto lu = mm->add_literal(migraphx::literal{su, vu});
    // scatter_none, formerly the scatter op
    auto r = mm->add_instruction(migraphx::make_op(reduction_mode, {{"axis", axis}}), ld, li, lu);
    mm->add_return({r});
    return p;
}

TEST_CASE(scatter_ax0_test)
{
    // this tests what used to be the only scatter op, now changed to 3 sub-ops
    // which have their own test case
    {
        migraphx::program p = create_scatter_program("scatter_none", 0);
        p.compile(migraphx::ref::target{});
        auto result = p.eval({}).back();
        std::vector<float> results_vector;
        result.visit([&](auto output) { results_vector.assign(output.begin(), output.end()); });
        std::vector<float> gold = {2.0, 1.1, 0.0, 1.0, 0.0, 2.2, 0.0, 2.1, 1.2};
        EXPECT(migraphx::verify_range(results_vector, gold));
    }
}

TEST_CASE(scatter_ax_neg_test)
{
    {
        migraphx::program p = create_scatter_program("scatter_none", -2);

        p.compile(migraphx::ref::target{});
        auto result = p.eval({}).back();
        std::vector<float> results_vector;
        result.visit([&](auto output) { results_vector.assign(output.begin(), output.end()); });
        std::vector<float> gold = {2.0, 1.1, 0.0, 1.0, 0.0, 2.2, 0.0, 2.1, 1.2};
        EXPECT(migraphx::verify_range(results_vector, gold));
    }
}

TEST_CASE(scatter_ax1_test)
{
    {
        migraphx::program p = create_scatter_program("scatter_none", 1);
        p.compile(migraphx::ref::target{});
        auto result = p.eval({}).back();
        std::vector<float> results_vector;
        result.visit([&](auto output) { results_vector.assign(output.begin(), output.end()); });
        std::vector<float> gold = {1.1, 1.0, 1.2, 2.0, 2.2, 2.1, 0.0, 0.0, 0.0};
        EXPECT(migraphx::verify_range(results_vector, gold));
    }
}

// similar to create_scatter_program but with different tensor values
// reduction_mode: "scatter_none", "scatter_add", "scatter_mul"
migraphx::program create_scatter_program2(const std::string& reduction_mode, int axis)
{
    migraphx::program p;
    auto* mm = p.get_main_module();
    migraphx::shape sd{migraphx::shape::float_type, {1, 5}};
    std::vector<float> vd({1., 2., 3., 4., 5.});

    migraphx::shape si{migraphx::shape::int32_type, {1, 2}};
    std::vector<int> vi = {1, 3};

    migraphx::shape su{migraphx::shape::float_type, {1, 2}};
    std::vector<float> vu = {1.1, 2.1};

    auto ld = mm->add_literal(migraphx::literal{sd, vd});
    auto li = mm->add_literal(migraphx::literal{si, vi});
    auto lu = mm->add_literal(migraphx::literal{su, vu});
    auto r  = mm->add_instruction(migraphx::make_op(reduction_mode, {{"axis", axis}}), ld, li, lu);
    mm->add_return({r});
    return p;
}
TEST_CASE(scatter_reduction1_test)
{
    {
        // Test sub-ops for the three reduction values scatter_none, scatter_add, scatter_mul
        migraphx::program p = create_scatter_program2("scatter_none", 1);

        p.compile(migraphx::ref::target{});
        auto result = p.eval({}).back();
        std::vector<float> results_vector;
        result.visit([&](auto output) { results_vector.assign(output.begin(), output.end()); });
        std::vector<float> gold_none = {1.0, 1.1, 3.0, 2.1, 5.0};
        EXPECT(migraphx::verify_range(results_vector, gold_none));
    }
}

TEST_CASE(scatter_reduction2_test)
{
    {
        migraphx::program p = create_scatter_program2("scatter_mul", 1);
        p.compile(migraphx::ref::target{});
        auto result = p.eval({}).back();
        std::vector<float> results_vector;
        result.visit([&](auto output) { results_vector.assign(output.begin(), output.end()); });
        std::vector<float> gold_mul = {1.0, 2.2, 3.0, 8.4, 5.0};

        EXPECT(migraphx::verify_range(results_vector, gold_mul));
    }
}
TEST_CASE(scatter_reduction3_test)
{
    {
        migraphx::program p = create_scatter_program2("scatter_add", 1);
        p.compile(migraphx::ref::target{});
        auto result = p.eval({}).back();
        std::vector<float> results_vector;
        result.visit([&](auto output) { results_vector.assign(output.begin(), output.end()); });
        std::vector<float> gold_add = {1.0, 3.1, 3.0, 6.1, 5.0};

        EXPECT(migraphx::verify_range(results_vector, gold_add));
    }
}

TEST_CASE(scatter_reduction_3x3_test)
{
    {
        migraphx::program p;
        auto* mm = p.get_main_module();
        migraphx::shape sd{migraphx::shape::float_type, {3, 3}};
        std::vector<float> vd(sd.elements(), 3.0f);

        migraphx::shape si{migraphx::shape::int32_type, {2, 3}};
        std::vector<int> vi = {1, 0, 2, 0, 2, 1};

        migraphx::shape su{migraphx::shape::float_type, {2, 3}};
        std::vector<float> vu = {1.0, 1.1, 1.2, 7.0, 7.1, 7.2};

        auto ld = mm->add_literal(migraphx::literal{sd, vd});
        auto li = mm->add_literal(migraphx::literal{si, vi});
        auto lu = mm->add_literal(migraphx::literal{su, vu});
        auto r  = mm->add_instruction(migraphx::make_op("scatter_add", {{"axis", 1}}), ld, li, lu);
        mm->add_return({r});
        p.compile(migraphx::ref::target{});
        auto result = p.eval({}).back();
        std::vector<float> results_vector;
        result.visit([&](auto output) { results_vector.assign(output.begin(), output.end()); });
        std::vector<float> gold_a2 = {4.1, 4.0, 4.2, 10.0, 10.2, 10.1, 3.0, 3.0, 3.0};

        EXPECT(migraphx::verify_range(results_vector, gold_a2));
    }
}

// create a test scatter program with a 3x3 tensor;
//  su and si are transposed from previous case
migraphx::program create_scatter_program_3x3(const std::string& reduction_mode, int axis)
{
    migraphx::program p;
    auto* mm = p.get_main_module();
    migraphx::shape sd{migraphx::shape::float_type, {3, 3}};
    std::vector<float> vd(sd.elements(), 3.0f);

    migraphx::shape si{migraphx::shape::int32_type, {3, 2}};
    std::vector<int> vi = {1, 0, 0, 2, 2, 1};

    migraphx::shape su{migraphx::shape::float_type, {3, 2}};
    std::vector<float> vu = {1.0, 7.0, 1.1, 7.1, 1.2, 7.2};

    auto ld = mm->add_literal(migraphx::literal{sd, vd});
    auto li = mm->add_literal(migraphx::literal{si, vi});
    auto lu = mm->add_literal(migraphx::literal{su, vu});
    auto r  = mm->add_instruction(migraphx::make_op(reduction_mode, {{"axis", axis}}), ld, li, lu);
    mm->add_return({r});
    return p;
}

TEST_CASE(scatter_reduction_3x3_xpose1_test)
{
    // test on vertical (0) axis. su and si are transposed from previous case
    {
        migraphx::program p = create_scatter_program_3x3("scatter_none", 0);
        p.compile(migraphx::ref::target{});
        auto result = p.eval({}).back();
        std::vector<float> results_vector;
        result.visit([&](auto output) { results_vector.assign(output.begin(), output.end()); });
        std::vector<float> gold_none2 = {1.1, 7.0, 3.0, 1.0, 7.2, 3.0, 1.2, 7.1, 3.0};
        EXPECT(migraphx::verify_range(results_vector, gold_none2));
    }
}

TEST_CASE(scatter_reduction_3x3_xpose2_test)
{
    // test on vertical (0) axis.
    {
        migraphx::program p = create_scatter_program_3x3("scatter_add", 0);
        p.compile(migraphx::ref::target{});
        auto result = p.eval({}).back();
        std::vector<float> results_vector;
        result.visit([&](auto output) { results_vector.assign(output.begin(), output.end()); });
        std::vector<float> gold_a3 = {4.1, 10.0, 3.0, 4.0, 10.2, 3.0, 4.2, 10.1, 3.0};

        EXPECT(migraphx::verify_range(results_vector, gold_a3));
    }
}

TEST_CASE(scatter_reduction_3x3_xpose3_test)
{
    {
        migraphx::program p = create_scatter_program_3x3("scatter_mul", 0);
        p.compile(migraphx::ref::target{});
        auto result = p.eval({}).back();
        std::vector<float> results_vector;
        result.visit([&](auto output) { results_vector.assign(output.begin(), output.end()); });
        std::vector<float> gold_mul2 = {3.3, 21.0, 3.0, 3.0, 21.6, 3.0, 3.6, 21.3, 3.0};

        EXPECT(migraphx::verify_range(results_vector, gold_mul2));
    }
}

TEST_CASE(scatternd_shapes_test)
{
    {
        // broadcasted input
        migraphx::program p;
        auto* mm   = p.get_main_module();
        auto dtype = migraphx::shape::float_type;
        auto itype = migraphx::shape::int64_type;
        migraphx::shape is{itype, {4, 1}};
        migraphx::shape us{dtype, {4}};

        std::vector<int64_t> ind_vec{4, 3, 1, 7};
        std::vector<float> upd_vec{9, 10, 11, 12};

        auto data    = mm->add_instruction(migraphx::make_op("multibroadcast", {{"out_lens", {8}}}),
                                        mm->add_literal(migraphx::literal{0.0f}));
        auto indices = mm->add_literal(migraphx::literal{is, ind_vec});
        auto updates = mm->add_literal(migraphx::literal{us, upd_vec});
        auto scatternd =
            mm->add_instruction(migraphx::make_op("scatternd_none"), data, indices, updates);
        mm->add_return({scatternd});
        p.compile(migraphx::ref::target{});
        auto result = p.eval({}).back();
        std::vector<float> results_vector;
        result.visit([&](auto output) { results_vector.assign(output.begin(), output.end()); });
        std::vector<float> gold{0, 11, 0, 10, 9, 0, 0, 12};

        EXPECT(migraphx::verify_range(results_vector, gold));
    }

    {
        // non-standard shape input
        migraphx::program p;
        auto* mm   = p.get_main_module();
        auto dtype = migraphx::shape::float_type;
        auto itype = migraphx::shape::int64_type;
        migraphx::shape ds{dtype, {2, 2}};
        migraphx::shape is{itype, {2, 2}};
        migraphx::shape us{dtype, {2}};

        std::vector<float> data_vec{1, 2, 3, 4};
        std::vector<int64_t> ind_vec{0, 0, 0, 1};
        std::vector<float> upd_vec{5, 6};

        auto data = mm->add_literal(migraphx::literal{ds, data_vec});
        auto td =
            mm->add_instruction(migraphx::make_op("transpose", {{"permutation", {1, 0}}}), data);
        auto indices = mm->add_literal(migraphx::literal{is, ind_vec});
        auto updates = mm->add_literal(migraphx::literal{us, upd_vec});
        auto scatternd =
            mm->add_instruction(migraphx::make_op("scatternd_none"), td, indices, updates);
        mm->add_return({scatternd});
        p.compile(migraphx::ref::target{});
        auto result = p.eval({}).back();
        std::vector<float> results_vector;
        result.visit([&](auto output) { results_vector.assign(output.begin(), output.end()); });
        std::vector<float> gold{5, 6, 2, 4};

        EXPECT(migraphx::verify_range(results_vector, gold));
    }

    {
        // non-standard updates shape
        migraphx::program p;
        auto* mm   = p.get_main_module();
        auto dtype = migraphx::shape::float_type;
        auto itype = migraphx::shape::int64_type;
        migraphx::shape ds{dtype, {2, 2, 2}};
        migraphx::shape is{itype, {2, 1, 3}};
        migraphx::shape us{dtype, {1, 2}};

        std::vector<float> data_vec{1, 2, 3, 4, 5, 6, 7, 8};
        std::vector<int64_t> ind_vec{0, 0, 0, 1, 1, 1};
        std::vector<float> upd_vec{9, 10};

        auto data    = mm->add_literal(migraphx::literal{ds, data_vec});
        auto indices = mm->add_literal(migraphx::literal{is, ind_vec});
        auto updates = mm->add_literal(migraphx::literal{us, upd_vec});
        auto tu =
            mm->add_instruction(migraphx::make_op("transpose", {{"permutation", {1, 0}}}), updates);
        auto scatternd =
            mm->add_instruction(migraphx::make_op("scatternd_none"), data, indices, tu);
        mm->add_return({scatternd});
        p.compile(migraphx::ref::target{});
        auto result = p.eval({}).back();
        std::vector<float> results_vector;
        result.visit([&](auto output) { results_vector.assign(output.begin(), output.end()); });
        std::vector<float> gold{9, 2, 3, 4, 5, 6, 7, 10};

        EXPECT(migraphx::verify_range(results_vector, gold));
    }
}

TEST_CASE(scatternd_test)
{
    {
        // r=1, q=2, k=1
        migraphx::program p;
        auto* mm   = p.get_main_module();
        auto dtype = migraphx::shape::float_type;
        auto itype = migraphx::shape::int64_type;
        migraphx::shape ds{dtype, {8}};
        migraphx::shape is{itype, {4, 1}};
        migraphx::shape us{dtype, {4}};

        std::vector<float> data_vec{1, 2, 3, 4, 5, 6, 7, 8};
        std::vector<int64_t> ind_vec{4, 3, 1, 7};
        std::vector<float> upd_vec{9, 10, 11, 12};

        auto data    = mm->add_literal(migraphx::literal{ds, data_vec});
        auto indices = mm->add_literal(migraphx::literal{is, ind_vec});
        auto updates = mm->add_literal(migraphx::literal{us, upd_vec});
        auto scatternd =
            mm->add_instruction(migraphx::make_op("scatternd_none"), data, indices, updates);
        mm->add_return({scatternd});
        p.compile(migraphx::ref::target{});
        auto result = p.eval({}).back();
        std::vector<float> results_vector;
        result.visit([&](auto output) { results_vector.assign(output.begin(), output.end()); });
        std::vector<float> gold{1, 11, 3, 10, 9, 6, 7, 12};

        EXPECT(migraphx::verify_range(results_vector, gold));
    }

    {
        // r=2, q=2, k=2
        migraphx::program p;
        auto* mm   = p.get_main_module();
        auto dtype = migraphx::shape::float_type;
        auto itype = migraphx::shape::int64_type;
        migraphx::shape ds{dtype, {2, 2}};
        migraphx::shape is{itype, {2, 2}};
        migraphx::shape us{dtype, {2}};

        std::vector<float> data_vec{1, 2, 3, 4};
        std::vector<int64_t> ind_vec{0, 0, 0, 1};
        std::vector<float> upd_vec{5, 6};

        auto data    = mm->add_literal(migraphx::literal{ds, data_vec});
        auto indices = mm->add_literal(migraphx::literal{is, ind_vec});
        auto updates = mm->add_literal(migraphx::literal{us, upd_vec});
        auto scatternd =
            mm->add_instruction(migraphx::make_op("scatternd_none"), data, indices, updates);
        mm->add_return({scatternd});
        p.compile(migraphx::ref::target{});
        auto result = p.eval({}).back();
        std::vector<float> results_vector;
        result.visit([&](auto output) { results_vector.assign(output.begin(), output.end()); });
        std::vector<float> gold{5, 6, 3, 4};

        EXPECT(migraphx::verify_range(results_vector, gold));
    }

    {
        // r=3, q=3, k=3
        migraphx::program p;
        auto* mm   = p.get_main_module();
        auto dtype = migraphx::shape::float_type;
        auto itype = migraphx::shape::int64_type;
        migraphx::shape ds{dtype, {2, 2, 2}};
        migraphx::shape is{itype, {2, 1, 3}};
        migraphx::shape us{dtype, {2, 1}};

        std::vector<float> data_vec{1, 2, 3, 4, 5, 6, 7, 8};
        std::vector<int64_t> ind_vec{0, 0, 0, 1, 1, 1};
        std::vector<float> upd_vec{9, 10};

        auto data    = mm->add_literal(migraphx::literal{ds, data_vec});
        auto indices = mm->add_literal(migraphx::literal{is, ind_vec});
        auto updates = mm->add_literal(migraphx::literal{us, upd_vec});
        auto scatternd =
            mm->add_instruction(migraphx::make_op("scatternd_none"), data, indices, updates);
        mm->add_return({scatternd});
        p.compile(migraphx::ref::target{});
        auto result = p.eval({}).back();
        std::vector<float> results_vector;
        result.visit([&](auto output) { results_vector.assign(output.begin(), output.end()); });
        std::vector<float> gold{9, 2, 3, 4, 5, 6, 7, 10};

        EXPECT(migraphx::verify_range(results_vector, gold));
    }

    {
        // r=3, q=2, k=1
        migraphx::program p;
        auto* mm   = p.get_main_module();
        auto dtype = migraphx::shape::float_type;
        auto itype = migraphx::shape::int64_type;
        migraphx::shape ds{dtype, {4, 4, 4}};
        migraphx::shape is{itype, {2, 1}};
        migraphx::shape us{dtype, {2, 4, 4}};

        std::vector<float> data_vec{1, 2, 3, 4, 5, 6, 7, 8, 8, 7, 6, 5, 4, 3, 2, 1,
                                    1, 2, 3, 4, 5, 6, 7, 8, 8, 7, 6, 5, 4, 3, 2, 1,
                                    8, 7, 6, 5, 4, 3, 2, 1, 1, 2, 3, 4, 5, 6, 7, 8,
                                    8, 7, 6, 5, 4, 3, 2, 1, 1, 2, 3, 4, 5, 6, 7, 8};
        std::vector<int64_t> ind_vec{0, 2};
        std::vector<float> upd_vec{5, 5, 5, 5, 6, 6, 6, 6, 7, 7, 7, 7, 8, 8, 8, 8,
                                   1, 1, 1, 1, 2, 2, 2, 2, 3, 3, 3, 3, 4, 4, 4, 4};

        auto data    = mm->add_literal(migraphx::literal{ds, data_vec});
        auto indices = mm->add_literal(migraphx::literal{is, ind_vec});
        auto updates = mm->add_literal(migraphx::literal{us, upd_vec});
        auto scatternd =
            mm->add_instruction(migraphx::make_op("scatternd_none"), data, indices, updates);
        mm->add_return({scatternd});
        p.compile(migraphx::ref::target{});
        auto result = p.eval({}).back();
        std::vector<float> results_vector;
        result.visit([&](auto output) { results_vector.assign(output.begin(), output.end()); });
        std::vector<float> gold{5, 5, 5, 5, 6, 6, 6, 6, 7, 7, 7, 7, 8, 8, 8, 8, 1, 2, 3, 4, 5, 6,
                                7, 8, 8, 7, 6, 5, 4, 3, 2, 1, 1, 1, 1, 1, 2, 2, 2, 2, 3, 3, 3, 3,
                                4, 4, 4, 4, 8, 7, 6, 5, 4, 3, 2, 1, 1, 2, 3, 4, 5, 6, 7, 8};

        EXPECT(migraphx::verify_range(results_vector, gold));
    }

    {
        // r=5, q=1, k=1
        migraphx::program p;
        auto* mm   = p.get_main_module();
        auto dtype = migraphx::shape::float_type;
        auto itype = migraphx::shape::int64_type;
        migraphx::shape ds{dtype, {2, 2, 2, 2, 2}};
        migraphx::shape is{itype, {1}};
        migraphx::shape us{dtype, {2, 2, 2, 2}};

        std::vector<float> data_vec(32, 1);
        std::vector<int64_t> ind_vec{1};
        std::vector<float> upd_vec(16, 0);

        auto data    = mm->add_literal(migraphx::literal{ds, data_vec});
        auto indices = mm->add_literal(migraphx::literal{is, ind_vec});
        auto updates = mm->add_literal(migraphx::literal{us, upd_vec});
        auto scatternd =
            mm->add_instruction(migraphx::make_op("scatternd_none"), data, indices, updates);
        mm->add_return({scatternd});
        p.compile(migraphx::ref::target{});
        auto result = p.eval({}).back();
        std::vector<float> results_vector;
        result.visit([&](auto output) { results_vector.assign(output.begin(), output.end()); });
        std::vector<float> gold(32, 0);
        std::copy(data_vec.begin(), data_vec.begin() + 16, gold.begin());

        EXPECT(migraphx::verify_range(results_vector, gold));
    }
}

TEST_CASE(scatternd_reduction_test)
{
    {
        // reduction = add
        migraphx::program p;
        auto* mm   = p.get_main_module();
        auto dtype = migraphx::shape::float_type;
        auto itype = migraphx::shape::int64_type;
        migraphx::shape ds{dtype, {8}};
        migraphx::shape is{itype, {8, 1}};
        migraphx::shape us{dtype, {8}};

        std::vector<float> data_vec{1, 2, 3, 4, 5, 6, 7, 8};
        std::vector<int64_t> ind_vec{4, 3, 1, 7, 4, 3, 1, 7};
        std::vector<float> upd_vec{9, 10, 11, 12, -8, -9, -10, -11};

        auto data    = mm->add_literal(migraphx::literal{ds, data_vec});
        auto indices = mm->add_literal(migraphx::literal{is, ind_vec});
        auto updates = mm->add_literal(migraphx::literal{us, upd_vec});
        auto scatternd =
            mm->add_instruction(migraphx::make_op("scatternd_add"), data, indices, updates);
        mm->add_return({scatternd});
        p.compile(migraphx::ref::target{});
        auto result = p.eval({}).back();
        std::vector<float> results_vector;
        result.visit([&](auto output) { results_vector.assign(output.begin(), output.end()); });
        std::vector<float> gold{1, 3, 3, 5, 6, 6, 7, 9};

        EXPECT(migraphx::verify_range(results_vector, gold));
    }

    {
        // reduction = mul
        migraphx::program p;
        auto* mm   = p.get_main_module();
        auto dtype = migraphx::shape::float_type;
        auto itype = migraphx::shape::int64_type;
        migraphx::shape ds{dtype, {8}};
        migraphx::shape is{itype, {4, 1}};
        migraphx::shape us{dtype, {4}};

        std::vector<float> data_vec{1, 2, 3, 4, 5, 6, 7, 8};
        std::vector<int64_t> ind_vec{4, 3, 1, 7};
        std::vector<float> upd_vec{9, 10, 11, 12};

        auto data    = mm->add_literal(migraphx::literal{ds, data_vec});
        auto indices = mm->add_literal(migraphx::literal{is, ind_vec});
        auto updates = mm->add_literal(migraphx::literal{us, upd_vec});
        auto scatternd =
            mm->add_instruction(migraphx::make_op("scatternd_mul"), data, indices, updates);
        mm->add_return({scatternd});
        p.compile(migraphx::ref::target{});
        auto result = p.eval({}).back();
        std::vector<float> results_vector;
        result.visit([&](auto output) { results_vector.assign(output.begin(), output.end()); });
        std::vector<float> gold{1, 22, 3, 40, 45, 6, 7, 96};

        EXPECT(migraphx::verify_range(results_vector, gold));
    }
}

TEST_CASE(sigmoid_test)
{
    migraphx::program p;
    auto* mm = p.get_main_module();
    migraphx::shape s{migraphx::shape::float_type, {2, 2}};
    auto l = mm->add_literal(migraphx::literal{s, {-1, 2, -3, 4}});
    mm->add_instruction(migraphx::make_op("sigmoid"), l);
    p.compile(migraphx::ref::target{});
    auto result = p.eval({}).back();
    std::vector<float> results_vector(4);
    result.visit([&](auto output) { results_vector.assign(output.begin(), output.end()); });
    std::vector<float> gold{sigmoid(-1), sigmoid(2), sigmoid(-3), sigmoid(4)};
    EXPECT(migraphx::verify_range(results_vector, gold));
}

TEST_CASE(sigmoid_dyn_test)
{
    migraphx::program p;
    auto* mm = p.get_main_module();
    migraphx::shape s{migraphx::shape::float_type, {{2, 4, 0}, {2, 2, 0}}};
    auto input = mm->add_parameter("X", s);
    mm->add_instruction(migraphx::make_op("sigmoid"), input);
    p.compile(migraphx::ref::target{});

    std::vector<float> input_data{-1, 2, -3, 4};
    migraphx::parameter_map params0;
    migraphx::shape input_fixed_shape0{migraphx::shape::float_type, {2, 2}};
    params0["X"] = migraphx::argument(input_fixed_shape0, input_data.data());
    auto result  = p.eval(params0).back();
    std::vector<float> results_vector(4);
    result.visit([&](auto output) { results_vector.assign(output.begin(), output.end()); });
    std::vector<float> gold{sigmoid(-1), sigmoid(2), sigmoid(-3), sigmoid(4)};
    EXPECT(migraphx::verify_range(results_vector, gold));
}

TEST_CASE(sign_test)
{
    migraphx::program p;
    auto* mm = p.get_main_module();
    migraphx::shape s{migraphx::shape::float_type, {5}};
    auto l = mm->add_literal(
        migraphx::literal{s, {1.02481645, 0.85643062, -0.03404123, -0.92791926, 0.0}});
    mm->add_instruction(migraphx::make_op("sign"), l);
    p.compile(migraphx::ref::target{});
    auto result = p.eval({}).back();
    std::vector<float> results_vector;
    result.visit([&](auto output) { results_vector.assign(output.begin(), output.end()); });
    std::vector<float> gold = {1.0, 1.0, -1.0, -1.0, 0.0};
    EXPECT(migraphx::verify_range(results_vector, gold));
}

TEST_CASE(sign_dyn_test)
{
    migraphx::program p;
    auto* mm = p.get_main_module();
    migraphx::shape::dynamic_dimension dd{3, 8, 0};
    migraphx::shape s{migraphx::shape::float_type, {dd}};
    auto input = mm->add_parameter("X", s);
    mm->add_instruction(migraphx::make_op("sign"), input);
    p.compile(migraphx::ref::target{});

    std::vector<float> input_data{1.02481645, 0.85643062, -0.03404123, -0.92791926, 0.0};
    migraphx::parameter_map params0;
    migraphx::shape input_fixed_shape0{migraphx::shape::float_type, {5}};
    params0["X"] = migraphx::argument(input_fixed_shape0, input_data.data());
    auto result  = p.eval(params0).back();
    std::vector<float> results_vector;
    result.visit([&](auto output) { results_vector.assign(output.begin(), output.end()); });
    std::vector<float> gold = {1.0, 1.0, -1.0, -1.0, 0.0};
    EXPECT(migraphx::verify_range(results_vector, gold));
}

TEST_CASE(sin_test)
{
    migraphx::program p;
    auto* mm = p.get_main_module();
    migraphx::shape s{migraphx::shape::float_type, {3}};
    std::vector<float> data = {-1, 0, 1};
    auto l                  = mm->add_literal(migraphx::literal{s, data});
    mm->add_instruction(migraphx::make_op("sin"), l);
    p.compile(migraphx::ref::target{});
    auto result = p.eval({}).back();
    std::vector<float> results_vector(3);
    result.visit([&](auto output) { results_vector.assign(output.begin(), output.end()); });
    std::vector<float> gold = data;
    std::transform(
        gold.begin(), gold.end(), gold.begin(), [](float n) -> float { return sinf(n); });
    EXPECT(migraphx::verify_range(results_vector, gold));
}

TEST_CASE(sin_dyn_test)
{
    migraphx::program p;
    auto* mm = p.get_main_module();
    migraphx::shape::dynamic_dimension dd{3, 8, 0};
    migraphx::shape s{migraphx::shape::float_type, {dd}};
    auto input = mm->add_parameter("X", s);
    mm->add_instruction(migraphx::make_op("sin"), input);
    p.compile(migraphx::ref::target{});

    std::vector<float> input_data = {-1, 0, 1};
    migraphx::parameter_map params0;
    migraphx::shape input_fixed_shape0{migraphx::shape::float_type, {3}};
    params0["X"] = migraphx::argument(input_fixed_shape0, input_data.data());
    auto result  = p.eval(params0).back();
    std::vector<float> results_vector(3);
    result.visit([&](auto output) { results_vector.assign(output.begin(), output.end()); });
    std::vector<float> gold = input_data;
    std::transform(
        gold.begin(), gold.end(), gold.begin(), [](float n) -> float { return sinf(n); });
    EXPECT(migraphx::verify_range(results_vector, gold));
}

TEST_CASE(sinh_test)
{
    migraphx::program p;
    auto* mm = p.get_main_module();
    migraphx::shape s{migraphx::shape::float_type, {2, 2}};
    std::vector<float> data{-1.0, 2.0, -3.0, 4.0};
    auto l = mm->add_literal(migraphx::literal{s, data});
    mm->add_instruction(migraphx::make_op("sinh"), l);
    p.compile(migraphx::ref::target{});
    auto result = p.eval({}).back();
    std::vector<float> results_vector(4);
    result.visit([&](auto output) { results_vector.assign(output.begin(), output.end()); });
    std::vector<float> gold = data;
    std::transform(
        gold.begin(), gold.end(), gold.begin(), [](float n) -> float { return sinhf(n); });
    EXPECT(migraphx::verify_range(results_vector, gold));
}

TEST_CASE(sinh_dynamic_test)
{
    migraphx::program p;
    auto* mm = p.get_main_module();
    migraphx::shape s{migraphx::shape::float_type, {{2, 4, 0}, {2, 4, 0}}};
    auto input = mm->add_parameter("X", s);
    std::vector<float> input_data{-1.0, 2.0, -3.0, 4.0};
    mm->add_instruction(migraphx::make_op("sinh"), input);
    p.compile(migraphx::ref::target{});

    migraphx::parameter_map params0;
    migraphx::shape input_fixed_shape0{migraphx::shape::float_type, {4}};
    params0["X"] = migraphx::argument(input_fixed_shape0, input_data.data());
    auto result  = p.eval(params0).back();
    std::vector<float> results_vector(4);
    result.visit([&](auto output) { results_vector.assign(output.begin(), output.end()); });
    std::vector<float> gold = input_data;
    std::transform(
        gold.begin(), gold.end(), gold.begin(), [](float n) -> float { return sinhf(n); });
    EXPECT(migraphx::verify_range(results_vector, gold));
}

TEST_CASE(slice_test)
{
    {
        migraphx::program p;
        auto* mm = p.get_main_module();
        std::vector<int> data(2 * 2 * 3);
        std::iota(data.begin(), data.end(), 0);
        migraphx::shape s{migraphx::shape::int32_type, {2, 2, 3}};
        auto l0 = mm->add_literal(migraphx::literal{s, data});
        mm->add_instruction(
            migraphx::make_op("slice", {{"axes", {2}}, {"starts", {1}}, {"ends", {3}}}), l0);
        migraphx::shape s2{migraphx::shape::int32_type, {2, 2, 2}, {6, 3, 1}};
        EXPECT(p.get_output_shapes().back() == s2);
        p.compile(migraphx::ref::target{});
        migraphx::shape sresult{migraphx::shape::int32_type, {2, 2, 2}, {4, 2, 1}};
        auto result           = p.eval({}).back();
        std::vector<int> gold = {1, 2, 4, 5, 7, 8, 10, 11};
        std::vector<int> results_vector(2 * 2 * 2);
        result.visit([&](auto output) { results_vector.assign(output.begin(), output.end()); });
        EXPECT(migraphx::verify_range(results_vector, gold));
        EXPECT(result.get_shape() == sresult);
    }
    {
        migraphx::program p;
        auto* mm = p.get_main_module();
        std::vector<int> data(2 * 2 * 3);
        std::iota(data.begin(), data.end(), 0);
        migraphx::shape s{migraphx::shape::int32_type, {2, 2, 3}};
        auto l0 = mm->add_literal(migraphx::literal{s, data});
        mm->add_instruction(
            migraphx::make_op("slice",
                              {{"axes", {0, 1, 2}}, {"starts", {0, 0, 0}}, {"ends", {2, 2, 2}}}),
            l0);
        migraphx::shape s2{migraphx::shape::int32_type, {2, 2, 2}, {6, 3, 1}};
        EXPECT(p.get_output_shapes().back() == s2);
        p.compile(migraphx::ref::target{});
        migraphx::shape sresult{migraphx::shape::int32_type, {2, 2, 2}, {4, 2, 1}};
        auto result           = p.eval({}).back();
        std::vector<int> gold = {0, 1, 3, 4, 6, 7, 9, 10};
        std::vector<int> results_vector(2 * 2 * 2);
        result.visit([&](auto output) { results_vector.assign(output.begin(), output.end()); });
        EXPECT(migraphx::verify_range(results_vector, gold));
        EXPECT(result.get_shape() == sresult);
    }
}

TEST_CASE(softmax_simple_test)
{
    migraphx::program p;
    auto* mm             = p.get_main_module();
    std::vector<float> a = {0.25, 0.75};
    std::vector<float> s = {0.377541, 0.622459};
    migraphx::shape a_shape{migraphx::shape::float_type, {1, 2}};
    auto al = mm->add_literal(migraphx::literal{a_shape, a});
    mm->add_instruction(migraphx::make_op("softmax", {{"axis", 1}}), al);
    p.compile(migraphx::ref::target{});
    auto result = p.eval({}).back();
    std::vector<float> results_vector(2);
    result.visit([&](auto output) { results_vector.assign(output.begin(), output.end()); });
    EXPECT(migraphx::verify_range(results_vector, s));
}

TEST_CASE(softmax_test)
{
    migraphx::program p;
    auto* mm             = p.get_main_module();
    std::vector<float> a = {
        -5.61869681e-01, 9.07827199e-01,  1.29255986e+00,  3.18533443e-02,  -1.22183852e-03,
        -2.83830553e-01, -1.03245842e+00, -9.28322077e-01, -8.82696748e-01, 1.11327164e-01,
        -9.20038462e-01, 8.47388089e-01,  2.51734018e-01,  1.50563884e+00,  2.23056650e+00,
        -6.17576987e-02, -1.00264274e-01, -6.10369384e-01, 1.17537189e+00,  -2.51560897e-01,
        -8.50333512e-01, -8.03578615e-01, -6.51194930e-01, -2.58137047e-01, 4.65528190e-01,
        3.23284641e-02,  -1.54700470e+00, 1.38096774e+00,  5.39869189e-01,  -7.56884992e-01,
        1.81503093e+00,  -2.11269641e+00, 1.92466557e+00,  1.77230799e+00,  2.21660900e+00,
        1.56777036e+00,  -2.08995026e-03, 3.50566894e-01,  -1.15042710e+00, -1.18577778e+00,
        8.90633047e-01,  -6.63949102e-02, 1.44661188e+00,  1.59215283e+00,  -2.56262213e-01,
        9.39079225e-01,  4.07298543e-02,  3.86590779e-01,  6.09607756e-01,  8.22331488e-01,
        -2.82126725e-01, -9.49052632e-01, -4.24012303e-01, -5.32990396e-01, -3.18386006e+00,
        3.27092171e-01,  -1.33315325e+00, 3.62459183e-01,  3.74710828e-01,  -1.30302286e+00,
        1.79680198e-01,  -4.51832324e-01, 4.34282750e-01,  -7.09520102e-01, 6.20333970e-01,
        -1.28712380e+00, 2.04130828e-01,  -7.70607769e-01, 1.61889160e+00,  -1.50951004e+00,
        -4.10505563e-01, -3.56566496e-02, -1.29747534e+00, -1.49967879e-01, 7.77626812e-01,
        -8.28408226e-02, 2.73412596e-02,  5.79780899e-03,  9.87900198e-02,  -7.95276761e-01,
        -1.38536084e+00, -6.63573861e-01, 3.89783204e-01,  -1.30670881e+00, -7.62425125e-01,
        -4.04883057e-01, 6.24344349e-01,  3.68128955e-01,  -1.01577950e+00, -3.06715906e-01,
        5.67961395e-01,  2.98198581e-01,  -1.63613629e+00, -3.75131965e-01, -6.75393403e-01,
        2.59172034e+00,  6.75538957e-01,  9.07939598e-02,  1.92257717e-01,  -1.21592450e+00,
        -2.73682117e-01, 1.25232983e+00,  -1.39969170e+00, -1.91483587e-01, 2.57732719e-01,
        3.10056299e-01,  1.41833842e+00,  -1.81386679e-01, 3.92868072e-01,  -8.14771175e-01,
        2.02392387e+00,  -9.42091495e-02, -3.77683818e-01, 2.05638766e+00,  2.93796062e-01,
        -6.02131486e-01, 2.70461679e-01,  -8.92358482e-01, 1.04388881e+00,  2.66154885e-01};

    std::vector<float> s = {
        0.30191708, 0.59879845, 0.50029165, 0.24915339, 0.36823985, 0.13190967, 0.0349741,
        0.18750034, 0.21905553, 0.27000085, 0.0547399,  0.56318235, 0.47422904, 0.78964758,
        0.91381913, 0.44601166, 0.47902739, 0.13120073, 0.4449684,  0.18766427, 0.15753111,
        0.07844277, 0.05120674, 0.36648798, 0.14637007, 0.13152322, 0.01560997, 0.29065287,
        0.49196178, 0.10550152, 0.81890774, 0.06369215, 0.62972021, 0.74931765, 0.67285055,
        0.35034987, 0.28612873, 0.31931475, 0.04220394, 0.16093165, 0.22390974, 0.11915915,
        0.3115395,  0.35899726, 0.22190949, 0.57518375, 0.13888834, 0.7753762,  0.4642328,
        0.57055861, 0.21954368, 0.34515455, 0.09486015, 0.40631217, 0.01842281, 0.48770609,
        0.06652815, 0.36023033, 0.42343026, 0.24226256, 0.17348589, 0.44066274, 0.6865865,
        0.17296699, 0.46923906, 0.06921105, 0.3570261,  0.4125829,  0.73165393, 0.15302512,
        0.29499072, 0.33932695, 0.30852377, 0.40762195, 0.40170741, 0.36259529, 0.60848355,
        0.42618036, 0.31721094, 0.02960522, 0.28256637, 0.24389413, 0.2725659,  0.10663581,
        0.27622163, 0.28264219, 0.53652936, 0.09476089, 0.40890986, 0.34848392, 0.32572666,
        0.53076893, 0.11529481, 0.29117745, 0.14625968, 0.8756339,  0.49818122, 0.10656087,
        0.1813329,  0.17664003, 0.21410346, 0.80408043, 0.02315119, 0.27155462, 0.32804728,
        0.13268511, 0.61795473, 0.49703068, 0.41696799, 0.10175809, 0.71028161, 0.29929739,
        0.17377149, 0.76075399, 0.20071237, 0.32632929, 0.36892858, 0.09416146, 0.26656723,
        0.42914796};

    migraphx::shape a_shape{migraphx::shape::float_type, {5, 3, 4, 2}};
    auto al = mm->add_literal(migraphx::literal{a_shape, a});
    mm->add_instruction(migraphx::make_op("softmax", {{"axis", 1}}), al);
    p.compile(migraphx::ref::target{});
    auto result = p.eval({}).back();
    std::vector<float> results_vector(120);
    result.visit([&](auto output) { results_vector.assign(output.begin(), output.end()); });
    EXPECT(migraphx::verify_range(results_vector, s));
}

TEST_CASE(softmax_dyn_test)
{
    migraphx::program p;
    auto* mm = p.get_main_module();
    migraphx::shape a_shape{migraphx::shape::float_type,
                            {{1, 10, 0}, {1, 3, 3}, {4, 4, 0}, {2, 2, 2}}};
    auto al = mm->add_parameter("a", a_shape);
    mm->add_instruction(migraphx::make_op("softmax", {{"axis", 1}}), al);
    p.compile(migraphx::ref::target{});

    std::vector<float> a = {
        -5.61869681e-01, 9.07827199e-01,  1.29255986e+00,  3.18533443e-02,  -1.22183852e-03,
        -2.83830553e-01, -1.03245842e+00, -9.28322077e-01, -8.82696748e-01, 1.11327164e-01,
        -9.20038462e-01, 8.47388089e-01,  2.51734018e-01,  1.50563884e+00,  2.23056650e+00,
        -6.17576987e-02, -1.00264274e-01, -6.10369384e-01, 1.17537189e+00,  -2.51560897e-01,
        -8.50333512e-01, -8.03578615e-01, -6.51194930e-01, -2.58137047e-01, 4.65528190e-01,
        3.23284641e-02,  -1.54700470e+00, 1.38096774e+00,  5.39869189e-01,  -7.56884992e-01,
        1.81503093e+00,  -2.11269641e+00, 1.92466557e+00,  1.77230799e+00,  2.21660900e+00,
        1.56777036e+00,  -2.08995026e-03, 3.50566894e-01,  -1.15042710e+00, -1.18577778e+00,
        8.90633047e-01,  -6.63949102e-02, 1.44661188e+00,  1.59215283e+00,  -2.56262213e-01,
        9.39079225e-01,  4.07298543e-02,  3.86590779e-01,  6.09607756e-01,  8.22331488e-01,
        -2.82126725e-01, -9.49052632e-01, -4.24012303e-01, -5.32990396e-01, -3.18386006e+00,
        3.27092171e-01,  -1.33315325e+00, 3.62459183e-01,  3.74710828e-01,  -1.30302286e+00,
        1.79680198e-01,  -4.51832324e-01, 4.34282750e-01,  -7.09520102e-01, 6.20333970e-01,
        -1.28712380e+00, 2.04130828e-01,  -7.70607769e-01, 1.61889160e+00,  -1.50951004e+00,
        -4.10505563e-01, -3.56566496e-02, -1.29747534e+00, -1.49967879e-01, 7.77626812e-01,
        -8.28408226e-02, 2.73412596e-02,  5.79780899e-03,  9.87900198e-02,  -7.95276761e-01,
        -1.38536084e+00, -6.63573861e-01, 3.89783204e-01,  -1.30670881e+00, -7.62425125e-01,
        -4.04883057e-01, 6.24344349e-01,  3.68128955e-01,  -1.01577950e+00, -3.06715906e-01,
        5.67961395e-01,  2.98198581e-01,  -1.63613629e+00, -3.75131965e-01, -6.75393403e-01,
        2.59172034e+00,  6.75538957e-01,  9.07939598e-02,  1.92257717e-01,  -1.21592450e+00,
        -2.73682117e-01, 1.25232983e+00,  -1.39969170e+00, -1.91483587e-01, 2.57732719e-01,
        3.10056299e-01,  1.41833842e+00,  -1.81386679e-01, 3.92868072e-01,  -8.14771175e-01,
        2.02392387e+00,  -9.42091495e-02, -3.77683818e-01, 2.05638766e+00,  2.93796062e-01,
        -6.02131486e-01, 2.70461679e-01,  -8.92358482e-01, 1.04388881e+00,  2.66154885e-01};
    migraphx::parameter_map params;
    migraphx::shape input_fixed_shape{migraphx::shape::float_type, {5, 3, 4, 2}};
    params["a"] = migraphx::argument(input_fixed_shape, a.data());
    auto result = p.eval(params).back();
    std::vector<float> results_vector(120);
    result.visit([&](auto output) { results_vector.assign(output.begin(), output.end()); });
    std::vector<float> s = {
        0.30191708, 0.59879845, 0.50029165, 0.24915339, 0.36823985, 0.13190967, 0.0349741,
        0.18750034, 0.21905553, 0.27000085, 0.0547399,  0.56318235, 0.47422904, 0.78964758,
        0.91381913, 0.44601166, 0.47902739, 0.13120073, 0.4449684,  0.18766427, 0.15753111,
        0.07844277, 0.05120674, 0.36648798, 0.14637007, 0.13152322, 0.01560997, 0.29065287,
        0.49196178, 0.10550152, 0.81890774, 0.06369215, 0.62972021, 0.74931765, 0.67285055,
        0.35034987, 0.28612873, 0.31931475, 0.04220394, 0.16093165, 0.22390974, 0.11915915,
        0.3115395,  0.35899726, 0.22190949, 0.57518375, 0.13888834, 0.7753762,  0.4642328,
        0.57055861, 0.21954368, 0.34515455, 0.09486015, 0.40631217, 0.01842281, 0.48770609,
        0.06652815, 0.36023033, 0.42343026, 0.24226256, 0.17348589, 0.44066274, 0.6865865,
        0.17296699, 0.46923906, 0.06921105, 0.3570261,  0.4125829,  0.73165393, 0.15302512,
        0.29499072, 0.33932695, 0.30852377, 0.40762195, 0.40170741, 0.36259529, 0.60848355,
        0.42618036, 0.31721094, 0.02960522, 0.28256637, 0.24389413, 0.2725659,  0.10663581,
        0.27622163, 0.28264219, 0.53652936, 0.09476089, 0.40890986, 0.34848392, 0.32572666,
        0.53076893, 0.11529481, 0.29117745, 0.14625968, 0.8756339,  0.49818122, 0.10656087,
        0.1813329,  0.17664003, 0.21410346, 0.80408043, 0.02315119, 0.27155462, 0.32804728,
        0.13268511, 0.61795473, 0.49703068, 0.41696799, 0.10175809, 0.71028161, 0.29929739,
        0.17377149, 0.76075399, 0.20071237, 0.32632929, 0.36892858, 0.09416146, 0.26656723,
        0.42914796};
    EXPECT(migraphx::verify_range(results_vector, s));
}

TEST_CASE(sqdiff_test)
{
    migraphx::program p;
    auto* mm = p.get_main_module();
    migraphx::shape s{migraphx::shape::float_type, {3}};
    auto l1 = mm->add_literal(migraphx::literal{s, {-1, 0, 1}});
    auto l2 = mm->add_literal(migraphx::literal{s, {1, 2, 3}});
    mm->add_instruction(migraphx::make_op("sqdiff"), l1, l2);
    p.compile(migraphx::ref::target{});
    auto result = p.eval({}).back();
    std::vector<float> results_vector(3);
    result.visit([&](auto output) { results_vector.assign(output.begin(), output.end()); });
    std::vector<float> gold = {4, 4, 4};
    EXPECT(migraphx::verify_range(results_vector, gold));
}

TEST_CASE(sqdiff_dyn_test)
{
    migraphx::program p;
    auto* mm = p.get_main_module();
    std::vector<migraphx::shape::dynamic_dimension> dd{{2, 6, 0}};
    migraphx::shape s{migraphx::shape::float_type, dd};
    auto x = mm->add_parameter("x", s);
    auto y = mm->add_parameter("y", s);
    mm->add_instruction(migraphx::make_op("sqdiff"), x, y);
    p.compile(migraphx::ref::target{});

    std::vector<float> x_data{-1, 0, 1};
    std::vector<float> y_data{1, 2, 3};
    migraphx::parameter_map params0;
    migraphx::shape input_fixed_shape0{migraphx::shape::float_type, {3}};
    params0["x"] = migraphx::argument(input_fixed_shape0, x_data.data());
    params0["y"] = migraphx::argument(input_fixed_shape0, y_data.data());
    auto result  = p.eval(params0).back();
    std::vector<float> results_vector(3);
    result.visit([&](auto output) { results_vector.assign(output.begin(), output.end()); });
    std::vector<float> gold = {4, 4, 4};
    EXPECT(migraphx::verify_range(results_vector, gold));
}

TEST_CASE(sqrt_test)
{
    migraphx::program p;
    auto* mm = p.get_main_module();
    migraphx::shape s{migraphx::shape::float_type, {5}};
    std::vector<float> data{1.02481645, 0.85643062, 0.03404123, 0.92791926, 0.10569184};
    auto l = mm->add_literal(migraphx::literal{s, data});
    mm->add_instruction(migraphx::make_op("sqrt"), l);
    p.compile(migraphx::ref::target{});
    auto result = p.eval({}).back();
    std::vector<float> results_vector;
    result.visit([&](auto output) { results_vector.assign(output.begin(), output.end()); });
    std::vector<float> gold = data;
    std::transform(
        gold.begin(), gold.end(), gold.begin(), [](float n) -> float { return sqrtf(n); });
    EXPECT(migraphx::verify_range(results_vector, gold));
}

TEST_CASE(sqrt_dynamic_test)
{
    migraphx::program p;
    auto* mm = p.get_main_module();
    migraphx::shape::dynamic_dimension dd{3, 8, 0};
    migraphx::shape s{migraphx::shape::float_type, {dd}};
    auto input = mm->add_parameter("X", s);
    std::vector<float> input_data{1.02481645, 0.85643062, 0.03404123, 0.92791926, 0.10569184};
    mm->add_instruction(migraphx::make_op("sqrt"), input);
    p.compile(migraphx::ref::target{});

    migraphx::parameter_map params0;
    migraphx::shape input_fixed_shape0{migraphx::shape::float_type, {5}};
    params0["X"] = migraphx::argument(input_fixed_shape0, input_data.data());
    auto result  = p.eval(params0).back();
    std::vector<float> results_vector;
    result.visit([&](auto output) { results_vector.assign(output.begin(), output.end()); });
    std::vector<float> gold = input_data;
    std::transform(
        gold.begin(), gold.end(), gold.begin(), [](float n) -> float { return sqrtf(n); });
    EXPECT(migraphx::verify_range(results_vector, gold));
}

TEST_CASE(squeeze_test)
{
    {
        migraphx::program p;
        auto* mm = p.get_main_module();
        std::vector<float> data(4 * 3 * 3);
        migraphx::shape s1{migraphx::shape::float_type, {4, 1, 3, 1, 3}};
        migraphx::shape s2{migraphx::shape::float_type, {4, 3, 1, 3}};
        auto l0 = mm->add_literal(migraphx::literal{s1, data});
        mm->add_instruction(migraphx::make_op("squeeze", {{"axes", {1}}}), l0);
        p.compile(migraphx::ref::target{});
        auto result = p.eval({}).back();
        EXPECT(result.get_shape() == s2);
    }
    {
        migraphx::program p;
        auto* mm = p.get_main_module();
        std::vector<float> data(4 * 3 * 3);
        migraphx::shape s1{migraphx::shape::float_type, {4, 1, 3, 1, 3}};
        migraphx::shape s2{migraphx::shape::float_type, {4, 1, 3, 3}};
        auto l0 = mm->add_literal(migraphx::literal{s1, data});
        mm->add_instruction(migraphx::make_op("squeeze", {{"axes", {3}}}), l0);
        p.compile(migraphx::ref::target{});
        auto result = p.eval({}).back();
        EXPECT(result.get_shape() == s2);
    }

    {
        migraphx::program p;
        auto* mm = p.get_main_module();
        std::vector<float> data(4 * 3 * 3);
        migraphx::shape s1{migraphx::shape::float_type, {4, 1, 3, 1, 3}};
        migraphx::shape s2{migraphx::shape::float_type, {4, 3, 3}};
        auto l0 = mm->add_literal(migraphx::literal{s1, data});
        mm->add_instruction(migraphx::make_op("squeeze"), l0);
        p.compile(migraphx::ref::target{});
        auto result = p.eval({}).back();
        EXPECT(result.get_shape() == s2);
    }
}

TEST_CASE(squeeze_dyn_test)
{
    migraphx::program p;
    auto* mm = p.get_main_module();
    migraphx::shape s1{migraphx::shape::float_type,
                       {{1, 4, 0}, {1, 1, 0}, {3, 3, 0}, {1, 1, 0}, {3, 3, 0}}};
    auto p0 = mm->add_parameter("x", s1);
    mm->add_instruction(migraphx::make_op("squeeze", {{"axes", {1}}}), p0);
    p.compile(migraphx::ref::target{});

    std::vector<float> input_data(4 * 3 * 3);
    migraphx::parameter_map params0;
    migraphx::shape input_fixed_shape0{migraphx::shape::float_type, {4, 1, 3, 1, 3}};
    params0["x"] = migraphx::argument(input_fixed_shape0, input_data.data());
    auto result  = p.eval(params0).back();
    migraphx::shape s2{migraphx::shape::float_type, {4, 3, 1, 3}};
    EXPECT(result.get_shape() == s2);
}

TEST_CASE(step_test)
{
    {
        migraphx::program p;
        auto* mm = p.get_main_module();
        std::vector<float> data(2 * 4 * 6);
        std::iota(data.begin(), data.end(), 2);
        migraphx::shape s1{migraphx::shape::float_type, {2, 1, 4, 6}};
        auto l0 = mm->add_literal(migraphx::literal{s1, data});
        auto r  = mm->add_instruction(
            migraphx::make_op("step", {{"axes", {0, 2, 3}}, {"steps", {2, 2, 3}}}), l0);
        mm->add_return({r});
        p.compile(migraphx::ref::target{});
        auto result = p.eval({}).back();
        migraphx::shape s2{migraphx::shape::float_type, {1, 1, 2, 2}};
        EXPECT(result.get_shape() == s2);
    }

    {
        migraphx::program p;
        auto* mm = p.get_main_module();
        std::vector<float> data(2 * 4 * 6);
        std::iota(data.begin(), data.end(), 2);
        migraphx::shape s1{migraphx::shape::float_type, {2, 1, 4, 6}};
        auto l0 = mm->add_literal(migraphx::literal{s1, data});
        auto tl = mm->add_instruction(
            migraphx::make_op("transpose", {{"permutation", {0, 2, 3, 1}}}), l0);
        auto r = mm->add_instruction(
            migraphx::make_op("step", {{"axes", {0, 1, 2}}, {"steps", {2, 2, 3}}}), tl);
        mm->add_return({r});
        p.compile(migraphx::ref::target{});
        auto result = p.eval({}).back();
        migraphx::shape s2{migraphx::shape::float_type, {1, 2, 2, 1}};
        EXPECT(result.get_shape() == s2);
    }
}

TEST_CASE(sub_test)
{
    migraphx::program p;
    auto* mm = p.get_main_module();
    migraphx::shape s{migraphx::shape::float_type, {3}};
    auto l1 = mm->add_literal(migraphx::literal{s, {-1, 0, 1}});
    auto l2 = mm->add_literal(migraphx::literal{s, {1, 2, 3}});
    mm->add_instruction(migraphx::make_op("sub"), l1, l2);
    p.compile(migraphx::ref::target{});
    auto result = p.eval({}).back();
    std::vector<float> results_vector(3);
    result.visit([&](auto output) { results_vector.assign(output.begin(), output.end()); });
    std::vector<float> gold = {-2, -2, -2};
    EXPECT(migraphx::verify_range(results_vector, gold));
}

TEST_CASE(sub_dyn_test)
{
    migraphx::program p;
    auto* mm = p.get_main_module();
    std::vector<migraphx::shape::dynamic_dimension> dd{{2, 6, 0}};
    migraphx::shape s{migraphx::shape::float_type, dd};
    auto x = mm->add_parameter("x", s);
    auto y = mm->add_parameter("y", s);
    mm->add_instruction(migraphx::make_op("sub"), x, y);
    p.compile(migraphx::ref::target{});

    std::vector<float> x_data{-1, 0, 1};
    std::vector<float> y_data{1, 2, 3};
    migraphx::parameter_map params0;
    migraphx::shape input_fixed_shape0{migraphx::shape::float_type, {3}};
    params0["x"] = migraphx::argument(input_fixed_shape0, x_data.data());
    params0["y"] = migraphx::argument(input_fixed_shape0, y_data.data());
    auto result  = p.eval(params0).back();
    std::vector<float> results_vector(3);
    result.visit([&](auto output) { results_vector.assign(output.begin(), output.end()); });
    std::vector<float> gold = {-2, -2, -2};
    EXPECT(migraphx::verify_range(results_vector, gold));
}

TEST_CASE(tan_test)
{
    migraphx::program p;
    auto* mm = p.get_main_module();
    migraphx::shape s{migraphx::shape::float_type, {3}};
    std::vector<float> data{-1, 0, 1};
    auto l = mm->add_literal(migraphx::literal{s, data});
    mm->add_instruction(migraphx::make_op("tan"), l);
    p.compile(migraphx::ref::target{});
    auto result = p.eval({}).back();
    std::vector<float> results_vector(3);
    result.visit([&](auto output) { results_vector.assign(output.begin(), output.end()); });
    std::vector<float> gold = data;
    std::transform(
        gold.begin(), gold.end(), gold.begin(), [](float n) -> float { return tanf(n); });
    EXPECT(migraphx::verify_range(results_vector, gold));
}

TEST_CASE(tan_dynamic_test)
{
    migraphx::program p;
    auto* mm = p.get_main_module();
    migraphx::shape::dynamic_dimension dd{3, 8, 0};
    migraphx::shape s{migraphx::shape::float_type, {dd}};
    auto input = mm->add_parameter("X", s);
    std::vector<float> input_data{-1, 0, 1};
    mm->add_instruction(migraphx::make_op("tan"), input);
    p.compile(migraphx::ref::target{});

    migraphx::parameter_map params0;
    migraphx::shape input_fixed_shape0{migraphx::shape::float_type, {3}};
    params0["X"] = migraphx::argument(input_fixed_shape0, input_data.data());
    auto result  = p.eval(params0).back();
    std::vector<float> results_vector(3);
    result.visit([&](auto output) { results_vector.assign(output.begin(), output.end()); });
    std::vector<float> gold = input_data;
    std::transform(
        gold.begin(), gold.end(), gold.begin(), [](float n) -> float { return tanf(n); });
    EXPECT(migraphx::verify_range(results_vector, gold));
}

TEST_CASE(tanh_test)
{
    migraphx::program p;
    auto* mm = p.get_main_module();
    migraphx::shape s{migraphx::shape::float_type, {2, 2}};
    std::vector<float> data{-1.0, 2.0, -3.0, 4.0};
    auto l = mm->add_literal(migraphx::literal{s, data});
    mm->add_instruction(migraphx::make_op("tanh"), l);
    p.compile(migraphx::ref::target{});
    auto result = p.eval({}).back();
    std::vector<float> results_vector(4);
    result.visit([&](auto output) { results_vector.assign(output.begin(), output.end()); });
    std::vector<float> gold = data;
    std::transform(
        gold.begin(), gold.end(), gold.begin(), [](float n) -> float { return tanhf(n); });
    EXPECT(migraphx::verify_range(results_vector, gold));
}

TEST_CASE(tanh_dynamic_test)
{
    migraphx::program p;
    auto* mm = p.get_main_module();
    migraphx::shape::dynamic_dimension dd{3, 8, 0};
    migraphx::shape s{migraphx::shape::float_type, {dd}};
    auto input = mm->add_parameter("X", s);
    std::vector<float> input_data{-1.0, 2.0, -3.0, 4.0};
    mm->add_instruction(migraphx::make_op("tanh"), input);
    p.compile(migraphx::ref::target{});

    migraphx::parameter_map params0;
    migraphx::shape input_fixed_shape0{migraphx::shape::float_type, {4}};
    params0["X"] = migraphx::argument(input_fixed_shape0, input_data.data());
    auto result  = p.eval(params0).back();
    std::vector<float> results_vector(4);
    result.visit([&](auto output) { results_vector.assign(output.begin(), output.end()); });
    std::vector<float> gold = input_data;
    std::transform(
        gold.begin(), gold.end(), gold.begin(), [](float n) -> float { return tanhf(n); });
    EXPECT(migraphx::verify_range(results_vector, gold));
}

TEST_CASE(topk_test)
{
    auto create_program = [](int64_t k, int64_t axis, int largest) {
        migraphx::program p;
        auto* mm = p.get_main_module();
        migraphx::shape s{migraphx::shape::float_type, {3, 5}};
        auto data = mm->add_parameter("data", s);
        auto r    = mm->add_instruction(
            migraphx::make_op("topk", {{"axis", axis}, {"k", k}, {"largest", largest}}), data);
        auto r0 = mm->add_instruction(migraphx::make_op("get_tuple_elem", {{"index", 0}}), r);
        auto r1 = mm->add_instruction(migraphx::make_op("get_tuple_elem", {{"index", 1}}), r);
        mm->add_return({r0, r1});

        return p;
    };

    auto run_program = [&](int64_t k, int64_t axis, int largest) {
        auto p = create_program(k, axis, largest);
        p.compile(migraphx::ref::target{});
        std::vector<float> data = {
            2.1, 2.3, 2.0, 2.5, 1.9, 3.3, 0.2, 4.5, 0.1, 0.8, 1.0, 4.5, 2.1, 0.8, 1.5};
        migraphx::shape s{migraphx::shape::float_type, {3, 5}};
        migraphx::parameter_map pp;
        pp["data"] = migraphx::argument(s, data.data());
        auto rets  = p.eval(pp);
        std::vector<float> ret_val;
        rets.front().visit([&](auto v) { ret_val.assign(v.begin(), v.end()); });
        std::vector<int64_t> ret_ind;
        rets.back().visit([&](auto v) { ret_ind.assign(v.begin(), v.end()); });

        return std::make_pair(ret_val, ret_ind);
    };

    // case 1
    {
        auto results                = run_program(4, 1, 1);
        std::vector<float> gold_val = {2.5, 2.3, 2.1, 2, 4.5, 3.3, 0.8, 0.2, 4.5, 2.1, 1.5, 1};
        EXPECT(results.first == gold_val);
        std::vector<int64_t> gold_ind = {3, 1, 0, 2, 2, 0, 4, 1, 1, 2, 4, 0};
        EXPECT(results.second == gold_ind);
    }

    // case 2
    {
        auto results                = run_program(4, 1, 0);
        std::vector<float> gold_val = {1.9, 2, 2.1, 2.3, 0.1, 0.2, 0.8, 3.3, 0.8, 1, 1.5, 2.1};
        EXPECT(results.first == gold_val);
        std::vector<int64_t> gold_ind = {4, 2, 0, 1, 3, 1, 4, 0, 3, 0, 4, 2};
        EXPECT(results.second == gold_ind);
    }
}

TEST_CASE(transpose_test)
{
    migraphx::shape a_shape{migraphx::shape::float_type, {1, 2, 2, 3}};
    std::vector<float> data(12);
    std::iota(data.begin(), data.end(), 0);

    {
        migraphx::program p;
        auto* mm                  = p.get_main_module();
        auto l                    = mm->add_literal(migraphx::literal{a_shape, data});
        std::vector<int64_t> perm = {0, 3, 1, 2};
        mm->add_instruction(migraphx::make_op("transpose", {{"permutation", perm}}), l);
        p.compile(migraphx::ref::target{});
        auto result = p.eval({}).back();
    }
    {
        migraphx::program p;
        auto* mm                  = p.get_main_module();
        auto l                    = mm->add_literal(migraphx::literal{a_shape, data});
        std::vector<int64_t> perm = {0, 3, 1, 2};
        auto result =
            mm->add_instruction(migraphx::make_op("transpose", {{"permutation", perm}}), l);
        mm->add_instruction(migraphx::make_op("contiguous"), result);
        p.compile(migraphx::ref::target{});
        auto result2 = p.eval({}).back();

        std::vector<float> results_vector(12);
        result2.visit([&](auto output) { results_vector.assign(output.begin(), output.end()); });
        std::vector<float> gold = {0, 3, 6, 9, 1, 4, 7, 10, 2, 5, 8, 11};
        EXPECT(migraphx::verify_range(results_vector, gold));
    }
}

TEST_CASE(transpose_dyn_test)
{
    migraphx::program p;
    auto* mm = p.get_main_module();
    migraphx::shape s{migraphx::shape::float_type, {{1, 4, 0}, {2, 2, 0}, {2, 2, 0}, {3, 3, 0}}};
    auto l                    = mm->add_parameter("X", s);
    std::vector<int64_t> perm = {0, 3, 1, 2};
    mm->add_instruction(migraphx::make_op("transpose", {{"permutation", perm}}), l);
    p.compile(migraphx::ref::target{});

    std::vector<float> data(12);
    std::iota(data.begin(), data.end(), 0);
    migraphx::parameter_map params;
    migraphx::shape input_fixed_shape{migraphx::shape::float_type, {1, 2, 2, 3}};
    params["X"] = migraphx::argument(input_fixed_shape, data.data());
    auto result = p.eval(params).back();

    std::vector<size_t> new_lens = {1, 3, 2, 2};
    EXPECT(result.get_shape().lens() == new_lens);

    std::vector<float> results_vector(12);
    result.visit([&](auto output) { results_vector.assign(output.begin(), output.end()); });
    std::vector<float> gold = {0, 3, 6, 9, 1, 4, 7, 10, 2, 5, 8, 11};
    EXPECT(migraphx::verify_range(results_vector, gold));
}

TEST_CASE(unsqueeze_test)
{
    {
        migraphx::program p;
        auto* mm = p.get_main_module();
        std::vector<float> data(4 * 3 * 3);
        migraphx::shape s1{migraphx::shape::float_type, {4, 3, 3}};
        migraphx::shape s2{migraphx::shape::float_type, {4, 1, 3, 3}};
        auto l0 = mm->add_literal(migraphx::literal{s1, data});
        mm->add_instruction(migraphx::make_op("unsqueeze", {{"axes", {1}}}), l0);
        p.compile(migraphx::ref::target{});
        auto result = p.eval({}).back();
        EXPECT(result.get_shape() == s2);
    }
    {
        migraphx::program p;
        auto* mm = p.get_main_module();
        std::vector<float> data(4 * 3 * 3);
        migraphx::shape s1{migraphx::shape::float_type, {4, 3, 3}};
        migraphx::shape s2{migraphx::shape::float_type, {4, 3, 1, 3}};
        auto l0 = mm->add_literal(migraphx::literal{s1, data});
        mm->add_instruction(migraphx::make_op("unsqueeze", {{"axes", {2}}}), l0);
        p.compile(migraphx::ref::target{});
        auto result = p.eval({}).back();
        EXPECT(result.get_shape() == s2);
    }
}

TEST_CASE(unsqueeze_dyn_test)
{
    migraphx::program p;
    auto* mm = p.get_main_module();

    migraphx::shape s1{migraphx::shape::float_type, {{1, 4, 0}, {3, 3, 0}, {3, 3, 0}}};
    auto p0 = mm->add_parameter("x", s1);
    mm->add_instruction(migraphx::make_op("unsqueeze", {{"axes", {1}}}), p0);
    p.compile(migraphx::ref::target{});

    std::vector<float> input_data(4 * 3 * 3);
    migraphx::parameter_map params0;
    migraphx::shape input_fixed_shape0{migraphx::shape::float_type, {4, 3, 3}};
    params0["x"] = migraphx::argument(input_fixed_shape0, input_data.data());
    auto result  = p.eval(params0).back();
    migraphx::shape s2{migraphx::shape::float_type, {4, 1, 3, 3}};
    EXPECT(result.get_shape() == s2);
}

TEST_CASE(where_test)
{
    migraphx::program p;
    auto* mm = p.get_main_module();
    migraphx::shape sb{migraphx::shape::bool_type, {3, 3}};
    migraphx::shape sx{migraphx::shape::float_type, {3, 3}};

    std::vector<bool> b{true, true, true, false, false, false, true, false, true};
    std::vector<float> x(9, 1.0);
    std::vector<float> y(9, 2.0);

    auto lb = mm->add_literal(migraphx::literal{sb, b});
    auto lx = mm->add_literal(migraphx::literal{sx, x});
    auto ly = mm->add_literal(migraphx::literal{sx, y});
    auto w  = mm->add_instruction(migraphx::make_op("where"), lb, lx, ly);
    mm->add_return({w});
    p.compile(migraphx::ref::target{});
    auto result = p.eval({}).back();
    std::vector<float> result_vec;
    result.visit([&](auto output) { result_vec.assign(output.begin(), output.end()); });
    std::vector<float> gold(9);
    for(int i = 0; i < gold.size(); ++i)
        gold[i] = b[i] ? x[i] : y[i];

    EXPECT(migraphx::verify_range(result_vec, gold));
}

TEST_CASE(where_broadcasted_inputs_test)
{
    migraphx::program p;
    auto* mm = p.get_main_module();
    migraphx::shape sb{migraphx::shape::bool_type, {3, 3}};

    std::vector<bool> b{true, true, true, false, false, false, true, false, true};

    auto lb  = mm->add_literal(migraphx::literal{sb, b});
    auto lx  = mm->add_literal(migraphx::literal(1.0f));
    auto ly  = mm->add_literal(migraphx::literal(2.0f));
    auto mbx = mm->add_instruction(migraphx::make_op("multibroadcast", {{"out_lens", {3, 3}}}), lx);
    auto mby = mm->add_instruction(migraphx::make_op("multibroadcast", {{"out_lens", {3, 3}}}), ly);
    auto w   = mm->add_instruction(migraphx::make_op("where"), lb, mbx, mby);
    mm->add_return({w});
    p.compile(migraphx::ref::target{});
    auto result = p.eval({}).back();
    std::vector<float> result_vec;
    result.visit([&](auto output) { result_vec.assign(output.begin(), output.end()); });
    std::vector<float> gold(9);
    std::vector<float> x(9, 1.0);
    std::vector<float> y(9, 2.0);
    for(int i = 0; i < gold.size(); ++i)
        gold[i] = b[i] ? x[i] : y[i];

    EXPECT(migraphx::verify_range(result_vec, gold));
}

int main(int argc, const char* argv[]) { test::run(argc, argv); }<|MERGE_RESOLUTION|>--- conflicted
+++ resolved
@@ -2526,18 +2526,10 @@
 
 TEST_CASE(gather_dyn_test0)
 {
-<<<<<<< HEAD
-    {
-        // Dynamic data, static indices
-        migraphx::program p;
-        auto* mm = p.get_main_module();
-        migraphx::shape s{migraphx::shape::int32_type, {{2, 5, 0}, {3, 3, 0}}};
-=======
     // Dynamic data, static indices
     migraphx::program p;
     auto* mm = p.get_main_module();
     migraphx::shape s{migraphx::shape::int32_type, {{2, 5, 0}, {3, 3, 0}}};
->>>>>>> 16c0f88a
 
     auto x = mm->add_parameter("x", s);
     std::vector<int> indices{1, 2};
@@ -2550,26 +2542,14 @@
     EXPECT(p.get_output_shapes().back() == sresult);
     p.compile(migraphx::ref::target{});
 
-<<<<<<< HEAD
-        migraphx::shape input_fixed_shape0{migraphx::shape::int32_type, {2, 3}};
-        migraphx::shape input_indices{migraphx::shape::int32_type, {1, 2}};
-        migraphx::parameter_map params0;
-        std::vector<int> data(2 * 3);
-        std::iota(data.begin(), data.end(), 0);
-
-        params0["x"]       = migraphx::argument(input_fixed_shape0, data.data());
-        params0["indices"] = migraphx::argument(input_indices, indices.data());
-        auto result        = p.eval(params0).back();
-=======
-    migraphx::shape input_fixed_shape0{migraphx::shape::int32_type, {2, 3}};
+    migraphx::shape input_fixed_shape{migraphx::shape::int32_type, {2, 3}};
     migraphx::shape input_indices{migraphx::shape::int32_type, {1, 2}};
     migraphx::parameter_map params;
     std::vector<int> data(2 * 3);
     std::iota(data.begin(), data.end(), 0);
-    params["x"]       = migraphx::argument(input_fixed_shape0, data.data());
+    params["x"]       = migraphx::argument(input_fixed_shape, data.data());
     params["indices"] = migraphx::argument(input_indices, indices.data());
     auto result        = p.eval(params).back();
->>>>>>> 16c0f88a
 
     std::vector<int> gold = {1, 2, 4, 5};
     std::vector<int> results_vector(2 * 1 * 2);
@@ -2596,29 +2576,16 @@
     EXPECT(p.get_output_shapes().back() == sresult);
     p.compile(migraphx::ref::target{});
 
-<<<<<<< HEAD
-        migraphx::shape input_fixed_shape{migraphx::shape::int32_type, {3, 4}};
-        migraphx::shape input_indices_shape{migraphx::shape::int32_type, {1, 2}};
-        std::vector<int> indices{2, 0};
-        migraphx::parameter_map params;
-
-        std::vector<int> data(3 * 4);
-        std::iota(data.begin(), data.end(), 0);
-        params["x"]       = migraphx::argument(input_fixed_shape, data.data());
-        params["indices"] = migraphx::argument(input_indices_shape, indices.data());
-        auto result       = p.eval(params).back();
-=======
-    migraphx::shape input_fixed_shape0{migraphx::shape::int32_type, {3, 4}};
+    migraphx::shape input_fixed_shape{migraphx::shape::int32_type, {3, 4}};
     migraphx::shape input_indices_shape{migraphx::shape::int32_type, {1, 2}};
     std::vector<int> indices{2, 0};
     migraphx::parameter_map params;
 
     std::vector<int> data(3 * 4);
     std::iota(data.begin(), data.end(), 0);
-    params["x"]       = migraphx::argument(input_fixed_shape0, data.data());
+    params["x"]       = migraphx::argument(input_fixed_shape, data.data());
     params["indices"] = migraphx::argument(input_indices_shape, indices.data());
-    auto result        = p.eval(params).back();
->>>>>>> 16c0f88a
+    auto result       = p.eval(params).back();
 
     std::vector<int> gold = {8, 9, 10, 11, 0, 1, 2, 3};
     std::vector<int> results_vector(1 * 2 * 4);
