/*
 * The MIT License (MIT)
 *
 * Copyright (c) 2015-2024 Advanced Micro Devices, Inc. All rights reserved.
 *
 * Permission is hereby granted, free of charge, to any person obtaining a copy
 * of this software and associated documentation files (the "Software"), to deal
 * in the Software without restriction, including without limitation the rights
 * to use, copy, modify, merge, publish, distribute, sublicense, and/or sell
 * copies of the Software, and to permit persons to whom the Software is
 * furnished to do so, subject to the following conditions:
 *
 * The above copyright notice and this permission notice shall be included in
 * all copies or substantial portions of the Software.
 *
 * THE SOFTWARE IS PROVIDED "AS IS", WITHOUT WARRANTY OF ANY KIND, EXPRESS OR
 * IMPLIED, INCLUDING BUT NOT LIMITED TO THE WARRANTIES OF MERCHANTABILITY,
 * FITNESS FOR A PARTICULAR PURPOSE AND NONINFRINGEMENT.  IN NO EVENT SHALL THE
 * AUTHORS OR COPYRIGHT HOLDERS BE LIABLE FOR ANY CLAIM, DAMAGES OR OTHER
 * LIABILITY, WHETHER IN AN ACTION OF CONTRACT, TORT OR OTHERWISE, ARISING FROM,
 * OUT OF OR IN CONNECTION WITH THE SOFTWARE OR THE USE OR OTHER DEALINGS IN
 * THE SOFTWARE.
 *
 */
#ifndef MIGRAPHX_GUARD_KERNELS_POOLING_HPP
#define MIGRAPHX_GUARD_KERNELS_POOLING_HPP

#include <migraphx/kernels/index.hpp>
#include <migraphx/kernels/ops.hpp>
#include <migraphx/kernels/math.hpp>
#include <migraphx/kernels/array.hpp>
#include <migraphx/kernels/reduce.hpp>
#include <migraphx/kernels/tuple.hpp>
#include <migraphx/kernels/vectorize.hpp>

namespace migraphx {

template <class Derived>
struct pool_op
{
    template <class T>
    MIGRAPHX_DEVICE_CONSTEXPR T apply(T x) const
    {
        return x;
    }

    MIGRAPHX_DEVICE_CONSTEXPR auto pad() const
    {
        const auto& self = static_cast<const Derived&>(*this);
        return self.init();
    }

    template <class T, class U>
    MIGRAPHX_DEVICE_CONSTEXPR T final(T x, U) const
    {
        return x;
    }
};

struct max_pool : pool_op<max_pool>
{
    MIGRAPHX_DEVICE_CONSTEXPR auto init() const { return lowest{}; }

    MIGRAPHX_DEVICE_CONSTEXPR auto reduce() const { return op::max{}; }
};

struct average_pool : pool_op<average_pool>
{
    MIGRAPHX_DEVICE_CONSTEXPR auto init() const { return make_tuple(0.0, 0); }

    template <class T>
    MIGRAPHX_DEVICE_CONSTEXPR tuple<T, index_int> apply(T x) const
    {
        return {x, 1};
    }

    MIGRAPHX_DEVICE_CONSTEXPR auto reduce() const { return op::sum{}; }

    template <class T, class U>
    MIGRAPHX_DEVICE_CONSTEXPR T final(tuple<T, index_int> t, U) const
    {
        T x         = t[_c<0>];
        index_int y = t[_c<1>];
        return (y == 0) ? T{0.0} : T{x / y};
    }
};

struct average_include_pad_pool : pool_op<average_include_pad_pool>
{
    MIGRAPHX_DEVICE_CONSTEXPR auto init() const { return 0.0; }

    MIGRAPHX_DEVICE_CONSTEXPR auto reduce() const { return op::sum{}; }

    template <class T, class U>
    MIGRAPHX_DEVICE_CONSTEXPR T final(T x, U y) const
    {
        if constexpr(y == 0)
            return T{0.0};
        constexpr auto scale = T{1.0} / y;
        return T{x * scale};
    }
};

struct lpnorm_pool_base
{
};

template <index_int P>
struct lpnorm_pool : lpnorm_pool_base, pool_op<lpnorm_pool<P>>
{
    MIGRAPHX_DEVICE_CONSTEXPR auto init() const { return 0.0; }

    template <class T>
    MIGRAPHX_DEVICE_CONSTEXPR T apply(T x) const
    {
        if constexpr(P == 0)
            return 1;
        else if constexpr(P == 1)
            return migraphx::abs(x);
        else if constexpr(P == 2)
            return x * x;
        else
            return migraphx::pow(migraphx::abs(x), T(P));
    }

    MIGRAPHX_DEVICE_CONSTEXPR auto pad() const { return apply(init()); }

    MIGRAPHX_DEVICE_CONSTEXPR auto reduce() const { return op::sum{}; }

    template <class T, class U>
    MIGRAPHX_DEVICE_CONSTEXPR T final(T x, U) const
    {
        if constexpr(P == 0)
            return 1;
        else if constexpr(P == 1)
            return x;
        else if constexpr(P == 2)
            return migraphx::sqrt(x);
        else
            return migraphx::pow(x, 1. / P);
    }
};

template <class Window, class Stride, class Padding>
struct window
{
    Window win      = {};
    Stride stride   = {};
    Padding padding = {};

    using rank = decltype(Window{}.size());

    constexpr auto size() const
    {
        return return_c([] { return Window{}.product(); });
    }

    constexpr auto has_padding() const
    {
        return return_c([] { return Padding{} == 0; });
    }

    template <class OutputIndex, class F>
    constexpr auto apply(OutputIndex i, F f) const
    {
        auto win_start = generate_array<diff_int>(rank{}, [&](auto j) {
            diff_int dim = i[j];
            MIGRAPHX_ASSERT(win[j] >= 1);
            diff_int s = stride[j];
            diff_int p = padding[j];
            return (dim * s) - p;
        });
        return [=](auto j) { return f(win_start + win.multi(j)); };
    }

    template <class Index, class F>
    constexpr void visit(Index i, F f) const
    {
        repeat(size(), apply(i, f));
    }
};

template <class Window, class Stride, class Padding>
constexpr window<Window, Stride, Padding> make_window(Window w, Stride s, Padding p)
{
    return {w, s, p};
}

<<<<<<< HEAD
template <index_int GroupSize, class Output, class F>
__device__ void pooling_reduce(Output output, F f)
{
    auto idx   = make_index();
    using type = typename Output::type;
    idx.global_stride(output.get_shape().elements() / GroupSize, [&](auto i) {
        array<type, GroupSize> result;
        repeat_c<GroupSize>([&](auto n) {
            auto out_idx        = output.get_shape().multi(i + n);
            result[n] = f(out_idx);
        });
        repeat_c<GroupSize>([&](auto n) { output[i + n] = result[n]; });
    });
}

template <bool IncludePad, index_int GroupSize, class Op, class Window, class Output, class Input>
__device__ void pooling(Op op, Window w, Output output, Input input)
{
    using type = typename Output::type;
    pooling_reduce<GroupSize>(output, [&](auto out_idx) {
        index_int pool_size = w.size();
        type x              = op.init();
        w.visit(out_idx, [&](auto j) {
=======
template <class Algo, index_int GroupSize, class Output, class F>
__device__ void pooling_reduce(Output output, F f)
{
    if constexpr(GroupSize < 2)
    {
        Algo::template run<decltype(output)>(
            [&](auto out_idx, auto r) { r.outer([&] { output[out_idx] = f(out_idx, r); }); });
    }
    else
    {
        auto goutput = as_vec<GroupSize>(output, output.get_shape().lens.size() - _c<1>);
        Algo::template run<decltype(goutput)>([&](auto out_idx, auto r) {
            auto i = out_idx;
            i.back() *= GroupSize;
            auto result = vec_generate<GroupSize>([&](auto) {
                i.back()++;
                return f(i, r);
            });
            r.outer([&] { goutput[out_idx] = result; });
        });
    }
}

template <class Algo, index_int GroupSize, class Op, class Window, class Output, class Input>
__device__ void pooling(Op op, Window w, Output output, Input input)
{
    pooling_reduce<Algo, GroupSize>(output, [&](auto out_idx, auto r) {
        auto x = r.reduce(op.reduce(), op.init(), w.apply(out_idx, [&](auto j) {
            using itype = decltype(op.apply(input[j]));
            // if constexpr(not w.has_padding())
            // return op.apply(input[j]);
>>>>>>> 5d82e673
            if(j < input.get_shape().lens)
            {
                return op.apply(input[j]);
            }
            else
            {
                return itype(op.pad());
            }
<<<<<<< HEAD
        });
        return op.final(x, pool_size);
=======
        }))(reduce::make_indices(w.size()));
        return op.final(x, w.size());
>>>>>>> 5d82e673
    });
}

} // namespace migraphx
#endif // MIGRAPHX_GUARD_KERNELS_POOLING_HPP<|MERGE_RESOLUTION|>--- conflicted
+++ resolved
@@ -186,31 +186,6 @@
     return {w, s, p};
 }
 
-<<<<<<< HEAD
-template <index_int GroupSize, class Output, class F>
-__device__ void pooling_reduce(Output output, F f)
-{
-    auto idx   = make_index();
-    using type = typename Output::type;
-    idx.global_stride(output.get_shape().elements() / GroupSize, [&](auto i) {
-        array<type, GroupSize> result;
-        repeat_c<GroupSize>([&](auto n) {
-            auto out_idx        = output.get_shape().multi(i + n);
-            result[n] = f(out_idx);
-        });
-        repeat_c<GroupSize>([&](auto n) { output[i + n] = result[n]; });
-    });
-}
-
-template <bool IncludePad, index_int GroupSize, class Op, class Window, class Output, class Input>
-__device__ void pooling(Op op, Window w, Output output, Input input)
-{
-    using type = typename Output::type;
-    pooling_reduce<GroupSize>(output, [&](auto out_idx) {
-        index_int pool_size = w.size();
-        type x              = op.init();
-        w.visit(out_idx, [&](auto j) {
-=======
 template <class Algo, index_int GroupSize, class Output, class F>
 __device__ void pooling_reduce(Output output, F f)
 {
@@ -242,7 +217,6 @@
             using itype = decltype(op.apply(input[j]));
             // if constexpr(not w.has_padding())
             // return op.apply(input[j]);
->>>>>>> 5d82e673
             if(j < input.get_shape().lens)
             {
                 return op.apply(input[j]);
@@ -251,13 +225,8 @@
             {
                 return itype(op.pad());
             }
-<<<<<<< HEAD
-        });
-        return op.final(x, pool_size);
-=======
         }))(reduce::make_indices(w.size()));
         return op.final(x, w.size());
->>>>>>> 5d82e673
     });
 }
 
