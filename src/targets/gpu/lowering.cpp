--- conflicted
+++ resolved
@@ -476,16 +476,6 @@
                 mod->insert_instruction(ins, make_op("hip::copy_from_gpu"), inputs.at(1));
             auto synced_max_iter =
                 mod->insert_instruction(ins, make_op("hip::sync_stream"), cpu_max_iter);
-<<<<<<< HEAD
-            inputs.at(0)  = synced_max_iter;
-            inputs.at(1)  = cpu_cond;
-            auto arg_iter = mod->insert_instruction(
-                ins, make_op("hip::allocate", {{"shape", to_value(inputs.at(0)->get_shape())}}));
-            auto arg_cond = mod->insert_instruction(
-                ins, make_op("hip::allocate", {{"shape", to_value(inputs.at(1)->get_shape())}}));
-            inputs.insert(inputs.begin() + 1, arg_iter);
-            inputs.insert(inputs.begin() + 3, arg_cond);
-=======
             inputs.at(0)     = synced_max_iter;
             inputs.at(1)     = cpu_cond;
             auto copy_inputs = inputs;
@@ -495,7 +485,6 @@
                         ins, make_op("hip::allocate", {{"shape", to_value(in->get_shape())}}));
                 });
 
->>>>>>> 664e2356
             auto mod_args = ins->module_inputs();
             auto output   = insert_allocation(ins, ins->get_shape());
 
