--- conflicted
+++ resolved
@@ -68,10 +68,6 @@
     device/tan.cpp
     device/tanh.cpp
     device/rnn_variable_seq_lens.cpp
-<<<<<<< HEAD
-    device/rnn_last_output.cpp
-=======
->>>>>>> c41c3501
 )
 set_target_properties(migraphx_device PROPERTIES EXPORT_NAME device)
 rocm_set_soversion(migraphx_device ${MIGRAPHX_SO_VERSION})
