--- conflicted
+++ resolved
@@ -376,8 +376,7 @@
             double output_val = op.template init<Type>();
 
             // for each element in the window...
-<<<<<<< HEAD
-            shape_for_each(win_shape, [&](auto idx_w) {
+            shape_for_each(win_shape, [&](const auto& idx_w) {
                 // Skip elements that belong to the dilated area
                 for(size_t axis = 0; axis < idx_w.size(); ++axis)
                 {
@@ -388,9 +387,6 @@
                     }
                 }
 
-=======
-            shape_for_each(win_shape, [&](const auto& idx_w) {
->>>>>>> ea97ce52
                 // the coordinates of this element
                 auto idx = idx_o;
 
