#include <google/protobuf/text_format.h>
#include <google/protobuf/io/zero_copy_stream_impl.h>
#include <onnx.pb.h>
#include <iostream>
#include <fstream>
#include <unordered_map>
#include <functional>
#include <array>
#include <utility>
#include <vector>

#include <migraphx/fallthrough.hpp>
#include <migraphx/program.hpp>
#include <migraphx/operators.hpp>
#include <migraphx/ranges.hpp>
#include <migraphx/instruction.hpp>
#include <migraphx/config.hpp>
#include <migraphx/onnx.hpp>

namespace migraphx {
inline namespace MIGRAPHX_INLINE_NS {

struct onnx_parser
{
    using attribute_map = std::unordered_map<std::string, onnx::AttributeProto>;
    using node_map      = std::unordered_map<std::string, onnx::NodeProto>;
    using op_func =
        std::function<std::vector<instruction_ref>(attribute_map, std::vector<instruction_ref>)>;
    node_map nodes;
    std::unordered_map<std::string, instruction_ref> instructions;
    program prog    = program();
    bool is_pytorch = false;

    std::unordered_map<std::string, op_func> ops;
    std::unordered_map<std::string, operation> map_actv_funcs;

    onnx_parser()
    {
        add_generic_op("Relu", op::relu{});
        add_generic_op("Sigmoid", op::sigmoid{});
        add_generic_op("Abs", op::abs{});
        add_generic_op("Exp", op::exp{});
        add_generic_op("Log", op::log{});
        // disable dropout for inference
        add_generic_op("Dropout", op::identity{});
        add_generic_op("Identity", op::identity{});
        add_generic_op("Sin", op::sin{});
        add_generic_op("Cos", op::cos{});
        add_generic_op("Tan", op::tan{});
        add_generic_op("Sinh", op::sinh{});
        add_generic_op("Cosh", op::cosh{});
        add_generic_op("Tanh", op::tanh{});
        add_generic_op("Asin", op::asin{});
        add_generic_op("Acos", op::acos{});
        add_generic_op("Atan", op::atan{});

        add_binary_op("Add", op::add{});
        add_binary_op("Div", op::div{});
        add_binary_op("Mul", op::mul{});
        add_binary_op("Sub", op::sub{});
        add_binary_op("Pow", op::pow{});

        add_variadic_op("Sum", op::add{});
        add_variadic_op("Max", op::max{});
        add_variadic_op("Min", op::min{});

        add_mem_op("ArgMax", &onnx_parser::parse_argmax);
        add_mem_op("ArgMin", &onnx_parser::parse_argmin);
<<<<<<< HEAD
        add_mem_op("Cast", &onnx_parser::parse_cast);
=======
>>>>>>> 68eb4c17
        add_mem_op("Clip", &onnx_parser::parse_clip);
        add_mem_op("LRN", &onnx_parser::parse_lrn);
        add_mem_op("ImageScaler", &onnx_parser::parse_imagescaler);
        add_mem_op("LeakyRelu", &onnx_parser::parse_leaky_relu);
        add_mem_op("Elu", &onnx_parser::parse_elu);
        add_mem_op("Expand", &onnx_parser::parse_expand);
        add_mem_op("Constant", &onnx_parser::parse_constant);
        add_mem_op("Conv", &onnx_parser::parse_conv);
        add_mem_op("MaxPool", &onnx_parser::parse_pooling);
        add_mem_op("AveragePool", &onnx_parser::parse_pooling);
        add_mem_op("GlobalMaxPool", &onnx_parser::parse_pooling);
        add_mem_op("GlobalAveragePool", &onnx_parser::parse_pooling);
        add_mem_op("Reshape", &onnx_parser::parse_reshape);
        add_mem_op("Flatten", &onnx_parser::parse_flatten);
        add_mem_op("Gemm", &onnx_parser::parse_gemm);
        add_mem_op("MatMul", &onnx_parser::parse_matmul);
        add_mem_op("BatchNormalization", &onnx_parser::parse_batchnorm);
        add_mem_op("Softmax", &onnx_parser::parse_softmax);
        add_mem_op("LogSoftmax", &onnx_parser::parse_logsoftmax);
        add_mem_op("Squeeze", &onnx_parser::parse_squeeze);
        add_mem_op("Unsqueeze", &onnx_parser::parse_unsqueeze);
        add_mem_op("Slice", &onnx_parser::parse_slice);
        add_mem_op("Concat", &onnx_parser::parse_concat);
        add_mem_op("Gather", &onnx_parser::parse_gather);
        add_mem_op("Shape", &onnx_parser::parse_shape);
        add_mem_op("ConstantFill", &onnx_parser::parse_constant_fill);
        add_mem_op("ConstantOfShape", &onnx_parser::parse_constant_of_shape);
        add_mem_op("Transpose", &onnx_parser::parse_transpose);
        add_mem_op("RNN", &onnx_parser::parse_rnn);
        add_mem_op("GRU", &onnx_parser::parse_gru);
        add_mem_op("LSTM", &onnx_parser::parse_lstm);
        add_mem_op("Pad", &onnx_parser::parse_pad);
        add_mem_op("ReduceSum", &onnx_parser::parse_reduce_sum);

        // init the activation function map
        init_actv_func();
    }

    void init_actv_func()
    {
        // Support name format of all lower case or the first letter capital
        map_actv_funcs.insert(std::make_pair("tanh", op::tanh{}));
        map_actv_funcs.insert(std::make_pair("relu", op::relu{}));
        map_actv_funcs.insert(std::make_pair("sigmoid", op::sigmoid{}));
        map_actv_funcs.insert(std::make_pair("leakyrelu", op::leaky_relu{}));
        map_actv_funcs.insert(std::make_pair("elu", op::elu{}));
    }

    template <class F>
    void add_op(std::string name, F f)
    {
        ops.emplace(name, [=](auto&&... xs) {
            return std::vector<instruction_ref>{f(std::forward<decltype(xs)>(xs)...)};
        });
    }

    // Multi output op
    template <class F>
    void add_multi_op(std::string name, F f)
    {
        ops.emplace(name, f);
    }

    template <class F>
    void add_mem_op(std::string name, F f)
    {
        add_op(name, [=](auto&&... xs) {
            return std::mem_fn(f)(*this, name, std::forward<decltype(xs)>(xs)...);
        });
    }

    template <class T>
    void add_binary_op(std::string name, T x)
    {
        add_op(name, [this, x](attribute_map attributes, std::vector<instruction_ref> args) {
            if(args.size() != 2)
                MIGRAPHX_THROW("binary operators should have 2 operands");
            if(contains(attributes, "broadcast") and contains(attributes, "axis"))
            {
                uint64_t broadcasted = parse_value(attributes.at("broadcast")).at<uint64_t>();
                if(broadcasted != 0)
                {
                    uint64_t axis = parse_value(attributes.at("axis")).at<uint64_t>();
                    auto l = prog.add_instruction(op::broadcast{axis, args[0]->get_shape().lens()},
                                                  args[1]);
                    return prog.add_instruction(x, args[0], l);
                }
                return prog.add_instruction(x, args);
            }
            else
            {
                return add_broadcastable_binary_op(args[0], args[1], x);
            }
        });
    }

    std::vector<std::size_t> compute_broadcasted_lens(std::vector<std::size_t> s0,
                                                      std::vector<std::size_t> s1)
    {
        // Example:
        // s0 = (3,2,4,5) and s1 = (2,1,1)
        //
        // In this case we need to broadcast (:,1,1) portion of
        // s1 plus broadcast the 1st dimension of s1
        // giving output_lens = (3,2,4,5)
        //
        // Another example:
        // s0 = (3,2,1,5) and s1 = (2,7,5)
        // In this case we need to broadcast the (:,:,1:,:) axis
        // of s0 plus the 1st dimension of s1 giving
        // output_lens = (3,2,7,5)
        if(s0.size() > s1.size())
        {
            s0.swap(s1);
        }

        std::vector<std::size_t> out_lens(s1);
        auto offset = s1.size() - s0.size();
        std::transform(s0.begin(),
                       s0.end(),
                       s1.begin() + offset,
                       out_lens.begin() + offset,
                       [&](auto a, auto b) {
                           if(a != b and a != 1 and b != 1)
                           {
                               MIGRAPHX_THROW("COMPUTE_BROADCASTLEN: shape {" +
                                              to_string_range(s0) + "} and {" +
                                              to_string_range(s1) + "} mismatch!");
                           }
                           return std::max(a, b);
                       });

        return out_lens;
    }

    template <class T>
    instruction_ref add_broadcastable_binary_op(instruction_ref arg0, instruction_ref arg1, T x)
    {
        if(arg0->get_shape().lens() != arg1->get_shape().lens())
        {
            // Get lengths for both arguments
            auto s0       = arg0->get_shape().lens();
            auto s1       = arg1->get_shape().lens();
            auto out_lens = compute_broadcasted_lens(s0, s1);
            auto l0       = prog.add_instruction(op::multibroadcast{out_lens}, arg0);
            auto l1       = prog.add_instruction(op::multibroadcast{out_lens}, arg1);
            return prog.add_instruction(x, l0, l1);
        }
        else
        {
            return prog.add_instruction(x, {arg0, arg1});
        }
    }

    template <class T>
    void add_generic_op(std::string name, T x)
    {
        add_op(name, [this, x](const attribute_map&, std::vector<instruction_ref> args) {
            return prog.add_instruction(x, args);
        });
    }

    template <class T>
    void add_variadic_op(std::string name, T x)
    {
        add_op(name, [this, x](const attribute_map&, std::vector<instruction_ref> args) {
            return std::accumulate(std::next(args.begin()),
                                   args.end(),
                                   args.front(),
                                   [this, x](instruction_ref a, instruction_ref b) {
                                       return add_broadcastable_binary_op(a, b, x);
                                   });
        });
    }

    instruction_ref parse_clip(const std::string&,
                               const attribute_map& attributes,
                               std::vector<instruction_ref> args)
    {
        op::clip op;
        if(contains(attributes, "max"))
        {
            op.max_val = parse_value(attributes.at("max")).at<float>();
        }
        if(contains(attributes, "min"))
        {
            op.min_val = parse_value(attributes.at("min")).at<float>();
        }
        return prog.add_instruction(op, std::move(args));
    }

    instruction_ref
    parse_softmax(const std::string&, const attribute_map&, std::vector<instruction_ref> args)
    {
        auto dims = args.front()->get_shape().lens();
        auto r =
            prog.add_instruction(op::reshape{{long(dims[0]), long(dims[1]), 1, 1}}, args.front());
        auto s = prog.add_instruction(op::softmax{}, r);
        return prog.add_instruction(op::reshape{{long(dims[0]), long(dims[1])}}, s);
    }

    instruction_ref parse_logsoftmax(const std::string&,
                                     const attribute_map& attributes,
                                     std::vector<instruction_ref> args)
    {
        int axis = 1;
        if(contains(attributes, "axis"))
        {
            axis = parse_value(attributes.at("axis")).at<int>();
        }

        return prog.add_instruction(op::logsoftmax{axis}, std::move(args));
    }

    instruction_ref parse_argmax(const std::string&,
                                 const attribute_map& attributes,
                                 std::vector<instruction_ref> args)
    {
<<<<<<< HEAD
        int axis = 0;
        if(contains(attributes, "axis"))
        {
            axis = parse_value(attributes.at("axis")).at<int>();
=======
        int64_t axis = 0;
        if(contains(attributes, "axis"))
        {
            axis = static_cast<int64_t>(parse_value(attributes.at("axis")).at<int>());
>>>>>>> 68eb4c17
        }

        int keep_dims = 1;
        if(contains(attributes, "keepdims"))
        {
            keep_dims = parse_value(attributes.at("keepdims")).at<int>();
        }

        if(keep_dims == 0)
        {
            auto ins = prog.add_instruction(op::argmax{axis}, std::move(args));
<<<<<<< HEAD
            return prog.add_instruction(op::squeeze{{static_cast<int64_t>(axis)}}, ins);
=======
            return prog.add_instruction(op::squeeze{{axis}}, ins);
>>>>>>> 68eb4c17
        }
        else
        {
            return prog.add_instruction(op::argmax{axis}, std::move(args));
        }
    }

    instruction_ref parse_argmin(const std::string&,
                                 const attribute_map& attributes,
                                 std::vector<instruction_ref> args)
    {
<<<<<<< HEAD
        int axis = 0;
        if(contains(attributes, "axis"))
        {
            axis = parse_value(attributes.at("axis")).at<int>();
=======
        int64_t axis = 0;
        if(contains(attributes, "axis"))
        {
            axis = static_cast<int64_t>(parse_value(attributes.at("axis")).at<int>());
>>>>>>> 68eb4c17
        }

        int keep_dims = 1;
        if(contains(attributes, "keepdims"))
        {
            keep_dims = parse_value(attributes.at("keepdims")).at<int>();
        }

        if(keep_dims == 0)
        {
            auto ins = prog.add_instruction(op::argmin{axis}, std::move(args));
<<<<<<< HEAD
            return prog.add_instruction(op::squeeze{{static_cast<int64_t>(axis)}}, ins);
=======
            return prog.add_instruction(op::squeeze{{axis}}, ins);
>>>>>>> 68eb4c17
        }
        else
        {
            return prog.add_instruction(op::argmin{axis}, std::move(args));
        }
    }

    instruction_ref
    parse_conv(const std::string&, attribute_map attributes, std::vector<instruction_ref> args)
    {
        op::convolution op;
        auto l0 = args[0];
        if(contains(attributes, "pads"))
        {
            if(contains(attributes, "auto_pad"))
            {
                MIGRAPHX_THROW("auto_pad and padding cannot be specified simultaneously");
            }
            std::vector<std::int64_t> padding;
            copy(attributes["pads"].ints(), std::back_inserter(padding));
            if(padding.size() != 4)
            {
                MIGRAPHX_THROW("padding should have 4 values");
            }
            if(padding[0] != padding[2] || padding[1] != padding[3])
            {
                // insert zeros for pad op (args[0] has 4 dims)
                padding = {0, 0, padding[0], padding[1], 0, 0, padding[2], padding[3]};
                l0      = prog.add_instruction(op::pad{padding}, l0);
            }
            else
            {
                op.padding[0] = padding[0];
                op.padding[1] = padding[1];
            }
        }
        if(contains(attributes, "strides"))
        {
            copy(attributes["strides"].ints(), op.stride.begin());
        }
        if(contains(attributes, "dilations"))
        {
            copy(attributes["dilations"].ints(), op.dilation.begin());
        }
        if(contains(attributes, "auto_pad"))
        {
            auto s = attributes["auto_pad"].s();
            if(contains(attributes, "pads") and to_upper(s) != "NOTSET")
            {
                MIGRAPHX_THROW("auto_pad and padding cannot be specified simultaneously");
            }

            if(s.find("SAME") != std::string::npos)
            {
                op.padding_mode = op::padding_mode_t::same;
            }
        }
        if(contains(attributes, "group"))
        {
            op.group = parse_value(attributes.at("group")).at<int>();
        }
        if(args.size() == 3)
        {
            uint64_t axis = 1;
            auto l1       = prog.add_instruction(op, args[0], args[1]);
            auto l2 = prog.add_instruction(op::broadcast{axis, l1->get_shape().lens()}, args[2]);
            return prog.add_instruction(op::add{}, l1, l2);
        }
        return prog.add_instruction(op, l0, args[1]);
    }

    instruction_ref parse_pooling(const std::string& name,
                                  attribute_map attributes,
                                  std::vector<instruction_ref> args)
    {
        op::pooling op{ends_with(name, "MaxPool") ? "max" : "average"};
        auto l0 = args[0];
        if(starts_with(name, "Global"))
        {
            auto lens  = args.front()->get_shape().lens();
            op.lengths = {lens[2], lens[3]};
        }
        if(contains(attributes, "pads"))
        {
            std::vector<std::int64_t> padding;
            copy(attributes["pads"].ints(), std::back_inserter(padding));
            if(padding.size() != 4)
            {
                MIGRAPHX_THROW("padding should have 4 values");
            }
            if(padding[0] != padding[2] || padding[1] != padding[3])
            {
                // insert zeros for pad op (args[0] has 4 dims)
                padding = {0, 0, padding[0], padding[1], 0, 0, padding[2], padding[3]};
                l0 = prog.add_instruction(op::pad{padding, std::numeric_limits<float>::lowest()},
                                          l0);
            }
            else
            {
                op.padding[0] = padding[0];
                op.padding[1] = padding[1];
            }
        }
        if(contains(attributes, "strides"))
        {
            copy(attributes["strides"].ints(), op.stride.begin());
        }
        if(contains(attributes, "kernel_shape"))
        {
            copy(attributes["kernel_shape"].ints(), op.lengths.begin());
        }
        if(contains(attributes, "auto_pad"))
        {
            auto s = attributes["auto_pad"].s();
            if(s.find("SAME_UPPER") == std::string::npos)
            {
                MIGRAPHX_THROW("auto_pad only supports SAME_UPPER for pooling");
            }
            op.padding_mode = op::padding_mode_t::same;
        }

        return prog.add_instruction(op, l0);
    }

    instruction_ref
    parse_reshape(const std::string&, attribute_map attributes, std::vector<instruction_ref> args)
    {
        op::reshape op;
        if(args.size() == 1)
        {
            literal s = parse_value(attributes.at("shape"));
            s.visit([&](auto v) { copy(v, std::back_inserter(op.dims)); });
        }
        if(args.size() == 2)
        {
            auto s = args[1]->eval();
            if(s.empty())
                MIGRAPHX_THROW("Dynamic shape is not supported.");
            s.visit([&](auto v) { copy(v, std::back_inserter(op.dims)); });
        }
        return prog.add_instruction(op, args[0]);
    }

    instruction_ref
    parse_flatten(const std::string&, attribute_map attributes, std::vector<instruction_ref> args)
    {
        uint64_t axis = 1;
        if(contains(attributes, "axis"))
        {
            axis = parse_value(attributes.at("axis")).at<int>();
        }
        return prog.add_instruction(op::flatten{axis}, args[0]);
    }

    instruction_ref
    parse_squeeze(const std::string&, attribute_map attributes, std::vector<instruction_ref> args)
    {
        op::squeeze op;
        literal s = parse_value(attributes.at("axes"));
        s.visit([&](auto v) { copy(v, std::back_inserter(op.axes)); });
        return prog.add_instruction(op, args[0]);
    }

    instruction_ref
    parse_unsqueeze(const std::string&, attribute_map attributes, std::vector<instruction_ref> args)
    {
        op::unsqueeze op;
        literal s = parse_value(attributes.at("axes"));
        s.visit([&](auto v) { copy(v, std::back_inserter(op.axes)); });
        return prog.add_instruction(op, args[0]);
    }

    instruction_ref
    parse_concat(const std::string&, attribute_map attributes, std::vector<instruction_ref> args)
    {
        std::size_t axis = parse_value(attributes.at("axis")).at<int>();
        op::concat op{axis};
        return prog.add_instruction(op, std::move(args));
    }

    instruction_ref
    parse_gather(const std::string&, attribute_map attributes, std::vector<instruction_ref> args)
    {
        int axis = 0;
        if(contains(attributes, "axis"))
        {
            axis = parse_value(attributes.at("axis")).at<int>();
        }
        op::gather op{axis};
        return prog.add_instruction(op, std::move(args));
    }

    instruction_ref
    parse_slice(const std::string&, attribute_map attributes, std::vector<instruction_ref> args)
    {
        op::slice op;
        if(contains(attributes, "axes"))
        {
            literal s = parse_value(attributes.at("axes"));
            s.visit([&](auto v) { copy(v, std::back_inserter(op.axes)); });
        }
        {
            literal s = parse_value(attributes.at("ends"));
            s.visit([&](auto v) { copy(v, std::back_inserter(op.ends)); });
        }
        {
            literal s = parse_value(attributes.at("starts"));
            s.visit([&](auto v) { copy(v, std::back_inserter(op.starts)); });
        }
        return prog.add_instruction(op, args[0]);
    }

    instruction_ref parse_constant(const std::string&,
                                   attribute_map attributes,
                                   const std::vector<instruction_ref>&)
    {
        literal v = parse_value(attributes.at("value"));
        // return empty literal
        if(v.get_shape().elements() == 0)
        {
            return prog.add_literal(literal{});
        }

        auto dim_size = attributes.at("value").t().dims_size();
        // if dim_size is 0, it is a scalar
        if(dim_size == 0)
        {
            migraphx::shape scalar_shape{v.get_shape().type()};
            return prog.add_literal(migraphx::literal{scalar_shape, v.data()});
        }

        return prog.add_literal(v);
    }

    instruction_ref
    parse_gemm(const std::string&, attribute_map attributes, std::vector<instruction_ref> args)
    {
        float alpha = 1.0f;
        float beta  = 1.0f;
        bool transa = false;
        bool transb = false;
        if(contains(attributes, "alpha"))
        {
            alpha = parse_value(attributes.at("alpha")).at<float>();
        }
        if(contains(attributes, "beta"))
        {
            beta = parse_value(attributes.at("beta")).at<float>();
        }
        if(contains(attributes, "transA"))
        {
            transa = parse_value(attributes.at("transA")).at<bool>();
        }
        if(contains(attributes, "transB"))
        {
            transb = parse_value(attributes.at("transB")).at<bool>();
        }

        std::vector<int64_t> perm(args[0]->get_shape().lens().size());
        std::iota(perm.begin(), perm.end(), int64_t{0});
        // swap the last two elements
        std::swap(*perm.rbegin(), *(perm.rbegin() + 1));

        auto l1 = (transa) ? prog.add_instruction(op::transpose{perm}, args[0]) : args[0];
        auto l2 = (transb) ? prog.add_instruction(op::transpose{perm}, args[1]) : args[1];
        if(args.size() == 3)
        {
            if(beta != 0.f && args[2]->get_shape().elements() > 0)
            {
                auto out_lens   = l1->get_shape().lens();
                out_lens.back() = l2->get_shape().lens().back();
                auto l3         = args[2];
                auto l3_lens    = l3->get_shape().lens();
                if(!std::equal(out_lens.begin(), out_lens.end(), l3_lens.begin(), l3_lens.end()))
                {
                    l3 = prog.add_instruction(op::multibroadcast{out_lens}, args[2]);
                }
                return prog.add_instruction(op::dot{alpha, beta}, l1, l2, l3);
            }
        }

        return prog.add_instruction(op::dot{alpha, beta}, l1, l2);
    }

    instruction_ref
    parse_matmul(const std::string&, const attribute_map&, std::vector<instruction_ref> args)
    {
        auto l0      = args[0];
        auto l1      = args[1];
        auto l0_lens = l0->get_shape().lens();
        auto l1_lens = l1->get_shape().lens();

        // args[0] is a vector, prepend 1 to the shape
        bool is_a_prepended = false;
        if(l0_lens.size() == 1)
        {
            is_a_prepended = true;
            l0_lens.insert(l0_lens.begin(), 1);
            l0 = prog.add_instruction(op::unsqueeze{{0}}, args[0]);
        }

        bool is_b_appended = false;
        if(l1_lens.size() == 1)
        {
            is_b_appended = true;
            l1_lens.push_back(1);
            l1 = prog.add_instruction(op::unsqueeze{{1}}, args[1]);
        }

        instruction_ref bl0 = l0;
        instruction_ref bl1 = l1;
        if(!std::equal(l0_lens.rbegin() + 2, l0_lens.rend(), l1_lens.rbegin() + 2, l1_lens.rend()))
        {
            auto l0_it = l0_lens.begin() + l0_lens.size() - 2;
            std::vector<std::size_t> l0_broadcasted_lens(l0_lens.begin(), l0_it);
            auto l1_it = l1_lens.begin() + l1_lens.size() - 2;
            std::vector<std::size_t> l1_broadcasted_lens(l1_lens.begin(), l1_it);
            auto output_lens = compute_broadcasted_lens(l0_broadcasted_lens, l1_broadcasted_lens);
            l0_broadcasted_lens = output_lens;
            l0_broadcasted_lens.insert(l0_broadcasted_lens.end(), l0_it, l0_lens.end());
            l1_broadcasted_lens = output_lens;
            l1_broadcasted_lens.insert(l1_broadcasted_lens.end(), l1_it, l1_lens.end());
            if(l0_lens != l0_broadcasted_lens)
            {
                bl0 = prog.add_instruction(op::multibroadcast{l0_broadcasted_lens}, l0);
            }
            if(l1_lens != l1_broadcasted_lens)
            {
                bl1 = prog.add_instruction(op::multibroadcast{l1_broadcasted_lens}, l1);
            }
        }

        auto dot_res     = prog.add_instruction(op::dot{1.0f, 0.0f}, bl0, bl1);
        int64_t num_axis = static_cast<int64_t>(dot_res->get_shape().lens().size());
        if(is_a_prepended)
        {
            dot_res = prog.add_instruction(op::squeeze{{num_axis - 2}}, dot_res);
            --num_axis;
        }
        if(is_b_appended)
        {
            dot_res = prog.add_instruction(op::squeeze{{num_axis - 1}}, dot_res);
        }

        return dot_res;
    }

    instruction_ref
    parse_batchnorm(const std::string&, attribute_map attributes, std::vector<instruction_ref> args)
    {
        float epsilon                                     = 1e-5f;
        float momentum                                    = 0.9f;
        op::batch_norm_inference::bn_infer_mode_t bn_mode = op::batch_norm_inference::spatial;
        bool is_test                                      = false;
        if(contains(attributes, "epsilon"))
        {
            epsilon = parse_value(attributes.at("epsilon")).at<float>();
        }
        if(contains(attributes, "momentum"))
        {
            momentum = parse_value(attributes.at("momentum")).at<float>();
        }
        if(contains(attributes, "is_test"))
        {
            is_test = parse_value(attributes.at("is_test")).at<uint64_t>() > 0;
        }
        if(contains(attributes, "spatial"))
        {
            bn_mode = (parse_value(attributes.at("spatial")).at<uint64_t>() > 0)
                          ? op::batch_norm_inference::spatial
                          : op::batch_norm_inference::per_activation;
        }
        (void)is_test;
        op::batch_norm_inference op{epsilon, momentum, bn_mode};
        return prog.add_instruction(op, std::move(args));
    }

    instruction_ref parse_leaky_relu(const std::string&,
                                     attribute_map attributes,
                                     std::vector<instruction_ref> args)
    {
        float alpha = 0.01; // default alpha val for leaky relu
        if(contains(attributes, "alpha"))
        {
            alpha = parse_value(attributes.at("alpha")).at<float>();
        }
        op::leaky_relu op{alpha};
        return prog.add_instruction(op, args.front());
    }

    instruction_ref
    parse_elu(const std::string&, attribute_map attributes, std::vector<instruction_ref> args)
    {
        float alpha = 1.0; // default alpha val for elu
        if(contains(attributes, "alpha"))
        {
            alpha = parse_value(attributes.at("alpha")).at<float>();
        }
        op::elu op{alpha};
        return prog.add_instruction(op, args.front());
    }

    instruction_ref
    parse_lrn(const std::string&, attribute_map attributes, std::vector<instruction_ref> args)
    {
        float alpha = 0.0001;
        float beta  = 0.75;
        float bias  = 1.0;
        int size    = 1;
        if(contains(attributes, "alpha"))
            alpha = parse_value(attributes.at("alpha")).at<float>();
        if(contains(attributes, "beta"))
            beta = parse_value(attributes.at("beta")).at<float>();
        if(contains(attributes, "bias"))
            bias = parse_value(attributes.at("bias")).at<float>();
        if(contains(attributes, "size"))
            size = parse_value(attributes.at("size")).at<int>();
        op::lrn op{alpha, beta, bias, size};
        return prog.add_instruction(op, args.front());
    }

    instruction_ref parse_imagescaler(const std::string&,
                                      attribute_map attributes,
                                      std::vector<instruction_ref> args)
    {
        float scale = 1.0;
        std::vector<float> bias{};
        if(contains(attributes, "scale"))
        {
            scale = parse_value(attributes.at("scale")).at<float>();
        }

        if(contains(attributes, "bias"))
        {
            auto&& bias_floats = attributes["bias"].floats();
            bias               = std::vector<float>(bias_floats.begin(), bias_floats.end());
        }
        auto input_lens = args.front()->get_shape().lens();

        auto scale_val = prog.add_literal(scale);
        auto bias_vals = prog.add_literal(
            migraphx::literal{migraphx::shape{migraphx::shape::float_type, {bias.size()}}, bias});

        auto scale_tensor = prog.add_instruction(migraphx::op::scalar{input_lens}, scale_val);
        auto img_scaled   = prog.add_instruction(migraphx::op::mul{}, args.front(), scale_tensor);
        auto bias_bcast   = prog.add_instruction(migraphx::op::broadcast{1, input_lens}, bias_vals);
        return prog.add_instruction(migraphx::op::add{}, img_scaled, bias_bcast);
    }

    instruction_ref
    parse_transpose(const std::string&, attribute_map attributes, std::vector<instruction_ref> args)
    {
        std::vector<int64_t> perm{};
        if(contains(attributes, "perm"))
        {
            auto&& perm_vals = attributes["perm"].ints();
            perm             = std::vector<int64_t>(perm_vals.begin(), perm_vals.end());
        }
        return prog.add_instruction(migraphx::op::transpose{perm}, args.front());
    }

    instruction_ref
    parse_pad(const std::string&, attribute_map attributes, std::vector<instruction_ref> args)
    {
        std::vector<int64_t> pads{};
        float value = 0.0f;
        if(contains(attributes, "pads"))
        {
            auto&& pad_vals = attributes["pads"].ints();
            pads            = std::vector<int64_t>(pad_vals.begin(), pad_vals.end());
        }
        // check if padding is actually being done (at least one value is nonzero)
        if(std::all_of(pads.begin(), pads.end(), [](const int& i) { return i == 0; }))
        {
            return prog.add_instruction(migraphx::op::identity{}, args.front());
        }
        if(contains(attributes, "value"))
        {
            value = parse_value(attributes.at("value")).at<float>();
        }
        if(contains(attributes, "mode"))
        {
            auto mode = attributes.at("mode").s();
            if(mode != "constant")
                MIGRAPHX_THROW("migraphx currently only supports constant padding");
        }
        return prog.add_instruction(migraphx::op::pad{pads, value}, args.front());
    }
    // Use a literal instruction to replace the shape since, output of
    // shape operator are literals in migraphx
    instruction_ref
    parse_shape(const std::string&, const attribute_map&, std::vector<instruction_ref> args)
    {
        if(args.size() != 1)
            MIGRAPHX_THROW("Shape: operator should have 1 operand");
        std::vector<std::size_t> arg_shape = args[0]->get_shape().lens();
        std::vector<int64_t> vec_shape(arg_shape.size());
        migraphx::shape s(migraphx::shape::int64_type, {arg_shape.size()});
        std::transform(arg_shape.begin(), arg_shape.end(), vec_shape.begin(), [](auto i) {
            return int64_t(i);
        });
        return prog.add_literal(migraphx::literal{s, vec_shape});
    }

    // Use a literal instruction to replace the constantFill operator. In RNN, input shape
    // and value are fixed, so no need to do the actual computation for the constantFill
    // operator
    instruction_ref parse_constant_fill(const std::string&,
                                        attribute_map attributes,
                                        std::vector<instruction_ref> args)
    {
        int input_as_shape = 0;
        int dtype          = 1;
        float value        = 0.0f;

        if(contains(attributes, "dtype"))
        {
            dtype = parse_value(attributes.at("dtype")).at<int>();
        }
        migraphx::shape::type_t type = get_type(dtype);

        if(contains(attributes, "input_as_shape"))
        {
            input_as_shape = parse_value(attributes.at("input_as_shape")).at<int>();
        }

        if(contains(attributes, "value"))
        {
            value = parse_value(attributes.at("value")).at<float>();
        }

        if(contains(attributes, "extra_shape"))
        {
            MIGRAPHX_THROW("ConstantFill: cannot handle extra shape attribute");
        }

        if(input_as_shape == 1)
        {
            if(args.size() != 1)
            {
                MIGRAPHX_THROW("ConstantFill: need an input argument as output shape");
            }

            if(contains(attributes, "shape"))
            {
                MIGRAPHX_THROW("ConstantFill: cannot set the shape argument and pass in an input "
                               "at the same time");
            }

            migraphx::argument in = args[0]->eval();
            if(in.empty())
            {
                MIGRAPHX_THROW("ConstantFill: cannot handle dynamic shape as input");
            }

            std::vector<std::size_t> dims;
            in.visit([&](auto input) { dims.assign(input.begin(), input.end()); });
            migraphx::shape s(type, dims);
            std::vector<float> values(s.elements(), value);
            return prog.add_literal(migraphx::literal(s, values));
        }
        else if(input_as_shape == 0)
        {
            if(!contains(attributes, "shape"))
            {
                MIGRAPHX_THROW("ConstantFill: attribute output shape is needed");
            }

            literal ls = parse_value(attributes.at("shape"));
            std::vector<std::size_t> dims;
            ls.visit([&](auto s) { dims.assign(s.begin(), s.end()); });
            migraphx::shape s{type, dims};
            std::vector<float> values(s.elements(), value);
            return prog.add_literal(migraphx::literal(s, values));
        }
        else
        {
            MIGRAPHX_THROW("ConstantFill: wrong value of attribute input_as_shape");
        }
    }

    instruction_ref parse_constant_of_shape(const std::string&,
                                            attribute_map attributes,
                                            std::vector<instruction_ref> args)
    {
        literal l_val{};
        if(contains(attributes, "value"))
        {
            l_val = parse_value(attributes.at("value"));
            if(l_val.get_shape().elements() != 1)
            {
                MIGRAPHX_THROW("ConstantOfShape: attribute value can contain only 1 elements!");
            }
        }
        else
        {
            l_val = literal({shape::float_type, {1}, {0}}, {0.0f});
        }

        // input is empty, output is a scalar
        auto type = l_val.get_shape().type();

        if(args.empty())
        {
            MIGRAPHX_THROW("Parse ConstantOfShape : must have 1 input!");
        }
        else
        {
            migraphx::shape s;
            // empty input tensor, output is a scalar
            if(args[0]->get_shape().elements() == 0)
            {
                s = migraphx::shape{type, {1}, {0}};
            }
            else
            {
                migraphx::argument in = args[0]->eval();
                if(in.empty())
                {
                    MIGRAPHX_THROW("Parse ConstantOfShape: cannot handle dynamic shape as input");
                }

                std::vector<std::size_t> dims;
                in.visit([&](auto input) { dims.assign(input.begin(), input.end()); });
                s = migraphx::shape{type, dims};
            }

            literal l_out;
            l_val.visit([&](auto val) {
                using type = std::remove_cv_t<typename decltype(val)::value_type>;
                // l_val contains only one element
                std::vector<type> out_vec(s.elements(), *val.begin());
                l_out = literal(s, out_vec);
            });

            return prog.add_literal(l_out);
        }
    }

    instruction_ref
    parse_expand(const std::string&, const attribute_map&, std::vector<instruction_ref> args)
    {
        auto in_lens             = args[0]->get_shape().lens();
        migraphx::argument arg_s = args[1]->eval();
        if(arg_s.empty())
        {
            MIGRAPHX_THROW("Parse Expand: cannot handle dynamic shape as input");
        }
        std::vector<std::size_t> dims;
        arg_s.visit([&](auto input) { dims.assign(input.begin(), input.end()); });
        auto out_lens = compute_broadcasted_lens(in_lens, dims);

        return prog.add_instruction(op::multibroadcast{out_lens}, args[0]);
    }

    std::vector<instruction_ref>
    parse_rnn(const std::string&, attribute_map attributes, std::vector<instruction_ref> args)
    {
        migraphx::shape input_shape = args[0]->get_shape();
        std::size_t hidden_size     = args[1]->get_shape().lens()[1];

        if(contains(attributes, "hidden_size"))
        {
            std::size_t hidden_size_att = parse_value(attributes.at("hidden_size")).at<int>();
            if(hidden_size != hidden_size_att)
            {
                MIGRAPHX_THROW("RNN: hidden size mismatch in input and attribute");
            }
        }

        // Handling of direction to be added later
        std::string direction{"forward"};
        if(contains(attributes, "direction"))
        {
            direction = attributes.at("direction").s();
        }

        op::rnn_direction dirct = op::rnn_direction::forward;
        if(direction == "bidirectional")
        {
            dirct = op::rnn_direction::bidirectional;
        }
        else if(direction == "reverse")
        {
            dirct = op::rnn_direction::reverse;
        }

        std::vector<std::string> vec_names{"tanh"};
        if(contains(attributes, "activations"))
        {
            auto names = attributes.at("activations").strings();
            vec_names.clear();
            vec_names.resize(names.size());
            std::transform(names.begin(), names.end(), vec_names.begin(), [](auto name) {
                return to_lower(name);
            });
        }

        auto name_it = std::find_if(vec_names.begin(), vec_names.end(), [&](auto& name) {
            return (map_actv_funcs.count(name) == 0);
        });
        if(name_it != vec_names.end())
        {
            MIGRAPHX_THROW("RNN: activation function " + std::string(*name_it) + " not supported");
        }

        // bidirectional case should have two activation functions.
        // one is for forward, and the other is for reverse.
        // if only one actv function is provided, we use it in both
        // forward and reverse direction
        if(dirct == op::rnn_direction::bidirectional)
        {
            if(vec_names.size() == 1)
            {
                vec_names.push_back(vec_names.at(0));
            }
        }

        std::vector<operation> vec_actv_funcs(vec_names.size());
        std::transform(vec_names.begin(), vec_names.end(), vec_actv_funcs.begin(), [&](auto& fn) {
            return map_actv_funcs[fn];
        });

        // To be added later
        float clip = 0.0;
        if(contains(attributes, "clip"))
        {
            clip = parse_value(attributes.at("clip")).at<float>();
        }

        // if the number of arguments is less than 6, append
        // undefined operator to have 6 arguments
        if(args.size() < 6)
        {
            auto ins = prog.add_instruction(op::undefined{});
            args.insert(args.end(), (6 - args.size()), ins);
        }

        // first output for the concatenation of hidden states
        auto hidden_states = prog.add_instruction(op::rnn{hidden_size, vec_actv_funcs, dirct, clip},
                                                  std::move(args));

        // second output for the last hidden state
        auto last_output = prog.add_instruction(op::rnn_last_output{}, hidden_states);

        return {hidden_states, last_output};
    }

    std::vector<instruction_ref>
    parse_gru(const std::string&, attribute_map attributes, std::vector<instruction_ref> args)
    {
        migraphx::shape input_shape = args[0]->get_shape();
        std::size_t hidden_size     = args[2]->get_shape().lens()[2];

        if(contains(attributes, "hidden_size"))
        {
            std::size_t hidden_size_att = parse_value(attributes.at("hidden_size")).at<int>();
            if(hidden_size != hidden_size_att)
            {
                MIGRAPHX_THROW("GRU: hidden size mismatch in input and attribute");
            }
        }

        // Handling of direction to be added later
        std::string direction{"forward"};
        if(contains(attributes, "direction"))
        {
            direction = attributes.at("direction").s();
        }

        op::rnn_direction dirct = op::rnn_direction::forward;
        if(direction == "bidirectional")
        {
            dirct = op::rnn_direction::bidirectional;
        }
        else if(direction == "reverse")
        {
            dirct = op::rnn_direction::reverse;
        }

        std::vector<std::string> vec_names = {"sigmoid", "tanh"};
        if(contains(attributes, "activations"))
        {
            auto names = attributes.at("activations").strings();
            vec_names.clear();
            vec_names.resize(names.size());
            std::transform(names.begin(), names.end(), vec_names.begin(), [](auto name) {
                return to_lower(name);
            });
        }

        // need 4 activation functions
        if(dirct == op::rnn_direction::bidirectional)
        {
            // 4 activation functions are used in the bidirectional
            // scenario. No spec is provided in onnx::operator. we
            // use the algorithm that: if 1 actv function is provided,
            // repeat 1 four times. If 2 actv functins are provided,
            // assume forward and reverse use the same pair of actv
            // functions. For the case of 3 actv functions provided,
            // assume the 3rd one is repeated once and used by the
            // reverse direction.
            // This may need change later
            if(vec_names.size() == 1)
            {
                vec_names.insert(vec_names.end(), 3, vec_names.at(0));
            }
            else if(vec_names.size() == 2)
            {
                // repeat the activation functions
                vec_names.push_back(vec_names.at(0));
                vec_names.push_back(vec_names.at(1));
            }
            else if(vec_names.size() == 3)
            {
                vec_names.push_back(vec_names.at(2));
            }
        }
        else
        {
            if(vec_names.size() == 1)
            {
                vec_names.push_back(vec_names.at(0));
            }
        }

        auto name_it = std::find_if(vec_names.begin(), vec_names.end(), [&](auto& name) {
            return (map_actv_funcs.count(name) == 0);
        });
        if(name_it != vec_names.end())
        {
            MIGRAPHX_THROW("GRU: activation function " + std::string(*name_it) + " not supported");
        }

        std::vector<operation> vec_actv_funcs(vec_names.size());
        std::transform(vec_names.begin(), vec_names.end(), vec_actv_funcs.begin(), [&](auto& name) {
            return map_actv_funcs[name];
        });

        float clip = 0.0;
        if(contains(attributes, "clip"))
        {
            clip = parse_value(attributes.at("clip")).at<float>();
        }

        int linear_before_reset = 0;
        if(contains(attributes, "linear_before_reset"))
        {
            linear_before_reset = parse_value(attributes.at("linear_before_reset")).at<int>();
        }

        // append undefined opeator to make 6 arguments
        if(args.size() < 6)
        {
            auto ins = prog.add_instruction(op::undefined{});
            args.insert(args.end(), 6 - args.size(), ins);
        }

        // first output for concatenation of hidden states
        auto hidden_states = prog.add_instruction(
            op::gru{hidden_size, vec_actv_funcs, dirct, clip, linear_before_reset},
            std::move(args));

        // second output for last gru output
        auto last_output = prog.add_instruction(op::rnn_last_output{}, hidden_states);

        return {hidden_states, last_output};
    }

    std::vector<instruction_ref>
    parse_lstm(const std::string&, attribute_map attributes, std::vector<instruction_ref> args)
    {
        migraphx::shape input_shape = args[0]->get_shape();
        std::size_t hidden_size     = args[2]->get_shape().lens()[2];

        if(contains(attributes, "hidden_size"))
        {
            std::size_t hidden_size_att = parse_value(attributes.at("hidden_size")).at<int>();
            if(hidden_size != hidden_size_att)
            {
                MIGRAPHX_THROW("LSTM: hidden size mismatch in input and attribute");
            }
        }

        // Handling of direction to be added later
        std::string direction{"forward"};
        if(contains(attributes, "direction"))
        {
            direction = attributes.at("direction").s();
        }

        op::rnn_direction dirct = op::rnn_direction::forward;
        if(direction == "bidirectional")
        {
            dirct = op::rnn_direction::bidirectional;
        }
        else if(direction == "reverse")
        {
            dirct = op::rnn_direction::reverse;
        }
        else if(direction == "forward")
        {
            dirct = op::rnn_direction::forward;
        }
        else
        {
            MIGRAPHX_THROW("LSTM: incorrect direction attribute");
        }

        std::vector<std::string> vec_names = {"sigmoid", "tanh", "tanh"};
        if(contains(attributes, "activations"))
        {
            auto names = attributes.at("activations").strings();
            vec_names.clear();
            vec_names.resize(names.size());
            std::transform(names.begin(), names.end(), vec_names.begin(), [](auto name) {
                return to_lower(name);
            });
        }

        // need 6 activation functions for bidirectional directions
        if(dirct == op::rnn_direction::bidirectional)
        {
            // 6 activation functions are used in the bidirectional
            // scenario. No spec is provided in onnx::operator. we
            // use the algorithm that: if 1 actv function is provided,
            // repeat 1st six times. If 2 actv functins are provided,
            // repeat 2nd once, then repeat all three once
            // if 3 actv funcs are provide, repeat all three once.
            // the same algorithm is used for 4, 5, and 6 actv funcions
            // provided. This may need change later
            switch(vec_names.size())
            {
            case 1:
                vec_names = {vec_names.at(0),
                             vec_names.at(0),
                             vec_names.at(0),
                             vec_names.at(0),
                             vec_names.at(0),
                             vec_names.at(0)};
                break;

            case 2:
                // repeat the 2nd actv func once, then repeat all three another time
                vec_names = {vec_names.at(0),
                             vec_names.at(1),
                             vec_names.at(1),
                             vec_names.at(0),
                             vec_names.at(1),
                             vec_names.at(1)};
                break;

            case 3:
                // repeat all three actv funcs once
                vec_names = {vec_names.at(0),
                             vec_names.at(1),
                             vec_names.at(2),
                             vec_names.at(0),
                             vec_names.at(1),
                             vec_names.at(2)};
                break;

            case 4:
                vec_names = {vec_names.at(0),
                             vec_names.at(1),
                             vec_names.at(2),
                             vec_names.at(3),
                             vec_names.at(3),
                             vec_names.at(3)};
                break;

            case 5:
                vec_names = {vec_names.at(0),
                             vec_names.at(1),
                             vec_names.at(2),
                             vec_names.at(3),
                             vec_names.at(4),
                             vec_names.at(4)};
                break;

            default: break;
            }
        }
        else
        {
            switch(vec_names.size())
            {
            case 1: vec_names = {vec_names.at(0), vec_names.at(0), vec_names.at(0)}; break;

            case 2:
                // repeat the 2nd actv func once, so we have 3 actv funcs
                vec_names = {vec_names.at(0), vec_names.at(1), vec_names.at(1)};
                break;

            default: break;
            }
        }

        auto name_it = std::find_if(vec_names.begin(), vec_names.end(), [&](auto& name) {
            return (map_actv_funcs.count(name) == 0);
        });
        if(name_it != vec_names.end())
        {
            MIGRAPHX_THROW("LSTM: activation function " + std::string(*name_it) + " not supported");
        }

        std::vector<operation> vec_actv_funcs(vec_names.size());
        std::transform(vec_names.begin(), vec_names.end(), vec_actv_funcs.begin(), [&](auto& name) {
            return map_actv_funcs[name];
        });

        float clip = 0.0;
        if(contains(attributes, "clip"))
        {
            clip = parse_value(attributes.at("clip")).at<float>();
        }

        int input_forget = 0;
        if(contains(attributes, "input_forget"))
        {
            input_forget = parse_value(attributes.at("input_forget")).at<int>();
        }

        // append undefined opeator to make 6 arguments
        if(args.size() < 8)
        {
            auto ins = prog.add_instruction(op::undefined{});
            args.insert(args.end(), 8 - args.size(), ins);
        }

        // first output for concatenation of hidden states
        auto hidden_states = prog.add_instruction(
            op::lstm{hidden_size, vec_actv_funcs, dirct, clip, input_forget}, std::move(args));

        // second output for last lstm output
        auto last_output = prog.add_instruction(op::rnn_last_output{}, hidden_states);

        // third output for last cell output
        auto last_cell_output = prog.add_instruction(op::lstm_last_cell_output{}, hidden_states);

        return {hidden_states, last_output, last_cell_output};
    }

    instruction_ref parse_reduce_sum(const std::string&,
                                     attribute_map attributes,
                                     std::vector<instruction_ref> args)
    {
        std::size_t n_dim = args.front()->get_shape().lens().size();

        // default to reduce over all dimensions
        std::vector<std::size_t> axes(n_dim);
        std::iota(axes.begin(), axes.end(), 0);
        if(contains(attributes, "axes"))
        {
            axes.clear();
            auto&& attr_axes = attributes["axes"].ints();
            axes             = std::vector<std::size_t>(attr_axes.begin(), attr_axes.end());
        }

        int keep_dims = 1;
        if(contains(attributes, "keepdims"))
        {
            keep_dims = parse_value(attributes.at("keepdims")).at<int>();
        }

        if(keep_dims == 1)
        {
            return prog.add_instruction(op::reduce_sum{axes}, std::move(args));
        }
        else
        {
            auto ins = prog.add_instruction(op::reduce_sum{axes}, std::move(args));
            std::vector<int64_t> squeeze_axes{axes.begin(), axes.end()};
            return prog.add_instruction(op::squeeze{squeeze_axes}, ins);
        }
    }

<<<<<<< HEAD
    instruction_ref
    parse_cast(const std::string&, attribute_map attributes, std::vector<instruction_ref> args)
    {
        if(!contains(attributes, "to"))
        {
            MIGRAPHX_THROW("PARSE_CAST: missing to type attribute!");
        }

        int to_type        = parse_value(attributes.at("to")).at<int>();
        shape::type_t type = get_type(to_type);
        return prog.add_instruction(op::convert{type}, std::move(args));
    }

=======
>>>>>>> 68eb4c17
    void parse_from(std::istream& is)
    {
        onnx::ModelProto model;
        if(model.ParseFromIstream(&is))
        {
            if(model.has_graph())
            {
                this->parse_graph(model.graph());
            }
        }
        else
        {
            MIGRAPHX_THROW("Failed reading onnx file.");
        }
    }

    void parse_graph(const onnx::GraphProto& graph)
    {
        nodes = get_nodes(graph);
        std::unordered_map<std::string, onnx::TensorProto> initializer_data;
        for(auto&& f : graph.initializer())
        {
            initializer_data[f.name()] = f;
        }
        for(auto&& input : graph.input())
        {
            const std::string& name = input.name();
            // Does the input have an initializer?
            if(contains(initializer_data, name))
            {
                auto t             = initializer_data[name];
                instructions[name] = prog.add_literal(parse_tensor(t));
            }
            else
            {
                // TODO: Get shape of input parameter
                shape s            = parse_type(input.type());
                instructions[name] = prog.add_parameter(name, s);
            }
        }
        for(auto&& output : graph.output())
        {
            this->parse_node(output.name());
        }
    }

    void parse_undefined(const std::string& name)
    {
        auto ins           = prog.add_instruction(op::undefined{});
        instructions[name] = ins;
    }

    void parse_node(const std::string& name)
    {
        if(name.empty())
            MIGRAPHX_THROW("Onnx node must have a name");
        if(instructions.count(name) == 0)
        {
            auto&& node = nodes.at(name);
            std::vector<instruction_ref> args;
            for(auto&& input : node.input())
            {
                if(nodes.count(input) > 0)
                {
                    assert(name != input);
                    this->parse_node(input);
                }
                else if(input.empty())
                {
                    this->parse_undefined(input);
                }
                args.push_back(instructions.at(input));
            }
            std::vector<instruction_ref> result;
            if(ops.count(node.op_type()) == 0)
            {
                result.push_back(prog.add_instruction(op::unknown{node.op_type()}, args));
            }
            else
            {
                result = ops[node.op_type()](get_attributes(node), args);
            }
            // Even no output nodes produce output in migraphx
            if(node.output().empty() and result.size() == 1)
            {
                instructions[name] = result.front();
            }
            else
            {
                assert(node.output().size() >= result.size());
                std::transform(result.begin(),
                               result.end(),
                               node.output().begin(),
                               std::inserter(instructions, instructions.end()),
                               [](auto&& x, auto&& y) { return std::make_pair(y, x); });
            }
        }
    }

    static attribute_map get_attributes(const onnx::NodeProto& node)
    {
        std::unordered_map<std::string, onnx::AttributeProto> result;
        for(auto&& attr : node.attribute())
        {
            result[attr.name()] = attr;
        }
        return result;
    }

    static node_map get_nodes(const onnx::GraphProto& graph)
    {
        std::unordered_map<std::string, onnx::NodeProto> result;
        std::size_t n = 0;
        for(auto&& node : graph.node())
        {
            if(node.output().empty())
            {
                if(node.name().empty())
                {
                    result["migraphx_unamed_node_" + std::to_string(n)] = node;
                    n++;
                }
                else
                {
                    result[node.name()] = node;
                }
            }
            for(auto&& output : node.output())
            {
                result[output] = node;
            }
        }
        return result;
    }

    template <class T>
    static literal from_repeated(shape::type_t t, const T& r)
    {
        std::size_t size = r.size();
        return literal{{t, {size}}, r.begin(), r.end()};
    }

    static literal parse_value(const onnx::AttributeProto& attr)
    {
        switch(attr.type())
        {
        case onnx::AttributeProto::UNDEFINED: return {};
        case onnx::AttributeProto::FLOAT: return literal{attr.f()};
        case onnx::AttributeProto::INT: return literal{attr.i()};
        case onnx::AttributeProto::STRING: return {};
        case onnx::AttributeProto::TENSOR: return parse_tensor(attr.t());
        case onnx::AttributeProto::GRAPH: return {};
        case onnx::AttributeProto::FLOATS: return from_repeated(shape::float_type, attr.floats());
        case onnx::AttributeProto::INTS: return from_repeated(shape::int64_type, attr.ints());
        case onnx::AttributeProto::STRINGS: return {};
        case onnx::AttributeProto::TENSORS: return {};
        case onnx::AttributeProto::GRAPHS: return {};
        }
        MIGRAPHX_THROW("Invalid attribute type");
    }

    static literal parse_tensor(const onnx::TensorProto& t)
    {
        std::vector<std::size_t> dims(t.dims().begin(), t.dims().end());
        if(t.has_raw_data())
        {
            const std::string& s = t.raw_data();
            switch(t.data_type())
            {
            case onnx::TensorProto::UNDEFINED: throw std::runtime_error("");
            case onnx::TensorProto::FLOAT: return create_literal(shape::float_type, dims, s.data());
            case onnx::TensorProto::UINT8: throw std::runtime_error("");
            case onnx::TensorProto::INT8: return create_literal(shape::int32_type, dims, s.data());
            case onnx::TensorProto::UINT16:
                return create_literal(shape::int32_type, dims, s.data());
            case onnx::TensorProto::INT16: return create_literal(shape::int32_type, dims, s.data());
            case onnx::TensorProto::INT32: return create_literal(shape::int32_type, dims, s.data());
            case onnx::TensorProto::INT64: return create_literal(shape::int64_type, dims, s.data());
            case onnx::TensorProto::STRING: throw std::runtime_error("");
            case onnx::TensorProto::BOOL: return create_literal(shape::int32_type, dims, s.data());
            case onnx::TensorProto::FLOAT16:
                return create_literal(shape::half_type, dims, s.data());
            case onnx::TensorProto::DOUBLE:
                return create_literal(shape::double_type, dims, s.data());
            case onnx::TensorProto::UINT32: throw std::runtime_error("");
            case onnx::TensorProto::UINT64: throw std::runtime_error("");
            case onnx::TensorProto::COMPLEX64: throw std::runtime_error("");
            case onnx::TensorProto::COMPLEX128: throw std::runtime_error("");
            }
            MIGRAPHX_THROW("Invalid tensor type");
        }
        switch(t.data_type())
        {
        case onnx::TensorProto::UNDEFINED: throw std::runtime_error("");
        case onnx::TensorProto::FLOAT:
            return create_literal(shape::float_type, dims, t.float_data());
        case onnx::TensorProto::UINT8: throw std::runtime_error("");
        case onnx::TensorProto::INT8:
            return create_literal(shape::int32_type, dims, t.int32_data());
        case onnx::TensorProto::UINT16:
            return create_literal(shape::int32_type, dims, t.int32_data());
        case onnx::TensorProto::INT16:
            return create_literal(shape::int32_type, dims, t.int32_data());
        case onnx::TensorProto::INT32:
            return create_literal(shape::int32_type, dims, t.int32_data());
        case onnx::TensorProto::INT64:
            return create_literal(shape::int64_type, dims, t.int64_data());
        case onnx::TensorProto::STRING: throw std::runtime_error("");
        case onnx::TensorProto::BOOL:
            return create_literal(shape::int32_type, dims, t.int32_data());
        case onnx::TensorProto::FLOAT16:
        {
            std::vector<uint16_t> data_uint16(t.int32_data().begin(), t.int32_data().end());
            std::vector<half> data_half;
            std::transform(data_uint16.begin(),
                           data_uint16.end(),
                           std::back_inserter(data_half),
                           [](uint16_t raw_val) { return *reinterpret_cast<half*>(&raw_val); });
            return create_literal(shape::half_type, dims, data_half);
        }
        case onnx::TensorProto::DOUBLE:
            return create_literal(shape::double_type, dims, t.double_data());
        case onnx::TensorProto::UINT32: throw std::runtime_error("");
        case onnx::TensorProto::UINT64: throw std::runtime_error("");
        case onnx::TensorProto::COMPLEX64: throw std::runtime_error("");
        case onnx::TensorProto::COMPLEX128: throw std::runtime_error("");
        }
        MIGRAPHX_THROW("Invalid tensor type");
    }

    static literal
    create_literal(shape::type_t shape_type, const std::vector<size_t>& dims, const char* data)
    {
        // in case of scalar constants in onnx file, use dims=1 to fill initializer data
        if(dims.empty())
            return literal{{shape_type}, data};
        return literal{{shape_type, dims}, data};
    }

    template <class T, MIGRAPHX_REQUIRES(not std::is_pointer<T>{})>
    static literal create_literal(shape::type_t shape_type, const std::vector<size_t>& dims, T data)
    {
        if(dims.empty())
            return literal{{shape_type}, data.begin(), data.end()};
        return literal{{shape_type, dims}, data.begin(), data.end()};
    }

    static shape parse_type(const onnx::TypeProto& t)
    {
        shape::type_t shape_type{};
        switch(t.tensor_type().elem_type())
        {
        case onnx::TensorProto::UNDEFINED:
            break; // throw std::runtime_error("Unsupported type UNDEFINED");
        case onnx::TensorProto::FLOAT: shape_type = shape::float_type; break;
        case onnx::TensorProto::UINT8:
            break; // throw std::runtime_error("Unsupported type UINT8");
        case onnx::TensorProto::INT8: shape_type = shape::int8_type; break;
        case onnx::TensorProto::UINT16: shape_type = shape::uint16_type; break;
        case onnx::TensorProto::INT16: shape_type = shape::int16_type; break;
        case onnx::TensorProto::INT32: shape_type = shape::int32_type; break;
        case onnx::TensorProto::INT64: shape_type = shape::int64_type; break;
        case onnx::TensorProto::STRING:
            break; // throw std::runtime_error("Unsupported type STRING");
        case onnx::TensorProto::BOOL:
            break; // throw std::runtime_error("Unsupported type BOOL");
        case onnx::TensorProto::FLOAT16: shape_type = shape::half_type; break;
        case onnx::TensorProto::DOUBLE: shape_type = shape::double_type; break;
        case onnx::TensorProto::UINT32: shape_type = shape::uint32_type; break;
        case onnx::TensorProto::UINT64: shape_type = shape::uint64_type; break;
        case onnx::TensorProto::COMPLEX64:
            break; // throw std::runtime_error("Unsupported type COMPLEX64");
        case onnx::TensorProto::COMPLEX128:
            break; // throw std::runtime_error("Unsupported type COMPLEX128");
        }
        std::vector<std::size_t> dims;
        auto&& tensor_dims = t.tensor_type().shape().dim();
        std::transform(tensor_dims.begin(),
                       tensor_dims.end(),
                       std::back_inserter(dims),
                       [](auto&& d) -> std::size_t {
                           if(not d.has_dim_value())
                           {
                               long default_batch_size = 1; // FIXME
                               return default_batch_size;
                           }
                           return d.dim_value();
                       });
        return {shape_type, dims};
    }

    shape::type_t get_type(int dtype)
    {
        switch(dtype)
        {
        case 1: return shape::float_type;
        case 2: return shape::uint8_type;
        case 3: return shape::int8_type;
        case 4: return shape::uint16_type;
        case 5: return shape::int16_type;
        case 6: return shape::int32_type;
        case 7: return shape::int64_type;
        case 10: return shape::half_type;
        case 11: return shape::double_type;
        case 12: return shape::uint32_type;
        case 13: return shape::uint64_type;
        default:
        {
            MIGRAPHX_THROW("Prototensor data type " + std::to_string(dtype) + " not supported");
        }
        }
    }
};

program parse_onnx(const std::string& name)
{
    std::fstream input(name.c_str(), std::ios::in | std::ios::binary);
    onnx_parser parser;
#ifndef NDEBUG
    // Log the program when it can't be parsed
    try
    {
        parser.parse_from(input);
    }
    catch(...)
    {
        std::cerr << parser.prog << std::endl;
        throw;
    }
#else
    parser.parse_from(input);
#endif
    return std::move(parser.prog);
}

} // namespace MIGRAPHX_INLINE_NS
} // namespace migraphx<|MERGE_RESOLUTION|>--- conflicted
+++ resolved
@@ -66,10 +66,7 @@
 
         add_mem_op("ArgMax", &onnx_parser::parse_argmax);
         add_mem_op("ArgMin", &onnx_parser::parse_argmin);
-<<<<<<< HEAD
         add_mem_op("Cast", &onnx_parser::parse_cast);
-=======
->>>>>>> 68eb4c17
         add_mem_op("Clip", &onnx_parser::parse_clip);
         add_mem_op("LRN", &onnx_parser::parse_lrn);
         add_mem_op("ImageScaler", &onnx_parser::parse_imagescaler);
@@ -288,17 +285,10 @@
                                  const attribute_map& attributes,
                                  std::vector<instruction_ref> args)
     {
-<<<<<<< HEAD
-        int axis = 0;
-        if(contains(attributes, "axis"))
-        {
-            axis = parse_value(attributes.at("axis")).at<int>();
-=======
         int64_t axis = 0;
         if(contains(attributes, "axis"))
         {
             axis = static_cast<int64_t>(parse_value(attributes.at("axis")).at<int>());
->>>>>>> 68eb4c17
         }
 
         int keep_dims = 1;
@@ -310,11 +300,7 @@
         if(keep_dims == 0)
         {
             auto ins = prog.add_instruction(op::argmax{axis}, std::move(args));
-<<<<<<< HEAD
-            return prog.add_instruction(op::squeeze{{static_cast<int64_t>(axis)}}, ins);
-=======
             return prog.add_instruction(op::squeeze{{axis}}, ins);
->>>>>>> 68eb4c17
         }
         else
         {
@@ -326,17 +312,10 @@
                                  const attribute_map& attributes,
                                  std::vector<instruction_ref> args)
     {
-<<<<<<< HEAD
-        int axis = 0;
-        if(contains(attributes, "axis"))
-        {
-            axis = parse_value(attributes.at("axis")).at<int>();
-=======
         int64_t axis = 0;
         if(contains(attributes, "axis"))
         {
             axis = static_cast<int64_t>(parse_value(attributes.at("axis")).at<int>());
->>>>>>> 68eb4c17
         }
 
         int keep_dims = 1;
@@ -348,11 +327,7 @@
         if(keep_dims == 0)
         {
             auto ins = prog.add_instruction(op::argmin{axis}, std::move(args));
-<<<<<<< HEAD
-            return prog.add_instruction(op::squeeze{{static_cast<int64_t>(axis)}}, ins);
-=======
             return prog.add_instruction(op::squeeze{{axis}}, ins);
->>>>>>> 68eb4c17
         }
         else
         {
@@ -1430,7 +1405,6 @@
         }
     }
 
-<<<<<<< HEAD
     instruction_ref
     parse_cast(const std::string&, attribute_map attributes, std::vector<instruction_ref> args)
     {
@@ -1444,8 +1418,6 @@
         return prog.add_instruction(op::convert{type}, std::move(args));
     }
 
-=======
->>>>>>> 68eb4c17
     void parse_from(std::istream& is)
     {
         onnx::ModelProto model;
