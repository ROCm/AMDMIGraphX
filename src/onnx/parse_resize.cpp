--- conflicted
+++ resolved
@@ -21,6 +21,7 @@
  * OUT OF OR IN CONNECTION WITH THE SOFTWARE OR THE USE OR OTHER DEALINGS IN
  * THE SOFTWARE.
  */
+
 #include <migraphx/onnx/op_parser.hpp>
 #include <migraphx/onnx/checks.hpp>
 #include <migraphx/ranges.hpp>
@@ -28,7 +29,8 @@
 #include <migraphx/shape_for_each.hpp>
 #include <migraphx/instruction.hpp>
 #include <migraphx/make_op.hpp>
-#include <bitset>
+#include <vector>
+#include <map>
 
 namespace migraphx {
 inline namespace MIGRAPHX_INLINE_NS {
@@ -36,132 +38,55 @@
 
 /*
  * Algorithm of calc_neighbor_points():
- * Input: vvv_ind, 3-layer vector to compose vector of indices.
- *        in_s, shape to get space index from, using the composed vector of indices.
- * Output: vector contains the result of space index.
+ * Input: vvv_ind, a collection of neighbors per resized dimension as:
+ *              layer-1: (# resized dimensions, vector)
+ *              layer-2: (A vector of 2 of: hi/low)
+ *              layer-3: Neighor index of every pixel in that dimension (vector)
+ *        in_s, the original input tensor shape (vector)
+ *        resized_v, lens indices that have to resized (vector)
  *
- * From vvv_ind:
- *              layer-1: size of 1st dimension, caller will pass as n_bits
- *              layer-2: hardcode to 2 by caller
- *              layer-3: a vector of out_elements (caller pass) integers.
- * vvv_ind = {
- *   {{...}, {...}},
- *   {{...}, {...}},
- *   {{...}, {...}},
- *   ...
- *   {{...}, {...}}
- * };
- *
- * To Compose a series of vector of indices, which will further be used to get space index from
- *   the input shape.
- * indices{} has (2^n_bits) * out_elements members, each member is a vector of n_bits indices.
- * indices = {
- *     {...},
- *     {...},
- *     {...},
- *     ...
- *     {...}
- * };
- *
- * Notate vvv_ind as:
- *   0-1
- *   A B
- *   C D
- *   E F
- *   G H
- * Notate A' as A's transpose.
- * i.e. A  = {0,1,1,0,1};
- *      A' = {{0},
- *            {1},
- *            {1},
- *            {0},
- *            {1}
- *           };
- *
- * Outer loop:
- *   Iterate all values within range [0, (2^n_bits)) and maps to bitset for inner loop (MSB to LSB).
- * Middle loop:
- *   Transform all elements in layer-3: take indices from inner loop to get index from input shape,
-     append to vec_ind.
- * Inner loop:
- *   Compose a vector of indices by iterating all layer-1 using current bitset from current element.
- *
- * i.e. val = 6 -> bitset 0110b -> indices: pick each value from A'D'F'G' -> in_s.index(indices)
+ * Output: per resized pixel, its neighboring hi/lo indexes (vector).
+ * This api stitches all the neighbors (for every dimension) for a resized pixel,
+ * to yield its neighbor index w.r.t to the input shape, in_s.
  */
 
 static std::vector<int>
 calc_neighbor_points(const std::vector<std::vector<std::vector<std::size_t>>>& vvv_ind,
-<<<<<<< HEAD
-                     size_t i_dim, // input lens index
-                     size_t r_dim, // resized index
-                     std::vector<std::vector<std::size_t>> vec_dims,
                      const shape& in_s,
-                     const shape& out_s)
-{
-    auto&& o_lens = out_s.lens();
-
-    if(i_dim == o_lens.size())
-    {
-        std::vector<int> vec_ind(vec_dims.size());
-        std::transform(vec_dims.begin(), vec_dims.end(), vec_ind.begin(), [&](auto idx) {
-            return static_cast<int>(in_s.index(idx));
-        });
-        return vec_ind;
-    }
-
-    size_t o_dim_size = o_lens[i_dim];
-
-    // when a dimension is unchanged in Resize, its indices are identical, and just copied:
-    if(in_s.lens()[i_dim] == o_dim_size)
-    {
-        for(std::size_t v_idx = 0; v_idx < vec_dims.size(); v_idx += o_dim_size)
-            for(size_t i = 0; i < o_dim_size; i++)
-                vec_dims[v_idx + i].push_back(i);
-        return calc_neighbor_points(vvv_ind, i_dim + 1, r_dim, std::move(vec_dims), in_s, out_s);
-    }
-
-    // when a dimension is unchanged in Resize, its indices are processed below:
-    const auto& vv_lo = vvv_ind[r_dim][0];
-    std::vector<std::vector<std::size_t>> vec_dims1;
-    for(std::size_t start = 0; start < vec_dims.size(); start += vv_lo.size())
-=======
-                     const shape& in_s)
-{
-    std::size_t n_bits     = vvv_ind.size();
-    std::size_t m_elements = vvv_ind[0][0].size();
-    std::vector<int> vec_ind;
-
-    if(n_bits >= std::numeric_limits<std::size_t>::digits)
->>>>>>> 1c10b4de
-    {
-        MIGRAPHX_THROW("PARSE_RESIZE: Shape dimension " + std::to_string(n_bits) + " exceeds " +
-                       std::to_string(std::numeric_limits<std::size_t>::digits));
-    }
-
-<<<<<<< HEAD
-    const auto& vv_hi = vvv_ind[r_dim][1];
-    for(std::size_t start = 0; start < vec_dims.size(); start += vv_hi.size())
-=======
-    for(std::size_t val = 0; val < (std::size_t{1} << n_bits); val++)
->>>>>>> 1c10b4de
-    {
-        std::bitset<std::numeric_limits<std::size_t>::digits> bits_val = val;
-        std::vector<std::size_t> indices(n_bits);
-        transform(range(m_elements), std::back_inserter(vec_ind), [&](std::size_t i_element) {
-            transform(
-                vvv_ind, range(n_bits), indices.begin(), [&](const auto& vv_ind, std::size_t bit) {
-                    return vv_ind[bits_val[bit]][i_element];
-                });
-            return in_s.index(indices);
-        });
-    }
-<<<<<<< HEAD
-    vec_dims.clear();
-    return calc_neighbor_points(vvv_ind, i_dim + 1, r_dim + 1, std::move(vec_dims1), in_s, out_s);
-=======
+                     const std::vector<size_t>& resized_v)
+{
+    std::size_t ndims = in_s.ndim();
+    auto& in_strides  = in_s.strides();
+    std::vector<std::size_t> indices_l(ndims);
+    std::vector<std::size_t> indices_h(ndims);
+    std::size_t elements_ct = vvv_ind[0][0].size();
+    std::vector<int> vec_ind(elements_ct * 2); // hi + low
+    std::map<size_t, size_t> resized_m;
+    for(size_t i = 0; i < resized_v.size(); i++)
+        resized_m[resized_v[i]] = i;
+
+    for(size_t e_idx = 0; e_idx < elements_ct; ++e_idx)
+    {
+        for(size_t l_idx = 0; l_idx < ndims; ++l_idx)
+        {
+            auto entry = resized_m.find(l_idx);
+            if(entry != resized_m.end())
+            {
+                indices_l[l_idx] = vvv_ind[entry->second][0][e_idx];
+                indices_h[l_idx] = vvv_ind[entry->second][1][e_idx];
+            }
+            else
+            {
+                auto idx         = e_idx % in_strides[l_idx];
+                indices_l[l_idx] = idx;
+                indices_h[l_idx] = idx;
+            }
+            vec_ind[e_idx]               = in_s.index(indices_l);
+            vec_ind[e_idx + elements_ct] = in_s.index(indices_h);
+        }
+    }
 
     return vec_ind;
->>>>>>> 1c10b4de
 }
 
 static std::string get_coord_trans_mode(const onnx_parser::attribute_map& attr)
@@ -474,25 +399,16 @@
                 }
             });
 
-<<<<<<< HEAD
-            auto ind = calc_neighbor_points(
-                vvv_ind, 0, 0, std::vector<std::vector<std::size_t>>(out_elements), in_s, out_s);
+            auto ind = calc_neighbor_points(vvv_ind, in_s, resized_axes);
 
             auto dim_lens = out_lens;
             // indices matrix size grows 2x per resized-axis:
             dim_lens[0] *= (1u << resized_axes.size());
             shape ind_s{shape::int32_type, dim_lens};
-=======
-            auto ind = calc_neighbor_points(vvv_ind, in_s);
-
-            auto ind_lens = out_lens;
-            ind_lens[0] *= (std::size_t{1} << n_dim);
-            shape ind_s{shape::int32_type, ind_lens};
->>>>>>> 1c10b4de
             auto ins_ind = info.add_literal(literal(ind_s, ind));
             auto data    = info.add_instruction(make_op("gather", {{"axis", 0}}), rsp, ins_ind);
 
-            for(auto idx = resized_axes.size(); idx; --idx)
+            for(auto idx = resized_axes.size(); idx != 0u; --idx)
             {
                 dim_lens[0] /= 2; // halved for 2 slices of data (hi & low below)
                 shape dim_s{shape::float_type, dim_lens};
