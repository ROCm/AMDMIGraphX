--- conflicted
+++ resolved
@@ -1028,67 +1028,16 @@
 };
 
 /**
-<<<<<<< HEAD
- * Move unpack_fp4 and reshape/slice instructions into the mlir_op submodule.
-=======
  * Move unpack_fp4 instructions into the mlir_op submodule.
  * Slice and reshape instructions should already be fused into the mlir_op.
->>>>>>> f817b244
  * rocMLIR will do the unpacking and dequantization.
  */
 struct find_unpack_fp4_mlir_op
 {
-<<<<<<< HEAD
-    const std::unordered_set<std::string> skip_set = {"reshape", "slice"};
-
-    auto matcher() const
-    {
-        auto skip_reshapes_to_unpack =
-            match::skip(match::name(skip_set))(match::name("unpack_fp4"));
-        return match::name("gpu::mlir_op")(match::any_of[match::inputs()](skip_reshapes_to_unpack));
-    }
-
-    std::optional<instruction_ref> find_unpack_fp4(const instruction_ref ins) const
-    {
-        instruction_ref ret = fix<instruction_ref>([&](auto self, auto ins_i) -> instruction_ref {
-            if(ins_i->inputs().size() == 1 and contains(skip_set, ins_i->name()))
-            {
-                instruction_ref next = ins_i->inputs().front();
-                return self(next);
-            }
-            return ins_i;
-        })(ins);
-        if(ret->name() != "unpack_fp4")
-        {
-            return nullopt;
-        }
-        return ret;
-    }
-
-    // Add the reshape instructions between the unpack_fp4 and original mlir_op to the new module
-    void add_reshapes_for_unpack(module_ref nm,
-                                 const instruction_ref main_start_ins,
-                                 const instruction_ref main_unpack_ins,
-                                 const instruction_ref sub_unpack_ins) const
-    {
-        auto tmp_ins = main_start_ins;
-        std::vector<instruction_ref> ins_between;
-        while(tmp_ins != main_unpack_ins)
-        {
-            ins_between.push_back(tmp_ins);
-            tmp_ins = tmp_ins->inputs().front();
-        }
-        auto ins_iter = sub_unpack_ins;
-        for(auto ins : reverse_iterator_for(ins_between))
-        {
-            ins_iter = nm->add_instruction((*ins)->get_operator(), {ins_iter});
-        }
-=======
     auto matcher() const
     {
         return match::name("gpu::mlir_op")(
             match::any_of[match::inputs()](match::name("unpack_fp4")));
->>>>>>> f817b244
     }
 
     void apply(module_pass_manager& mpm, const match::matcher_result& mr) const
@@ -1102,25 +1051,14 @@
         int ct = 0;
         for(auto curr_ins : mlir_op->inputs())
         {
-<<<<<<< HEAD
-            auto unpack_opt = find_unpack_fp4(curr_ins);
-            if(unpack_opt.has_value())
-            {
-                auto unpack_ins   = unpack_opt.value();
-=======
             if(curr_ins->name() == "unpack_fp4")
             {
                 auto unpack_ins   = curr_ins;
->>>>>>> f817b244
                 auto unpack_input = unpack_ins->inputs().at(0);
                 auto param =
                     nm->add_parameter(param_name(++ct), unpack_input->get_shape().as_standard());
                 auto new_unpack_ins      = nm->add_instruction(unpack_ins->get_operator(), param);
                 fuse_ins_map[unpack_ins] = new_unpack_ins;
-<<<<<<< HEAD
-                add_reshapes_for_unpack(nm, curr_ins, unpack_ins, new_unpack_ins);
-=======
->>>>>>> f817b244
                 new_mlir_op_args.push_back(unpack_input);
             }
             else
