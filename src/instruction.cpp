--- conflicted
+++ resolved
@@ -614,10 +614,8 @@
 {
     if(start == end)
         return true;
-    if(not m->has_instruction(start) or not m->has_instruction(end) or
-       std::distance(m->begin(), start) > std::distance(m->begin(), end))
+    if(not m->has_instruction(start) or not m->has_instruction(end))
         return false;
-<<<<<<< HEAD
     assert(std::distance(m->begin(), start) < std::distance(m->begin(), end));
     return track_visits(start, end, [&](auto stop) {
         return fix<bool>([&](auto self, auto ins) -> bool {
@@ -673,13 +671,6 @@
     auto start = min_it->first;
 
     return all_of(instructions, [&](instruction_ref ins) {
-=======
-    std::size_t initial_distance = std::distance(start, end);
-    std::unordered_set<instruction_ref> visited;
-    return fix<bool>([&](auto self, auto ins) -> bool {
-        if(not m->has_instruction(ins))
-            return false;
->>>>>>> dcfaf741
         if(ins == start)
             return true;
         return reaches(
