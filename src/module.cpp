--- conflicted
+++ resolved
@@ -24,11 +24,8 @@
 {
     // A list is used to keep references to an instruction stable
     std::list<instruction> instructions;
-<<<<<<< HEAD
-=======
     std::unordered_set<instruction*> instruction_set;
     std::vector<std::string> input_names;
->>>>>>> c310bc5c
     std::string name;
 
     bool contains(instruction_ref ins) const
