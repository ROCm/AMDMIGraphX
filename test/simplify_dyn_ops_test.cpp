--- conflicted
+++ resolved
@@ -557,7 +557,6 @@
     EXPECT(m0 == m1);
 }
 
-<<<<<<< HEAD
 TEST_CASE(static_broadcast_for_dot)
 {
     migraphx::module m0;
@@ -587,7 +586,8 @@
         m1.add_return({dot_ins});
     }
     EXPECT(m0 == m1);
-=======
+}
+
 // Test case with static output shape in the submodules (look at `sm_shape`)
 TEST_CASE(select_module_update0)
 {
@@ -843,7 +843,6 @@
     }
 
     EXPECT(p0 == p1);
->>>>>>> 4b9d6470
 }
 
 int main(int argc, const char* argv[]) { test::run(argc, argv); }