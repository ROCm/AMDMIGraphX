#ifndef MIGRAPHX_GUARD_MIGRAPHLIB_MIOPEN_HPP
#define MIGRAPHX_GUARD_MIGRAPHLIB_MIOPEN_HPP

#include <migraphx/manage_ptr.hpp>
#include <migraphx/op/convolution.hpp>
#include <migraphx/op/pooling.hpp>
#include <migraphx/op/lrn.hpp>
#include <miopen/miopen.h>
#include <migraphx/config.hpp>

namespace migraphx {
inline namespace MIGRAPHX_INLINE_NS {
namespace gpu {

using miopen_handle          = MIGRAPHX_MANAGE_PTR(miopenHandle_t, miopenDestroy);
using tensor_descriptor      = MIGRAPHX_MANAGE_PTR(miopenTensorDescriptor_t,
                                              miopenDestroyTensorDescriptor);
using convolution_descriptor = MIGRAPHX_MANAGE_PTR(miopenConvolutionDescriptor_t,
                                                   miopenDestroyConvolutionDescriptor);
using pooling_descriptor     = MIGRAPHX_MANAGE_PTR(miopenPoolingDescriptor_t,
                                               miopenDestroyPoolingDescriptor);
using activation_descriptor  = MIGRAPHX_MANAGE_PTR(miopenActivationDescriptor_t,
                                                  miopenDestroyActivationDescriptor);
using fusion_plan_descriptor = MIGRAPHX_MANAGE_PTR(miopenFusionPlanDescriptor_t,
                                                   miopenDestroyFusionPlan);
using fused_operator_args    = MIGRAPHX_MANAGE_PTR(miopenOperatorArgs_t, miopenDestroyOperatorArgs);

using lrn_descriptor = MIGRAPHX_MANAGE_PTR(miopenLRNDescriptor_t, miopenDestroyLRNDescriptor);

template <class Result, class F, class... Ts>
Result make_obj(F f, Ts... xs)
{
    typename Result::pointer x = nullptr;
    auto status                = f(&x, xs...);
    Result r{x};
    if(status != miopenStatusSuccess)
        MIGRAPHX_THROW("MAKE_OBJ: MIOpen call failed");
    return r;
}

inline tensor_descriptor make_tensor(const migraphx::shape& os, bool pack = false)
{
    auto s = os.normalize_standard();
    auto t = make_obj<tensor_descriptor>(&miopenCreateTensorDescriptor);
    // Convert to ints
    std::vector<int> lens(s.lens().begin(), s.lens().end());
    std::vector<int> strides(s.strides().begin(), s.strides().end());
    miopenDataType_t d;
    if(s.type() == shape::float_type)
        d = miopenFloat;
    else if(s.type() == shape::half_type)
        d = miopenHalf;
    else if(s.type() == shape::int32_type)
        d = miopenInt32;
    else if(s.type() == shape::int8_type)
    {
        if(pack)
        {
            // update the lens and corresponding strides
            d          = miopenInt8x4;
            lens[1]    = ((lens[1] + 3) / 4) * 4;
            strides[0] = strides[1] * lens[1];
        }
        else
        {
            d = miopenInt8;
        }
    }
    else
    {
        MIGRAPHX_THROW("MAKE_TENSOR: unsupported type");
    }
    miopenSetTensorDescriptor(t.get(), d, s.lens().size(), lens.data(), strides.data());

    return t;
}

inline void insert_attribute_1d_dims(std::vector<int>& attr, size_t val)
{
    attr.insert(attr.begin(), val);
}

template <class T>
inline convolution_descriptor make_conv(const T& op)
{
    auto c = make_obj<convolution_descriptor>(&miopenCreateConvolutionDescriptor);
    miopenConvolutionMode_t c_mode = miopenConvolution;
    if(op.group > 1)
        c_mode = miopenGroupConv;
<<<<<<< HEAD
    std::vector<int> padding(op.padding.begin(), op.padding.end());
    std::vector<int> stride(op.stride.begin(), op.stride.end());
    std::vector<int> dilation(op.dilation.begin(), op.dilation.end());

    if(op.kdims() == 1)
    {
        insert_attribute_1d_dims(padding, 0);
        insert_attribute_1d_dims(stride, 1);
        insert_attribute_1d_dims(dilation, 1);
    }
=======

    int kdims = op.kdims();
    std::vector<int> padding(std::max(2, kdims), 0);
    std::vector<int> stride(std::max(2, kdims), 1);
    std::vector<int> dilation(std::max(2, kdims), 1);

    std::copy_backward(op.padding.begin(), op.padding.end(), padding.end());
    std::copy_backward(op.stride.begin(), op.stride.end(), stride.end());
    std::copy_backward(op.dilation.begin(), op.dilation.end(), dilation.end());
>>>>>>> 1cc724ee

    miopenInitConvolutionNdDescriptor(
        c.get(), padding.size(), padding.data(), stride.data(), dilation.data(), c_mode);
    if(op.group > 1)
        miopenSetConvolutionGroupCount(c.get(), op.group);
    return c;
}

template <class T>
inline convolution_descriptor make_deconv(const T& op)
{
    auto c = make_obj<convolution_descriptor>(&miopenCreateConvolutionDescriptor);
    miopenConvolutionMode_t c_mode = miopenTranspose;
    miopenInitConvolutionDescriptor(c.get(),
                                    c_mode,
                                    op.padding[0],
                                    op.padding[1],
                                    op.stride[0],
                                    op.stride[1],
                                    op.dilation[0],
                                    op.dilation[1]);
    if(op.group > 1)
        miopenSetConvolutionGroupCount(c.get(), op.group);
    return c;
}

inline pooling_descriptor make_pooling(const migraphx::op::pooling& op)
{
    miopenPoolingMode_t mode;
    if(op.mode == "max")
        mode = miopenPoolingMax;
    else if(op.mode == "average")
        mode = miopenPoolingAverage;
    else
        MIGRAPHX_THROW("Unknown mode for pooling: " + op.mode);
    auto p = make_obj<pooling_descriptor>(&miopenCreatePoolingDescriptor);

    std::vector<int> padding(op.padding.begin(), op.padding.end());
    std::vector<int> stride(op.stride.begin(), op.stride.end());
    std::vector<int> lengths(op.lengths.begin(), op.lengths.end());

    if(op.kdims() == 1)
    {
        insert_attribute_1d_dims(padding, 0);
        insert_attribute_1d_dims(stride, 1);
        insert_attribute_1d_dims(lengths, 1);
    }

    miopenSetNdPoolingDescriptor(
        p.get(), mode, padding.size(), lengths.data(), padding.data(), stride.data());
    return p;
}

inline lrn_descriptor make_lrn(const migraphx::op::lrn& op)
{
    auto ldesc = make_obj<lrn_descriptor>(&miopenCreateLRNDescriptor);
    miopenSetLRNDescriptor(ldesc.get(), miopenLRNCrossChannel, op.size, op.alpha, op.beta, op.bias);
    return ldesc;
}

inline activation_descriptor make_relu()
{
    auto ad = make_obj<activation_descriptor>(&miopenCreateActivationDescriptor);
    miopenSetActivationDescriptor(ad.get(), miopenActivationRELU, 0, 0, 0);
    return ad;
}

inline activation_descriptor make_sigmoid()
{
    auto ad = make_obj<activation_descriptor>(&miopenCreateActivationDescriptor);
    miopenSetActivationDescriptor(ad.get(), miopenActivationLOGISTIC, 0, 0, 0);
    return ad;
}

inline activation_descriptor make_tanh()
{
    auto ad = make_obj<activation_descriptor>(&miopenCreateActivationDescriptor);
    // onnx operator does not apply additional scaling for tanh
    // defaults for alpha and beta are therefore set to 1
    miopenSetActivationDescriptor(ad.get(), miopenActivationTANH, 1, 1, 0);
    return ad;
}

inline activation_descriptor make_abs()
{
    auto ad = make_obj<activation_descriptor>(&miopenCreateActivationDescriptor);
    miopenSetActivationDescriptor(ad.get(), miopenActivationABS, 0, 0, 0);
    return ad;
}

inline activation_descriptor make_leaky_relu(double alpha)
{
    auto ad = make_obj<activation_descriptor>(&miopenCreateActivationDescriptor);
    miopenSetActivationDescriptor(ad.get(), miopenActivationLEAKYRELU, alpha, 0, 0);
    return ad;
}

inline activation_descriptor make_elu(double alpha)
{
    auto ad = make_obj<activation_descriptor>(&miopenCreateActivationDescriptor);
    miopenSetActivationDescriptor(ad.get(), miopenActivationELU, alpha, 0, 0);
    return ad;
}

inline fusion_plan_descriptor make_fusion_plan(const shape& input)
{
    auto t = make_tensor(input);
    return make_obj<fusion_plan_descriptor>(&miopenCreateFusionPlan, miopenVerticalFusion, t.get());
}

// Temporary hack to workaround memory problems in miopen
inline fusion_plan_descriptor make_fusion_plan(const tensor_descriptor& input)
{
    return make_obj<fusion_plan_descriptor>(
        &miopenCreateFusionPlan, miopenVerticalFusion, input.get());
}

inline fused_operator_args make_fused_args()
{
    return make_obj<fused_operator_args>(&miopenCreateOperatorArgs);
}

template <class F>
auto reflect(miopenActivationDescriptor_t ad, F f)
{
    assert(ad != nullptr);
    miopenActivationMode_t mode = miopenActivationPASTHRU;
    double alpha                = 0.0;
    double beta                 = 0.0;
    double gamma                = 0.0;
    miopenGetActivationDescriptor(ad, &mode, &alpha, &beta, &gamma);
    return pack(f(std::move(mode), "mode"),    // NOLINT
                f(std::move(alpha), "alpha"),  // NOLINT
                f(std::move(beta), "beta"),    // NOLINT
                f(std::move(gamma), "gamma")); // NOLINT
}

template <class F>
auto reflect(miopenLRNDescriptor_t lrnd, F f)
{
    assert(lrnd != nullptr);
    miopenLRNMode_t mode = miopenLRNWithinChannel;
    unsigned int n       = 0;
    double alpha         = 0.0;
    double beta          = 0.0;
    double k             = 0.0;
    miopenGetLRNDescriptor(lrnd, &mode, &n, &alpha, &beta, &k);
    return pack(f(std::move(mode), "mode"),   // NOLINT
                f(std::move(n), "n"),         // NOLINT
                f(std::move(alpha), "alpha"), // NOLINT
                f(std::move(beta), "beta"),   // NOLINT
                f(std::move(k), "k"));        // NOLINT
}

} // namespace gpu
} // namespace MIGRAPHX_INLINE_NS
} // namespace migraphx

#endif<|MERGE_RESOLUTION|>--- conflicted
+++ resolved
@@ -87,18 +87,6 @@
     miopenConvolutionMode_t c_mode = miopenConvolution;
     if(op.group > 1)
         c_mode = miopenGroupConv;
-<<<<<<< HEAD
-    std::vector<int> padding(op.padding.begin(), op.padding.end());
-    std::vector<int> stride(op.stride.begin(), op.stride.end());
-    std::vector<int> dilation(op.dilation.begin(), op.dilation.end());
-
-    if(op.kdims() == 1)
-    {
-        insert_attribute_1d_dims(padding, 0);
-        insert_attribute_1d_dims(stride, 1);
-        insert_attribute_1d_dims(dilation, 1);
-    }
-=======
 
     int kdims = op.kdims();
     std::vector<int> padding(std::max(2, kdims), 0);
@@ -108,7 +96,6 @@
     std::copy_backward(op.padding.begin(), op.padding.end(), padding.end());
     std::copy_backward(op.stride.begin(), op.stride.end(), stride.end());
     std::copy_backward(op.dilation.begin(), op.dilation.end(), dilation.end());
->>>>>>> 1cc724ee
 
     miopenInitConvolutionNdDescriptor(
         c.get(), padding.size(), padding.data(), stride.data(), dilation.data(), c_mode);
