--- conflicted
+++ resolved
@@ -946,21 +946,6 @@
     {
         auto attn = r.result;
 
-<<<<<<< HEAD
-        float scale_val       = attn->get_operator().to_value().get("scale", 0.0);
-        std::size_t num_heads = attn->get_operator().to_value().get("num_heads", 32);
-        std::size_t kv_num_heads = attn->get_operator().to_value().get("kv_num_heads", 32);
-        auto kv_num_heads_factor = num_heads / kv_num_heads;
-        auto qkv              = attn->inputs().at(0);
-        auto pk                = attn->inputs().at(1);
-        auto pv                = attn->inputs().at(2);
-        auto csl              = attn->inputs().at(3);
-        auto batch_size       = pk->get_shape().lens()[0];
-        auto seq_len          = qkv->get_shape().lens()[2];
-        auto head_size        = qkv->get_shape().lens()[3];
-        auto max_seq_len      = pk->get_shape().lens()[2];
-        csl                   = mpm.get_module().insert_instruction(
-=======
         float scale_val          = attn->get_operator().to_value().get("scale", 0.0);
         std::size_t num_heads    = attn->get_operator().to_value().get("num_heads", 32);
         std::size_t kv_num_heads = attn->get_operator().to_value().get("kv_num_heads", 32);
@@ -974,7 +959,6 @@
         auto head_size           = qkv->get_shape().lens()[3];
         auto max_seq_len         = pk->get_shape().lens()[2];
         csl                      = mpm.get_module().insert_instruction(
->>>>>>> 24e7c17f
             attn, make_op("multibroadcast", {{"out_lens", {batch_size, num_heads}}}), csl);
 
         module m_attn;
@@ -989,23 +973,6 @@
         auto v = map_main_to_mattn.at(pv);
         if(kv_num_heads_factor != 1)
         {
-<<<<<<< HEAD
-            auto kv_new_lens = k->get_shape().lens();
-            kv_new_lens.at(1) = num_heads;
-            k = m_attn.add_instruction(
-                make_op("unsqueeze", {{"axes", {2}}}), k);
-            v = m_attn.add_instruction(
-                make_op("unsqueeze", {{"axes", {2}}}), v);
-            auto kv_unsqueezed_lens = k->get_shape().lens();
-            kv_unsqueezed_lens.at(2) = kv_num_heads_factor;
-            k = m_attn.add_instruction(make_op("multibroadcast", {{"out_lens", kv_unsqueezed_lens}}), k);
-            v = m_attn.add_instruction(make_op("multibroadcast", {{"out_lens", kv_unsqueezed_lens}}), v);
-            k = m_attn.add_instruction(make_op("reshape", {{"dims", kv_new_lens}}), k);
-            v = m_attn.add_instruction(make_op("reshape", {{"dims", kv_new_lens}}), v);
-        }
-        auto kt = m_attn.add_instruction(
-            make_op("transpose", {{"permutation", {0, 1, 3, 2}}}), k);
-=======
             auto kv_new_lens  = k->get_shape().lens();
             kv_new_lens.at(1) = num_heads;
             k                 = m_attn.add_instruction(make_op("unsqueeze", {{"axes", {2}}}), k);
@@ -1020,7 +987,6 @@
             v = m_attn.add_instruction(make_op("reshape", {{"dims", kv_new_lens}}), v);
         }
         auto kt = m_attn.add_instruction(make_op("transpose", {{"permutation", {0, 1, 3, 2}}}), k);
->>>>>>> 24e7c17f
         auto gemm1 = m_attn.add_instruction(make_op("dot"), q, kt);
 
         std::vector<int> range_vec(max_seq_len);
