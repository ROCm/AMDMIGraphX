--- conflicted
+++ resolved
@@ -6,11 +6,7 @@
 RUN dpkg --add-architecture i386
 
 # Add rocm repository
-<<<<<<< HEAD
 RUN sh -c 'echo deb [arch=amd64 trusted=yes] http://repo.radeon.com/rocm/apt/6.2/ focal main > /etc/apt/sources.list.d/rocm.list'
-=======
-RUN sh -c 'echo deb [arch=amd64 trusted=yes] http://repo.radeon.com/rocm/apt/6.1.3/ focal main > /etc/apt/sources.list.d/rocm.list'
->>>>>>> 196bc9fc
 
 # From docs.amd.com for installing rocm. Needed to install properly
 RUN sh -c "echo 'Package: *\nPin: release o=repo.radeon.com\nPin-priority: 600' > /etc/apt/preferences.d/rocm-pin-600"
