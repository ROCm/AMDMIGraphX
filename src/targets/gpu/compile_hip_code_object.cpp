/*
 * The MIT License (MIT)
 *
 * Copyright (c) 2015-2022 Advanced Micro Devices, Inc. All rights reserved.
 *
 * Permission is hereby granted, free of charge, to any person obtaining a copy
 * of this software and associated documentation files (the "Software"), to deal
 * in the Software without restriction, including without limitation the rights
 * to use, copy, modify, merge, publish, distribute, sublicense, and/or sell
 * copies of the Software, and to permit persons to whom the Software is
 * furnished to do so, subject to the following conditions:
 *
 * The above copyright notice and this permission notice shall be included in
 * all copies or substantial portions of the Software.
 *
 * THE SOFTWARE IS PROVIDED "AS IS", WITHOUT WARRANTY OF ANY KIND, EXPRESS OR
 * IMPLIED, INCLUDING BUT NOT LIMITED TO THE WARRANTIES OF MERCHANTABILITY,
 * FITNESS FOR A PARTICULAR PURPOSE AND NONINFRINGEMENT.  IN NO EVENT SHALL THE
 * AUTHORS OR COPYRIGHT HOLDERS BE LIABLE FOR ANY CLAIM, DAMAGES OR OTHER
 * LIABILITY, WHETHER IN AN ACTION OF CONTRACT, TORT OR OTHERWISE, ARISING FROM,
 * OUT OF OR IN CONNECTION WITH THE SOFTWARE OR THE USE OR OTHER DEALINGS IN
 * THE SOFTWARE.
 */
#include <migraphx/gpu/compile_hip_code_object.hpp>
#include <migraphx/gpu/compile_hip.hpp>
#include <migraphx/gpu/code_object_op.hpp>
#include <migraphx/gpu/context.hpp>
#include <migraphx/gpu/device_name.hpp>
#include <migraphx/context.hpp>
#include <migraphx_kernels.hpp>
#include <migraphx/stringutils.hpp>
#include <hip/hip_runtime_api.h>

namespace migraphx {
inline namespace MIGRAPHX_INLINE_NS {
namespace gpu {

template <class T>
std::string generate_index_ints(const std::vector<T>& v)
{
    return "index_ints<" + to_string_range(v) + ">{}";
}

std::string generate_make_shape(const shape& s)
{
    return "make_shape(" + generate_index_ints(s.lens()) + ", " + generate_index_ints(s.strides()) +
           ")";
}

static const char* const make_tensor_template = R"__migraphx__(
template<>
struct make_tensor<${n}>
{
    static __device__ auto apply(void* __restrict__ p)
    {
        return make_tensor_view(reinterpret_cast<${type}* __restrict__>(p), make_shape(${lens}, ${strides}));
    }
};
)__migraphx__";

std::string generate_make_tensor(std::size_t n, const shape& s)
{
    return interpolate_string(make_tensor_template,
                              {{"n", std::to_string(n)},
                               {"type", shape::cpp_type(s.type())},
                               {"lens", generate_index_ints(s.lens())},
                               {"strides", generate_index_ints(s.strides())}});
}

std::string generate_args_hpp(const std::vector<shape>& inputs)
{
    std::string inner;
    for(std::size_t i = 0; i < inputs.size(); i++)
    {
        inner += generate_make_tensor(i, inputs[i]);
    }
    const std::string args_hpp = R"__migraphx__(
#ifndef MIGRAPHX_GUARD_AUTO_ARGS_HPP
#define MIGRAPHX_GUARD_AUTO_ARGS_HPP

#include <migraphx/kernels/args.hpp>
#include <migraphx/kernels/tensor_view.hpp>

namespace migraphx {

__content__

} // namespace migraphx
#endif
)__migraphx__";
    return replace_string(args_hpp, "__content__", inner);
}

const std::vector<std::string>& compiler_warnings()
{
    static std::vector<std::string> warnings = {"-Weverything",
                                                "-Wno-c++98-compat",
                                                "-Wno-c++98-compat-pedantic",
                                                "-Wno-conversion",
                                                "-Wno-double-promotion",
                                                "-Wno-exit-time-destructors",
                                                "-Wno-extra-semi",
                                                "-Wno-extra-semi-stmt",
                                                "-Wno-float-conversion",
                                                "-Wno-gnu-anonymous-struct",
                                                "-Wno-gnu-zero-variadic-macro-arguments",
                                                "-Wno-missing-prototypes",
                                                "-Wno-nested-anon-types",
                                                "-Wno-padded",
                                                "-Wno-shorten-64-to-32",
                                                "-Wno-sign-conversion",
                                                "-Wno-sign-compare",
                                                "-Wno-unused-command-line-argument",
                                                "-Wno-weak-vtables",
                                                "-Wno-c99-extensions"};
    return warnings;
}

void hip_compile_options::set_launch_params(
    const value& v,
    const std::function<std::size_t(std::size_t local)>& compute_global,
    std::size_t default_local)
{
    local = v.get("local", default_local);
    if(v.contains("global"))
        global = v.at("global").to<std::size_t>();
    else
        global = compute_global(local);
}

std::function<std::size_t(std::size_t local)>
compute_global_for(context& ctx, std::size_t n, std::size_t over)
{
    assert(over > 0);
    std::size_t max_global = ctx.get_current_device().get_cu_count() *
                             ctx.get_current_device().get_max_workitems_per_cu();
    return [n, over, max_global](std::size_t local) {
        std::size_t groups     = (n + local - 1) / local;
        std::size_t max_blocks = max_global / local;
        std::size_t nglobal    = std::min(max_blocks * over, groups) * local;
        return std::min(nglobal, n);
    };
}

std::size_t compute_block_size(std::size_t n, std::size_t max_block_size)
{
<<<<<<< HEAD
    size_t block_size = 128;
    while(block_size <= max_block_size and block_size <= n)
        block_size *= 2;
    return block_size / 2;
=======
    const std::size_t min_block_size  = 64;
    const std::size_t base_block_size = 32;
    auto block_size                   = (((n - 1) / base_block_size + 1)) * base_block_size;
    return std::min(std::max(min_block_size, block_size), max_block_size);
>>>>>>> 9a70050b
}

operation compile_hip_code_object(const std::string& content, hip_compile_options options)
{
    assert(options.global > 0);
    assert(options.local > 0);
    assert(not options.inputs.empty());
    assert(options.inputs.size() == options.virtual_inputs.size() or
           options.virtual_inputs.empty());
    std::vector<src_file> srcs;
    std::transform(migraphx_kernels().begin(),
                   migraphx_kernels().end(),
                   std::back_inserter(srcs),
                   [](auto&& p) {
                       auto&& name = p.first;
                       auto&& c    = p.second;
                       auto path   = fs::path{"migraphx"} / "kernels" / name;
                       return src_file{path, c};
                   });
    srcs.push_back(src_file{fs::path{"main.cpp"},
                            std::make_pair(content.data(), content.data() + content.size())});
    auto args_hpp =
        generate_args_hpp(options.virtual_inputs.empty() ? options.inputs : options.virtual_inputs);
    srcs.push_back(src_file{fs::path{"args.hpp"},
                            std::make_pair(args_hpp.data(), args_hpp.data() + args_hpp.size())});
    options.params += " -DMIGRAPHX_NGLOBAL=" + std::to_string(options.global);
    options.params += " -DMIGRAPHX_NLOCAL=" + std::to_string(options.local);
    options.params += " " + join_strings(compiler_warnings(), " ");
    options.params += " -ftemplate-backtrace-limit=0";
    options.params += " -Werror";
    auto cos = compile_hip_src(srcs, std::move(options.params), get_device_name());
    if(cos.size() != 1)
        MIGRAPHX_THROW("No code object");
    return code_object_op{value::binary{cos.front()},
                          options.kernel_name,
                          options.global,
                          options.local,
                          options.inputs,
                          options.output};
}

} // namespace gpu
} // namespace MIGRAPHX_INLINE_NS
} // namespace migraphx<|MERGE_RESOLUTION|>--- conflicted
+++ resolved
@@ -144,17 +144,10 @@
 
 std::size_t compute_block_size(std::size_t n, std::size_t max_block_size)
 {
-<<<<<<< HEAD
-    size_t block_size = 128;
-    while(block_size <= max_block_size and block_size <= n)
-        block_size *= 2;
-    return block_size / 2;
-=======
     const std::size_t min_block_size  = 64;
     const std::size_t base_block_size = 32;
     auto block_size                   = (((n - 1) / base_block_size + 1)) * base_block_size;
     return std::min(std::max(min_block_size, block_size), max_block_size);
->>>>>>> 9a70050b
 }
 
 operation compile_hip_code_object(const std::string& content, hip_compile_options options)
