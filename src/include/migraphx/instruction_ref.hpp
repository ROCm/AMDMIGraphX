/*
 * The MIT License (MIT)
 *
 * Copyright (c) 2015-2023 Advanced Micro Devices, Inc. All rights reserved.
 *
 * Permission is hereby granted, free of charge, to any person obtaining a copy
 * of this software and associated documentation files (the "Software"), to deal
 * in the Software without restriction, including without limitation the rights
 * to use, copy, modify, merge, publish, distribute, sublicense, and/or sell
 * copies of the Software, and to permit persons to whom the Software is
 * furnished to do so, subject to the following conditions:
 *
 * The above copyright notice and this permission notice shall be included in
 * all copies or substantial portions of the Software.
 *
 * THE SOFTWARE IS PROVIDED "AS IS", WITHOUT WARRANTY OF ANY KIND, EXPRESS OR
 * IMPLIED, INCLUDING BUT NOT LIMITED TO THE WARRANTIES OF MERCHANTABILITY,
 * FITNESS FOR A PARTICULAR PURPOSE AND NONINFRINGEMENT.  IN NO EVENT SHALL THE
 * AUTHORS OR COPYRIGHT HOLDERS BE LIABLE FOR ANY CLAIM, DAMAGES OR OTHER
 * LIABILITY, WHETHER IN AN ACTION OF CONTRACT, TORT OR OTHERWISE, ARISING FROM,
 * OUT OF OR IN CONNECTION WITH THE SOFTWARE OR THE USE OR OTHER DEALINGS IN
 * THE SOFTWARE.
 */
#ifndef MIGRAPHX_GUARD_INSTRUCTION_REF_HPP
#define MIGRAPHX_GUARD_INSTRUCTION_REF_HPP

#include <list>
#include <functional>
#include <migraphx/config.hpp>
#include <migraphx/requires.hpp>

namespace migraphx {
inline namespace MIGRAPHX_INLINE_NS {

struct instruction;
#if defined(_WIN32) && !defined(NDEBUG)
struct instruction_ref : std::list<instruction>::iterator
{
    using instruction_iter       = std::list<instruction>::iterator;
    using instruction_const_iter = std::list<instruction>::const_iterator;

    instruction_ref() = default;
    instruction_ref(const instruction_iter& other) : instruction_iter(other) {}

    template <class T,
              class U,
              MIGRAPHX_REQUIRES(std::is_same<T, instruction_ref>{} or
                                std::is_same<U, instruction_ref>{})>
    friend bool operator==(const T& x, const U& y)
    {
        return x._Unwrapped()._Ptr == y._Unwrapped()._Ptr;
    }

    template <class T,
              class U,
              MIGRAPHX_REQUIRES(std::is_same<T, instruction_ref>{} or
                                std::is_same<U, instruction_ref>{})>
    friend bool operator!=(const T& x, const U& y)
    {
<<<<<<< HEAD
        return (not x == y);
=======
        return not(x == y);
>>>>>>> 05e36598
    }
};
#else
using instruction_ref = std::list<instruction>::iterator;
#endif

MIGRAPHX_EXPORT migraphx::instruction* as_address(const instruction_ref& ins) noexcept;

} // namespace MIGRAPHX_INLINE_NS
} // namespace migraphx

namespace std {
template <>
struct hash<migraphx::instruction_ref> // NOLINT
{
    using argument_type = migraphx::instruction_ref;
    using result_type   = std::size_t;
    result_type operator()(const migraphx::instruction_ref& x) const noexcept
    {
        return std::hash<migraphx::instruction*>{}(migraphx::as_address(x));
    }
};

template <>
struct equal_to<migraphx::instruction_ref> // NOLINT
{
    using argument_type = migraphx::instruction_ref;
    using result_type   = bool;
    result_type operator()(const migraphx::instruction_ref& x,
                           const migraphx::instruction_ref& y) const noexcept
    {
        return migraphx::as_address(x) == migraphx::as_address(y);
    }
};

} // namespace std

#ifdef _MSC_VER
#include <migraphx/instruction.hpp>
#endif

#endif<|MERGE_RESOLUTION|>--- conflicted
+++ resolved
@@ -57,11 +57,7 @@
                                 std::is_same<U, instruction_ref>{})>
     friend bool operator!=(const T& x, const U& y)
     {
-<<<<<<< HEAD
-        return (not x == y);
-=======
         return not(x == y);
->>>>>>> 05e36598
     }
 };
 #else
