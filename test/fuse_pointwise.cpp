/*
 * The MIT License (MIT)
 *
 * Copyright (c) 2015-2024 Advanced Micro Devices, Inc. All rights reserved.
 *
 * Permission is hereby granted, free of charge, to any person obtaining a copy
 * of this software and associated documentation files (the "Software"), to deal
 * in the Software without restriction, including without limitation the rights
 * to use, copy, modify, merge, publish, distribute, sublicense, and/or sell
 * copies of the Software, and to permit persons to whom the Software is
 * furnished to do so, subject to the following conditions:
 *
 * The above copyright notice and this permission notice shall be included in
 * all copies or substantial portions of the Software.
 *
 * THE SOFTWARE IS PROVIDED "AS IS", WITHOUT WARRANTY OF ANY KIND, EXPRESS OR
 * IMPLIED, INCLUDING BUT NOT LIMITED TO THE WARRANTIES OF MERCHANTABILITY,
 * FITNESS FOR A PARTICULAR PURPOSE AND NONINFRINGEMENT.  IN NO EVENT SHALL THE
 * AUTHORS OR COPYRIGHT HOLDERS BE LIABLE FOR ANY CLAIM, DAMAGES OR OTHER
 * LIABILITY, WHETHER IN AN ACTION OF CONTRACT, TORT OR OTHERWISE, ARISING FROM,
 * OUT OF OR IN CONNECTION WITH THE SOFTWARE OR THE USE OR OTHER DEALINGS IN
 * THE SOFTWARE.
 */
#include <migraphx/fuse_pointwise.hpp>
#include <migraphx/dead_code_elimination.hpp>
#include <migraphx/eliminate_contiguous.hpp>
#include <migraphx/instruction.hpp>
#include <migraphx/pass_manager.hpp>
#include <migraphx/program.hpp>
#include <basic_ops.hpp>
#include <migraphx/make_op.hpp>

#include <test.hpp>
#include <pointwise.hpp>

void run_pass(migraphx::program& p, migraphx::fuse_pointwise pass = {})
{
    migraphx::run_passes(p, {pass, migraphx::dead_code_elimination{}});
}

TEST_CASE(single)
{
    migraphx::shape s{migraphx::shape::float_type, {2, 3}};
    migraphx::program p1;
    {
        auto* mm  = p1.get_main_module();
        auto x    = mm->add_parameter("x", s);
        auto y    = mm->add_parameter("y", s);
        auto z    = mm->add_parameter("z", s);
        auto add1 = mm->add_instruction(migraphx::make_op("add"), x, y);
        auto pass = mm->add_instruction(pass_op{}, add1);
        auto add2 = mm->add_instruction(migraphx::make_op("add"), pass, z);
        mm->add_return({add2});
    }
    run_pass(p1);
    migraphx::program p2;
    {
        auto* mm  = p2.get_main_module();
        auto x    = mm->add_parameter("x", s);
        auto y    = mm->add_parameter("y", s);
        auto z    = mm->add_parameter("z", s);
        auto add1 = add_pointwise(p2, "main:pointwise0", {x, y}, single_pointwise("add"));
        auto pass = mm->add_instruction(pass_op{}, add1);
        auto add2 = add_pointwise(p2, "main:pointwise1", {pass, z}, single_pointwise("add"));
        mm->add_return({add2});
    }
    EXPECT(p1 == p2);
}

TEST_CASE(double_add)
{
    migraphx::shape s{migraphx::shape::float_type, {2, 3}};
    migraphx::program p1;
    {
        auto* mm  = p1.get_main_module();
        auto x    = mm->add_parameter("x", s);
        auto y    = mm->add_parameter("y", s);
        auto z    = mm->add_parameter("z", s);
        auto add1 = mm->add_instruction(migraphx::make_op("add"), x, y);
        auto add2 = mm->add_instruction(migraphx::make_op("add"), add1, z);
        mm->add_return({add2});
    }
    run_pass(p1);
    migraphx::program p2;
    {
        auto* mm = p2.get_main_module();
        auto x   = mm->add_parameter("x", s);
        auto y   = mm->add_parameter("y", s);
        auto z   = mm->add_parameter("z", s);
        auto fadd =
            add_pointwise(p2, "main:pointwise0", {x, y, z}, [=](auto* pm, const auto& inputs) {
                auto add1 = pm->add_instruction(migraphx::make_op("add"), inputs[0], inputs[1]);
                return pm->add_instruction(migraphx::make_op("add"), add1, inputs[2]);
            });
        mm->add_return({fadd});
    }
    EXPECT(p1.sort() == p2.sort());
}

TEST_CASE(double_add_without_return)
{
    migraphx::shape s{migraphx::shape::float_type, {2, 3}};
    migraphx::program p1;
    {
        auto* mm  = p1.get_main_module();
        auto x    = mm->add_parameter("x", s);
        auto y    = mm->add_parameter("y", s);
        auto z    = mm->add_parameter("z", s);
        auto add1 = mm->add_instruction(migraphx::make_op("add"), x, y);
        mm->add_instruction(migraphx::make_op("add"), add1, z);
    }
    run_pass(p1);
    migraphx::program p2;
    {
        auto* mm = p2.get_main_module();
        auto x   = mm->add_parameter("x", s);
        auto y   = mm->add_parameter("y", s);
        auto z   = mm->add_parameter("z", s);
        add_pointwise(p2, "main:pointwise0", {x, y, z}, [=](auto* pm, const auto& inputs) {
            auto add1 = pm->add_instruction(migraphx::make_op("add"), inputs[0], inputs[1]);
            return pm->add_instruction(migraphx::make_op("add"), add1, inputs[2]);
        });
    }
    EXPECT(p1.sort() == p2.sort());
}

TEST_CASE(used_twice_not_fused)
{
    migraphx::shape s{migraphx::shape::float_type, {2, 3}};
    migraphx::program p1;
    {
        auto* mm  = p1.get_main_module();
        auto x    = mm->add_parameter("x", s);
        auto y    = mm->add_parameter("y", s);
        auto add1 = mm->add_instruction(migraphx::make_op("add"), x, y);
        auto pass = mm->add_instruction(pass_op{}, add1);
        auto add2 = mm->add_instruction(migraphx::make_op("add"), add1, y);
        auto add3 = mm->add_instruction(migraphx::make_op("add"), pass, add2);
        mm->add_return({add3});
    }
    run_pass(p1);
    migraphx::program p2;
    {
        auto* mm  = p2.get_main_module();
        auto x    = mm->add_parameter("x", s);
        auto y    = mm->add_parameter("y", s);
        auto add1 = add_pointwise(p2, "main:pointwise0", {x, y}, single_pointwise("add"));
        auto pass = mm->add_instruction(pass_op{}, add1);
        auto fadd = add_pointwise(
            p2, "main:pointwise1", {add1, y, pass}, [=](auto* pm, const auto& inputs) {
                auto add2 = pm->add_instruction(migraphx::make_op("add"), inputs[0], inputs[1]);
                return pm->add_instruction(migraphx::make_op("add"), inputs[2], add2);
            });
        mm->add_return({fadd});
    }
    EXPECT(p1 == p2);
}

TEST_CASE(used_twice_fused)
{
    migraphx::shape s{migraphx::shape::float_type, {2, 3}};
    migraphx::program p1;
    {
        auto* mm  = p1.get_main_module();
        auto x    = mm->add_parameter("x", s);
        auto y    = mm->add_parameter("y", s);
        auto add1 = mm->add_instruction(migraphx::make_op("add"), x, y);
        auto add2 = mm->add_instruction(migraphx::make_op("add"), add1, x);
        auto add3 = mm->add_instruction(migraphx::make_op("add"), add1, y);
        auto add4 = mm->add_instruction(migraphx::make_op("add"), add2, add3);
        mm->add_return({add4});
    }
    run_pass(p1);
    migraphx::program p2;
    {
        auto* mm  = p2.get_main_module();
        auto x    = mm->add_parameter("x", s);
        auto y    = mm->add_parameter("y", s);
        auto fadd = add_pointwise(p2, "main:pointwise0", {x, y}, [=](auto* pm, const auto& inputs) {
            auto add1 = pm->add_instruction(migraphx::make_op("add"), inputs[0], inputs[1]);
            auto add2 = pm->add_instruction(migraphx::make_op("add"), add1, inputs[0]);
            auto add3 = pm->add_instruction(migraphx::make_op("add"), add1, inputs[1]);
            return pm->add_instruction(migraphx::make_op("add"), add2, add3);
        });
        mm->add_return({fadd});
    }
    EXPECT(p1.sort() == p2.sort());
}

TEST_CASE(duplicate_inputs)
{
    migraphx::shape s{migraphx::shape::float_type, {2, 3}};
    migraphx::program p1;
    {
        auto* mm  = p1.get_main_module();
        auto x    = mm->add_parameter("x", s);
        auto y    = mm->add_parameter("y", s);
        auto add1 = mm->add_instruction(migraphx::make_op("add"), x, x);
        auto pass = mm->add_instruction(pass_op{}, add1);
        auto add2 = mm->add_instruction(migraphx::make_op("add"), pass, y);
        mm->add_return({add2});
    }
    run_pass(p1);
    migraphx::program p2;
    {
        auto* mm  = p2.get_main_module();
        auto x    = mm->add_parameter("x", s);
        auto y    = mm->add_parameter("y", s);
        auto add1 = add_pointwise(p2, "main:pointwise0", {x}, [=](auto* pm, const auto& inputs) {
            return pm->add_instruction(migraphx::make_op("add"), inputs[0], inputs[0]);
        });
        auto pass = mm->add_instruction(pass_op{}, add1);
        auto add2 = add_pointwise(p2, "main:pointwise1", {pass, y}, single_pointwise("add"));
        mm->add_return({add2});
    }
    EXPECT(p1.sort() == p2.sort());
}

TEST_CASE(scalar_input)
{
    migraphx::shape s{migraphx::shape::float_type, {2, 3}};
    migraphx::program p1;
    {
        auto* mm = p1.get_main_module();
        auto x   = mm->add_parameter("x", s);
        auto one = mm->add_literal(1.0f);
        auto y =
            mm->add_instruction(migraphx::make_op("scalar", {{"scalar_bcst_dims", s.lens()}}), one);
        auto add1 = mm->add_instruction(migraphx::make_op("add"), x, y);
        mm->add_return({add1});
    }
    run_pass(p1);
    migraphx::program p2;
    {
        auto* mm  = p2.get_main_module();
        auto x    = mm->add_parameter("x", s);
        auto add1 = add_pointwise(p2, "main:pointwise0", {x}, [=](auto* pm, const auto& inputs) {
            auto y = pm->add_literal(1.0f);
            return pm->add_instruction(migraphx::make_op("add"), inputs[0], y);
        });
        mm->add_return({add1});
    }
    EXPECT(p1 == p2);
}

TEST_CASE(scalar_like_input)
{
    migraphx::shape s{migraphx::shape::float_type, {2, 1}};
    migraphx::program p1;
    {
        auto* mm = p1.get_main_module();
        auto x   = mm->add_parameter("x", s);
        auto one = mm->add_literal(
            migraphx::literal{migraphx::shape{migraphx::shape::float_type, {1}}, {1.0f}});
        auto y =
            mm->add_instruction(migraphx::make_op("multibroadcast", {{"out_lens", s.lens()}}), one);
        auto add1 = mm->add_instruction(migraphx::make_op("add"), x, y);
        mm->add_return({add1});
    }
    run_pass(p1);
    migraphx::program p2;
    {
        auto* mm  = p2.get_main_module();
        auto x    = mm->add_parameter("x", s);
        auto add1 = add_pointwise(p2, "main:pointwise0", {x}, [=](auto* pm, const auto& inputs) {
            auto y = pm->add_literal(1.0f);
            return pm->add_instruction(migraphx::make_op("add"), inputs[0], y);
        });
        mm->add_return({add1});
    }
    EXPECT(p1 == p2);
}

TEST_CASE(contiguous_input)
{
    migraphx::shape s{migraphx::shape::float_type, {2, 3}};
    migraphx::program p1;
    {
        auto* mm = p1.get_main_module();
        auto x   = mm->add_parameter("x", s);
        auto one = mm->add_literal(1.0f);
        auto yb =
            mm->add_instruction(migraphx::make_op("multibroadcast", {{"out_lens", s.lens()}}), one);
        auto y    = mm->add_instruction(migraphx::make_op("contiguous"), yb);
        auto add1 = mm->add_instruction(migraphx::make_op("add"), x, y);
        mm->add_return({add1});
    }
    run_pass(p1);
    migraphx::program p2;
    {
        auto* mm  = p2.get_main_module();
        auto x    = mm->add_parameter("x", s);
        auto add1 = add_pointwise(p2, "main:pointwise0", {x}, [=](auto* pm, const auto& inputs) {
            auto y = pm->add_literal(1.0f);
            return pm->add_instruction(migraphx::make_op("add"), inputs[0], y);
        });
        mm->add_return({add1});
    }
    EXPECT(p1 == p2);
}

TEST_CASE(contiguous_boolean_input)
{

    migraphx::shape s{migraphx::shape::bool_type, {2, 3}};
    migraphx::shape s_lit{migraphx::shape::bool_type, {1}, {0}};
    migraphx::program p1;
    {
        auto* mm = p1.get_main_module();
        auto x   = mm->add_parameter("x", s);
        auto one = mm->add_literal(migraphx::literal(s_lit, {1.0}));
        auto yb =
            mm->add_instruction(migraphx::make_op("multibroadcast", {{"out_lens", s.lens()}}), one);
        auto y    = mm->add_instruction(migraphx::make_op("contiguous"), yb);
        auto xor1 = mm->add_instruction(migraphx::make_op("logical_xor"), x, y);
        mm->add_return({xor1});
    }
    run_pass(p1);
    migraphx::program p2;
    {
        auto* mm  = p2.get_main_module();
        auto x    = mm->add_parameter("x", s);
        auto xor1 = add_pointwise(p2, "main:pointwise0", {x}, [=](auto* pm, const auto& inputs) {
            auto y = pm->add_literal(migraphx::literal(s_lit, {1}));
            return pm->add_instruction(migraphx::make_op("logical_xor"), inputs[0], y);
        });
        mm->add_return({xor1});
    }
}

TEST_CASE(all_scalar_input)
{
    migraphx::shape s{migraphx::shape::float_type};
    migraphx::program p1;
    {
        auto* mm  = p1.get_main_module();
        auto x    = mm->add_parameter("x", s);
        auto y    = mm->add_parameter("y", s);
        auto add1 = mm->add_instruction(migraphx::make_op("add"), x, y);
        mm->add_return({add1});
    }
    run_pass(p1);
    migraphx::program p2;
    {
        auto* mm  = p2.get_main_module();
        auto x    = mm->add_parameter("x", s);
        auto y    = mm->add_parameter("y", s);
        auto add1 = add_pointwise(p2, "main:pointwise0", {x, y}, [=](auto* pm, const auto& inputs) {
            return pm->add_instruction(migraphx::make_op("add"), inputs[0], inputs[1]);
        });
        mm->add_return({add1});
    }
    EXPECT(p1.get_output_shapes().size() == 1);
    EXPECT(p1.get_output_shapes().front().scalar());
    EXPECT(p1.get_output_shapes() == p2.get_output_shapes());
    EXPECT(p1 == p2);
}

TEST_CASE(no_input)
{
    migraphx::program p;
    {
        auto* mm = p.get_main_module();
        migraphx::shape g_shape{migraphx::shape::int64_type, {1}, {0}};
        migraphx::shape s_indices{migraphx::shape::int32_type, {3}};
        std::vector<int> indices{3, 800, 800};
        auto a0  = mm->add_literal(migraphx::literal{s_indices, indices});
        auto a1  = mm->add_literal(migraphx::literal{g_shape, {1}});
        int axis = 0;
        auto out = mm->add_instruction(migraphx::make_op("gather", {{"axis", axis}}), a0, a1);
        mm->add_return({out});
    }
    run_pass(p);

    // This should NOT create a pointwise module if there are no inputs here.
    migraphx::program p2;
    {
        auto* mm = p2.get_main_module();
        migraphx::shape g_shape{migraphx::shape::int64_type, {1}, {0}};
        migraphx::shape s_indices{migraphx::shape::int32_type, {3}};
        std::vector<int> indices{3, 800, 800};
        auto a0  = mm->add_literal(migraphx::literal{s_indices, indices});
        auto a1  = mm->add_literal(migraphx::literal{g_shape, {1}});
        int axis = 0;
        auto out = mm->add_instruction(migraphx::make_op("gather", {{"axis", axis}}), a0, a1);
        mm->add_return({out});
    }
    EXPECT(p == p2);
}

TEST_CASE(add_reshape_add)
{
    migraphx::shape s1{migraphx::shape::float_type, {3, 10, 16}};
    migraphx::shape s2{migraphx::shape::float_type, {3, 40, 2, 2}};
    migraphx::shape s3{migraphx::shape::float_type, {3, 10, 4, 2, 2}};
    migraphx::program p1;
    {
        auto* mm  = p1.get_main_module();
        auto x    = mm->add_parameter("x", s1);
        auto y    = mm->add_parameter("y", s1);
        auto z    = mm->add_parameter("z", s2);
        auto add1 = mm->add_instruction(migraphx::make_op("add"), x, y);
        auto reshape =
            mm->add_instruction(migraphx::make_op("reshape", {{"dims", s2.lens()}}), add1);
        auto add2 = mm->add_instruction(migraphx::make_op("add"), reshape, z);
        mm->add_return({add2});
    }
    run_pass(p1);
    migraphx::program p2;
    {
        auto* mm = p2.get_main_module();
        auto x   = mm->add_parameter("x", s1);
        auto y   = mm->add_parameter("y", s1);
        auto z   = mm->add_parameter("z", s2);
        auto x2  = mm->add_instruction(migraphx::make_op("reshape", {{"dims", s3.lens()}}), x);
        auto y2  = mm->add_instruction(migraphx::make_op("reshape", {{"dims", s3.lens()}}), y);
        auto z2  = mm->add_instruction(migraphx::make_op("reshape", {{"dims", s3.lens()}}), z);
        auto fadd =
            add_pointwise(p2, "main:pointwise0", {x2, y2, z2}, [=](auto* pm, const auto& inputs) {
                auto add1 = pm->add_instruction(migraphx::make_op("add"), inputs[0], inputs[1]);
                return pm->add_instruction(migraphx::make_op("add"), add1, inputs[2]);
            });
        auto reshape =
            mm->add_instruction(migraphx::make_op("reshape", {{"dims", s2.lens()}}), fadd);
        mm->add_return({reshape});
    }
    EXPECT(p1.sort() == p2.sort());
}

TEST_CASE(add_contiguous_reshape_add)
{
    auto s1 =
        migraphx::shape::from_permutation(migraphx::shape::float_type, {3, 10, 16}, {0, 2, 1});
    auto s2 = migraphx::shape{migraphx::shape::float_type, {3, 40, 2, 2}};
    auto s3 = migraphx::shape{migraphx::shape::float_type, {3, 10, 4, 2, 2}};
    migraphx::program p1;
    {
        auto* mm        = p1.get_main_module();
        auto x          = mm->add_parameter("x", s1);
        auto y          = mm->add_parameter("y", s1);
        auto z          = mm->add_parameter("z", s2);
        auto add1       = mm->add_instruction(migraphx::make_op("add"), x, y);
        auto contiguous = mm->add_instruction(migraphx::make_op("contiguous"), add1);
        auto reshape =
            mm->add_instruction(migraphx::make_op("reshape", {{"dims", s2.lens()}}), contiguous);
        auto add2 = mm->add_instruction(migraphx::make_op("add"), reshape, z);
        mm->add_return({add2});
    }
    run_pass(p1);
    migraphx::program p2;
    {
        auto* mm = p2.get_main_module();
        auto x   = mm->add_parameter("x", s1);
        auto y   = mm->add_parameter("y", s1);
        auto z   = mm->add_parameter("z", s2);
        auto x2  = mm->add_instruction(migraphx::make_op("reshape", {{"dims", s3.lens()}}), x);
        auto y2  = mm->add_instruction(migraphx::make_op("reshape", {{"dims", s3.lens()}}), y);
        auto z2  = mm->add_instruction(migraphx::make_op("reshape", {{"dims", s3.lens()}}), z);
        auto fadd =
            add_pointwise(p2, "main:pointwise0", {x2, y2, z2}, [=](auto* pm, const auto& inputs) {
                auto add1 = pm->add_instruction(migraphx::make_op("add"), inputs[0], inputs[1]);
                return pm->add_instruction(migraphx::make_op("add"), add1, inputs[2]);
            });
        auto reshape =
            mm->add_instruction(migraphx::make_op("reshape", {{"dims", s2.lens()}}), fadd);
        mm->add_return({reshape});
    }
    EXPECT(p1.sort() == p2.sort());
}

TEST_CASE(add_reshape_add_nonstandard)
{
    migraphx::shape s1 =
        migraphx::shape::from_permutation(migraphx::shape::float_type, {3, 10, 16}, {2, 0, 1});
    migraphx::shape s2{migraphx::shape::float_type, {3, 40, 2, 2}};
    migraphx::shape s3{migraphx::shape::float_type, {3, 10, 4, 2, 2}};
    migraphx::program p1;
    {
        auto* mm     = p1.get_main_module();
        auto x       = mm->add_parameter("x", s1);
        auto y       = mm->add_parameter("y", s1);
        auto z       = mm->add_parameter("z", s2);
        auto add1    = mm->add_instruction(migraphx::make_op("add"), x, y);
        auto reshape =
            mm->add_instruction(migraphx::make_op("reshape", {{"dims", s2.lens()}}), add1);
        auto add2    = mm->add_instruction(migraphx::make_op("add"), reshape, z);
        mm->add_return({add2});
    }
    run_pass(p1);
    migraphx::program p2;
    {
        auto* mm = p2.get_main_module();
        auto x   = mm->add_parameter("x", s1);
        auto y   = mm->add_parameter("y", s1);
        auto z   = mm->add_parameter("z", s2);
        auto x2  = mm->add_instruction(migraphx::make_op("reshape", {{"dims", s3.lens()}}), x);
        auto y2  = mm->add_instruction(migraphx::make_op("reshape", {{"dims", s3.lens()}}), y);
        auto z2  = mm->add_instruction(migraphx::make_op("reshape", {{"dims", s3.lens()}}), z);
        auto fadd =
            add_pointwise(p2, "main:pointwise0", {x2, y2, z2}, [=](auto* pm, const auto& inputs) {
                auto add1 = pm->add_instruction(migraphx::make_op("add"), inputs[0], inputs[1]);
                return pm->add_instruction(migraphx::make_op("add"), add1, inputs[2]);
            });
        auto reshape =
            mm->add_instruction(migraphx::make_op("reshape", {{"dims", s2.lens()}}), fadd);
        mm->add_return({reshape});
    }
    EXPECT(p1.sort() == p2.sort());
}

TEST_CASE(add_unsqueeze_add_nonstandard)
{
    migraphx::shape s1 =
        migraphx::shape::from_permutation(migraphx::shape::float_type, {3, 10, 16}, {2, 0, 1});
    migraphx::shape s2{migraphx::shape::float_type, {3, 10, 1, 16}};
    migraphx::program p1;
    {
        auto* mm       = p1.get_main_module();
        auto x         = mm->add_parameter("x", s1);
        auto y         = mm->add_parameter("y", s1);
        auto z         = mm->add_parameter("z", s2);
        auto add1      = mm->add_instruction(migraphx::make_op("add"), x, y);
        auto unsqueeze = mm->add_instruction(migraphx::make_op("unsqueeze", {{"axes", {2}}}), add1);
        auto add2      = mm->add_instruction(migraphx::make_op("add"), unsqueeze, z);
        mm->add_return({add2});
    }
    run_pass(p1);
    migraphx::program p2;
    {
        auto* mm = p2.get_main_module();
        auto x   = mm->add_parameter("x", s1);
        auto y   = mm->add_parameter("y", s1);
        auto z   = mm->add_parameter("z", s2);
        auto x2  = mm->add_instruction(migraphx::make_op("reshape", {{"dims", s2.lens()}}), x);
        auto y2  = mm->add_instruction(migraphx::make_op("reshape", {{"dims", s2.lens()}}), y);
        auto fadd =
            add_pointwise(p2, "main:pointwise0", {x2, y2, z}, [=](auto* pm, const auto& inputs) {
                auto add1 = pm->add_instruction(migraphx::make_op("add"), inputs[0], inputs[1]);
                return pm->add_instruction(migraphx::make_op("add"), add1, inputs[2]);
            });
        mm->add_return({fadd});
    }
    EXPECT(p1.sort() == p2.sort());
}

TEST_CASE(add_reshape_add_error)
{
    migraphx::shape s1{migraphx::shape::float_type, {6, 35}};
    migraphx::shape s2{migraphx::shape::float_type, {3, 7, 2, 5}};
    migraphx::program p1;
    {
        auto* mm  = p1.get_main_module();
        auto x    = mm->add_parameter("x", s1);
        auto y    = mm->add_parameter("y", s1);
        auto z    = mm->add_parameter("z", s2);
        auto add1 = mm->add_instruction(migraphx::make_op("add"), x, y);
        auto reshape =
            mm->add_instruction(migraphx::make_op("reshape", {{"dims", s2.lens()}}), add1);
        auto add2 = mm->add_instruction(migraphx::make_op("add"), reshape, z);
        mm->add_return({add2});
    }
    run_pass(p1);
    migraphx::program p2;
    {
        auto* mm   = p2.get_main_module();
        auto x     = mm->add_parameter("x", s1);
        auto y     = mm->add_parameter("y", s1);
        auto z     = mm->add_parameter("z", s2);
        auto fadd1 = add_pointwise(p2, "main:pointwise0", {x, y}, single_pointwise("add"));
        auto reshape =
            mm->add_instruction(migraphx::make_op("reshape", {{"dims", s2.lens()}}), fadd1);
        auto fadd2 = add_pointwise(p2, "main:pointwise1", {reshape, z}, single_pointwise("add"));
        mm->add_return({fadd2});
    }
    EXPECT(p1.sort() == p2.sort());
}

<<<<<<< HEAD
TEST_CASE(disable_fusion_double_add)
{
    migraphx::shape s{migraphx::shape::float_type, {2, 3}};
    migraphx::program p1;
    {
        auto* mm  = p1.get_main_module();
        auto x    = mm->add_parameter("x", s);
        auto y    = mm->add_parameter("y", s);
        auto z    = mm->add_parameter("z", s);
        auto add1 = mm->add_instruction(migraphx::make_op("add"), x, y);
        auto add2 = mm->add_instruction(migraphx::make_op("add"), add1, z);
        mm->add_return({add2});
    }
    migraphx::run_passes(p1, {migraphx::fuse_pointwise{true}, migraphx::dead_code_elimination{}});
    migraphx::program p2;
    {
        auto* mm  = p2.get_main_module();
        auto x    = mm->add_parameter("x", s);
        auto y    = mm->add_parameter("y", s);
        auto z    = mm->add_parameter("z", s);
        auto add1 = add_pointwise(p2, "main:pointwise0", {x, y}, single_pointwise("add"));
        auto add2 = add_pointwise(p2, "main:pointwise1", {add1, z}, single_pointwise("add"));
        mm->add_return({add2});
=======
TEST_CASE(add_broadcast_add)
{
    migraphx::shape s1{migraphx::shape::float_type, {2, 1}};
    migraphx::shape s2{migraphx::shape::float_type, {2, 3}};
    migraphx::program p1;
    {
        auto* mm   = p1.get_main_module();
        auto x     = mm->add_parameter("x", s1);
        auto y     = mm->add_parameter("y", s1);
        auto z     = mm->add_parameter("z", s2);
        auto add1  = mm->add_instruction(migraphx::make_op("add"), x, y);
        auto badd1 = mm->add_instruction(
            migraphx::make_op("multibroadcast", {{"out_lens", s2.lens()}}), add1);
        auto add2 = mm->add_instruction(migraphx::make_op("add"), badd1, z);
        mm->add_return({add2});
    }
    run_pass(p1, {.enable_rewrite_broadcasts = true});
    migraphx::program p2;
    {
        auto* mm = p2.get_main_module();
        auto x   = mm->add_parameter("x", s1);
        auto y   = mm->add_parameter("y", s1);
        auto z   = mm->add_parameter("z", s2);
        auto bx =
            mm->add_instruction(migraphx::make_op("multibroadcast", {{"out_lens", s2.lens()}}), x);
        auto by =
            mm->add_instruction(migraphx::make_op("multibroadcast", {{"out_lens", s2.lens()}}), y);
        auto fadd =
            add_pointwise(p2, "main:pointwise0", {bx, by, z}, [=](auto* pm, const auto& inputs) {
                auto add1 = pm->add_instruction(migraphx::make_op("add"), inputs[0], inputs[1]);
                return pm->add_instruction(migraphx::make_op("add"), add1, inputs[2]);
            });
        mm->add_return({fadd});
>>>>>>> 6b0f10fd
    }
    EXPECT(p1.sort() == p2.sort());
}

int main(int argc, const char* argv[]) { test::run(argc, argv); }<|MERGE_RESOLUTION|>--- conflicted
+++ resolved
@@ -575,31 +575,6 @@
     EXPECT(p1.sort() == p2.sort());
 }
 
-<<<<<<< HEAD
-TEST_CASE(disable_fusion_double_add)
-{
-    migraphx::shape s{migraphx::shape::float_type, {2, 3}};
-    migraphx::program p1;
-    {
-        auto* mm  = p1.get_main_module();
-        auto x    = mm->add_parameter("x", s);
-        auto y    = mm->add_parameter("y", s);
-        auto z    = mm->add_parameter("z", s);
-        auto add1 = mm->add_instruction(migraphx::make_op("add"), x, y);
-        auto add2 = mm->add_instruction(migraphx::make_op("add"), add1, z);
-        mm->add_return({add2});
-    }
-    migraphx::run_passes(p1, {migraphx::fuse_pointwise{true}, migraphx::dead_code_elimination{}});
-    migraphx::program p2;
-    {
-        auto* mm  = p2.get_main_module();
-        auto x    = mm->add_parameter("x", s);
-        auto y    = mm->add_parameter("y", s);
-        auto z    = mm->add_parameter("z", s);
-        auto add1 = add_pointwise(p2, "main:pointwise0", {x, y}, single_pointwise("add"));
-        auto add2 = add_pointwise(p2, "main:pointwise1", {add1, z}, single_pointwise("add"));
-        mm->add_return({add2});
-=======
 TEST_CASE(add_broadcast_add)
 {
     migraphx::shape s1{migraphx::shape::float_type, {2, 1}};
@@ -633,7 +608,6 @@
                 return pm->add_instruction(migraphx::make_op("add"), add1, inputs[2]);
             });
         mm->add_return({fadd});
->>>>>>> 6b0f10fd
     }
     EXPECT(p1.sort() == p2.sort());
 }
