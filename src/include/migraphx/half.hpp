--- conflicted
+++ resolved
@@ -48,75 +48,4 @@
 } // namespace MIGRAPHX_INLINE_NS
 } // namespace migraphx
 
-<<<<<<< HEAD
-namespace std {
-
-template <class T>
-struct common_type<migraphx::half, T> : std::common_type<float, T> // NOLINT
-{
-};
-
-template <class T>
-struct common_type<T, migraphx::half> : std::common_type<float, T> // NOLINT
-{
-};
-
-template <>
-struct common_type<migraphx::fp8::fp8e4m3fnuz, migraphx::half>
-{
-    using type = float;
-};
-
-template <>
-struct common_type<migraphx::half, migraphx::fp8::fp8e4m3fnuz>
-{
-    using type = float;
-};
-
-template <>
-struct common_type<migraphx::fp8::fp8e5m2fnuz, migraphx::half>
-{
-    using type = float;
-};
-
-template <>
-struct common_type<migraphx::half, migraphx::fp8::fp8e5m2fnuz>
-{
-    using type = float;
-};
-
-template <>
-struct common_type<migraphx::fp8::fp8e4m3fn, migraphx::half>
-{
-    using type = float;
-};
-
-template <>
-struct common_type<migraphx::half, migraphx::fp8::fp8e4m3fn>
-{
-    using type = float;
-};
-
-template <>
-struct common_type<migraphx::fp8::fp8e5m2, migraphx::half>
-{
-    using type = float;
-};
-
-template <>
-struct common_type<migraphx::half, migraphx::fp8::fp8e5m2>
-{
-    using type = float;
-};
-
-template <>
-struct common_type<migraphx::half, migraphx::half>
-{
-    using type = migraphx::half;
-};
-
-} // namespace std
-
-=======
->>>>>>> 5c0857aa
 #endif