--- conflicted
+++ resolved
@@ -406,15 +406,10 @@
     migraphx::gpu::hip_compile_options options;
     for(auto&& t : migraphx::shape::types())
     {
-<<<<<<< HEAD
-        if(contains({migraphx::shape::bool_type, migraphx::shape::tuple_type}, t))
-=======
         if(contains({migraphx::shape::bool_type,
-                     migraphx::shape::fp8e4m3fnuz_type,
                      migraphx::shape::tuple_type,
                      migraphx::shape::bf16_type},
                     t))
->>>>>>> 0ad80737
             continue;
         auto name = migraphx::shape::cpp_type(t);
         if(t == migraphx::shape::half_type)
