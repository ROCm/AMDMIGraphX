#include <migraphx/gpu/pooling.hpp>
#include <migraphx/gpu/context.hpp>

namespace migraphx {
inline namespace MIGRAPHX_INLINE_NS {
namespace gpu {

shape miopen_pooling::compute_shape(const std::vector<shape>& inputs) const
{
    check_shapes{inputs, *this}.has(2).standard();
    std::vector<shape> pooling_input = {inputs.at(0)};
    check_shapes{pooling_input, *this}.max_ndims(5);
    return op.compute_shape(pooling_input);
}

<<<<<<< HEAD
inline void recompute_shape_to_2d(shape& input)
=======
inline void reshape_if_1d(shape& input)
>>>>>>> 460e1b9e
{
    auto dims = input.lens();

    if(dims.size() == 3)
    {
        std::vector<size_t> new_dims = dims;
        new_dims.insert(new_dims.begin() + 2, 1);
        input = shape{input.type(), new_dims};
    }
}

argument miopen_pooling::compute(context& ctx,
                                 const shape& output_shape,
                                 const std::vector<argument>& args) const
{
    shape x_shape = args[0].get_shape();
    shape y_shape = output_shape;

<<<<<<< HEAD
    recompute_shape_to_2d(x_shape);
    recompute_shape_to_2d(y_shape);
=======
    reshape_if_1d(x_shape);
    reshape_if_1d(y_shape);
>>>>>>> 460e1b9e

    auto x_desc = make_tensor(x_shape);
    auto y_desc = make_tensor(y_shape);

    float alpha = 1;
    float beta  = 0;

    miopenPoolingForward(ctx.get_stream().get_miopen(),
                         pd.get(),
                         &alpha,
                         x_desc.get(),
                         args[0].implicit(),
                         &beta,
                         y_desc.get(),
                         args[1].implicit(),
                         false,
                         nullptr,
                         0);

    return args[1];
}

} // namespace gpu
} // namespace MIGRAPHX_INLINE_NS
} // namespace migraphx<|MERGE_RESOLUTION|>--- conflicted
+++ resolved
@@ -13,11 +13,7 @@
     return op.compute_shape(pooling_input);
 }
 
-<<<<<<< HEAD
-inline void recompute_shape_to_2d(shape& input)
-=======
 inline void reshape_if_1d(shape& input)
->>>>>>> 460e1b9e
 {
     auto dims = input.lens();
 
@@ -36,13 +32,8 @@
     shape x_shape = args[0].get_shape();
     shape y_shape = output_shape;
 
-<<<<<<< HEAD
-    recompute_shape_to_2d(x_shape);
-    recompute_shape_to_2d(y_shape);
-=======
     reshape_if_1d(x_shape);
     reshape_if_1d(y_shape);
->>>>>>> 460e1b9e
 
     auto x_desc = make_tensor(x_shape);
     auto y_desc = make_tensor(y_shape);
