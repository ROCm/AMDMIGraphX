--- conflicted
+++ resolved
@@ -154,12 +154,10 @@
           is_3inputs(input_shapes.size() == 4),
           compute_fp32(compute_fp32_flag)
     {
-<<<<<<< HEAD
         if(not is_3inputs)
         {
             beta = 0;
         }
-=======
         if(arg_type == rocblas_datatype_f16_r)
             compute_type = rocblas_datatype_f32_r;
     }
@@ -169,8 +167,6 @@
     if(int8_x4_format)
         flag = rocblas_gemm_flags_pack_int8x4;
 #endif
->>>>>>> ea32ca70
-
         // Create lambdas that will cast alpha, beta to the output shape's type
         // and retain the values being pointed to
         output_shape.visit_type([&](auto as) {
