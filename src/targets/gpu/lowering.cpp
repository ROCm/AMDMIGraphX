--- conflicted
+++ resolved
@@ -17,10 +17,6 @@
 #include <migraphx/gpu/contiguous.hpp>
 #include <migraphx/gpu/relu.hpp>
 #include <migraphx/gpu/sigmoid.hpp>
-<<<<<<< HEAD
-#include <migraphx/gpu/tanh.hpp>
-=======
->>>>>>> 03222a74
 #include <migraphx/gpu/abs.hpp>
 #include <migraphx/gpu/leaky_relu.hpp>
 #include <migraphx/gpu/elu.hpp>
@@ -53,12 +49,7 @@
 {
     program* prog = nullptr;
     context ctx{};
-<<<<<<< HEAD
-    std::unordered_map<std::string, std::function<instruction_ref(miopen_apply&, instruction_ref)>>
-        apply_map{};
-=======
     std::unordered_map<std::string, std::function<instruction_ref(instruction_ref)>> apply_map{};
->>>>>>> 03222a74
 
     void check_shape(shape x, instruction_ref i)
     {
@@ -69,26 +60,6 @@
 
     void init()
     {
-<<<<<<< HEAD
-        apply_map["convolution"]          = &miopen_apply::apply_convolution;
-        apply_map["relu"]                 = &miopen_apply::apply_relu;
-        apply_map["sigmoid"]              = &miopen_apply::apply_sigmoid;
-        apply_map["tanh"]                 = &miopen_apply::apply_tanh;
-        apply_map["abs"]                  = &miopen_apply::apply_abs;
-        apply_map["leaky_relu"]           = &miopen_apply::apply_leaky_relu;
-        apply_map["elu"]                  = &miopen_apply::apply_elu;
-        apply_map["pooling"]              = &miopen_apply::apply_pooling;
-        apply_map["add"]                  = &miopen_apply::apply_add;
-        apply_map["sin"]                  = &miopen_apply::apply_sin;
-        apply_map["mul"]                  = &miopen_apply::apply_mul;
-        apply_map["max"]                  = &miopen_apply::apply_max;
-        apply_map["min"]                  = &miopen_apply::apply_min;
-        apply_map["dot"]                  = &miopen_apply::apply_dot;
-        apply_map["contiguous"]           = &miopen_apply::apply_contiguous;
-        apply_map["concat"]               = &miopen_apply::apply_concat;
-        apply_map["batch_norm_inference"] = &miopen_apply::apply_batch_norm_inference;
-        apply_map["softmax"]              = &miopen_apply::apply_softmax;
-=======
         add_miopen_simple_op<miopen_relu>("relu", make_relu);
         add_miopen_simple_op<miopen_sigmoid>("sigmoid", make_sigmoid);
         add_miopen_simple_op<miopen_abs>("abs", make_abs);
@@ -107,6 +78,8 @@
         add_generic_op<hip_acos>("acos");
         add_generic_op<hip_atan>("atan");
         add_generic_op<hip_mul>("mul");
+        add_generic_op<hip_max>("max");
+        add_generic_op<hip_min>("min");
 
         add_extend_op<miopen_gemm, op::dot>("dot");
         add_extend_op<miopen_contiguous, op::contiguous>("contiguous");
@@ -116,7 +89,6 @@
         add_convolution_op();
         add_pooling_op();
         add_batch_norm_inference_op();
->>>>>>> 03222a74
     }
 
     void apply()
@@ -127,11 +99,7 @@
             auto s = it->get_shape();
             if(apply_map.count(it->name()) > 0)
             {
-<<<<<<< HEAD
-                check_shape(s, apply_map.at(it->name())(*this, it));
-=======
                 check_shape(s, apply_map.at(it->name())(it));
->>>>>>> 03222a74
             }
         }
     }
@@ -158,63 +126,15 @@
             auto conv = miopen_convolution{op, make_conv(op)};
             auto ws   = conv.compile(ctx, ins->get_shape(), ins->inputs());
 
-<<<<<<< HEAD
-    instruction_ref apply_sigmoid(instruction_ref ins)
-    {
-        auto ad = make_sigmoid();
-
-        auto output = insert_allocation(ins, ins->get_shape());
-        return prog->replace_instruction(
-            ins, miopen_sigmoid{std::move(ad)}, ins->inputs().at(0), output);
-    }
-
-    instruction_ref apply_tanh(instruction_ref ins)
-    {
-        auto ad = make_tanh();
-
-        auto output = insert_allocation(ins, ins->get_shape());
-        return prog->replace_instruction(
-            ins, miopen_tanh{std::move(ad)}, ins->inputs().at(0), output);
-    }
-
-    instruction_ref apply_abs(instruction_ref ins)
-    {
-        auto ad = make_abs();
-
-        auto output = insert_allocation(ins, ins->get_shape());
-        return prog->replace_instruction(
-            ins, miopen_abs{std::move(ad)}, ins->inputs().at(0), output);
-    }
-
-    instruction_ref apply_leaky_relu(instruction_ref ins)
-    {
-        auto&& op = any_cast<op::leaky_relu>(ins->get_operator());
-        auto ad   = make_leaky_relu(op.alpha);
-=======
             auto workspace = insert_allocation(ins, ws, "workspace");
             auto output    = insert_allocation(ins, ins->get_shape());
->>>>>>> 03222a74
 
             return prog->replace_instruction(
                 ins, conv, ins->inputs().at(0), ins->inputs().at(1), workspace, output);
         });
     }
 
-<<<<<<< HEAD
-    instruction_ref apply_elu(instruction_ref ins)
-    {
-        auto&& op = any_cast<op::leaky_relu>(ins->get_operator());
-        auto ad   = make_elu(op.alpha);
-
-        auto output = insert_allocation(ins, ins->get_shape());
-        return prog->replace_instruction(
-            ins, miopen_elu{std::move(ad)}, ins->inputs().at(0), output);
-    }
-
-    instruction_ref apply_softmax(instruction_ref ins)
-=======
     void add_pooling_op()
->>>>>>> 03222a74
     {
         apply_map.emplace("pooling", [=](instruction_ref ins) {
             auto&& op   = any_cast<op::pooling>(ins->get_operator());
@@ -251,26 +171,8 @@
         });
     }
 
-<<<<<<< HEAD
-    instruction_ref apply_max(instruction_ref ins)
-    {
-        auto output = insert_allocation(ins, ins->get_shape());
-        return prog->replace_instruction(
-            ins, hip_max{}, ins->inputs().at(0), ins->inputs().at(1), output);
-    }
-
-    instruction_ref apply_min(instruction_ref ins)
-    {
-        auto output = insert_allocation(ins, ins->get_shape());
-        return prog->replace_instruction(
-            ins, hip_min{}, ins->inputs().at(0), ins->inputs().at(1), output);
-    }
-
-    instruction_ref apply_dot(instruction_ref ins)
-=======
     template <class T, class Op, class F>
     void add_miopen_extend_op(std::string name, F f)
->>>>>>> 03222a74
     {
         apply_map.emplace(name, [=](instruction_ref ins) {
             auto&& op = any_cast<Op>(ins->get_operator());
