--- conflicted
+++ resolved
@@ -2023,15 +2023,9 @@
     auto b = mm->add_parameter("b", su);
 
     auto* body = p.create_module("Loop_4_loop");
-<<<<<<< HEAD
-    body->add_parameter("#Loop_4_loop_in_0", si);
-    body->add_parameter("#Loop_4_loop_in_1", sc);
-    auto var = body->add_parameter("#Loop_4_loop_in_2", su);
-=======
     body->add_parameter("iteration_num", si);
     body->add_parameter("keep_going_inp", sc);
     auto var = body->add_parameter("b_in", su);
->>>>>>> 664e2356
 
     auto ad = body->add_instruction(migraphx::make_op("add"), a, var);
     auto sb = body->add_instruction(migraphx::make_op("sub"), a, var);
