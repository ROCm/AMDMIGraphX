--- conflicted
+++ resolved
@@ -26,12 +26,7 @@
 namespace migraphx {
 inline namespace MIGRAPHX_INLINE_NS {
 
-<<<<<<< HEAD
-namespace {
-bool reduce_dim(std::vector<shape>& shapes, std::size_t n)
-=======
 static bool reduce_dim(std::vector<shape>& shapes, std::size_t n)
->>>>>>> 1403f814
 {
     std::vector<std::size_t> new_lens;
     for(const auto& s : shapes)
@@ -133,7 +128,6 @@
     }
     return shape{s.type(), lens, rstrides};
 }
-} // namespace
 
 std::vector<shape> reduce_dims(const std::vector<shape>& shapes)
 {
