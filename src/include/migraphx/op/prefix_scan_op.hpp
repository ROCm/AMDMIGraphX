/*
 * The MIT License (MIT)
 *
 * Copyright (c) 2015-2023 Advanced Micro Devices, Inc. All rights reserved.
 *
 * Permission is hereby granted, free of charge, to any person obtaining a copy
 * of this software and associated documentation files (the "Software"), to deal
 * in the Software without restriction, including without limitation the rights
 * to use, copy, modify, merge, publish, distribute, sublicense, and/or sell
 * copies of the Software, and to permit persons to whom the Software is
 * furnished to do so, subject to the following conditions:
 *
 * The above copyright notice and this permission notice shall be included in
 * all copies or substantial portions of the Software.
 *
 * THE SOFTWARE IS PROVIDED "AS IS", WITHOUT WARRANTY OF ANY KIND, EXPRESS OR
 * IMPLIED, INCLUDING BUT NOT LIMITED TO THE WARRANTIES OF MERCHANTABILITY,
 * FITNESS FOR A PARTICULAR PURPOSE AND NONINFRINGEMENT.  IN NO EVENT SHALL THE
 * AUTHORS OR COPYRIGHT HOLDERS BE LIABLE FOR ANY CLAIM, DAMAGES OR OTHER
 * LIABILITY, WHETHER IN AN ACTION OF CONTRACT, TORT OR OTHERWISE, ARISING FROM,
 * OUT OF OR IN CONNECTION WITH THE SOFTWARE OR THE USE OR OTHER DEALINGS IN
 * THE SOFTWARE.
 */

<<<<<<< HEAD
/**
 * Parent struct for prefix scan ops.  A prefix scan is a mathematical entity useful
 * in parallelizing various computations.  Given a list of numbers, a prefix scan
 * op returns an equal size list of running totals of the values.  Other operations
 * besides addition can be supported by child ops.
 */
=======
>>>>>>> 8e18544f
#ifndef MIGRAPHX_GUARD_OPERATORS_SCAN_OP_HPP
#define MIGRAPHX_GUARD_OPERATORS_SCAN_OP_HPP

#include <migraphx/op/name.hpp>
#include <migraphx/check_shapes.hpp>
#include <migraphx/argument.hpp>
#include <migraphx/shape_for_each.hpp>
#include <migraphx/par_for.hpp>
#include <migraphx/config.hpp>
#include <migraphx/value.hpp>
#include <migraphx/op/normalize_attribute.hpp>

namespace migraphx {
inline namespace MIGRAPHX_INLINE_NS {
namespace op {

/**
 * Parent struct for prefix scan operations.  A prefix scan is equivalent to the C++
 * std::exclusive_scan or std::inclusive_scan.  Given a list of numbers, a prefix scan
 * sum op returns an equal size list of running totals of the values.  Other operations
 * besides addition can be supported by their own child ops.
 */
template <class Derived>
struct prefix_scan_op : op_name<Derived>
{
    int64_t axis;
    bool exclusive = false;
    bool reverse   = false;

    template <class Self, class F>
    static auto reflect(Self& self, F f)
    {
        return pack(
            f(self.axis, "axis"), f(self.exclusive, "exclusive"), f(self.reverse, "reverse"));
    }

    value attributes() const
    {
        value normalize;
        normalize["axis"] = value::array{normalize_attribute::include_min};
        return {{"normalize_axes", normalize}};
    }

    shape normalize_compute_shape(std::vector<shape> inputs) const
    {
        check_shapes{inputs, *this, true}.has(1);
        auto s = inputs.front();
        if(s.dynamic())
        {
            return s;
        }
        else if(s.broadcasted())
        {
            return {s.type(), s.lens()};
        }
        else
        {
            return s.with_lens(s.lens());
        }
    }

    argument compute(const dyn_output& dyn_out, std::vector<argument> args) const
    {
        shape output_shape(dyn_out.computed_shape);
        argument result{output_shape};
        auto s = args[0].get_shape();
        if(s == output_shape)
        {
            result = args[0].copy();
        }
        else
        {
            visit_all(result, args[0])([&](auto output, auto input) {
                par_for(output_shape.elements(),
                        [&](auto i) { output[output_shape.index(i)] = input[s.index(i)]; });
            });
            s = output_shape;
        }
        auto slice = shape{s.type(), {s.lens()[axis]}, {s.strides()[axis]}};
        auto lens  = s.lens();
        lens[axis] = 1;
        auto batch = shape{s.type(), lens, s.strides()};
        auto& self = static_cast<const Derived&>(*this);
        result.visit([&](auto output) {
            using type = decltype(output);
            par_for(batch.elements(), [&](auto i) {
                auto* start = output.data() + batch.index(i);
                type x{slice, start};
                if(reverse)
                {
                    if(exclusive)
                    {
                        std::copy(++x.begin(), x.end(), x.begin());
                        x.back() = 0;
                    }
                    std::partial_sum(std::make_reverse_iterator(x.end()),
                                     std::make_reverse_iterator(x.begin()),
                                     std::make_reverse_iterator(x.end()),
                                     self.op());
                }
                else
                {
                    if(exclusive)
                    {
                        std::copy_backward(x.begin(), --x.end(), x.end());
                        x.front() = 0;
                    }
                    std::partial_sum(x.begin(), x.end(), x.begin(), self.op());
                }
            });
        });

        return result;
    }

    auto init() const {}
    prefix_scan_op() : axis(0) {}
    prefix_scan_op(int64_t ax) : axis(ax) {}
    prefix_scan_op(int64_t ax, bool excl) : axis(ax), exclusive(excl) {}
    prefix_scan_op(int64_t ax, bool excl, bool rev) : axis(ax), exclusive(excl), reverse(rev) {}
};

} // namespace op
} // namespace MIGRAPHX_INLINE_NS
} // namespace migraphx

#endif<|MERGE_RESOLUTION|>--- conflicted
+++ resolved
@@ -22,15 +22,12 @@
  * THE SOFTWARE.
  */
 
-<<<<<<< HEAD
 /**
  * Parent struct for prefix scan ops.  A prefix scan is a mathematical entity useful
  * in parallelizing various computations.  Given a list of numbers, a prefix scan
  * op returns an equal size list of running totals of the values.  Other operations
  * besides addition can be supported by child ops.
  */
-=======
->>>>>>> 8e18544f
 #ifndef MIGRAPHX_GUARD_OPERATORS_SCAN_OP_HPP
 #define MIGRAPHX_GUARD_OPERATORS_SCAN_OP_HPP
 
