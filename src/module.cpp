/*
 * The MIT License (MIT)
 *
 * Copyright (c) 2015-2022 Advanced Micro Devices, Inc. All rights reserved.
 *
 * Permission is hereby granted, free of charge, to any person obtaining a copy
 * of this software and associated documentation files (the "Software"), to deal
 * in the Software without restriction, including without limitation the rights
 * to use, copy, modify, merge, publish, distribute, sublicense, and/or sell
 * copies of the Software, and to permit persons to whom the Software is
 * furnished to do so, subject to the following conditions:
 *
 * The above copyright notice and this permission notice shall be included in
 * all copies or substantial portions of the Software.
 *
 * THE SOFTWARE IS PROVIDED "AS IS", WITHOUT WARRANTY OF ANY KIND, EXPRESS OR
 * IMPLIED, INCLUDING BUT NOT LIMITED TO THE WARRANTIES OF MERCHANTABILITY,
 * FITNESS FOR A PARTICULAR PURPOSE AND NONINFRINGEMENT.  IN NO EVENT SHALL THE
 * AUTHORS OR COPYRIGHT HOLDERS BE LIABLE FOR ANY CLAIM, DAMAGES OR OTHER
 * LIABILITY, WHETHER IN AN ACTION OF CONTRACT, TORT OR OTHERWISE, ARISING FROM,
 * OUT OF OR IN CONNECTION WITH THE SOFTWARE OR THE USE OR OTHER DEALINGS IN
 * THE SOFTWARE.
 */
#include <iterator>
#include <migraphx/module.hpp>
#include <migraphx/stringutils.hpp>
#include <migraphx/instruction.hpp>
#include <migraphx/target.hpp>
#include <migraphx/env.hpp>
#include <migraphx/ranges.hpp>
#include <migraphx/time.hpp>
#include <migraphx/iterator_for.hpp>
#include <migraphx/iterator.hpp>
#include <migraphx/pass_manager.hpp>
#include <migraphx/make_op.hpp>
#include <migraphx/register_target.hpp>
#include <migraphx/make_op.hpp>
#include <migraphx/json.hpp>
#include <iostream>
#include <sstream>
#include <algorithm>
#include <set>
#include <utility>
#include <unordered_set>

namespace migraphx {
inline namespace MIGRAPHX_INLINE_NS {

MIGRAPHX_DECLARE_ENV_VAR(MIGRAPHX_TRACE_FINALIZE)

struct module_impl
{
    // A list is used to keep references to an instruction stable
    std::list<instruction> instructions;
    std::unordered_set<instruction*> instruction_set;
    std::string name;
    uint32_t nparams = 0;
    bool bypass      = false;

    bool contains(instruction_ref ins) const
    {
        if(is_end(ins, instructions.end()))
            return false;
        return instruction_set.count(std::addressof(*ins)) > 0;
    }

    template <class... Ts>
    instruction_ref emplace(instruction_ref pos, Ts&&... xs)
    {
        // cppcheck-suppress redundantInitialization
        auto r = instructions.emplace(pos, std::forward<Ts>(xs)...);
        instruction_set.insert(std::addressof(*r));
        return r;
    }
    instruction_ref insert(instruction_ref pos, const instruction& ins)
    {
        return emplace(pos, ins);
    }

    void clear()
    {
        instructions.clear();
        instruction_set.clear();
        nparams = 0;
    }

    void push_front(const instruction& ins) { insert(instructions.begin(), ins); }

    void push_back(const instruction& ins) { insert(instructions.end(), ins); }

    template <class... Ts>
    void emplace_front(Ts&&... xs)
    {
        emplace(instructions.begin(), std::forward<Ts>(xs)...);
    }

    template <class... Ts>
    void emplace_back(Ts&&... xs)
    {
        emplace(instructions.end(), std::forward<Ts>(xs)...);
    }

    instruction_ref erase(instruction_ref pos)
    {
        instruction_set.erase(std::addressof(*pos));
        return instructions.erase(pos);
    }

    instruction_ref erase(instruction_ref start, instruction_ref last)
    {
        std::for_each(start, last, [&](auto& ins) { instruction_set.erase(std::addressof(ins)); });
        return instructions.erase(start, last);
    }
};

const operation& get_operation(instruction_ref ins) { return ins->get_operator(); }

module::module(const std::string& name) : impl(std::make_unique<module_impl>())
{
    impl->name = name;
}

module::module(module&&) noexcept = default;
module::~module() noexcept        = default;

// copy constructor
module::module(const module& m) { assign(m); }

// copy assignment operator
module& module::operator=(module m)
{
    std::swap(m.impl, this->impl);
    return *this;
}

std::string module::name() const { return impl->name; }

bool module::bypass() const { return impl->bypass; }
void module::set_bypass(bool b) { impl->bypass = b; }

void module::assign(const module& m)
{
    // copy the impl
    if(not impl)
        impl = std::make_unique<module_impl>();
    *impl = *m.impl;

    // clear instructions
    if(not impl->instructions.empty())
    {
        impl->clear();
    }

    std::unordered_map<instruction_ref, instruction_ref> ins_map;
    for(auto ins : iterator_for(m))
    {
        instruction_ref copy_ins{};
        if(ins->name() == "@literal")
        {
            auto l   = ins->get_literal();
            copy_ins = impl->insert(impl->instructions.end(), instruction{l});
        }
        else if(ins->name() == "@param")
        {
            auto&& name = any_cast<builtin::param>(ins->get_operator()).parameter;
            auto order  = any_cast<builtin::param>(ins->get_operator()).order;
            auto s      = ins->get_shape();
            copy_ins    = impl->insert(impl->instructions.end(),
                                    {builtin::param{name, order}, std::move(s), {}});
        }
        else if(ins->name() == "@outline")
        {
            auto s   = ins->get_shape();
            copy_ins = impl->insert(impl->instructions.end(), {builtin::outline{s}, s, {}});
        }
        else
        {
            // if there are sub_module inputs, need to make a copy of the submodule
            auto module_args = ins->module_inputs();
            // retrieve its mapped input
            auto inputs = ins->inputs();
            std::vector<instruction_ref> copy_inputs(inputs.size());
            std::transform(inputs.begin(), inputs.end(), copy_inputs.begin(), [&](auto i) {
                return contains(ins_map, i) ? ins_map[i] : i;
            });
            if(ins->name() == "@return")
            {
                copy_ins = add_return(copy_inputs);
            }
            else
            {
                copy_ins = add_instruction(ins->get_operator(), copy_inputs, module_args);
            }
        }

        ins_map[ins] = copy_ins;
    }
}

template <class Range>
static std::vector<instruction_ref>
insert_generic_instructions(module& m,
                            instruction_ref ins,
                            Range&& instructions,
                            std::unordered_map<instruction_ref, instruction_ref> map_ins)
{
    assert(m.has_instruction(ins) or is_end(ins, m.end()));
    std::vector<instruction_ref> mod_outputs;
    instruction_ref last;
    for(instruction_ref sins : instructions)
    {
        last = sins;
        if(contains(map_ins, sins))
            continue;
        instruction_ref copy_ins;
        if(sins->name() == "@literal")
        {
            auto l   = sins->get_literal();
            copy_ins = m.add_literal(l);
        }
        else if(sins->name() == "@param")
        {
            auto&& name = any_cast<builtin::param>(sins->get_operator()).parameter;
            auto s      = sins->get_shape();
            copy_ins    = m.add_parameter(name, s);
        }
        else if(sins->name() == "@outline")
        {
            auto s   = sins->get_shape();
            copy_ins = m.add_outline(s);
        }
        else
        {
            auto mod_args = sins->module_inputs();
            auto inputs   = sins->inputs();
            std::vector<instruction_ref> copy_inputs(inputs.size());
            std::transform(inputs.begin(), inputs.end(), copy_inputs.begin(), [&](auto i) {
                return contains(map_ins, i) ? map_ins[i] : i;
            });

            if(sins->name() == "@return")
            {
                mod_outputs = copy_inputs;
                break;
            }

            copy_ins = m.insert_instruction(ins, sins->get_operator(), copy_inputs, mod_args);
        }
        map_ins[sins] = copy_ins;
    }
    if(mod_outputs.empty() and instructions.begin() != instructions.end())
        mod_outputs = {map_ins.at(last)};
    return mod_outputs;
}

instruction_ref module::add_instruction(const operation& op, std::vector<instruction_ref> args)
{
    return insert_instruction(impl->instructions.end(), op, std::move(args));
}
instruction_ref module::insert_instruction(instruction_ref ins,
                                           const operation& op,
                                           std::vector<instruction_ref> args)
{
    assert(has_instruction(ins) or is_end(ins, this->end()));
    assert(not starts_with(op.name(), "@"));
    shape r     = compute_shape(op, args);
    auto result = impl->insert(ins, {op, r, std::move(args)});
    instruction::backreference(result);
    assert(result->valid(begin()));
    return result;
}

instruction_ref module::add_instruction(const operation& op,
                                        std::vector<instruction_ref> args,
                                        std::vector<module_ref> module_args)
{
    return insert_instruction(
        impl->instructions.end(), op, std::move(args), std::move(module_args));
}

instruction_ref module::insert_instruction(instruction_ref ins,
                                           const operation& op,
                                           std::vector<instruction_ref> args,
                                           std::vector<module_ref> module_args)
{
    assert(has_instruction(ins) or is_end(ins, this->end()));
    assert(not starts_with(op.name(), "@"));
    auto out_shape = compute_shape(op, args, module_args);
    auto result    = impl->insert(ins, {op, out_shape, std::move(args), std::move(module_args)});
    instruction::backreference(result);
    assert(result->valid(begin()));
    return result;
}

instruction_ref module::replace_instruction(instruction_ref ins,
                                            const operation& op,
                                            std::vector<instruction_ref> args) MIGRAPHX_TIDY_CONST
{
    assert(has_instruction(ins));
    assert(not starts_with(op.name(), "@"));

    shape r = compute_shape(op, args);
    instruction::replace(ins, op, r, std::move(args));
    assert(ins->valid(begin()));
    return ins;
}

instruction_ref module::replace_instruction(instruction_ref ins,
                                            const operation& op,
                                            std::vector<instruction_ref> args,
                                            std::vector<module_ref> module_args) MIGRAPHX_TIDY_CONST
{
    assert(has_instruction(ins));
    assert(not starts_with(op.name(), "@"));
    auto out_shape = compute_shape(op, args, module_args);
    instruction::replace(ins, op, out_shape, std::move(args), std::move(module_args));
    assert(ins->valid(begin()));
    return ins;
}

instruction_ref module::replace_instruction(instruction_ref ins, instruction_ref rep)
{
    assert(has_instruction(ins));
    assert(has_instruction(rep));
    assert(ins != rep);

    if(ins == std::prev(this->end()))
    {
        return replace_instruction(ins, make_op("identity"), rep);
    }

    // TODO: Should it be an error if the output is empty?
    if(ins->outputs().empty())
    {
        return rep;
    }
    // Make a copy of outputs which can be changed when calling replace_argument
    auto outputs = ins->outputs();
    for(auto out : outputs)
    {
        // TODO: Check for possible cycles
        if(out != rep)
        {
            instruction::replace_argument(out, ins, rep);
        }
        assert(out->valid(begin()));
    }
    // Replacement should not be dead code unless its the last instruction
    assert(not rep->outputs().empty() or rep == std::prev(end()));
    // Output of the original instruction should only be the replacement or empty
    assert(ins->outputs().empty() or std::all_of(ins->outputs().begin(),
                                                 ins->outputs().end(),
                                                 [&](auto i) { return i == rep; }));
    assert(ins->valid(begin()));
    assert(rep->valid(begin()));
    return rep;
}

instruction_ref module::remove_instruction(instruction_ref ins)
{
    assert(has_instruction(ins));
    assert(ins->outputs().empty());
    ins->clear_arguments();
    return impl->erase(ins);
}

instruction_ref module::remove_instructions(instruction_ref first, instruction_ref last)
{
    if(first == last)
        return first;
    // TODO: Check every element
    assert(has_instruction(first));
    std::for_each(first, last, [&](instruction& ins) { ins.clear_arguments(); });
    assert(std::all_of(first, last, [&](const instruction& ins) { return ins.outputs().empty(); }));
    return impl->erase(first, last);
}

instruction_ref module::move_instruction(instruction_ref src, instruction_ref dst)
{
    assert(has_instruction(src));
    assert(has_instruction(dst) or is_end(dst, this->end()));
    impl->instructions.splice(dst, impl->instructions, src);
    return src;
}

instruction_ref module::move_instructions(instruction_ref src, instruction_ref dst)
{
    this->move_instruction(src, dst);
    for(auto ins : src->inputs())
        this->move_instruction(ins, src);
    return src;
}

std::vector<instruction_ref>
module::add_instructions(const std::vector<instruction_ref>& instructions,
                         std::unordered_map<instruction_ref, instruction_ref> map_ins)
{
    return this->insert_instructions(this->end(), instructions, std::move(map_ins));
}

std::vector<instruction_ref>
module::add_instructions(const_module_ref m,
                         std::unordered_map<instruction_ref, instruction_ref> map_ins)
{
    return this->insert_instructions(this->end(), m, std::move(map_ins));
}

std::vector<instruction_ref>
module::add_instructions(instruction_ref start,
                         instruction_ref last,
                         std::unordered_map<instruction_ref, instruction_ref> map_ins)
{
    return this->insert_instructions(this->end(), start, last, std::move(map_ins));
}

std::vector<instruction_ref>
module::insert_instructions(instruction_ref ins,
                            const std::vector<instruction_ref>& instructions,
                            std::unordered_map<instruction_ref, instruction_ref> map_ins)
{
    return insert_generic_instructions(*this, ins, instructions, std::move(map_ins));
}

std::vector<instruction_ref>
module::insert_instructions(instruction_ref ins,
                            const_module_ref m,
                            std::unordered_map<instruction_ref, instruction_ref> map_ins)
{
    return insert_generic_instructions(*this, ins, iterator_for(*m), std::move(map_ins));
}

std::vector<instruction_ref>
module::insert_instructions(instruction_ref ins,
                            instruction_ref start,
                            instruction_ref last,
                            std::unordered_map<instruction_ref, instruction_ref> map_ins)
{
    auto r = range(start, last);
    return insert_generic_instructions(*this, ins, iterator_for(r), std::move(map_ins));
}

instruction_ref module::add_literal(literal l) { return insert_literal(begin(), std::move(l)); }

instruction_ref module::add_outline(const shape& s)
{
    impl->push_front({builtin::outline{s}, s, {}});
    return impl->instructions.begin();
}

instruction_ref module::add_parameter(std::string name, shape s)
{
    return insert_parameter(begin(), std::move(name), std::move(s));
}

instruction_ref module::add_return(std::vector<instruction_ref> args)
{
    impl->push_back({builtin::returns{}, {}, std::move(args)});
    auto result = std::prev(impl->instructions.end());
    instruction::backreference(result);
    assert(result->valid(begin()));

    return result;
}

instruction_ref module::insert_literal(instruction_ref ins, literal l)
{
    impl->emplace(ins, std::move(l));
    return std::prev(ins);
}

instruction_ref module::insert_parameter(instruction_ref ins, std::string name, shape s)
{
    assert(get_parameter_shape(name) == shape{});
    impl->insert(ins, {builtin::param{std::move(name), impl->nparams}, std::move(s), {}});
    impl->nparams++;
    return std::prev(ins);
}

instruction_ref module::replace_return(std::vector<instruction_ref> args)
{
    auto last = std::prev(this->end());
    // If there is no return then add a return
    if(last->name() != "@return")
        return this->add_return(args);

    shape r = compute_shape(last->get_operator(), args);
    instruction::replace(last, last->get_operator(), r, std::move(args));
    assert(last->valid(begin()));

    return last;
}

shape module::get_parameter_shape(std::string name) const
{
    auto ins = std::find_if(
        impl->instructions.begin(), impl->instructions.end(), [&](const instruction& x) {
            if(x.name() == "@param")
            {
                return any_cast<builtin::param>(x.get_operator()).parameter == name;
            }
            else
            {
                return false;
            }
        });
    if(ins != this->end())
        return ins->get_shape();
    else
        return {};
}

std::vector<std::string> module::get_parameter_names() const
{
    std::vector<std::string> result;
    std::vector<builtin::param> params;
    for(auto&& ins : impl->instructions)
    {
        if(ins.name() == "@param")
        {
            auto&& param = any_cast<builtin::param>(ins.get_operator());
            params.push_back(param);
        }
    }
    std::stable_sort(
        params.begin(), params.end(), by(std::less<>{}, [](auto&& p) { return p.order; }));
    std::transform(params.begin(), params.end(), std::back_inserter(result), [&](auto&& p) {
        return p.parameter;
    });
    return result;
}

instruction_ref module::get_parameter(std::string name) const
{
    auto ins = std::find_if(
        impl->instructions.begin(), impl->instructions.end(), [&](const instruction& x) {
            if(x.name() == "@param")
            {
                return any_cast<builtin::param>(x.get_operator()).parameter == name;
            }
            else
            {
                return false;
            }
        });
    if(ins != this->end())
        return ins;
    else
        return this->end();
}

std::unordered_map<std::string, shape> module::get_parameter_shapes() const
{
    std::unordered_map<std::string, shape> result;
    for(auto&& ins : impl->instructions)
    {
        if(ins.name() == "@param")
        {
            auto&& name  = any_cast<builtin::param>(ins.get_operator()).parameter;
            result[name] = ins.get_shape();
        }
    }
    return result;
}

bool module::has_instruction(instruction_ref ins) const { return impl->contains(ins); }

std::size_t module::size() const { return impl->instructions.size(); }
instruction_ref module::begin() const { return impl->instructions.begin(); }
instruction_ref module::end() const { return impl->instructions.end(); }

std::vector<shape> module::get_output_shapes() const
{
    if(impl->instructions.empty())
        return {};
    auto last_ins = impl->instructions.back();
    if(last_ins.name() == "@return")
    {
        const auto& output_ins = last_ins.inputs();
        std::vector<shape> output_shapes;
        std::transform(output_ins.begin(),
                       output_ins.end(),
                       std::back_inserter(output_shapes),
                       [](auto& ins) { return ins->get_shape(); });

        return output_shapes;
    }
    // The else branch is to provide backward compatibility
    else
    {
        return {last_ins.get_shape()};
    }
}

instruction_ref module::validate() const
{
    return std::find_if(
        impl->instructions.begin(), impl->instructions.end(), [&](const instruction& i) {
            auto inputs      = i.inputs();
            bool check_order = std::all_of(
                inputs.begin(), inputs.end(), [&](auto in) { return has_instruction(in); });
<<<<<<< HEAD
            return !i.valid(impl->instructions.begin(), check_order);
=======
            return not i.valid(impl->instructions.begin(), check_order);
>>>>>>> 9a70050b
        });
}

bool is_borrowed(instruction_ref ins)
{
    auto alias = instruction::get_output_alias(ins, true);
    if(alias == ins)
        return false;
    lifetime l = alias->get_operator().get_lifetime();
    if(l == lifetime::borrow)
        return true;
    return is_borrowed(alias);
}

bool is_global(instruction_ref ins)
{
    const auto& op = instruction::get_output_alias(ins)->get_operator();
    return op.name() == "@param" or op.get_lifetime() == lifetime::global;
}

bool is_dangling(instruction_ref ins) { return not is_global(ins) and is_borrowed(ins); }

instruction_ref module::find_dangling_reference() const
{
    auto last = std::prev(end());
    if(last->name() == "@return")
    {
        auto dangling = std::find_if(
            last->inputs().begin(), last->inputs().end(), [](auto x) { return is_dangling(x); });
        if(dangling != last->inputs().end())
            return *dangling;
    }
    else if(is_dangling(last))
    {
        return last;
    }
    return end();
}

void module::finalize(context& ctx)
{
    const bool trace = enabled(MIGRAPHX_TRACE_FINALIZE{});
    for(auto ins : iterator_for(*this))
    {
        if(trace)
        {
            std::cout << "Finalize: ";
            this->debug_print(ins);
        }
        ins->finalize(ctx);
        for(const auto& smod : ins->module_inputs())
        {
            smod->finalize(ctx);
        }
    }

    // Warn when an instruction is not normalized
    auto ins = std::find_if(begin(), end(), [](auto& i) { return i.need_normalization(); });
    if(ins != end())
        std::cerr << "WARNING: Instruction needs normalization, performance may be affected."
                  << std::endl;
}

void module::debug_print() const { std::cout << *this << std::endl; }

void module::debug_print(instruction_ref ins,
                         std::unordered_map<instruction_ref, std::string>& names) const
{
    if(is_end(ins, this->end()))
    {
        std::cout << "End instruction" << std::endl;
        return;
    }
    if(not has_instruction(ins))
    {
        std::cout << "Instruction not part of module" << std::endl;
        return;
    }
    std::stringstream ss;
    names = this->print(
        [&](auto x, auto ins_names) {
            if(x == ins)
            {
                instruction::print(std::cout, x, ins_names);
                std::cout << std::endl;
            }
        },
        names);
}

void module::debug_print(instruction_ref ins) const
{
    std::unordered_map<instruction_ref, std::string> names;
    this->debug_print(ins, names);
}

void module::debug_print(const std::vector<instruction_ref>& inss) const
{
    for(auto ins : inss)
        this->debug_print(ins);
    std::cout << std::endl;
}

std::unordered_map<instruction_ref, std::string> module::print(
    const std::function<void(instruction_ref,
                             const std::unordered_map<instruction_ref, std::string>&)>& print_func,
    std::unordered_map<instruction_ref, std::string> names) const
{
    int count = 0;
    for(auto ins : iterator_for(*this))
    {
        std::string var_name;
        if(ins->name() == "@param")
        {
            var_name = any_cast<builtin::param>(ins->get_operator()).parameter;
        }
        else
        {
            var_name = this->name();
            var_name.append((this->name().empty() ? "@" : ":@"));
            var_name.append(std::to_string(count));
        }
        // count every instruction so index matches loc in the printout program
        count++;
        names.emplace(ins, var_name);

        print_func(ins, names);
    }
    return names;
}

void module::print(const std::function<
                   void(instruction_ref, const std::unordered_map<instruction_ref, std::string>&)>&
                       print_func) const
{
    this->print(print_func, {});
}

static std::string enclose_name(const std::string& name)
{
    return '"' + replace_string(name, "\"", "\\\"") + '"';
}

void module::print_graph(std::ostream& os, bool brief) const
{
    os << "digraph {" << std::endl;
    os << "\trankdir=LR;" << std::endl;
    this->print([&](auto ins, auto ins_names) {
        std::string label;
        if(brief)
            label = ins->name();
        else
            label = to_string(ins->get_operator());
        os << "\t" << enclose_name(ins_names.at(ins)) << "[label=" << enclose_name(label) << "]";
        os << ";" << std::endl;
        if(not ins->inputs().empty())
        {
            for(auto&& arg : ins->inputs())
            {
                os << "\t" << enclose_name(ins_names.at(arg)) << " -> "
                   << enclose_name(ins_names.at(ins));
                if(not brief)
                    os << "[label=" << enclose_name(to_string(ins->get_shape())) << "]";
                os << ";" << std::endl;
            }
        }
    });
    os << "}" << std::endl;
}

static std::string to_c_id(const std::string& name, char rep = '_')
{
    std::string id = transform_string(name, [&](auto c) {
        if(with_char(::isalnum)(c) or c == '_')
            return c;
        return rep;
    });
    while(contains(id, "__"))
        replace_string_inplace(id, "__", "_");
    return id;
}

static std::string cpp_var_name(const std::string& name)
{
    return to_c_id("x_" + replace_string(name, ":", "_module_"));
}

static void print_make_op(std::ostream& os, const operation& op)
{
    auto v = op.to_value();
    if(not v.empty())
    {
        os << "migraphx::make_json_op(" << enclose_name(op.name());
        os << ", " << enclose_name(to_json_string(v));
    }
    else
    {
        os << "migraphx::make_op(" << enclose_name(op.name());
    }
    os << ")";
}

static void print_cpp_shape(std::ostream& os, const migraphx::shape& s)
{
    os << "migraphx::shape{migraphx::shape::" << s.type_string();
    os << ", {" << to_string_range(s.lens()) << "}";
    if(not s.standard())
        os << ", {" << to_string_range(s.strides()) << "}";
    os << "}";
}

std::unordered_map<instruction_ref, std::string>
module::print_cpp(std::ostream& os,
                  const std::string& mname,
                  std::unordered_map<instruction_ref, std::string> names) const
{
    // cppcheck-suppress variableScope
    unsigned long seed = names.size();
    auto last          = std::prev(this->end());
    names              = this->print(
        [&](auto ins, auto ins_names) {
            std::vector<std::string> input_vars;
            std::transform(ins->inputs().begin(),
                           ins->inputs().end(),
                           std::back_inserter(input_vars),
                           [&](auto input) { return cpp_var_name(ins_names.at(input)); });
            if(ins != last)
                os << "auto " << cpp_var_name(ins_names.at(ins)) << " = ";
            if(ins->name() == "@literal")
            {
                os << mname << "->add_literal(";
                bool use_abs = false;
                ins->get_literal().visit([&](auto v) {
                    use_abs = std::none_of(v.begin(), v.end(), [](auto x) { return x < 0; });
                });
                if(use_abs)
                    os << "migraphx::abs(";
                os << "migraphx::generate_literal(";
                print_cpp_shape(os, ins->get_shape());
                os << ", " << seed << ")";
                if(use_abs)
                    os << ")";
                os << ");" << std::endl;
                seed++;
            }
            else if(ins->name() == "@param")
            {
                std::string name = any_cast<builtin::param>(ins->get_operator()).parameter;
                os << mname << "->add_parameter(" << enclose_name(name) << ",";
                print_cpp_shape(os, ins->get_shape());
                os << ");" << std::endl;
            }
            else if(ins->name() == "@return")
            {
                os << mname << "->add_return({";
                os << join_strings(input_vars, ", ");
                os << "});" << std::endl;
            }
            else
            {
                assert(ins->name().front() != '@');
                os << mname << "->add_instruction(";
                print_make_op(os, ins->get_operator());
                os << ", " << join_strings(input_vars, ", ");
                os << ");" << std::endl;
            }
        },
        names);

    return names;
}

void module::print_cpp(std::ostream& os) const { this->print_cpp(os, this->name(), {}); }

void module::annotate(std::ostream& os, std::function<void(instruction_ref)> a) const
{
    this->print([&](auto ins, auto ins_names) {
        instruction::print(os, ins, ins_names);
        a(ins);
        os << std::endl;
    });
}

std::vector<module_ref> module::get_sub_modules(bool shallow) const
{
    std::vector<module_ref> vec_modules;
    for(auto ins : iterator_for(*this))
    {
        const auto& mod_args = ins->module_inputs();
        vec_modules.insert(vec_modules.end(), mod_args.begin(), mod_args.end());
        if(not shallow)
        {
            for(const auto& smod : mod_args)
            {
                auto sub_mods = smod->get_sub_modules();
                vec_modules.insert(vec_modules.end(), sub_mods.begin(), sub_mods.end());
            }
        }
    }

    return vec_modules;
}

module& module::sort()
{
    fix([&](auto self, auto ins) {
        this->move_instruction(ins, this->begin());
        for(auto child : ins->inputs())
        {
            if(not contains(this->impl->instructions, child))
            {
                continue;
            }
            self(child);
        }
    })(std::prev(this->end()));
    assert(this->validate() == this->end());
    return *this;
}

void module::calc_implicit_deps(const module& smod,
                                const module& pmod,
                                instruction_ref ins,
                                ins_dep_map& deps) const
{
    const auto& ins_inputs = ins->inputs();
    for(auto ii : iterator_for(smod))
    {
        const auto& ii_inputs = ii->inputs();
        for(auto iii : ii_inputs)
        {
            if(pmod.has_instruction(iii))
            {
                if(not contains(ins_inputs, iii))
                    deps[ins].insert(iii);
            }
        }

        const auto& mod_args = ii->module_inputs();
        if(not mod_args.empty())
        {
            for(const auto* ssmod : mod_args)
            {
                calc_implicit_deps(*ssmod, pmod, ins, deps);
            }
        }
    }
}

ins_dep_map module::calc_implicit_deps() const
{
    ins_dep_map mod_implicit_deps;
    for(auto ins : iterator_for(*this))
    {
        const auto& mod_args = ins->module_inputs();
        if(mod_args.empty())
        {
            continue;
        }

        for(const auto* mod : mod_args)
        {
            calc_implicit_deps(*mod, *this, ins, mod_implicit_deps);
        }
    }

    return mod_implicit_deps;
}

bool operator==(const module& x, const module& y) { return to_string(x) == to_string(y); }

std::ostream& operator<<(std::ostream& os, const module& m)
{
    m.print([&](auto ins, auto ins_names) {
        instruction::print(os, ins, ins_names);
        os << std::endl;
    });

    return os;
}

} // namespace MIGRAPHX_INLINE_NS
} // namespace migraphx<|MERGE_RESOLUTION|>--- conflicted
+++ resolved
@@ -598,11 +598,7 @@
             auto inputs      = i.inputs();
             bool check_order = std::all_of(
                 inputs.begin(), inputs.end(), [&](auto in) { return has_instruction(in); });
-<<<<<<< HEAD
-            return !i.valid(impl->instructions.begin(), check_order);
-=======
             return not i.valid(impl->instructions.begin(), check_order);
->>>>>>> 9a70050b
         });
 }
 
