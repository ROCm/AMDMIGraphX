#include <iterator>
#include <migraphx/gpu/lowering.hpp>
#include <migraphx/manage_ptr.hpp>
#include <migraphx/instruction.hpp>
#include <migraphx/make_op.hpp>

#include <migraphx/op/abs.hpp>
#include <migraphx/op/batch_norm_inference.hpp>
#include <migraphx/op/convolution.hpp>
#include <migraphx/op/deconvolution.hpp>
#include <migraphx/op/dot.hpp>
#include <migraphx/op/elu.hpp>
#include <migraphx/op/if_op.hpp>
#include <migraphx/op/leaky_relu.hpp>
#include <migraphx/op/lrn.hpp>
#include <migraphx/op/pooling.hpp>
#include <migraphx/op/reshape.hpp>
#include <migraphx/op/quant_convolution.hpp>
#include <migraphx/op/quant_dot.hpp>

#include <migraphx/gpu/abs.hpp>
#include <migraphx/gpu/batch_norm_inference.hpp>
#include <migraphx/gpu/context.hpp>
#include <migraphx/gpu/convolution.hpp>
#include <migraphx/gpu/deconvolution.hpp>
#include <migraphx/gpu/elu.hpp>
#include <migraphx/gpu/equal.hpp>
#include <migraphx/gpu/gemm.hpp>
#include <migraphx/gpu/greater.hpp>
#include <migraphx/gpu/int8_conv_pack.hpp>
#include <migraphx/gpu/leaky_relu.hpp>
#include <migraphx/gpu/less.hpp>
#include <migraphx/gpu/logical_and.hpp>
#include <migraphx/gpu/logical_or.hpp>
#include <migraphx/gpu/logical_xor.hpp>
#include <migraphx/gpu/lrn.hpp>
#include <migraphx/gpu/miopen.hpp>
#include <migraphx/gpu/quant_convolution.hpp>
#include <migraphx/gpu/rocblas.hpp>
#include <migraphx/gpu/unary_not.hpp>
#include <migraphx/gpu/where.hpp>
#include <migraphx/iterator_for.hpp>
#include <migraphx/program.hpp>
#include <utility>
#include <functional>
#include <algorithm>
#include <map>

namespace migraphx {
inline namespace MIGRAPHX_INLINE_NS {
namespace gpu {

struct miopen_apply
{
    module* mod          = nullptr;
    const lowering* pass = nullptr;
    std::unordered_map<std::string, std::function<instruction_ref(instruction_ref)>> apply_map{};
    instruction_ref last{};
    std::unordered_map<instruction_ref, std::string> prog_output_names{};
    bool offload_copy   = false;
    bool int8_x4_format = true;

    context& get_context() const
    {
        assert(pass != nullptr);
        assert(pass->ctx != nullptr);
        return *pass->ctx;
    }

    void check_shape(shape x, instruction_ref i)
    {
        assert(x == i->get_shape());
        (void)x;
        (void)i;
    }

    void create_output_names()
    {
        this->last = instruction::get_output_alias(std::prev(mod->end()));
        if(this->last->name() == "@return")
        {
            const auto& prog_outputs = last->inputs();
            std::vector<instruction_ref> outputs_alias(prog_outputs.size());

            std::transform(prog_outputs.begin(),
                           prog_outputs.end(),
                           outputs_alias.begin(),
                           [](const auto& i) { return instruction::get_output_alias(i); });

            std::size_t index = 0;
            for(auto ins : outputs_alias)
            {
                prog_output_names[ins] = mod->name() + ":#output_" + std::to_string(index++);
            }
        }
    }

    void init()
    {
        assert(mod != nullptr);
        assert(pass != nullptr);

#if ROCBLAS_VERSION_MAJOR >= 2 && ROCBLAS_VERSION_MINOR >= 38
        auto& ctx = get_context();
        rocblas_gemm_flags flag;
        rocblas_query_int8_layout_flag(ctx.get_stream().get_rocblas(), &flag);
        int8_x4_format = (flag == rocblas_gemm_flags_pack_int8x4);
#endif

        offload_copy = (mod->name() == "main") ? pass->offload_copy : false;
        create_output_names();

        add_generic_op("acos");
        add_generic_op("acosh");
        add_generic_op("add");
        add_generic_op("asin");
        add_generic_op("asinh");
        add_generic_op("atan");
        add_generic_op("atanh");
        add_generic_op("ceil");
        add_generic_op("contiguous");
        add_generic_op("cos");
        add_generic_op("cosh");
        add_generic_op("div");
        add_generic_op("equal");
        add_generic_op("erf");
        add_generic_op("exp");
        add_generic_op("floor");
        add_generic_op("greater");
        add_generic_op("less");
        add_generic_op("log");
        add_generic_op("logical_and");
        add_generic_op("logical_or");
        add_generic_op("logical_xor");
        add_generic_op("max");
        add_generic_op("min");
        add_generic_op("mul");
        add_generic_op("not");
        add_generic_op("pow");
        add_generic_op("prelu");
        add_generic_op("recip");
        add_generic_op("relu");
        add_generic_op("round");
        add_generic_op("rsqrt");
        add_generic_op("sigmoid");
        add_generic_op("sign");
        add_generic_op("sin");
        add_generic_op("sinh");
        add_generic_op("sqdiff");
        add_generic_op("sqrt");
        add_generic_op("sub");
        add_generic_op("tan");
        add_generic_op("tanh");
        add_generic_op("where");

        add_extend_op("abs");
        add_extend_op("argmax");
        add_extend_op("argmin");
        add_extend_op("clip");
        add_extend_op("concat");
        add_extend_op("convert");
        add_extend_op("elu");
        add_extend_op("gather");
        add_extend_op("leaky_relu");
        add_extend_op("logsoftmax");
        add_extend_op("lrn");
        add_extend_op("multinomial");
        add_extend_op("nonzero");
        add_extend_op("pad");
        add_extend_op("pooling");
        add_extend_op("prefix_scan_sum");
        add_extend_op("reduce_max");
        add_extend_op("reduce_mean");
        add_extend_op("reduce_min");
        add_extend_op("reduce_prod");
        add_extend_op("reduce_sum");
        add_extend_op("reverse");
        add_extend_op("rnn_var_sl_last_output");
        add_extend_op("rnn_var_sl_shift_output");
        add_extend_op("rnn_var_sl_shift_sequence");
        add_extend_op("scatter");
        add_extend_op("softmax");
        add_extend_op("topk");

        add_batch_norm_inference_op();
        add_convolution_op();
        add_deconvolution_op();
        add_gemm_op<op::dot>("dot");
        add_gemm_op<op::quant_dot>("quant_dot");
        add_if_op();
        add_loop_op();
        add_neg_op();
        add_quant_convolution_op();
<<<<<<< HEAD
        add_roialign();
=======
>>>>>>> 0879b5f1
    }

    void copy_params()
    {
        if(not offload_copy)
            return;

        for(auto ins : iterator_for(*mod))
        {
            if(ins->name() != "@param")
                continue;

            // parameter no outputs, no need to insert copy to gpu
            if(ins->outputs().empty())
                continue;

            auto pos = std::next(ins);
            auto a   = insert_allocation(pos, ins->get_shape());
            auto c   = mod->insert_instruction(pos, make_op("hip::copy_to_gpu"), ins, a);
            mod->replace_instruction(ins, c);
        }

        // return instruction
        auto ret = std::prev(mod->end());
        if(ret->name() == "@return")
        {
            const auto& inputs = ret->inputs();

            // each input of ret need to be copied from gpu to host, and replace
            // output with copy output
            for(const auto& in : inputs)
            {
                auto p_output = mod->insert_instruction(ret, make_op("hip::copy_from_gpu"), in);
                instruction::replace_argument(ret, in, p_output);
            }
        }
        // else branch to handle legacy program without the return instruction
        else
        {
            mod->add_instruction(make_op("hip::copy_from_gpu"), ret);
        }
    }

    void apply()
    {
        init();
        for(auto it = mod->begin(); it != mod->end(); it++)
        {
            auto s = it->get_shape();
            if(apply_map.count(it->name()) > 0)
            {
                check_shape(s, apply_map.at(it->name())(it));
            }
        }

        copy_params();
    }

    instruction_ref insert_allocation(instruction_ref ins, const shape& s, std::string tag = "")
    {
        // Instruction's output is an input of the ret instruction
        if(offload_copy)
        {
            auto result = mod->insert_instruction(
                ins, make_op("hip::allocate", {{"shape", to_value(s)}, {"tag", std::move(tag)}}));
            return result;
        }

        auto ins_alias = instruction::get_output_alias(ins);
        if(last->name() == "@return" and tag.empty() and prog_output_names.count(ins_alias) > 0)
        {
            return mod->add_parameter(prog_output_names[ins_alias], s);
        }
        else if(ins == last and tag.empty())
        {
            return mod->add_parameter("output", s);
        }

        return mod->insert_instruction(
            ins, make_op("hip::allocate", {{"shape", to_value(s)}, {"tag", std::move(tag)}}));
    }

    void add_convolution_op()
    {
        apply_map.emplace("convolution", [=](instruction_ref ins) {
            auto&& op = any_cast<op::convolution>(ins->get_operator());

            auto conv = miopen_convolution{op, make_conv(op)};
            auto ws   = conv.find(get_context(), ins->get_shape(), to_shapes(ins->inputs()));

            auto workspace = insert_allocation(ins, ws, "workspace");
            auto output    = insert_allocation(ins, ins->get_shape());

            return mod->replace_instruction(
                ins, conv, ins->inputs().at(0), ins->inputs().at(1), workspace, output);
        });
    }

    void add_deconvolution_op()
    {
        apply_map.emplace("deconvolution", [=](instruction_ref ins) {
            auto&& op = any_cast<op::deconvolution>(ins->get_operator());

            auto conv = miopen_deconvolution{op, make_deconv(op)};
            auto ws   = conv.compile(get_context(), ins->get_shape(), to_shapes(ins->inputs()));

            auto workspace = insert_allocation(ins, ws, "workspace");
            auto output    = insert_allocation(ins, ins->get_shape());

            return mod->replace_instruction(
                ins, conv, ins->inputs().at(0), ins->inputs().at(1), workspace, output);
        });
    }

    template <typename Op>
    void add_gemm_op(const std::string& name)
    {
        apply_map.emplace(name, [=](instruction_ref ins) {
            std::vector<instruction_ref> refs = ins->inputs();
            if(refs.size() == 2)
            {
                auto output = insert_allocation(ins, ins->get_shape());
                refs.push_back(output);
            }
            else
            {
                auto c_alias = instruction::get_output_alias(refs.back());
                if(ins == last or refs.back()->outputs().size() > 1 or c_alias->inputs().empty())
                {
                    auto output = insert_allocation(ins, ins->get_shape());
                    auto copy_out =
                        mod->insert_instruction(ins, make_op("hip::copy"), refs.back(), output);
                    refs.back() = copy_out;
                    refs.push_back(copy_out);
                }
                else
                {
                    refs.push_back(refs.back());
                }
            }
            return mod->replace_instruction(
                ins, rocblas_gemm<Op>{Op{}, 1, 0, int8_x4_format}, refs);
        });
    }

    void add_quant_convolution_op()
    {
        apply_map.emplace("quant_convolution", [=](instruction_ref ins) {
            auto&& op = any_cast<op::quant_convolution>(ins->get_operator());
            auto conv = miopen_quant_convolution{op, make_conv(op)};
            auto ws   = conv.compile(get_context(), ins->get_shape(), to_shapes(ins->inputs()));

            auto args      = ins->inputs();
            auto workspace = insert_allocation(ins, ws, "workspace");
            auto output    = insert_allocation(ins, ins->get_shape());

            return mod->replace_instruction(ins, conv, args[0], args[1], workspace, output);
        });
    }

    void add_generic_op(const std::string& name) { add_generic_op(name, "gpu::" + name); }

    void add_generic_op(const std::string& op_name, const std::string& gpu_name)
    {
        apply_map.emplace(op_name, [=](instruction_ref ins) {
            auto output                       = insert_allocation(ins, ins->get_shape());
            std::vector<instruction_ref> refs = ins->inputs();
            refs.push_back(output);

            return mod->replace_instruction(ins, make_op(gpu_name), refs);
        });
    }

    void add_extend_op(const std::string& name) { add_extend_op(name, "gpu::" + name); }

    void add_extend_op(const std::string& op_name, const std::string& gpu_name)
    {
        apply_map.emplace(op_name, [=](instruction_ref ins) {
            auto&& op                         = ins->get_operator();
            auto output                       = insert_allocation(ins, ins->get_shape());
            std::vector<instruction_ref> refs = ins->inputs();
            refs.push_back(output);

            return mod->replace_instruction(ins, make_op(gpu_name, op.to_value()), refs);
        });
    }

    void add_batch_norm_inference_op()
    {
        apply_map.emplace("batch_norm_inference", [=](instruction_ref ins) {
            auto&& op       = any_cast<op::batch_norm_inference>(ins->get_operator());
            auto output     = insert_allocation(ins, ins->get_shape());
            shape old_shape = ins->inputs().at(1)->get_shape();
            auto input      = ins->inputs()[0];
            auto input_lens = input->get_shape().lens();
            std::vector<int64_t> rsp_lens(input_lens.size(), 1);
            // for per_activation case, also need to reshape input
            if(op.bn_mode == op::batch_norm_inference::per_activation)
            {
                std::copy(input_lens.begin() + 1, input_lens.end(), rsp_lens.begin() + 1);
            }
            else
            {
                rsp_lens[1] = static_cast<int64_t>(old_shape.elements());
            }

            auto reshape_op = op::reshape{rsp_lens};
            std::vector<instruction_ref> reshapes;
            std::transform(ins->inputs().begin() + 1,
                           ins->inputs().end(),
                           std::back_inserter(reshapes),
                           [&](auto i) { return mod->insert_instruction(ins, reshape_op, i); });

            return mod->replace_instruction(ins,
                                            miopen_batch_norm_inference{op},
                                            input,
                                            reshapes[0],
                                            reshapes[1],
                                            reshapes[2],
                                            reshapes[3],
                                            output);

        });
    }

    // use 0 - input to represent neg
    void add_neg_op()
    {
        apply_map.emplace("neg", [=](instruction_ref ins) {
            auto s = ins->get_shape();
            std::vector<float> zeros(s.elements(), 0.0f);
            auto l0     = mod->add_literal(literal(s, zeros));
            auto output = insert_allocation(ins, s);
            return mod->replace_instruction(
                ins, make_op("gpu::sub"), l0, ins->inputs().front(), output);
        });
    }

    // add input and output argument for the if operator
    void add_if_op()
    {
        apply_map.emplace("if", [=](instruction_ref ins) {
            std::vector<instruction_ref> inputs = ins->inputs();
            auto cpu_cond =
                mod->insert_instruction(ins, make_op("hip::copy_from_gpu"), inputs.front());
            auto sync_cond = mod->insert_instruction(ins, make_op("hip::sync_stream"), cpu_cond);
            inputs.front() = sync_cond;

            std::vector<module_ref> mod_args = ins->module_inputs();
            std::map<std::string, shape> name_shapes;
            for(const auto& smod : mod_args)
            {
                auto ps = smod->get_parameter_shapes();
                name_shapes.insert(ps.begin(), ps.end());
            }

            bool ins_output_allocated = false;
            for(auto& pn : name_shapes)
            {
                const auto& s = pn.second;
                instruction_ref output{};
                if(s == ins->get_shape() and not ins_output_allocated)
                {
                    output               = insert_allocation(ins, s);
                    ins_output_allocated = true;
                }
                else
                {
                    output = mod->insert_instruction(
                        ins, make_op("hip::allocate", {{"shape", to_value(s)}}));
                }
                inputs.push_back(output);
            }

            return mod->replace_instruction(ins, ins->get_operator(), inputs, mod_args);
        });
    }

    void add_roialign()
    {
        apply_map.emplace("roialign", [=](instruction_ref ins) {
            auto s      = ins->get_shape();
            auto output = insert_allocation(ins, s);
            std::vector<instruction_ref> cpu_inputs;
            auto inputs = ins->inputs();
            std::transform(
                inputs.begin(), inputs.end(), std::back_inserter(cpu_inputs), [&](auto in) {
                    return mod->insert_instruction(ins, make_op("hip::copy_from_gpu"), in);
                });
            cpu_inputs.front() =
                mod->insert_instruction(ins, make_op("hip::sync_stream"), cpu_inputs);
            auto cpu_out = mod->insert_instruction(ins, ins->get_operator(), cpu_inputs);
            auto gpu_out =
                mod->insert_instruction(ins, make_op("hip::copy_to_gpu"), cpu_out, output);
            return mod->replace_instruction(ins, gpu_out);
        });
    }

    // replace the loop operator with gpu_loop operator
    void add_loop_op()
    {
        apply_map.emplace("loop", [=](instruction_ref ins) {
            std::vector<instruction_ref> inputs = ins->inputs();
            // copy max_iter from gpu to cpu
            auto cpu_max_iter =
                mod->insert_instruction(ins, make_op("hip::copy_from_gpu"), inputs.at(0));
            auto cpu_cond =
                mod->insert_instruction(ins, make_op("hip::copy_from_gpu"), inputs.at(1));
            auto synced_max_iter =
                mod->insert_instruction(ins, make_op("hip::sync_stream"), cpu_max_iter, cpu_cond);
            inputs.at(0)     = synced_max_iter;
            inputs.at(1)     = cpu_cond;
            auto copy_inputs = inputs;
            std::transform(
                copy_inputs.begin(), copy_inputs.end(), std::back_inserter(inputs), [&](auto in) {
                    return mod->insert_instruction(
                        ins, make_op("hip::allocate", {{"shape", to_value(in->get_shape())}}));
                });

            auto mod_args = ins->module_inputs();
            auto output   = insert_allocation(ins, ins->get_shape());

            const auto* sub_mod = mod_args.front();
            auto cond_out       = mod->insert_instruction(
                ins,
                make_op("hip::allocate",
                        {{"shape", to_value(sub_mod->get_output_shapes().front())}}));
            // add cond and mod outputs to the argument list
            inputs.push_back(cond_out);
            inputs.push_back(output);

            return mod->replace_instruction(
                ins, make_op("gpu::loop", ins->get_operator().to_value()), inputs, mod_args);
        });
    }
};

void lowering::apply(module& m) const { miopen_apply{&m, this}.apply(); }

} // namespace gpu
} // namespace MIGRAPHX_INLINE_NS
} // namespace migraphx<|MERGE_RESOLUTION|>--- conflicted
+++ resolved
@@ -191,10 +191,7 @@
         add_loop_op();
         add_neg_op();
         add_quant_convolution_op();
-<<<<<<< HEAD
         add_roialign();
-=======
->>>>>>> 0879b5f1
     }
 
     void copy_params()
