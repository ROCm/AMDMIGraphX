/*
 * The MIT License (MIT)
 *
 * Copyright (c) 2015-2023 Advanced Micro Devices, Inc. All rights reserved.
 *
 * Permission is hereby granted, free of charge, to any person obtaining a copy
 * of this software and associated documentation files (the "Software"), to deal
 * in the Software without restriction, including without limitation the rights
 * to use, copy, modify, merge, publish, distribute, sublicense, and/or sell
 * copies of the Software, and to permit persons to whom the Software is
 * furnished to do so, subject to the following conditions:
 *
 * The above copyright notice and this permission notice shall be included in
 * all copies or substantial portions of the Software.
 *
 * THE SOFTWARE IS PROVIDED "AS IS", WITHOUT WARRANTY OF ANY KIND, EXPRESS OR
 * IMPLIED, INCLUDING BUT NOT LIMITED TO THE WARRANTIES OF MERCHANTABILITY,
 * FITNESS FOR A PARTICULAR PURPOSE AND NONINFRINGEMENT.  IN NO EVENT SHALL THE
 * AUTHORS OR COPYRIGHT HOLDERS BE LIABLE FOR ANY CLAIM, DAMAGES OR OTHER
 * LIABILITY, WHETHER IN AN ACTION OF CONTRACT, TORT OR OTHERWISE, ARISING FROM,
 * OUT OF OR IN CONNECTION WITH THE SOFTWARE OR THE USE OR OTHER DEALINGS IN
 * THE SOFTWARE.
 */
#include <iostream>
#include <vector>
#include <cmath>
#include <random>
#include <limits>
#include <migraphx/literal.hpp>
#include <migraphx/op/pooling.hpp>
#include <migraphx/instruction.hpp>
#include <migraphx/quantization.hpp>
#include <migraphx/register_target.hpp>
#include <migraphx/verify.hpp>
#include <migraphx/onnx.hpp>
#include <migraphx/make_op.hpp>

#include <migraphx/serialize.hpp>

#include "test.hpp"
#include <migraphx/half.hpp>
#include <iomanip>

float sigmoid(float x) { return 1 / (1 + expf(-x)); }

float elu(float a, float x) { return x > 0 ? x : a * std::expm1(x); }

TEST_CASE(abs_test)
{
    migraphx::program p;
    auto* mm = p.get_main_module();
    migraphx::shape s{migraphx::shape::float_type, {2, 2}};
    auto l = mm->add_literal(migraphx::literal{s, {-1, 2, -3, 4}});
    mm->add_instruction(migraphx::make_op("abs"), l);
    p.compile(migraphx::make_target("ref"));
    auto result = p.eval({}).back();
    std::vector<float> results_vector(4);
    result.visit([&](auto output) { results_vector.assign(output.begin(), output.end()); });
    std::vector<float> gold{1, 2, 3, 4};
    EXPECT(migraphx::verify_range(results_vector, gold));
}

TEST_CASE(abs_dyn_test)
{
    migraphx::program p;
    auto* mm = p.get_main_module();
    migraphx::shape s{migraphx::shape::float_type, {{2, 8}, {2, 2}}};
    auto input = mm->add_parameter("X", s);
    mm->add_instruction(migraphx::make_op("abs"), input);
    p.compile(migraphx::make_target("ref"));

    std::vector<float> a = {-1, 2, -3, 4};
    migraphx::parameter_map params0;
    migraphx::shape input_fixed_shape0{migraphx::shape::float_type, {2, 2}};
    params0["X"] = migraphx::argument(input_fixed_shape0, a.data());
    auto result  = p.eval(params0).back();
    std::vector<float> results_vector(4);
    result.visit([&](auto output) { results_vector.assign(output.begin(), output.end()); });
    std::vector<float> gold{1, 2, 3, 4};
    EXPECT(migraphx::verify_range(results_vector, gold));
}

TEST_CASE(acos_test)
{
    migraphx::program p;
    auto* mm = p.get_main_module();
    migraphx::shape s{migraphx::shape::double_type, {3}};
    std::vector<float> data{-0.8f, 0.0f, 1.0f};
    auto l = mm->add_literal(migraphx::literal{s, data});
    mm->add_instruction(migraphx::make_op("acos"), l);
    p.compile(migraphx::make_target("ref"));
    auto result = p.eval({}).back();
    std::vector<float> results_vector(3);
    result.visit([&](auto output) { results_vector.assign(output.begin(), output.end()); });
    std::vector<float> gold = data;
    std::transform(
        gold.begin(), gold.end(), gold.begin(), [](float n) -> float { return acosf(n); });
    EXPECT(migraphx::verify_range(results_vector, gold));
}

TEST_CASE(acos_dyn_test)
{
    migraphx::program p;
    auto* mm = p.get_main_module();
    migraphx::shape::dynamic_dimension dd{3, 8};
    migraphx::shape s{migraphx::shape::float_type, {dd}};
    auto input = mm->add_parameter("X", s);
    mm->add_instruction(migraphx::make_op("acos"), input);
    p.compile(migraphx::make_target("ref"));

    std::vector<float> input_data{-0.8f, 0.0f, 1.0f};
    migraphx::parameter_map params0;
    migraphx::shape input_fixed_shape0{migraphx::shape::float_type, {3}};
    params0["X"] = migraphx::argument(input_fixed_shape0, input_data.data());
    auto result  = p.eval(params0).back();
    std::vector<float> results_vector(3);
    result.visit([&](auto output) { results_vector.assign(output.begin(), output.end()); });
    std::vector<float> gold = input_data;
    std::transform(
        gold.begin(), gold.end(), gold.begin(), [](float n) -> float { return acosf(n); });
    EXPECT(migraphx::verify_range(results_vector, gold));
}

TEST_CASE(acosh_test)
{
    migraphx::program p;
    auto* mm = p.get_main_module();
    migraphx::shape s{migraphx::shape::double_type, {3}};
    std::vector<float> data{1.1f, 1.2f, 2.0f};
    auto l = mm->add_literal(migraphx::literal{s, data});
    mm->add_instruction(migraphx::make_op("acosh"), l);
    p.compile(migraphx::make_target("ref"));
    auto result = p.eval({}).back();
    std::vector<float> results_vector(3);
    result.visit([&](auto output) { results_vector.assign(output.begin(), output.end()); });
    std::vector<float> gold = data;
    std::transform(
        gold.begin(), gold.end(), gold.begin(), [](float n) -> float { return acoshf(n); });
    EXPECT(migraphx::verify_range(results_vector, gold));
}

TEST_CASE(acosh_dyn_test)
{
    migraphx::program p;
    auto* mm = p.get_main_module();
    migraphx::shape::dynamic_dimension dd{3, 8};
    migraphx::shape s{migraphx::shape::float_type, {dd}};
    auto input = mm->add_parameter("X", s);
    std::vector<float> input_data{1.1f, 1.2f, 2.0f};
    mm->add_instruction(migraphx::make_op("acosh"), input);
    p.compile(migraphx::make_target("ref"));

    migraphx::parameter_map params0;
    migraphx::shape input_fixed_shape0{migraphx::shape::float_type, {3}};
    params0["X"] = migraphx::argument(input_fixed_shape0, input_data.data());
    auto result  = p.eval(params0).back();
    std::vector<float> results_vector(3);
    result.visit([&](auto output) { results_vector.assign(output.begin(), output.end()); });
    std::vector<float> gold = input_data;
    std::transform(
        gold.begin(), gold.end(), gold.begin(), [](float n) -> float { return acoshf(n); });
    EXPECT(migraphx::verify_range(results_vector, gold));
}

TEST_CASE(add_broadcast_test)
{
    {
        migraphx::program p;
        auto* mm = p.get_main_module();
        migraphx::shape a_shape{migraphx::shape::float_type, {2, 2, 3}};
        std::vector<float> a_data{0, 1, 2, 3, 4, 5, 6, 7, 8, 9, 10, 11};
        migraphx::shape b_shape{migraphx::shape::float_type, {2, 2}};
        std::vector<float> b_data{0, -1, -2, -3};
        uint64_t axis = 0;
        auto l1       = mm->add_literal(migraphx::literal{a_shape, a_data});
        auto l2       = mm->add_literal(migraphx::literal{b_shape, b_data});
        auto l3       = mm->add_instruction(
            migraphx::make_op("broadcast", {{"axis", axis}, {"out_lens", l1->get_shape().lens()}}),
            l2);
        mm->add_instruction(migraphx::make_op("add"), l1, l3);
        p.compile(migraphx::make_target("ref"));
        auto result = p.eval({}).back();
        EXPECT(result.get_shape().packed());
        std::vector<float> results_vector(12);
        result.visit([&](auto output) { results_vector.assign(output.begin(), output.end()); });
        std::vector<float> gold = {0, 1, 2, 2, 3, 4, 4, 5, 6, 6, 7, 8};
        EXPECT(migraphx::verify_range(results_vector, gold));
    }
    {
        migraphx::program p;
        auto* mm = p.get_main_module();
        migraphx::shape a_shape{migraphx::shape::float_type, {2, 2, 3}};
        std::vector<float> a_data{0, 1, 2, 3, 4, 5, 6, 7, 8, 9, 10, 11};
        migraphx::shape b_shape{migraphx::shape::float_type, {2, 2, 1}};
        std::vector<float> b_data{0, -1, -2, -3};
        auto l1 = mm->add_literal(migraphx::literal{a_shape, a_data});
        auto l2 = mm->add_literal(migraphx::literal{b_shape, b_data});
        auto l3 =
            mm->add_instruction(migraphx::make_op("multibroadcast", {{"out_lens", {2, 2, 3}}}), l1);
        auto l4 =
            mm->add_instruction(migraphx::make_op("multibroadcast", {{"out_lens", {2, 2, 3}}}), l2);
        mm->add_instruction(migraphx::make_op("add"), l3, l4);
        p.compile(migraphx::make_target("ref"));
        auto result = p.eval({}).back();
        EXPECT(result.get_shape().packed());
        std::vector<float> results_vector(12);
        result.visit([&](auto output) { results_vector.assign(output.begin(), output.end()); });
        std::vector<float> gold = {0, 1, 2, 2, 3, 4, 4, 5, 6, 6, 7, 8};
        EXPECT(migraphx::verify_range(results_vector, gold));
    }
}

TEST_CASE(add_test)
{
    migraphx::program p;
    auto* mm = p.get_main_module();
    migraphx::shape s{migraphx::shape::float_type, {3}};
    auto l1 = mm->add_literal(migraphx::literal{s, {-1, 0, 1}});
    auto l2 = mm->add_literal(migraphx::literal{s, {1, 2, 3}});
    mm->add_instruction(migraphx::make_op("add"), l1, l2);
    p.compile(migraphx::make_target("ref"));
    auto result = p.eval({}).back();
    std::vector<float> results_vector(3);
    result.visit([&](auto output) { results_vector.assign(output.begin(), output.end()); });
    std::vector<float> gold = {0, 2, 4};
    EXPECT(migraphx::verify_range(results_vector, gold));
}

TEST_CASE(add_dyn_test)
{
    migraphx::program p;
    auto* mm = p.get_main_module();
    std::vector<migraphx::shape::dynamic_dimension> dd{{2, 6}};
    migraphx::shape s{migraphx::shape::float_type, dd};
    auto x = mm->add_parameter("x", s);
    auto y = mm->add_parameter("y", s);
    mm->add_instruction(migraphx::make_op("add"), x, y);
    p.compile(migraphx::make_target("ref"));

    std::vector<float> x_data{-1, 0, 1};
    std::vector<float> y_data{1, 2, 3};
    migraphx::parameter_map params0;
    migraphx::shape input_fixed_shape0{migraphx::shape::float_type, {3}};
    params0["x"] = migraphx::argument(input_fixed_shape0, x_data.data());
    params0["y"] = migraphx::argument(input_fixed_shape0, y_data.data());
    auto result  = p.eval(params0).back();
    std::vector<float> results_vector(3);
    result.visit([&](auto output) { results_vector.assign(output.begin(), output.end()); });
    std::vector<float> gold = {0, 2, 4};
    EXPECT(migraphx::verify_range(results_vector, gold));
}

TEST_CASE(argmax_test_0)
{
    migraphx::program p;
    auto* mm                = p.get_main_module();
    std::vector<float> data = {1.2255,  1.6834,  -2.0305, -0.3221, 0.4701,  0.2583, 0.7545, 2.5758,
                               -1.6849, 0.0928,  0.9022,  -0.8765, -0.4090, 0.9301, 2.0724, -1.5706,
                               0.4867,  -0.1493, 0.6957,  -0.2179, 0.7142,  0.7177, 0.0183, 1.3497};
    std::vector<int64_t> res_gold = {0, 0, 1, 0, 1, 0, 0, 0, 1, 1, 0, 1};
    migraphx::shape data_shape{migraphx::shape::float_type, {2, 3, 4}};
    auto dl = mm->add_literal(migraphx::literal{data_shape, data});
    mm->add_instruction(migraphx::make_op("argmax", {{"axis", 0}}), dl);
    p.compile(migraphx::make_target("ref"));
    auto result = p.eval({}).back();
    std::vector<int64_t> result_vec;
    result.visit([&](auto output) { result_vec.assign(output.begin(), output.end()); });

    EXPECT(migraphx::verify_range(result_vec, res_gold));
}

TEST_CASE(argmax_test_1)
{
    migraphx::program p;
    auto* mm                = p.get_main_module();
    std::vector<float> data = {1.2255,  1.6834,  -2.0305, -0.3221, 0.4701,  0.2583, 0.7545, 2.5758,
                               -1.6849, 0.0928,  0.9022,  -0.8765, -0.4090, 0.9301, 2.0724, -1.5706,
                               0.4867,  -0.1493, 0.6957,  -0.2179, 0.7142,  0.7177, 0.0183, 1.3497};
    std::vector<int64_t> res_gold = {0, 0, 2, 1, 2, 0, 0, 2};
    migraphx::shape data_shape{migraphx::shape::float_type, {2, 3, 4}};
    auto dl = mm->add_literal(migraphx::literal{data_shape, data});
    mm->add_instruction(migraphx::make_op("argmax", {{"axis", 1}}), dl);
    p.compile(migraphx::make_target("ref"));
    auto result = p.eval({}).back();
    std::vector<int64_t> result_vec;
    result.visit([&](auto output) { result_vec.assign(output.begin(), output.end()); });

    EXPECT(migraphx::verify_range(result_vec, res_gold));
}

TEST_CASE(argmax_test_2)
{
    migraphx::program p;
    auto* mm                = p.get_main_module();
    std::vector<float> data = {1.2255,  1.6834,  -2.0305, -0.3221, 0.4701,  0.2583, 0.7545, 2.5758,
                               -1.6849, 0.0928,  0.9022,  -0.8765, -0.4090, 0.9301, 2.0724, -1.5706,
                               0.4867,  -0.1493, 0.6957,  -0.2179, 0.7142,  0.7177, 0.0183, 1.3497};
    std::vector<int64_t> res_gold = {1, 3, 2, 2, 2, 3};
    migraphx::shape data_shape{migraphx::shape::float_type, {2, 3, 4}};
    auto dl = mm->add_literal(migraphx::literal{data_shape, data});
    mm->add_instruction(migraphx::make_op("argmax", {{"axis", 2}}), dl);
    p.compile(migraphx::make_target("ref"));
    auto result = p.eval({}).back();
    std::vector<int64_t> result_vec;
    result.visit([&](auto output) { result_vec.assign(output.begin(), output.end()); });

    EXPECT(migraphx::verify_range(result_vec, res_gold));
}

TEST_CASE(argmax_test_neg_2)
{
    migraphx::program p;
    auto* mm                = p.get_main_module();
    std::vector<float> data = {1.2255,  1.6834,  -2.0305, -0.3221, 0.4701,  0.2583, 0.7545, 2.5758,
                               -1.6849, 0.0928,  0.9022,  -0.8765, -0.4090, 0.9301, 2.0724, -1.5706,
                               0.4867,  -0.1493, 0.6957,  -0.2179, 0.7142,  0.7177, 0.0183, 1.3497};
    std::vector<int64_t> res_gold = {0, 0, 2, 1, 2, 0, 0, 2};
    migraphx::shape data_shape{migraphx::shape::float_type, {2, 3, 4}};
    auto dl = mm->add_literal(migraphx::literal{data_shape, data});
    mm->add_instruction(migraphx::make_op("argmax", {{"axis", -2}}), dl);
    p.compile(migraphx::make_target("ref"));
    auto result = p.eval({}).back();
    std::vector<int64_t> result_vec;
    result.visit([&](auto output) { result_vec.assign(output.begin(), output.end()); });

    EXPECT(migraphx::verify_range(result_vec, res_gold));
}

TEST_CASE(argmax_dyn_test)
{
    migraphx::program p;
    auto* mm = p.get_main_module();
    migraphx::shape s{migraphx::shape::float_type, {{2, 2}, {3, 6}, {3, 6}}};
    auto dl = mm->add_parameter("X", s);
    mm->add_instruction(migraphx::make_op("argmax", {{"axis", 0}}), dl);
    p.compile(migraphx::make_target("ref"));

    std::vector<float> data = {1.2255,  1.6834,  -2.0305, -0.3221, 0.4701,  0.2583, 0.7545, 2.5758,
                               -1.6849, 0.0928,  0.9022,  -0.8765, -0.4090, 0.9301, 2.0724, -1.5706,
                               0.4867,  -0.1493, 0.6957,  -0.2179, 0.7142,  0.7177, 0.0183, 1.3497};
    migraphx::parameter_map params;
    migraphx::shape input_fixed_shape{migraphx::shape::float_type, {2, 3, 4}};
    params["X"] = migraphx::argument(input_fixed_shape, data.data());
    auto result = p.eval(params).back();
    std::vector<int64_t> result_vec;
    result.visit([&](auto output) { result_vec.assign(output.begin(), output.end()); });
    std::vector<int64_t> res_gold = {0, 0, 1, 0, 1, 0, 0, 0, 1, 1, 0, 1};
    EXPECT(migraphx::verify_range(result_vec, res_gold));
}

TEST_CASE(argmin_test_0)
{
    migraphx::program p;
    auto* mm                = p.get_main_module();
    std::vector<float> data = {1.2255,  1.6834,  -2.0305, -0.3221, 0.4701,  0.2583, 0.7545, 2.5758,
                               -1.6849, 0.0928,  0.9022,  -0.8765, -0.4090, 0.9301, 2.0724, -1.5706,
                               0.4867,  -0.1493, 0.6957,  -0.2179, 0.7142,  0.7177, 0.0183, 1.3497};
    std::vector<int64_t> res_gold = {1, 1, 0, 1, 0, 1, 1, 1, 0, 0, 1, 0};
    migraphx::shape data_shape{migraphx::shape::float_type, {2, 3, 4}};
    auto dl = mm->add_literal(migraphx::literal{data_shape, data});
    mm->add_instruction(migraphx::make_op("argmin", {{"axis", 0}}), dl);
    p.compile(migraphx::make_target("ref"));
    auto result = p.eval({}).back();
    std::vector<int64_t> result_vec;
    result.visit([&](auto output) { result_vec.assign(output.begin(), output.end()); });

    EXPECT(migraphx::verify_range(result_vec, res_gold));
}

TEST_CASE(argmin_test_1)
{
    migraphx::program p;
    auto* mm                = p.get_main_module();
    std::vector<float> data = {1.2255,  1.6834,  -2.0305, -0.3221, 0.4701,  0.2583, 0.7545, 2.5758,
                               -1.6849, 0.0928,  0.9022,  -0.8765, -0.4090, 0.9301, 2.0724, -1.5706,
                               0.4867,  -0.1493, 0.6957,  -0.2179, 0.7142,  0.7177, 0.0183, 1.3497};
    std::vector<int64_t> res_gold = {2, 2, 0, 2, 0, 1, 2, 0};
    migraphx::shape data_shape{migraphx::shape::float_type, {2, 3, 4}};
    auto dl = mm->add_literal(migraphx::literal{data_shape, data});
    mm->add_instruction(migraphx::make_op("argmin", {{"axis", 1}}), dl);
    p.compile(migraphx::make_target("ref"));
    auto result = p.eval({}).back();
    std::vector<int64_t> result_vec;
    result.visit([&](auto output) { result_vec.assign(output.begin(), output.end()); });

    EXPECT(migraphx::verify_range(result_vec, res_gold));
}

TEST_CASE(argmin_test_2)
{
    migraphx::program p;
    auto* mm                = p.get_main_module();
    std::vector<float> data = {1.2255,  1.6834,  -2.0305, -0.3221, 0.4701,  0.2583, 0.7545, 2.5758,
                               -1.6849, 0.0928,  0.9022,  -0.8765, -0.4090, 0.9301, 2.0724, -1.5706,
                               0.4867,  -0.1493, 0.6957,  -0.2179, 0.7142,  0.7177, 0.0183, 1.3497};
    std::vector<int64_t> res_gold = {2, 1, 0, 3, 3, 2};
    migraphx::shape data_shape{migraphx::shape::float_type, {2, 3, 4}};
    auto dl = mm->add_literal(migraphx::literal{data_shape, data});
    mm->add_instruction(migraphx::make_op("argmin", {{"axis", 2}}), dl);
    p.compile(migraphx::make_target("ref"));
    auto result = p.eval({}).back();
    std::vector<int64_t> result_vec;
    result.visit([&](auto output) { result_vec.assign(output.begin(), output.end()); });

    EXPECT(migraphx::verify_range(result_vec, res_gold));
}

TEST_CASE(argmin_test_neg_1)
{
    migraphx::program p;
    auto* mm                = p.get_main_module();
    std::vector<float> data = {1.2255,  1.6834,  -2.0305, -0.3221, 0.4701,  0.2583, 0.7545, 2.5758,
                               -1.6849, 0.0928,  0.9022,  -0.8765, -0.4090, 0.9301, 2.0724, -1.5706,
                               0.4867,  -0.1493, 0.6957,  -0.2179, 0.7142,  0.7177, 0.0183, 1.3497};
    std::vector<int64_t> res_gold = {2, 1, 0, 3, 3, 2};
    migraphx::shape data_shape{migraphx::shape::float_type, {2, 3, 4}};
    auto dl = mm->add_literal(migraphx::literal{data_shape, data});
    mm->add_instruction(migraphx::make_op("argmin", {{"axis", -1}}), dl);
    p.compile(migraphx::make_target("ref"));
    auto result = p.eval({}).back();
    std::vector<int64_t> result_vec;
    result.visit([&](auto output) { result_vec.assign(output.begin(), output.end()); });

    EXPECT(migraphx::verify_range(result_vec, res_gold));
}

TEST_CASE(asin_test)
{
    migraphx::program p;
    auto* mm = p.get_main_module();
    migraphx::shape s{migraphx::shape::float_type, {3}};
    std::vector<float> data{-0.5f, 0.0f, 0.9f};
    auto l = mm->add_literal(migraphx::literal{s, data});
    mm->add_instruction(migraphx::make_op("asin"), l);
    p.compile(migraphx::make_target("ref"));
    auto result = p.eval({}).back();
    std::vector<float> results_vector(3);
    result.visit([&](auto output) { results_vector.assign(output.begin(), output.end()); });
    std::vector<float> gold = data;
    std::transform(
        gold.begin(), gold.end(), gold.begin(), [](float n) -> float { return asinf(n); });
    EXPECT(migraphx::verify_range(results_vector, gold));
}

TEST_CASE(asin_dyn_test)
{
    migraphx::program p;
    auto* mm = p.get_main_module();
    migraphx::shape::dynamic_dimension dd{3, 8};
    migraphx::shape s{migraphx::shape::float_type, {dd}};
    auto input = mm->add_parameter("X", s);
    mm->add_instruction(migraphx::make_op("asin"), input);
    p.compile(migraphx::make_target("ref"));

    std::vector<float> input_data{-0.5f, 0.0f, 0.9f};
    migraphx::parameter_map params0;
    migraphx::shape input_fixed_shape0{migraphx::shape::float_type, {3}};
    params0["X"] = migraphx::argument(input_fixed_shape0, input_data.data());
    auto result  = p.eval(params0).back();
    std::vector<float> results_vector(3);
    result.visit([&](auto output) { results_vector.assign(output.begin(), output.end()); });
    std::vector<float> gold = input_data;
    std::transform(
        gold.begin(), gold.end(), gold.begin(), [](float n) -> float { return asinf(n); });
    EXPECT(migraphx::verify_range(results_vector, gold));
}

TEST_CASE(asinh_test)
{
    migraphx::program p;
    auto* mm = p.get_main_module();
    migraphx::shape s{migraphx::shape::float_type, {3}};
    std::vector<float> data{-0.5f, 0.0f, 0.9f};
    auto l = mm->add_literal(migraphx::literal{s, data});
    mm->add_instruction(migraphx::make_op("asinh"), l);
    p.compile(migraphx::make_target("ref"));
    auto result = p.eval({}).back();
    std::vector<float> results_vector(3);
    result.visit([&](auto output) { results_vector.assign(output.begin(), output.end()); });
    std::vector<float> gold = data;
    std::transform(
        gold.begin(), gold.end(), gold.begin(), [](float n) -> float { return asinhf(n); });
    EXPECT(migraphx::verify_range(results_vector, gold));
}

TEST_CASE(asinh_dyn_test)
{
    migraphx::program p;
    auto* mm = p.get_main_module();
    migraphx::shape::dynamic_dimension dd{3, 8};
    migraphx::shape s{migraphx::shape::float_type, {dd}};
    auto input = mm->add_parameter("X", s);
    mm->add_instruction(migraphx::make_op("asinh"), input);
    p.compile(migraphx::make_target("ref"));

    std::vector<float> input_data{-0.5f, 0.0f, 0.9f};
    migraphx::parameter_map params0;
    migraphx::shape input_fixed_shape0{migraphx::shape::float_type, {3}};
    params0["X"] = migraphx::argument(input_fixed_shape0, input_data.data());
    auto result  = p.eval(params0).back();
    std::vector<float> results_vector(3);
    result.visit([&](auto output) { results_vector.assign(output.begin(), output.end()); });
    std::vector<float> gold = input_data;
    std::transform(
        gold.begin(), gold.end(), gold.begin(), [](float n) -> float { return asinhf(n); });
    EXPECT(migraphx::verify_range(results_vector, gold));
}

TEST_CASE(atan_test)
{
    migraphx::program p;
    auto* mm = p.get_main_module();
    migraphx::shape s{migraphx::shape::double_type, {3}};
    std::vector<float> data{-1.0f, 0.0f, 1.0f};
    auto l = mm->add_literal(migraphx::literal{s, data});
    mm->add_instruction(migraphx::make_op("atan"), l);
    p.compile(migraphx::make_target("ref"));
    auto result = p.eval({}).back();
    std::vector<float> results_vector(3);
    result.visit([&](auto output) { results_vector.assign(output.begin(), output.end()); });
    std::vector<float> gold = data;
    std::transform(
        gold.begin(), gold.end(), gold.begin(), [](float n) -> float { return atanf(n); });
    EXPECT(migraphx::verify_range(results_vector, gold));
}

TEST_CASE(atan_dyn_test)
{
    migraphx::program p;
    auto* mm = p.get_main_module();
    migraphx::shape::dynamic_dimension dd{3, 8};
    migraphx::shape s{migraphx::shape::float_type, {dd}};
    auto input = mm->add_parameter("X", s);
    mm->add_instruction(migraphx::make_op("atan"), input);
    p.compile(migraphx::make_target("ref"));

    std::vector<float> input_data{-1.0f, 0.0f, 1.0f};
    migraphx::parameter_map params0;
    migraphx::shape input_fixed_shape0{migraphx::shape::float_type, {3}};
    params0["X"] = migraphx::argument(input_fixed_shape0, input_data.data());
    auto result  = p.eval(params0).back();
    std::vector<float> results_vector(3);
    result.visit([&](auto output) { results_vector.assign(output.begin(), output.end()); });
    std::vector<float> gold = input_data;
    std::transform(
        gold.begin(), gold.end(), gold.begin(), [](float n) -> float { return atanf(n); });
    EXPECT(migraphx::verify_range(results_vector, gold));
}

TEST_CASE(atanh_test)
{
    migraphx::program p;
    auto* mm = p.get_main_module();
    migraphx::shape s{migraphx::shape::double_type, {3}};
    std::vector<float> data{0.4435683f, 0.6223626f, 0.316958f};
    auto l = mm->add_literal(migraphx::literal{s, data});
    mm->add_instruction(migraphx::make_op("atanh"), l);
    p.compile(migraphx::make_target("ref"));
    auto result = p.eval({}).back();
    std::vector<float> results_vector(3);
    result.visit([&](auto output) { results_vector.assign(output.begin(), output.end()); });
    std::vector<float> gold = data;
    std::transform(
        gold.begin(), gold.end(), gold.begin(), [](float n) -> float { return atanhf(n); });
    EXPECT(migraphx::verify_range(results_vector, gold));
}

TEST_CASE(atanh_dyn_test)
{
    migraphx::program p;
    auto* mm = p.get_main_module();
    migraphx::shape::dynamic_dimension dd{3, 8};
    migraphx::shape s{migraphx::shape::float_type, {dd}};
    auto input = mm->add_parameter("X", s);
    mm->add_instruction(migraphx::make_op("atanh"), input);
    p.compile(migraphx::make_target("ref"));

    std::vector<float> input_data{0.4435683f, 0.6223626f, 0.316958f};
    migraphx::parameter_map params0;
    migraphx::shape input_fixed_shape0{migraphx::shape::float_type, {3}};
    params0["X"] = migraphx::argument(input_fixed_shape0, input_data.data());
    auto result  = p.eval(params0).back();
    std::vector<float> results_vector(3);
    result.visit([&](auto output) { results_vector.assign(output.begin(), output.end()); });
    std::vector<float> gold = input_data;
    std::transform(
        gold.begin(), gold.end(), gold.begin(), [](float n) -> float { return atanhf(n); });
    EXPECT(migraphx::verify_range(results_vector, gold));
}

TEST_CASE(avgpool_rank3_test)
{
    // 1D case 1, input is 3D
    migraphx::program p;
    auto* mm   = p.get_main_module();
    auto s     = migraphx::shape{migraphx::shape::float_type, {1, 3, 4}};
    auto op    = migraphx::op::pooling{migraphx::op::pooling_mode::average};
    op.lengths = {2};
    op.padding = {0};
    op.stride  = {1};

    std::vector<float> data{0.3, 0.2, 0.4, 0.1, 0.8, 0.5, 0.9, 0.1, 0.1, 0.7, 0.1, 0.6};
    auto l0 = mm->add_literal(migraphx::literal{s, data});
    mm->add_instruction(op, l0);
    p.compile(migraphx::make_target("ref"));
    auto result = p.eval({}).back();

    std::vector<float> results_vector;
    result.visit([&](auto output) { results_vector.assign(output.begin(), output.end()); });
    std::vector<float> gold{0.25, 0.3, 0.25, 0.65, 0.7, 0.5, 0.4, 0.4, 0.35};
    EXPECT(migraphx::verify_range(results_vector, gold));
}

TEST_CASE(avgpool_dyn_test)
{
    migraphx::program p;
    auto* mm = p.get_main_module();
    auto s   = migraphx::shape{migraphx::shape::float_type, {{1, 4}, {3, 3}, {4, 4}}};
    auto x   = mm->add_parameter("X", s);
    mm->add_instruction(migraphx::make_op("pooling",
                                          {{"mode", migraphx::op::pooling_mode::average},
                                           {"lengths", {2}},
                                           {"padding", {0}},
                                           {"stride", {1}}}),
                        x);
    p.compile(migraphx::make_target("ref"));

    std::vector<float> data{0.3, 0.2, 0.4, 0.1, 0.8, 0.5, 0.9, 0.1, 0.1, 0.7, 0.1, 0.6};
    migraphx::shape input_fixed_shape{migraphx::shape::float_type, {1, 3, 4}};
    migraphx::parameter_map params;
    params["X"] = migraphx::argument(input_fixed_shape, data.data());
    auto result = p.eval(params).back();
    std::vector<float> results_vector;
    result.visit([&](auto output) { results_vector.assign(output.begin(), output.end()); });
    std::vector<float> gold{0.25, 0.3, 0.25, 0.65, 0.7, 0.5, 0.4, 0.4, 0.35};
    EXPECT(migraphx::verify_range(results_vector, gold));
}

TEST_CASE(avgpool_rank3_stride2_test)
{
    // 1D case 2, stride 2
    migraphx::program p;
    auto* mm   = p.get_main_module();
    auto s     = migraphx::shape{migraphx::shape::float_type, {2, 2, 4}};
    auto op    = migraphx::op::pooling{migraphx::op::pooling_mode::average};
    op.lengths = {2};
    op.padding = {1};
    op.stride  = {2};

    std::vector<float> data{1.6321,
                            -2.4186,
                            0.2239,
                            -1.4232,
                            0.8158,
                            0.4103,
                            -0.3149,
                            -0.1361,
                            -0.3442,
                            2.007,
                            0.4331,
                            1.5295,
                            0.9965,
                            0.4766,
                            1.0942,
                            -0.2915};
    auto l0 = mm->add_literal(migraphx::literal{s, data});
    mm->add_instruction(op, l0);
    p.compile(migraphx::make_target("ref"));
    auto result = p.eval({}).back();
    std::vector<float> results_vector;
    result.visit([&](auto output) { results_vector.assign(output.begin(), output.end()); });
    std::vector<float> gold{1.6321,
                            -1.0974,
                            -1.4232,
                            0.8158,
                            0.0477,
                            -0.1361,
                            -0.3442,
                            1.22005,
                            1.5295,
                            0.9965,
                            0.7854,
                            -0.2915};
    EXPECT(migraphx::verify_range(results_vector, gold));
}

TEST_CASE(avgpool_rank5_test)
{
    // 3D, input is 5D
    migraphx::program p;
    auto* mm   = p.get_main_module();
    auto s     = migraphx::shape{migraphx::shape::float_type, {2, 2, 3, 3, 3}};
    auto op    = migraphx::op::pooling{migraphx::op::pooling_mode::average};
    op.lengths = {2, 2, 2};
    op.padding = {0, 0, 0};
    op.stride  = {1, 1, 1};

    std::vector<float> data{
        -0.179, -1.756, 0.651,  1.955,  1.87,   -0.604, 0.247,  0.449,  -0.137, 1.187,  1.593,
        0.424,  2.698,  -0.104, -0.069, -1.293, 0.538,  1.291,  0.974,  1.096,  0.74,   -0.669,
        -1.08,  -1.041, -1.407, 1.43,   -0.211, -0.017, 0.532,  1.276,  0.627,  0.236,  -0.396,
        -0.204, 0.501,  -0.599, -1.414, -0.615, -0.274, 0.168,  -0.144, 0.5,    1.42,   1.082,
        -0.952, -0.846, -1.244, 1.475,  1.246,  1.344,  -1.722, -1.24,  -0.851, 0.06,   0.507,
        0.762,  -0.007, -1.484, 1.028,  0.317,  1.077,  -1.289, 0.875,  -0.417, -0.673, 1.715,
        -0.307, 0.264,  -0.973, 1.412,  2.561,  -0.515, -0.201, 0.827,  -1.231, 1.958,  -0.552,
        0.036,  -0.993, -0.859, -1.458, -0.575, 0.048,  -0.779, -1.025, -1.135, 1.166,  -0.131,
        0.726,  0.52,   0.467,  -0.494, 0.675,  0.203,  -0.63,  -0.918, -0.5,   -1.395, 1.39,
        1.705,  0.444,  -0.835, -0.506, 0.101,  0.602,  0.543,  0.357,  1.042};
    auto l0 = mm->add_literal(migraphx::literal{s, data});
    mm->add_instruction(op, l0);
    p.compile(migraphx::make_target("ref"));
    auto result = p.eval({}).back();
    std::vector<float> results_vector;
    result.visit([&](auto output) { results_vector.assign(output.begin(), output.end()); });
    std::vector<float> gold{
        0.908,     0.250625,  0.795,     0.40425, 0.711875,  0.194875,  0.014125,  0.09425,
        -0.078375, 0.139375,  0.46075,   0.0285,  -0.188125, -0.085,    0.378125,  -0.085375,
        -0.04,     0.304125,  0.40775,   0.2835,  0.112375,  -0.073375, 0.4355,    -0.187,
        -0.392625, -0.258375, -0.485875, -0.0345, 0.16125,   -0.131875, -0.228375, 0.068625};
    EXPECT(migraphx::verify_range(results_vector, gold));
}

TEST_CASE(broadcast_test)
{
    migraphx::program p;
    auto* mm = p.get_main_module();
    migraphx::shape a_shape{migraphx::shape::int32_type, {2, 2}};
    std::vector<int32_t> a_data{0, 0, 0, 0};
    migraphx::shape b_shape{migraphx::shape::int32_type, {2}};
    std::vector<int32_t> b_data{-2, -3};
    uint64_t axis = 0;
    auto l1       = mm->add_literal(migraphx::literal{a_shape, a_data});
    auto l2       = mm->add_literal(migraphx::literal{b_shape, b_data});
    mm->add_instruction(
        migraphx::make_op("broadcast", {{"axis", axis}, {"out_lens", l1->get_shape().lens()}}), l2);
    p.compile(migraphx::make_target("ref"));
    auto result = p.eval({}).back();
    auto output = result.get<int32_t>();
    EXPECT(output(0, 0) == -2);
    EXPECT(output(0, 1) == -2);
    EXPECT(output(1, 0) == -3);
    EXPECT(output(1, 1) == -3);
}

TEST_CASE(broadcast_2in_static_test)
{
    migraphx::program p;
    auto* mm = p.get_main_module();
    migraphx::shape a_shape{migraphx::shape::int32_type, {2, 2}};
    std::vector<int32_t> a_data{0, 0, 0, 0};
    migraphx::shape b_shape{migraphx::shape::int32_type, {2}};
    std::vector<int32_t> b_data{-2, -3};
    uint64_t axis = 0;
    auto l1       = mm->add_literal(migraphx::literal{a_shape, a_data});
    auto l2       = mm->add_literal(migraphx::literal{b_shape, b_data});
    mm->add_instruction(migraphx::make_op("broadcast", {{"axis", axis}}), l2, l1);
    p.compile(migraphx::make_target("ref"));
    auto result = p.eval({}).back();
    auto output = result.get<int32_t>();
    EXPECT(output(0, 0) == -2);
    EXPECT(output(0, 1) == -2);
    EXPECT(output(1, 0) == -3);
    EXPECT(output(1, 1) == -3);
}

TEST_CASE(broadcast_2in_dyn_test)
{
    migraphx::program p;
    auto* mm = p.get_main_module();
    migraphx::shape a_shape{migraphx::shape::int32_type, {{2, 2}, {2, 4}}};
    migraphx::shape b_shape{migraphx::shape::int32_type, {2}};
    std::vector<int32_t> b_data{-2, -3};
    uint64_t axis = 0;
    auto pa       = mm->add_parameter("a", a_shape);
    auto lb       = mm->add_literal(migraphx::literal{b_shape, b_data});
    mm->add_instruction(migraphx::make_op("broadcast", {{"axis", axis}}), lb, pa);
    p.compile(migraphx::make_target("ref"));

    std::vector<int32_t> a_data{0, 0, 0, 0};
    migraphx::shape input_fixed_shape0{migraphx::shape::int32_type, {2, 2}};
    migraphx::parameter_map params0;
    params0["a"] = migraphx::argument(input_fixed_shape0, a_data.data());
    auto result  = p.eval(params0).back();
    auto output  = result.get<int32_t>();
    EXPECT(output(0, 0) == -2);
    EXPECT(output(0, 1) == -2);
    EXPECT(output(1, 0) == -3);
    EXPECT(output(1, 1) == -3);
}

TEST_CASE(ceil_test)
{
    migraphx::program p;
    auto* mm = p.get_main_module();
    migraphx::shape s{migraphx::shape::float_type, {9}};
    std::vector<float> data = {1.1, 1.5, 1.6, -1.1, -1.5, -1.6, 0.0, 2.0, -2.0};
    auto l                  = mm->add_literal(migraphx::literal{s, data});
    mm->add_instruction(migraphx::make_op("ceil"), l);
    p.compile(migraphx::make_target("ref"));
    auto result = p.eval({}).back();
    std::vector<float> results_vector;
    result.visit([&](auto output) { results_vector.assign(output.begin(), output.end()); });
    std::vector<float> gold = data;
    std::transform(
        gold.begin(), gold.end(), gold.begin(), [](float n) -> float { return std::ceil(n); });
    EXPECT(migraphx::verify_range(results_vector, gold));
}

TEST_CASE(ceil_dyn_test)
{
    migraphx::program p;
    auto* mm = p.get_main_module();
    migraphx::shape::dynamic_dimension dd{4, 12};
    migraphx::shape s{migraphx::shape::float_type, {dd}};
    auto input = mm->add_parameter("X", s);
    mm->add_instruction(migraphx::make_op("ceil"), input);
    p.compile(migraphx::make_target("ref"));

    std::vector<float> input_data = {1.1, 1.5, 1.6, -1.1, -1.5, -1.6, 0.0, 2.0, -2.0};
    migraphx::parameter_map params0;
    migraphx::shape input_fixed_shape0{migraphx::shape::float_type, {9}};
    params0["X"] = migraphx::argument(input_fixed_shape0, input_data.data());
    auto result  = p.eval(params0).back();
    std::vector<float> results_vector;
    result.visit([&](auto output) { results_vector.assign(output.begin(), output.end()); });
    std::vector<float> gold = input_data;
    std::transform(
        gold.begin(), gold.end(), gold.begin(), [](float n) -> float { return std::ceil(n); });
    EXPECT(migraphx::verify_range(results_vector, gold));
}

TEST_CASE(clip_test)
{
    migraphx::program p;
    auto* mm = p.get_main_module();
    migraphx::shape s{migraphx::shape::float_type, {3}};
    auto l       = mm->add_literal(migraphx::literal{s, {-1.0, 0.0, 10.0}});
    auto min_val = mm->add_literal(0.0f);
    auto max_val = mm->add_literal(6.0f);
    min_val =
        mm->add_instruction(migraphx::make_op("multibroadcast", {{"out_lens", {3}}}), min_val);
    max_val =
        mm->add_instruction(migraphx::make_op("multibroadcast", {{"out_lens", {3}}}), max_val);
    mm->add_instruction(migraphx::make_op("clip"), l, min_val, max_val);
    p.compile(migraphx::make_target("ref"));
    auto result = p.eval({}).back();
    std::vector<float> results_vector(3);
    result.visit([&](auto output) { results_vector.assign(output.begin(), output.end()); });
    std::vector<float> gold = {0.0, 0.0, 6.0};
    EXPECT(migraphx::verify_range(results_vector, gold));
}

TEST_CASE(concat_test)
{
    {
        migraphx::program p;
        auto* mm               = p.get_main_module();
        int axis               = 1;
        std::vector<int> data0 = {0, 1, 5, 6};
        std::vector<int> data1 = {2, 3, 4, 7, 8, 9};
        std::vector<int> data2 = {10, 20};
        migraphx::shape s0{migraphx::shape::int32_type, {2, 2}};
        migraphx::shape s1{migraphx::shape::int32_type, {2, 3}};
        migraphx::shape s2{migraphx::shape::int32_type, {2, 1}};
        auto l0 = mm->add_literal(migraphx::literal{s0, data0});
        auto l1 = mm->add_literal(migraphx::literal{s1, data1});
        auto l2 = mm->add_literal(migraphx::literal{s2, data2});
        mm->add_instruction(migraphx::make_op("concat", {{"axis", axis}}), l0, l1, l2);
        p.compile(migraphx::make_target("ref"));
        auto result           = p.eval({}).back();
        std::vector<int> gold = {0, 1, 2, 3, 4, 10, 5, 6, 7, 8, 9, 20};
        std::vector<int> results_vector(2 * 6);
        result.visit([&](auto output) { results_vector.assign(output.begin(), output.end()); });
        EXPECT(migraphx::verify_range(results_vector, gold));
        EXPECT(migraphx::verify_range(result.get_shape().lens(), std::vector<std::size_t>({2, 6})));
        EXPECT(
            migraphx::verify_range(result.get_shape().strides(), std::vector<std::size_t>({6, 1})));
    }

    {
        migraphx::program p;
        auto* mm               = p.get_main_module();
        int axis               = -1;
        std::vector<int> data0 = {0, 1, 5, 6};
        std::vector<int> data1 = {2, 3, 4, 7, 8, 9};
        std::vector<int> data2 = {10, 20};
        migraphx::shape s0{migraphx::shape::int32_type, {2, 2}};
        migraphx::shape s1{migraphx::shape::int32_type, {2, 3}};
        migraphx::shape s2{migraphx::shape::int32_type, {2, 1}};
        auto l0 = mm->add_literal(migraphx::literal{s0, data0});
        auto l1 = mm->add_literal(migraphx::literal{s1, data1});
        auto l2 = mm->add_literal(migraphx::literal{s2, data2});
        mm->add_instruction(migraphx::make_op("concat", {{"axis", axis}}), l0, l1, l2);
        p.compile(migraphx::make_target("ref"));
        auto result           = p.eval({}).back();
        std::vector<int> gold = {0, 1, 2, 3, 4, 10, 5, 6, 7, 8, 9, 20};
        std::vector<int> results_vector(2 * 6);
        result.visit([&](auto output) { results_vector.assign(output.begin(), output.end()); });
        EXPECT(migraphx::verify_range(results_vector, gold));
        EXPECT(migraphx::verify_range(result.get_shape().lens(), std::vector<std::size_t>({2, 6})));
        EXPECT(
            migraphx::verify_range(result.get_shape().strides(), std::vector<std::size_t>({6, 1})));
    }

    {
        migraphx::program p;
        auto* mm               = p.get_main_module();
        int axis               = 0;
        std::vector<int> data0 = {0, 1, 2, 3};
        std::vector<int> data1 = {4, 5, 6, 7, 8, 9};
        std::vector<int> data2 = {10, 11};
        migraphx::shape s0{migraphx::shape::int32_type, {2, 2}};
        migraphx::shape s1{migraphx::shape::int32_type, {3, 2}};
        migraphx::shape s2{migraphx::shape::int32_type, {1, 2}};
        auto l0 = mm->add_literal(migraphx::literal{s0, data0});
        auto l1 = mm->add_literal(migraphx::literal{s1, data1});
        auto l2 = mm->add_literal(migraphx::literal{s2, data2});
        mm->add_instruction(migraphx::make_op("concat", {{"axis", axis}}), l0, l1, l2);
        p.compile(migraphx::make_target("ref"));
        auto result           = p.eval({}).back();
        std::vector<int> gold = {0, 1, 2, 3, 4, 5, 6, 7, 8, 9, 10, 11};
        std::vector<int> results_vector(6 * 2);
        result.visit([&](auto output) { results_vector.assign(output.begin(), output.end()); });
        EXPECT(migraphx::verify_range(results_vector, gold));
        EXPECT(migraphx::verify_range(result.get_shape().lens(), std::vector<std::size_t>({6, 2})));
        EXPECT(
            migraphx::verify_range(result.get_shape().strides(), std::vector<std::size_t>({2, 1})));
    }

    {
        migraphx::program p;
        auto* mm               = p.get_main_module();
        int axis               = -2;
        std::vector<int> data0 = {0, 1, 2, 3};
        std::vector<int> data1 = {4, 5, 6, 7, 8, 9};
        std::vector<int> data2 = {10, 11};
        migraphx::shape s0{migraphx::shape::int32_type, {2, 2}};
        migraphx::shape s1{migraphx::shape::int32_type, {3, 2}};
        migraphx::shape s2{migraphx::shape::int32_type, {1, 2}};
        auto l0 = mm->add_literal(migraphx::literal{s0, data0});
        auto l1 = mm->add_literal(migraphx::literal{s1, data1});
        auto l2 = mm->add_literal(migraphx::literal{s2, data2});
        mm->add_instruction(migraphx::make_op("concat", {{"axis", axis}}), l0, l1, l2);
        p.compile(migraphx::make_target("ref"));
        auto result           = p.eval({}).back();
        std::vector<int> gold = {0, 1, 2, 3, 4, 5, 6, 7, 8, 9, 10, 11};
        std::vector<int> results_vector(6 * 2);
        result.visit([&](auto output) { results_vector.assign(output.begin(), output.end()); });
        EXPECT(migraphx::verify_range(results_vector, gold));
        EXPECT(migraphx::verify_range(result.get_shape().lens(), std::vector<std::size_t>({6, 2})));
        EXPECT(
            migraphx::verify_range(result.get_shape().strides(), std::vector<std::size_t>({2, 1})));
    }
}

TEST_CASE(concat_dyn_test)
{
    migraphx::program p;
    auto* mm = p.get_main_module();
    int axis = 0;
    migraphx::shape s0{migraphx::shape::int32_type, {{2, 4, {2}}, {2, 3, {2}}}};
    migraphx::shape s1{migraphx::shape::int32_type, {{3, 4, {4}}, {2, 3, {2}}}};
    migraphx::shape s2{migraphx::shape::int32_type, {{1, 5, {3}}, {2, 3, {2}}}};

    auto input0 = mm->add_parameter("X", s0);
    auto input1 = mm->add_parameter("Y", s1);
    auto input2 = mm->add_parameter("Z", s2);
    mm->add_instruction(migraphx::make_op("concat", {{"axis", axis}}), input0, input1, input2);
    p.compile(migraphx::make_target("ref"));

    migraphx::shape static_shape0{migraphx::shape::int32_type, {2, 2}};
    migraphx::shape static_shape1{migraphx::shape::int32_type, {3, 2}};
    migraphx::shape static_shape2{migraphx::shape::int32_type, {1, 2}};
    std::vector<int> data0 = {0, 1, 2, 3};
    std::vector<int> data1 = {4, 5, 6, 7, 8, 9};
    std::vector<int> data2 = {10, 11};
    migraphx::parameter_map params;
    params["X"] = migraphx::argument(static_shape0, data0.data());
    params["Y"] = migraphx::argument(static_shape1, data1.data());
    params["Z"] = migraphx::argument(static_shape2, data2.data());
    auto result = p.eval(params).back();

    std::vector<int> results_vector(12);
    result.visit([&](auto output) { results_vector.assign(output.begin(), output.end()); });

    std::vector<float> gold = {0, 1, 2, 3, 4, 5, 6, 7, 8, 9, 10, 11};
    EXPECT(migraphx::verify_range(results_vector, gold));
    EXPECT(migraphx::verify_range(result.get_shape().lens(), std::vector<std::size_t>({6, 2})));
}

TEST_CASE(contiguous_test)
{
    migraphx::shape a_shape{migraphx::shape::float_type, {1, 3, 2, 2}, {12, 1, 6, 3}};
    std::vector<float> data(12);
    std::iota(data.begin(), data.end(), 0);

    migraphx::program p;
    auto* mm = p.get_main_module();
    auto l   = mm->add_literal(migraphx::literal{a_shape, data});
    mm->add_instruction(migraphx::make_op("contiguous"), l);
    p.compile(migraphx::make_target("ref"));
    auto result = p.eval({}).back();

    std::vector<size_t> new_strides = {12, 4, 2, 1};
    EXPECT(result.get_shape().strides() == new_strides);

    std::vector<float> results_vector(12);
    result.visit([&](auto output) { results_vector.assign(output.begin(), output.end()); });

    std::vector<float> gold = {0, 1, 2, 3, 4, 5, 6, 7, 8, 9, 10, 11};
    EXPECT(migraphx::verify_range(results_vector, gold));
}

TEST_CASE(contiguous_param_test)
{
    migraphx::program p;
    auto* mm = p.get_main_module();
    migraphx::shape a_shape{migraphx::shape::float_type, {1, 3, 2, 2}, {12, 1, 6, 3}};
    auto a = mm->add_parameter("X", a_shape);
    mm->add_instruction(migraphx::make_op("contiguous"), a);
    p.compile(migraphx::make_target("ref"));

    std::vector<float> data(12);
    std::iota(data.begin(), data.end(), 0);
    migraphx::parameter_map params;
    params["X"] = migraphx::argument(a_shape, data.data());
    auto result = p.eval(params).back();

    std::vector<size_t> new_strides = {12, 4, 2, 1};
    EXPECT(result.get_shape().strides() == new_strides);

    std::vector<float> results_vector(12);
    result.visit([&](auto output) { results_vector.assign(output.begin(), output.end()); });
    std::vector<float> gold = {0, 3, 6, 9, 1, 4, 7, 10, 2, 5, 8, 11};
    EXPECT(migraphx::verify_range(results_vector, gold));
}

TEST_CASE(contiguous_dyn_test)
{
    migraphx::program p;
    auto* mm = p.get_main_module();
    migraphx::shape dyn_shape{migraphx::shape::float_type, {{1, 1}, {2, 6}, {2, 2}, {2, 2}}};
    auto input = mm->add_parameter("X", dyn_shape);
    mm->add_instruction(migraphx::make_op("contiguous"), input);
    p.compile(migraphx::make_target("ref"));

    migraphx::shape static_shape{migraphx::shape::float_type, {1, 3, 2, 2}, {12, 1, 6, 3}};
    std::vector<float> data(12);
    std::iota(data.begin(), data.end(), 0);
    migraphx::parameter_map params;
    params["X"] = migraphx::argument(static_shape, data.data());
    auto result = p.eval(params).back();

    std::vector<size_t> new_strides = {12, 4, 2, 1};
    EXPECT(result.get_shape().strides() == new_strides);

    std::vector<float> results_vector(12);
    result.visit([&](auto output) { results_vector.assign(output.begin(), output.end()); });

    std::vector<float> gold = {0, 3, 6, 9, 1, 4, 7, 10, 2, 5, 8, 11};
    EXPECT(migraphx::verify_range(results_vector, gold));
}

TEST_CASE(conv_dyn_batch_test)
{
    migraphx::program p;
    auto* mm = p.get_main_module();

    migraphx::shape input_dyn_shape{migraphx::shape::float_type,
                                    {{1, 100}, {3, 3}, {4, 4}, {4, 4}}};
    migraphx::shape weights_shape{migraphx::shape::float_type, {2, 3, 3, 3}};

    auto input   = mm->add_parameter("X", input_dyn_shape);
    auto weights = mm->add_parameter("W", weights_shape);
    mm->add_instruction(migraphx::make_op("convolution", {{"padding", {1, 1}}, {"stride", {2, 2}}}),
                        input,
                        weights);

    p.compile(migraphx::make_target("ref"));

    std::vector<float> a = {
        2.71567607,  -0.9960829,  0.91671127,  0.28140706,  0.63235772,  0.08077253,  0.80927712,
        -0.59108931, -1.05421555, -2.76622486, -0.85044265, -0.52049929, 0.67726439,  -0.65290606,
        0.02345525,  -0.33579525, 0.38901961,  1.05473483,  -1.31188095, 1.8963089,   -0.07265259,
        0.947339,    0.41949373,  -0.70814759, 0.25892952,  1.07311416,  1.2571274,   -0.62318051,
        -0.19951548, -0.94232577, -0.29393643, 0.42292568,  -0.80230367, 1.40909171,  0.63617158,
        0.13900366,  1.09253144,  -0.15265895, 1.54781747,  0.72780299,  1.09189606,  -0.38068101,
        0.97057933,  -0.58958799, 1.56188643,  0.21474874,  0.58725154,  -1.27097559, -0.03024297,
        1.09437096,  -0.4897908,  0.34838957,  -1.31042492, -1.69069934, 0.86956722,  -0.40457946,
        0.46691212,  1.29273605,  0.26464137,  0.22073045,  -1.02178168, 0.22163901,  -1.84387338,
        0.75522131,  -0.45775682, -0.42241111, -1.50944722, 1.07256448,  -1.95876884, -0.28106022,
        0.3341668,   2.13129425,  -1.14728117, -1.06555498, -0.298444,   -0.88322699, -0.65866792,
        -2.06007552, 0.01374334,  0.45612028,  0.52715492,  1.01914406,  -1.72659791, 0.80650896,
        0.16860051,  2.24112225,  -0.78620857, 0.36566174,  -0.07020134, -0.47976932, -0.68230027,
        -0.94711417, -0.54506505, 1.66504931,  -0.71860826, 0.61132306};

    std::vector<float> c = {
        -0.14601797, -0.13000923, 0.06521662,  0.06178288,  -0.11083675, 0.10154136,  0.09990512,
        0.06030385,  -0.11374587, -0.17523311, -0.14344215, 0.17802463,  0.06300922,  -0.15325832,
        0.07066704,  0.05166031,  0.00615084,  -0.02606523, 0.08083995,  -0.17913306, 0.0624622,
        0.0735731,   -0.04198661, -0.0164391,  -0.06374192, 0.16569914,  0.10681538,  0.07370754,
        0.02802075,  0.00282027,  0.15104802,  -0.11084409, -0.00197773, 0.07924436,  0.03528272,
        0.04765259,  -0.15896152, 0.07917164,  0.12125669,  -0.1154705,  -0.11999125, 0.12749968,
        -0.06269585, 0.18658121,  -0.03944227, 0.0111798,   -0.17731084, 0.11789055,  -0.09982193,
        0.08142821,  0.0729029,   0.11303909,  0.12735154,  0.03885292};

    std::vector<float> sol = {-0.20817225,
                              0.87965256,
                              0.14958936,
                              -1.24887264,
                              -0.06540672,
                              0.20778663,
                              0.40456355,
                              -0.99900877,
                              0.4917807,
                              0.1994698,
                              0.64205718,
                              0.37798831,
                              -0.25315839,
                              0.44276932,
                              -0.16138598,
                              0.79344082};

    migraphx::shape input_fixed_shape0{migraphx::shape::float_type, {2, 3, 4, 4}};

    migraphx::parameter_map params0;
    params0["X"] = migraphx::argument(input_fixed_shape0, a.data());
    params0["W"] = migraphx::argument(weights_shape, c.data());

    auto result = p.eval(params0).back();
    std::vector<float> results_vector(64);
    result.visit([&](auto output) { results_vector.assign(output.begin(), output.end()); });

    EXPECT(migraphx::verify_range(results_vector, sol));
}

TEST_CASE(conv_dyn_img_shape_test)
{
    migraphx::program p;
    auto* mm = p.get_main_module();

    migraphx::shape input_dyn_shape{migraphx::shape::float_type, {{1, 1}, {3, 3}, {4, 6}, {4, 6}}};
    migraphx::shape weights_shape{migraphx::shape::float_type, {1, 3, 3, 3}};

    auto input   = mm->add_parameter("X", input_dyn_shape);
    auto weights = mm->add_parameter("W", weights_shape);
    mm->add_instruction(migraphx::make_op("convolution", {{"padding", {0, 0}}, {"stride", {1, 1}}}),
                        input,
                        weights);

    p.compile(migraphx::make_target("ref"));

    std::vector<float> a = {0.28007596, 0.46114671, 0.12171969, 0.52260835, 0.40916841, 0.07163955,
                            0.09896668, 0.98628836, 0.69406788, 0.44868846, 0.64017681, 0.27048886,
                            0.30187397, 0.07334207, 0.05258557, 0.80747513, 0.81330534, 0.00497161,
                            0.33005534, 0.08908686, 0.46794691, 0.61768946, 0.55104806, 0.13406187,
                            0.70244284, 0.61296941, 0.46742536, 0.29712714, 0.91839388, 0.0834397,
                            0.14476327, 0.37857075, 0.25922384, 0.61620963, 0.69455439, 0.70389431,
                            0.77388606, 0.1752363,  0.74631394, 0.24604889, 0.53600244, 0.22116457,
                            0.81217463, 0.10789447, 0.43083784, 0.63371852, 0.69742316, 0.09536905};

    std::vector<float> c = {0.98411968, 0.2899219,  0.44638833, 0.30390816, 0.03989896, 0.2445332,
                            0.32700131, 0.57517075, 0.06956476, 0.93079306, 0.19882314, 0.52940601,
                            0.35624753, 0.35938406, 0.9111428,  0.88923574, 0.61040283, 0.2797513,
                            0.15479768, 0.46534674, 0.16970931, 0.49704618, 0.07062198, 0.01678321,
                            0.53150934, 0.39244495, 0.9963813};

    std::vector<float> sol = {6.1329393, 4.3199925, 5.448438, 3.8497565};

    migraphx::shape input_fixed_shape0{migraphx::shape::float_type, {1, 3, 4, 4}};

    migraphx::parameter_map params0;
    params0["X"] = migraphx::argument(input_fixed_shape0, a.data());
    params0["W"] = migraphx::argument(weights_shape, c.data());

    auto result = p.eval(params0).back();
    std::vector<float> results_vector(72);
    result.visit([&](auto output) { results_vector.assign(output.begin(), output.end()); });

    EXPECT(migraphx::verify_range(results_vector, sol));

    a = {0.95600171, 0.20768181, 0.82844489, 0.14928212, 0.51280462, 0.1359196,  0.68903648,
         0.84174772, 0.425509,   0.956926,   0.82533291, 0.33821531, 0.57576055, 0.75330186,
         0.82710394, 0.93343847, 0.14499469, 0.74558021, 0.13935139, 0.90652876, 0.22611443,
         0.85323975, 0.30631787, 0.96983037, 0.51783421, 0.32247456, 0.28243352, 0.605865,
         0.33376446, 0.67864877, 0.15442507, 0.24977552, 0.86989425, 0.60036782, 0.26198306,
         0.1494149,  0.13678915, 0.24892094, 0.38282467, 0.64907906, 0.83756376, 0.77603195,
         0.33951558, 0.14856874, 0.45701939, 0.43786436, 0.57421759, 0.37326922, 0.63382506,
         0.11464436, 0.23309047, 0.76724102, 0.98712427, 0.80800108, 0.84296564, 0.79568268,
         0.45684131, 0.73867068, 0.57845499, 0.45073557, 0.27102442, 0.86460315, 0.06865567,
         0.81673446, 0.881835,   0.42351639, 0.83322931, 0.34101671, 0.51979151, 0.54920645,
         0.19287718, 0.33321689, 0.27752456, 0.45755893, 0.67484562, 0.68383122, 0.52361312,
         0.46437257, 0.50862936, 0.32460429, 0.1726007,  0.29933345, 0.64856728, 0.06471591,
         0.63370843, 0.27900152, 0.18595992, 0.48904812, 0.35368508, 0.09620202};

    c = {0.709561,   0.7916206,  0.0443115,  0.62592275, 0.2498623,  0.42725624, 0.7905135,
         0.53160169, 0.01303743, 0.01987505, 0.39041803, 0.89530203, 0.23155373, 0.44435213,
         0.14407301, 0.80968594, 0.38216188, 0.35692557, 0.2568538,  0.83587388, 0.43654904,
         0.04974508, 0.80375029, 0.25350374, 0.1820275,  0.23369029, 0.54358755};

    sol = {6.305986,
           5.564665,
           6.122996,
           5.7262855,
           5.5546584,
           5.779489,
           5.798161,
           5.160476,
           6.702436,
           5.4851074,
           6.227567,
           5.2016754};
    migraphx::shape input_fixed_shape1{migraphx::shape::float_type, {1, 3, 6, 5}};

    migraphx::parameter_map params1;
    params1["X"] = migraphx::argument(input_fixed_shape1, a.data());
    params1["W"] = migraphx::argument(weights_shape, c.data());

    result = p.eval(params1).back();
    result.visit([&](auto output) { results_vector.assign(output.begin(), output.end()); });

    EXPECT(migraphx::verify_range(results_vector, sol));
}

TEST_CASE(conv_dyn_weights_shape_test)
{
    migraphx::program p;
    auto* mm = p.get_main_module();

    migraphx::shape input_shape{migraphx::shape::float_type, {1, 3, 4, 4}};
    migraphx::shape weights_shape{migraphx::shape::float_type, {{1, 1}, {3, 3}, {2, 3}, {2, 3}}};

    auto input   = mm->add_parameter("X", input_shape);
    auto weights = mm->add_parameter("W", weights_shape);
    mm->add_instruction(migraphx::make_op("convolution", {{"padding", {0, 0}}, {"stride", {1, 1}}}),
                        input,
                        weights);

    p.compile(migraphx::make_target("ref"));

    std::vector<float> a = {0.28007596, 0.46114671, 0.12171969, 0.52260835, 0.40916841, 0.07163955,
                            0.09896668, 0.98628836, 0.69406788, 0.44868846, 0.64017681, 0.27048886,
                            0.30187397, 0.07334207, 0.05258557, 0.80747513, 0.81330534, 0.00497161,
                            0.33005534, 0.08908686, 0.46794691, 0.61768946, 0.55104806, 0.13406187,
                            0.70244284, 0.61296941, 0.46742536, 0.29712714, 0.91839388, 0.0834397,
                            0.14476327, 0.37857075, 0.25922384, 0.61620963, 0.69455439, 0.70389431,
                            0.77388606, 0.1752363,  0.74631394, 0.24604889, 0.53600244, 0.22116457,
                            0.81217463, 0.10789447, 0.43083784, 0.63371852, 0.69742316, 0.09536905};

    std::vector<float> c   = {0.98411968,
                            0.2899219,
                            0.44638833,
                            0.30390816,
                            0.03989896,
                            0.2445332,
                            0.32700131,
                            0.57517075,
                            0.06956476,
                            0.93079306,
                            0.19882314,
                            0.52940601};
    std::vector<float> sol = {1.9939406,
                              2.2703054,
                              1.8896171,
                              2.062202,
                              2.3035214,
                              1.629366,
                              2.1606991,
                              2.1917608,
                              1.6797699};

    migraphx::shape weight_fixed_shape0{migraphx::shape::float_type, {1, 3, 2, 2}};

    migraphx::parameter_map params0;
    params0["X"] = migraphx::argument(input_shape, a.data());
    params0["W"] = migraphx::argument(weight_fixed_shape0, c.data());

    auto result = p.eval(params0).back();
    std::vector<float> results_vector(72);
    result.visit([&](auto output) { results_vector.assign(output.begin(), output.end()); });

    EXPECT(migraphx::verify_range(results_vector, sol));

    c   = {0.98411968, 0.2899219,  0.44638833, 0.30390816, 0.03989896, 0.2445332,  0.32700131,
         0.57517075, 0.06956476, 0.93079306, 0.19882314, 0.52940601, 0.35624753, 0.35938406,
         0.9111428,  0.88923574, 0.61040283, 0.2797513,  0.15479768, 0.46534674, 0.16970931,
         0.49704618, 0.07062198, 0.01678321, 0.53150934, 0.39244495, 0.9963813};
    sol = {6.1329393, 4.3199925, 5.448438, 3.8497565};
    migraphx::shape weights_fixed_shape1{migraphx::shape::float_type, {1, 3, 3, 3}};

    migraphx::parameter_map params1;
    params1["X"] = migraphx::argument(input_shape, a.data());
    params1["W"] = migraphx::argument(weights_fixed_shape1, c.data());

    result = p.eval(params1).back();
    result.visit([&](auto output) { results_vector.assign(output.begin(), output.end()); });

    EXPECT(migraphx::verify_range(results_vector, sol));
}

TEST_CASE(conv_dyn_img_same_upper_test)
{
    migraphx::program p;
    auto* mm = p.get_main_module();

    migraphx::shape input_dyn_shape{migraphx::shape::float_type, {{1, 1}, {3, 3}, {4, 6}, {4, 6}}};
    migraphx::shape weights_shape{migraphx::shape::float_type, {1, 3, 3, 3}};

    auto input   = mm->add_parameter("X", input_dyn_shape);
    auto weights = mm->add_parameter("W", weights_shape);
    mm->add_instruction(
        migraphx::make_op(
            "convolution",
            {{"stride", {1, 1}}, {"padding_mode", migraphx::op::padding_mode_t::same_upper}}),
        input,
        weights);

    p.compile(migraphx::make_target("ref"));

    std::vector<float> a = {0.63321185, 0.6466339,  0.8515352,  0.44240063, 0.5018913,  0.5068494,
                            0.75330657, 0.7383877,  0.15870683, 0.8171611,  0.56118083, 0.87004256,
                            0.24401724, 0.8815178,  0.4222333,  0.27191755,

                            0.41633207, 0.2460619,  0.32004243, 0.6962248,  0.12284133, 0.2620491,
                            0.96931046, 0.6030955,  0.7623861,  0.2395751,  0.61440414, 0.577285,
                            0.80087787, 0.12776066, 0.26566318, 0.46569306,

                            0.96701574, 0.3850145,  0.14165345, 0.5887347,  0.7152134,  0.5295342,
                            0.6303507,  0.4037548,  0.18556239, 0.79416305, 0.29107493, 0.18770285,
                            0.6870904,  0.30701008, 0.314684,   0.91075855};

    std::vector<float> c = {
        2.8150102e-01, 3.3198616e-01, 9.5149356e-01, 7.4039467e-02, 9.6555042e-01,
        2.8815505e-01, 2.5100240e-01, 5.2186239e-01, 2.3850012e-01,

        8.2963020e-01, 3.0763101e-04, 6.7026985e-01, 1.4260857e-01, 9.7517288e-01,
        3.6847427e-02, 8.5804445e-01, 7.3440993e-01, 6.7948365e-01,

        7.9253986e-02, 7.3943835e-01, 1.7813577e-01, 1.0780835e-01, 4.2304707e-01,
        4.0084350e-01, 1.1114500e-01, 4.4846520e-01, 5.0109702e-01};

    std::vector<float> sol = {3.013387,
                              3.7111127,
                              4.2946506,
                              3.579301,
                              4.5306826,
                              6.1262493,
                              6.332169,
                              4.495293,
                              4.46013,
                              6.0938954,
                              5.848162,
                              4.514299,
                              2.9587686,
                              4.117671,
                              3.5187216,
                              2.3236327};

    migraphx::shape input_fixed_shape0{migraphx::shape::float_type, {1, 3, 4, 4}};

    migraphx::parameter_map params0;
    params0["X"] = migraphx::argument(input_fixed_shape0, a.data());
    params0["W"] = migraphx::argument(weights_shape, c.data());

    auto result = p.eval(params0).back();
    std::vector<float> results_vector(16);
    result.visit([&](auto output) { results_vector.assign(output.begin(), output.end()); });
    EXPECT(migraphx::verify_range(results_vector, sol));
}

TEST_CASE(conv_dyn_kernel_same_upper_test)
{
    migraphx::program p;
    auto* mm = p.get_main_module();

    migraphx::shape input_shape{migraphx::shape::float_type, {1, 3, 4, 4}};
    migraphx::shape weights_shape{migraphx::shape::float_type, {{1, 1}, {3, 3}, {2, 3}, {2, 3}}};

    auto input   = mm->add_parameter("X", input_shape);
    auto weights = mm->add_parameter("W", weights_shape);
    mm->add_instruction(
        migraphx::make_op(
            "convolution",
            {{"stride", {1, 1}}, {"padding_mode", migraphx::op::padding_mode_t::same_upper}}),
        input,
        weights);

    p.compile(migraphx::make_target("ref"));

    std::vector<float> a   = {0.63321185, 0.6466339,  0.8515352,  0.44240063, 0.5018913,  0.5068494,
                            0.75330657, 0.7383877,  0.15870683, 0.8171611,  0.56118083, 0.87004256,
                            0.24401724, 0.8815178,  0.4222333,  0.27191755,

                            0.41633207, 0.2460619,  0.32004243, 0.6962248,  0.12284133, 0.2620491,
                            0.96931046, 0.6030955,  0.7623861,  0.2395751,  0.61440414, 0.577285,
                            0.80087787, 0.12776066, 0.26566318, 0.46569306,

                            0.96701574, 0.3850145,  0.14165345, 0.5887347,  0.7152134,  0.5295342,
                            0.6303507,  0.4037548,  0.18556239, 0.79416305, 0.29107493, 0.18770285,
                            0.6870904,  0.30701008, 0.314684,   0.91075855};
    std::vector<float> c   = {2.8150102e-01,
                            3.3198616e-01,
                            9.5149356e-01,
                            7.4039467e-02,

                            9.6555042e-01,
                            2.8815505e-01,
                            2.5100240e-01,
                            5.2186239e-01,

                            2.3850012e-01,
                            8.2963020e-01,
                            3.0763101e-04,
                            6.7026985e-01};
    std::vector<float> sol = {2.453681,
                              2.536207,
                              3.0187201,
                              1.7912633,
                              2.1738236,
                              2.9695358,
                              3.2319589,
                              1.859269,
                              2.5953722,
                              2.50734,
                              2.7736917,
                              1.2229807,
                              1.5900216,
                              0.9225286,
                              1.43048,
                              0.74341124};

    migraphx::shape weight_fixed_shape0{migraphx::shape::float_type, {1, 3, 2, 2}};

    migraphx::parameter_map params0;
    params0["X"] = migraphx::argument(input_shape, a.data());
    params0["W"] = migraphx::argument(weight_fixed_shape0, c.data());

    auto result = p.eval(params0).back();
    std::vector<float> results_vector(16);
    result.visit([&](auto output) { results_vector.assign(output.begin(), output.end()); });
    EXPECT(migraphx::verify_range(results_vector, sol));
}

TEST_CASE(conv_dyn_kernel_same_lower_test)
{
    migraphx::program p;
    auto* mm = p.get_main_module();

    migraphx::shape input_shape{migraphx::shape::float_type, {1, 3, 4, 4}};
    migraphx::shape weights_shape{migraphx::shape::float_type, {{1, 1}, {3, 3}, {2, 3}, {2, 3}}};

    auto input   = mm->add_parameter("X", input_shape);
    auto weights = mm->add_parameter("W", weights_shape);
    mm->add_instruction(
        migraphx::make_op(
            "convolution",
            {{"stride", {1, 1}}, {"padding_mode", migraphx::op::padding_mode_t::same_lower}}),
        input,
        weights);

    p.compile(migraphx::make_target("ref"));

    std::vector<float> a   = {0.63321185, 0.6466339,  0.8515352,  0.44240063, 0.5018913,  0.5068494,
                            0.75330657, 0.7383877,  0.15870683, 0.8171611,  0.56118083, 0.87004256,
                            0.24401724, 0.8815178,  0.4222333,  0.27191755,

                            0.41633207, 0.2460619,  0.32004243, 0.6962248,  0.12284133, 0.2620491,
                            0.96931046, 0.6030955,  0.7623861,  0.2395751,  0.61440414, 0.577285,
                            0.80087787, 0.12776066, 0.26566318, 0.46569306,

                            0.96701574, 0.3850145,  0.14165345, 0.5887347,  0.7152134,  0.5295342,
                            0.6303507,  0.4037548,  0.18556239, 0.79416305, 0.29107493, 0.18770285,
                            0.6870904,  0.30701008, 0.314684,   0.91075855};
    std::vector<float> c   = {2.8150102e-01,
                            3.3198616e-01,
                            9.5149356e-01,
                            7.4039467e-02,

                            9.6555042e-01,
                            2.8815505e-01,
                            2.5100240e-01,
                            5.2186239e-01,

                            2.3850012e-01,
                            8.2963020e-01,
                            3.0763101e-04,
                            6.7026985e-01};
    std::vector<float> sol = {0.91231215,
                              1.1416453,
                              1.00216,
                              1.6813052,
                              1.7131033,
                              2.453681,
                              2.536207,
                              3.0187201,
                              1.3293691,
                              2.1738236,
                              2.9695358,
                              3.2319589,
                              1.3228729,
                              2.5953722,
                              2.50734,
                              2.7736917};

    migraphx::shape weight_fixed_shape0{migraphx::shape::float_type, {1, 3, 2, 2}};

    migraphx::parameter_map params0;
    params0["X"] = migraphx::argument(input_shape, a.data());
    params0["W"] = migraphx::argument(weight_fixed_shape0, c.data());

    auto result = p.eval(params0).back();
    std::vector<float> results_vector(16);
    result.visit([&](auto output) { results_vector.assign(output.begin(), output.end()); });
    EXPECT(migraphx::verify_range(results_vector, sol));
}

TEST_CASE(conv2d_padding_stride_test)
{
    migraphx::program p;
    auto* mm             = p.get_main_module();
    std::vector<float> a = {
        2.71567607,  -0.9960829,  0.91671127,  0.28140706,  0.63235772,  0.08077253,  0.80927712,
        -0.59108931, -1.05421555, -2.76622486, -0.85044265, -0.52049929, 0.67726439,  -0.65290606,
        0.02345525,  -0.33579525, 0.38901961,  1.05473483,  -1.31188095, 1.8963089,   -0.07265259,
        0.947339,    0.41949373,  -0.70814759, 0.25892952,  1.07311416,  1.2571274,   -0.62318051,
        -0.19951548, -0.94232577, -0.29393643, 0.42292568,  -0.80230367, 1.40909171,  0.63617158,
        0.13900366,  1.09253144,  -0.15265895, 1.54781747,  0.72780299,  1.09189606,  -0.38068101,
        0.97057933,  -0.58958799, 1.56188643,  0.21474874,  0.58725154,  -1.27097559, -0.03024297,
        1.09437096,  -0.4897908,  0.34838957,  -1.31042492, -1.69069934, 0.86956722,  -0.40457946,
        0.46691212,  1.29273605,  0.26464137,  0.22073045,  -1.02178168, 0.22163901,  -1.84387338,
        0.75522131,  -0.45775682, -0.42241111, -1.50944722, 1.07256448,  -1.95876884, -0.28106022,
        0.3341668,   2.13129425,  -1.14728117, -1.06555498, -0.298444,   -0.88322699, -0.65866792,
        -2.06007552, 0.01374334,  0.45612028,  0.52715492,  1.01914406,  -1.72659791, 0.80650896,
        0.16860051,  2.24112225,  -0.78620857, 0.36566174,  -0.07020134, -0.47976932, -0.68230027,
        -0.94711417, -0.54506505, 1.66504931,  -0.71860826, 0.61132306};

    std::vector<float> c = {
        -0.14601797, -0.13000923, 0.06521662,  0.06178288,  -0.11083675, 0.10154136,  0.09990512,
        0.06030385,  -0.11374587, -0.17523311, -0.14344215, 0.17802463,  0.06300922,  -0.15325832,
        0.07066704,  0.05166031,  0.00615084,  -0.02606523, 0.08083995,  -0.17913306, 0.0624622,
        0.0735731,   -0.04198661, -0.0164391,  -0.06374192, 0.16569914,  0.10681538,  0.07370754,
        0.02802075,  0.00282027,  0.15104802,  -0.11084409, -0.00197773, 0.07924436,  0.03528272,
        0.04765259,  -0.15896152, 0.07917164,  0.12125669,  -0.1154705,  -0.11999125, 0.12749968,
        -0.06269585, 0.18658121,  -0.03944227, 0.0111798,   -0.17731084, 0.11789055,  -0.09982193,
        0.08142821,  0.0729029,   0.11303909,  0.12735154,  0.03885292};

    std::vector<float> s = {-0.20817225,
                            0.87965256,
                            0.14958936,
                            -1.24887264,
                            -0.06540672,
                            0.20778663,
                            0.40456355,
                            -0.99900877,
                            0.4917807,
                            0.1994698,
                            0.64205718,
                            0.37798831,
                            -0.25315839,
                            0.44276932,
                            -0.16138598,
                            0.79344082};

    migraphx::shape a_shape{migraphx::shape::float_type, {2, 3, 4, 4}};
    auto al = mm->add_literal(migraphx::literal{a_shape, a});

    migraphx::shape c_shape{migraphx::shape::float_type, {2, 3, 3, 3}};
    auto cl = mm->add_literal(migraphx::literal{c_shape, c});

    mm->add_instruction(
        migraphx::make_op("convolution", {{"padding", {1, 1}}, {"stride", {2, 2}}}), al, cl);
    p.compile(migraphx::make_target("ref"));
    auto result = p.eval({}).back();

    std::vector<float> results_vector(16);
    result.visit([&](auto output) { results_vector.assign(output.begin(), output.end()); });
    EXPECT(migraphx::verify_range(results_vector, s));
}

TEST_CASE(conv2d_padding_test)
{
    migraphx::program p;
    auto* mm             = p.get_main_module();
    std::vector<float> a = {
        2.71567607,  -0.9960829,  0.91671127,  0.28140706,  0.63235772,  0.08077253,  0.80927712,
        -0.59108931, -1.05421555, -2.76622486, -0.85044265, -0.52049929, 0.67726439,  -0.65290606,
        0.02345525,  -0.33579525, 0.38901961,  1.05473483,  -1.31188095, 1.8963089,   -0.07265259,
        0.947339,    0.41949373,  -0.70814759, 0.25892952,  1.07311416,  1.2571274,   -0.62318051,
        -0.19951548, -0.94232577, -0.29393643, 0.42292568,  -0.80230367, 1.40909171,  0.63617158,
        0.13900366,  1.09253144,  -0.15265895, 1.54781747,  0.72780299,  1.09189606,  -0.38068101,
        0.97057933,  -0.58958799, 1.56188643,  0.21474874,  0.58725154,  -1.27097559, -0.03024297,
        1.09437096,  -0.4897908,  0.34838957,  -1.31042492, -1.69069934, 0.86956722,  -0.40457946,
        0.46691212,  1.29273605,  0.26464137,  0.22073045,  -1.02178168, 0.22163901,  -1.84387338,
        0.75522131,  -0.45775682, -0.42241111, -1.50944722, 1.07256448,  -1.95876884, -0.28106022,
        0.3341668,   2.13129425,  -1.14728117, -1.06555498, -0.298444,   -0.88322699, -0.65866792,
        -2.06007552, 0.01374334,  0.45612028,  0.52715492,  1.01914406,  -1.72659791, 0.80650896,
        0.16860051,  2.24112225,  -0.78620857, 0.36566174,  -0.07020134, -0.47976932, -0.68230027,
        -0.94711417, -0.54506505, 1.66504931,  -0.71860826, 0.61132306};

    std::vector<float> c = {
        -0.16115488, -0.09800646, -0.05412646, 0.10475694,  0.00555485,  -0.12667653, 0.0458357,
        -0.02656217, -0.16338061, 0.15037455,  0.0102711,   0.01303349,  0.05242859,  0.02034754,
        0.04751867,  -0.17038961, -0.1434752,  -0.10770349, 0.05676742,  -0.15838449, 0.10128359,
        -0.18958683, 0.11954515,  0.10758857,  -0.01058291, -0.12797487, 0.08971019,  0.18793164,
        -0.00881396, -0.06588994, -0.13321903, -0.03300409, 0.01439607,  0.07618178,  -0.11556662,
        0.00764295,  0.12956454,  -0.08937147, -0.12763587, 0.04674943,  0.05765297,  0.11336918,
        0.14747436,  -0.06199479, -0.01166052, -0.12432006, -0.04494537, -0.17581205, 0.09475745,
        0.1149437,   -0.1014564,  0.0274073,   -0.01323579, -0.11092556};

    std::vector<float> s = {
        -0.0201216,  0.40407312,  -0.39005592, -0.0631946,  0.37963012,  -0.64611685, 0.1349397,
        -0.54113752, 0.28533003,  0.27667275,  -0.16442731, -0.181494,   0.30564839,  0.58744538,
        0.32015014,  0.24969585,  -0.27367792, -0.53308117, 0.41236052,  0.26136363,  -0.01489828,
        0.57652152,  -0.38506854, 0.119615,    0.0437076,   0.04779706,  0.57887721,  0.23126155,
        0.05695833,  -0.68200272, 0.02063358,  -0.10267162, 0.8062973,   -0.38149622, -0.40134856,
        -0.03353126, 0.38991132,  -0.3478111,  0.03661491,  0.25783631,  0.62772679,  -0.1961118,
        0.76423508,  -0.36241418, -0.20994355, -0.12368261, -0.9406727,  0.02340185,  -0.08793129,
        -0.02471633, -0.58163726, -0.02211772, -0.42014724, 0.77525634,  0.504951,    -0.20537445,
        -0.20369984, -0.83037728, -1.40423918, -0.46160448, -0.22944322, 0.36074194,  0.49579027,
        0.46527559};

    migraphx::shape a_shape{migraphx::shape::float_type, {2, 3, 4, 4}};
    auto al = mm->add_literal(migraphx::literal{a_shape, a});

    migraphx::shape c_shape{migraphx::shape::float_type, {2, 3, 3, 3}};
    auto cl = mm->add_literal(migraphx::literal{c_shape, c});

    mm->add_instruction(
        migraphx::make_op("convolution", {{"padding", {1, 1}}, {"stride", {1, 1}}}), al, cl);
    p.compile(migraphx::make_target("ref"));
    auto result = p.eval({}).back();

    std::vector<float> results_vector(64);
    result.visit([&](auto output) { results_vector.assign(output.begin(), output.end()); });
    EXPECT(migraphx::verify_range(results_vector, s));
}

TEST_CASE(conv2d_test)
{
    migraphx::program p;
    auto* mm             = p.get_main_module();
    std::vector<float> a = {
        2.71567607,  -0.9960829,  0.91671127,  0.28140706,  0.63235772,  0.08077253,  0.80927712,
        -0.59108931, -1.05421555, -2.76622486, -0.85044265, -0.52049929, 0.67726439,  -0.65290606,
        0.02345525,  -0.33579525, 0.38901961,  1.05473483,  -1.31188095, 1.8963089,   -0.07265259,
        0.947339,    0.41949373,  -0.70814759, 0.25892952,  1.07311416,  1.2571274,   -0.62318051,
        -0.19951548, -0.94232577, -0.29393643, 0.42292568,  -0.80230367, 1.40909171,  0.63617158,
        0.13900366,  1.09253144,  -0.15265895, 1.54781747,  0.72780299,  1.09189606,  -0.38068101,
        0.97057933,  -0.58958799, 1.56188643,  0.21474874,  0.58725154,  -1.27097559, -0.03024297,
        1.09437096,  -0.4897908,  0.34838957,  -1.31042492, -1.69069934, 0.86956722,  -0.40457946,
        0.46691212,  1.29273605,  0.26464137,  0.22073045,  -1.02178168, 0.22163901,  -1.84387338,
        0.75522131,  -0.45775682, -0.42241111, -1.50944722, 1.07256448,  -1.95876884, -0.28106022,
        0.3341668,   2.13129425,  -1.14728117, -1.06555498, -0.298444,   -0.88322699, -0.65866792,
        -2.06007552, 0.01374334,  0.45612028,  0.52715492,  1.01914406,  -1.72659791, 0.80650896,
        0.16860051,  2.24112225,  -0.78620857, 0.36566174,  -0.07020134, -0.47976932, -0.68230027,
        -0.94711417, -0.54506505, 1.66504931,  -0.71860826, 0.61132306};

    std::vector<float> c = {
        2.82721668e-02,  6.44195229e-02,  1.53499246e-02,  1.72468081e-01,  -6.33238107e-02,
        9.49496776e-02,  1.40258059e-01,  -7.92879611e-02, -1.29301161e-01, 3.11307609e-03,
        -1.90624535e-01, 1.13238767e-01,  -2.80647576e-02, 3.12882811e-02,  -3.52091640e-02,
        3.33581865e-02,  6.43158704e-02,  7.40238279e-02,  -1.00106120e-01, -9.56912562e-02,
        1.44342467e-01,  9.40258950e-02,  6.36333972e-02,  1.66158378e-03,  -8.91554281e-02,
        2.58734226e-02,  1.70919895e-02,  1.78214177e-01,  8.84564668e-02,  8.98126513e-02,
        -1.63809001e-01, 1.37802169e-01,  1.66439757e-01,  -1.45631135e-02, 1.88469887e-04,
        4.76950556e-02,  -1.91969007e-01, -1.76233292e-01, -7.70473927e-02, 1.14828631e-01,
        1.76608220e-01,  -1.50728196e-01, 1.99946314e-02,  -5.88052124e-02, 1.31612435e-01,
        1.61106288e-02,  -1.35080189e-01, 1.49512306e-01,  3.86456847e-02,  1.29330024e-01,
        -3.22975963e-02, -5.60784787e-02, -5.41997552e-02, 4.78562862e-02};

    std::vector<float> s = {0.27039781,
                            0.19105849,
                            -0.06339942,
                            -0.65087199,
                            0.40867025,
                            0.05063812,
                            -0.14907975,
                            0.49018705,
                            -0.49197209,
                            0.33236548,
                            -0.39374301,
                            0.16012701,
                            0.06574871,
                            0.71606487,
                            -0.55201721,
                            -0.46427044};
    migraphx::shape a_shape{migraphx::shape::float_type, {2, 3, 4, 4}};
    auto al = mm->add_literal(migraphx::literal{a_shape, a});

    migraphx::shape c_shape{migraphx::shape::float_type, {2, 3, 3, 3}};
    auto cl = mm->add_literal(migraphx::literal{c_shape, c});

    mm->add_instruction(migraphx::make_op("convolution"), al, cl);
    p.compile(migraphx::make_target("ref"));
    auto result = p.eval({}).back();

    std::vector<float> results_vector(16);
    result.visit([&](auto output) { results_vector.assign(output.begin(), output.end()); });
    EXPECT(migraphx::verify_range(results_vector, s));
}

TEST_CASE(conv3d_test)
{
    migraphx::program p;
    auto* mm             = p.get_main_module();
    std::vector<float> a = {
        2.71567607,  -0.9960829,  0.91671127,  0.28140706,  0.63235772,  0.08077253,  0.80927712,
        -0.59108931, -1.05421555, -2.76622486, -0.85044265, -0.52049929, 0.67726439,  -0.65290606,
        0.02345525,  -0.33579525, 0.38901961,  1.05473483,  -1.31188095, 1.8963089,   -0.07265259,
        0.947339,    0.41949373,  -0.70814759, 0.25892952,  1.07311416,  1.2571274,   -0.62318051,
        -0.19951548, -0.94232577, -0.29393643, 0.42292568,  -0.80230367, 1.40909171,  0.63617158,
        0.13900366,  1.09253144,  -0.15265895, 1.54781747,  0.72780299,  1.09189606,  -0.38068101,
        0.97057933,  -0.58958799, 1.56188643,  0.21474874,  0.58725154,  -1.27097559, -0.03024297,
        1.09437096,  -0.4897908,  0.34838957,  -1.31042492, -1.69069934, 0.86956722,  -0.40457946,
        0.46691212,  1.29273605,  0.26464137,  0.22073045,  -1.02178168, 0.22163901,  -1.84387338,
        0.75522131,  -0.45775682, -0.42241111, -1.50944722, 1.07256448,  -1.95876884, -0.28106022,
        0.3341668,   2.13129425,  -1.14728117, -1.06555498, -0.298444,   -0.88322699, -0.65866792,
        -2.06007552, 0.01374334,  0.45612028,  0.52715492,  1.01914406,  -1.72659791, 0.80650896,
        0.16860051,  2.24112225,  -0.78620857, 0.36566174,  -0.07020134, -0.47976932, -0.68230027,
        -0.94711417, -0.54506505, 1.66504931,  -0.71860826, 0.61132306};

    std::vector<float> c = {
        2.82721668e-02,  6.44195229e-02,  1.53499246e-02,  1.72468081e-01,  -6.33238107e-02,
        9.49496776e-02,  1.40258059e-01,  -7.92879611e-02, -1.29301161e-01, 3.11307609e-03,
        -1.90624535e-01, 1.13238767e-01,  -2.80647576e-02, 3.12882811e-02,  -3.52091640e-02,
        3.33581865e-02,  6.43158704e-02,  7.40238279e-02,  -1.00106120e-01, -9.56912562e-02,
        1.44342467e-01,  9.40258950e-02,  6.36333972e-02,  1.66158378e-03,  -8.91554281e-02,
        2.58734226e-02,  1.70919895e-02,  1.78214177e-01,  8.84564668e-02,  8.98126513e-02,
        -1.63809001e-01, 1.37802169e-01,  1.66439757e-01,  -1.45631135e-02, 1.88469887e-04,
        4.76950556e-02,  -1.91969007e-01, -1.76233292e-01, -7.70473927e-02, 1.14828631e-01,
        1.76608220e-01,  -1.50728196e-01, 1.99946314e-02,  -5.88052124e-02, 1.31612435e-01,
        1.61106288e-02,  -1.35080189e-01, 1.49512306e-01,  3.86456847e-02,  1.29330024e-01,
        -3.22975963e-02, -5.60784787e-02, -5.41997552e-02, 4.78562862e-02};

    std::vector<float> s = {0.27039781,
                            0.19105849,
                            -0.06339942,
                            -0.65087199,
                            0.40867025,
                            0.05063812,
                            -0.14907975,
                            0.49018705,
                            -0.49197209,
                            0.33236548,
                            -0.39374301,
                            0.16012701,
                            0.06574871,
                            0.71606487,
                            -0.55201721,
                            -0.46427044};
    migraphx::shape a_shape{migraphx::shape::float_type, {2, 3, 4, 4, 1}};
    auto al = mm->add_literal(migraphx::literal{a_shape, a});

    migraphx::shape c_shape{migraphx::shape::float_type, {2, 3, 3, 3, 1}};
    auto cl = mm->add_literal(migraphx::literal{c_shape, c});

    mm->add_instruction(
        migraphx::make_op("convolution",
                          {{"padding", {0, 0, 0}}, {"stride", {1, 1, 1}}, {"dilation", {1, 1, 1}}}),
        al,
        cl);
    p.compile(migraphx::make_target("ref"));
    auto result = p.eval({}).back();

    std::vector<float> results_vector(16);
    result.visit([&](auto output) { results_vector.assign(output.begin(), output.end()); });
    EXPECT(migraphx::verify_range(results_vector, s));
}

TEST_CASE(cos_test)
{
    migraphx::program p;
    auto* mm = p.get_main_module();
    migraphx::shape s{migraphx::shape::float_type, {3}};
    std::vector<float> data{-1, 0, 1};
    auto l = mm->add_literal(migraphx::literal{s, data});
    mm->add_instruction(migraphx::make_op("cos"), l);
    p.compile(migraphx::make_target("ref"));
    auto result = p.eval({}).back();
    std::vector<float> results_vector(3);
    result.visit([&](auto output) { results_vector.assign(output.begin(), output.end()); });
    std::vector<float> gold = data;
    std::transform(
        gold.begin(), gold.end(), gold.begin(), [](float n) -> float { return cosf(n); });
    EXPECT(migraphx::verify_range(results_vector, gold));
}

TEST_CASE(cos_dyn_test)
{
    migraphx::program p;
    auto* mm = p.get_main_module();
    migraphx::shape::dynamic_dimension dd{3, 8};
    migraphx::shape s{migraphx::shape::float_type, {dd}};
    auto input = mm->add_parameter("X", s);
    mm->add_instruction(migraphx::make_op("cos"), input);
    p.compile(migraphx::make_target("ref"));

    std::vector<float> input_data{-1, 0, 1};
    migraphx::parameter_map params0;
    migraphx::shape input_fixed_shape0{migraphx::shape::float_type, {3}};
    params0["X"] = migraphx::argument(input_fixed_shape0, input_data.data());
    auto result  = p.eval(params0).back();
    std::vector<float> results_vector(3);
    result.visit([&](auto output) { results_vector.assign(output.begin(), output.end()); });
    std::vector<float> gold = input_data;
    std::transform(
        gold.begin(), gold.end(), gold.begin(), [](float n) -> float { return cosf(n); });
    EXPECT(migraphx::verify_range(results_vector, gold));
}

TEST_CASE(cosh_test)
{
    migraphx::program p;
    auto* mm = p.get_main_module();
    migraphx::shape s{migraphx::shape::float_type, {2, 2}};
    std::vector<float> data = {-1.0, 2.0, -3.0, 4.0};
    auto l                  = mm->add_literal(migraphx::literal{s, data});
    mm->add_instruction(migraphx::make_op("cosh"), l);
    p.compile(migraphx::make_target("ref"));
    auto result = p.eval({}).back();
    std::vector<float> results_vector(4);
    result.visit([&](auto output) { results_vector.assign(output.begin(), output.end()); });
    std::vector<float> gold = data;
    std::transform(
        gold.begin(), gold.end(), gold.begin(), [](float n) -> float { return coshf(n); });
    EXPECT(migraphx::verify_range(results_vector, gold));
}

TEST_CASE(cosh_dyn_test)
{
    migraphx::program p;
    auto* mm = p.get_main_module();
    migraphx::shape::dynamic_dimension dd{3, 8};
    migraphx::shape s{migraphx::shape::float_type, {dd}};
    auto input = mm->add_parameter("X", s);
    mm->add_instruction(migraphx::make_op("cosh"), input);
    p.compile(migraphx::make_target("ref"));

    std::vector<float> input_data = {-1.0, 2.0, -3.0, 4.0};
    migraphx::parameter_map params0;
    migraphx::shape input_fixed_shape0{migraphx::shape::float_type, {4}};
    params0["X"] = migraphx::argument(input_fixed_shape0, input_data.data());
    auto result  = p.eval(params0).back();
    std::vector<float> results_vector(4);
    result.visit([&](auto output) { results_vector.assign(output.begin(), output.end()); });
    std::vector<float> gold = input_data;
    std::transform(
        gold.begin(), gold.end(), gold.begin(), [](float n) -> float { return coshf(n); });
    EXPECT(migraphx::verify_range(results_vector, gold));
}

<<<<<<< HEAD
TEST_CASE(convolution_backwards_1d)
=======
TEST_CASE(convert_nan_upcast_test)
{
    migraphx::program p;
    auto* mm = p.get_main_module();
    migraphx::shape s{migraphx::shape::half_type, {2, 2}};
    std::vector<migraphx::half> data(4, std::numeric_limits<migraphx::half>::quiet_NaN());
    auto l = mm->add_literal(migraphx::literal{s, data});
    mm->add_instruction(
        migraphx::make_op("convert", {{"target_type", migraphx::shape::float_type}}), l);
    p.compile(migraphx::make_target("ref"));
    auto result = p.eval({}).back();
    std::vector<float> results_vector(4, -1);
    result.visit([&](auto output) { results_vector.assign(output.begin(), output.end()); });
    EXPECT(std::all_of(
        results_vector.begin(), results_vector.end(), [](const auto& x) { return std::isnan(x); }));
}

TEST_CASE(convert_nan_downcast_test)
{
    migraphx::program p;
    auto* mm = p.get_main_module();
    migraphx::shape s{migraphx::shape::double_type, {2, 2}};
    std::vector<double> data(4, std::numeric_limits<double>::quiet_NaN());
    auto l = mm->add_literal(migraphx::literal{s, data});
    mm->add_instruction(
        migraphx::make_op("convert", {{"target_type", migraphx::shape::float_type}}), l);
    p.compile(migraphx::make_target("ref"));
    auto result = p.eval({}).back();
    std::vector<float> results_vector(4, -1);
    result.visit([&](auto output) { results_vector.assign(output.begin(), output.end()); });
    EXPECT(std::all_of(
        results_vector.begin(), results_vector.end(), [](const auto& x) { return std::isnan(x); }));
}

TEST_CASE(convert_nan_double_convert_test)
{
    migraphx::program p;
    auto* mm = p.get_main_module();
    migraphx::shape s{migraphx::shape::double_type, {2, 2}};
    std::vector<double> data(4, std::numeric_limits<double>::quiet_NaN());
    auto l   = mm->add_literal(migraphx::literal{s, data});
    auto f_l = mm->add_instruction(
        migraphx::make_op("convert", {{"target_type", migraphx::shape::float_type}}), l);
    mm->add_instruction(migraphx::make_op("convert", {{"target_type", migraphx::shape::half_type}}),
                        f_l);
    p.compile(migraphx::make_target("ref"));
    auto result = p.eval({}).back();
    std::vector<migraphx::half> results_vector(4);
    result.visit([&](auto output) { results_vector.assign(output.begin(), output.end()); });
    EXPECT(std::all_of(
        results_vector.begin(), results_vector.end(), [](const auto& x) { return std::isnan(x); }));
}

TEST_CASE(convert_nan_convert_updown_test)
{
    migraphx::program p;
    auto* mm = p.get_main_module();
    migraphx::shape s{migraphx::shape::float_type, {2, 2}};
    std::vector<float> data(4, std::numeric_limits<float>::quiet_NaN());
    auto l   = mm->add_literal(migraphx::literal{s, data});
    auto f_l = mm->add_instruction(
        migraphx::make_op("convert", {{"target_type", migraphx::shape::float_type}}), l);
    auto h_l = mm->add_instruction(
        migraphx::make_op("convert", {{"target_type", migraphx::shape::half_type}}), f_l);
    mm->add_instruction(
        migraphx::make_op("convert", {{"target_type", migraphx::shape::float_type}}), h_l);
    p.compile(migraphx::make_target("ref"));
    auto result = p.eval({}).back();
    std::vector<float> results_vector(4);
    result.visit([&](auto output) { results_vector.assign(output.begin(), output.end()); });
    EXPECT(std::all_of(
        results_vector.begin(), results_vector.end(), [](const auto& x) { return std::isnan(x); }));
}

TEST_CASE(deconv_1d_test)
>>>>>>> db63cc77
{
    migraphx::shape s{migraphx::shape::float_type, {1, 1, 3}};
    std::vector<float> x_data{0, 0.5, 1};
    std::vector<float> w_data{0.5, 0.5, 0.5};

    std::vector<float> gold{0, 0.25, 0.75, 0.75, 0.5};

    migraphx::program p;
    auto* mm = p.get_main_module();
    auto x   = mm->add_literal(migraphx::literal{s, x_data});
    auto w   = mm->add_literal(migraphx::literal{s, w_data});

    mm->add_instruction(migraphx::make_op("convolution_backwards",
                                          {{"padding", {0}}, {"stride", {1}}, {"dilation", {1}}}),
                        x,
                        w);
    p.compile(migraphx::make_target("ref"));
    auto result = p.eval({}).back();

    std::vector<float> results_vector;
    result.visit([&](auto output) { results_vector.assign(output.begin(), output.end()); });
    EXPECT(migraphx::verify_range(results_vector, gold));
}

TEST_CASE(convolution_backwards_2d)
{
    migraphx::shape s{migraphx::shape::float_type, {1, 1, 3, 3}};
    std::vector<float> x_data{0, 1, 2, 3, 4, 5, 6, 7, 8};
    std::vector<float> w_data{1, 1, 1, 1, 1, 1, 1, 1, 1};

    std::vector<float> gold{0,  1,  3, 3,  2,  3,  8,  15, 12, 7,  9,  21, 36,
                            27, 15, 9, 20, 33, 24, 13, 6,  13, 21, 15, 8};

    migraphx::program p;
    auto* mm = p.get_main_module();
    auto x   = mm->add_literal(migraphx::literal{s, x_data});
    auto w   = mm->add_literal(migraphx::literal{s, w_data});

    mm->add_instruction(migraphx::make_op("convolution_backwards"), x, w);
    p.compile(migraphx::make_target("ref"));
    auto result = p.eval({}).back();

    std::vector<float> results_vector;
    result.visit([&](auto output) { results_vector.assign(output.begin(), output.end()); });
    EXPECT(migraphx::verify_range(results_vector, gold));
}

TEST_CASE(convolution_backwards_3d)
{
    migraphx::shape s_1{migraphx::shape::float_type, {1, 1, 1, 2, 3}};
    migraphx::shape s_2{migraphx::shape::float_type, {1, 1, 3, 2, 3}};
    std::vector<float> x_data{0.8471, -0.4195, -2.2749, 1.2491, 0.1722, 0.3246};
    std::vector<float> w_data{0.6478,
                              -0.1985,
                              0.0633,
                              -0.3479,
                              2.7056,
                              -0.1440,
                              -1.1229,
                              -0.7507,
                              -1.3151,
                              0.8884,
                              -0.1859,
                              -0.3407,
                              -1.1544,
                              -1.5893,
                              1.6265,
                              -1.4624,
                              0.3812,
                              -1.5378};

    std::vector<float> gold{0.5488,  -0.4399, -1.3369, 0.4251,  -0.1439, 0.5145,  2.3015,  -0.2104,
                            -6.1482, 0.3482,  -0.4346, 3.3197,  0.1731,  0.8533,  -0.0467, -0.9512,
                            -0.1649, 1.7553,  2.2594,  2.9917,  -0.6500, -1.6612, -4.3680, 0.0957,
                            0.3482,  1.1097,  -0.0792, -0.1692, -0.1190, -0.1106, -0.9779, -0.8621,
                            4.6707,  2.9332,  -3.7001, -2.6808, -1.2476, 3.2475,  -0.4578, 4.0263,
                            -1.8267, 0.2243,  -2.3299, -0.1411, -0.4991};

    migraphx::program p;
    auto* mm = p.get_main_module();
    auto x   = mm->add_literal(migraphx::literal{s_1, x_data});
    auto w   = mm->add_literal(migraphx::literal{s_2, w_data});

    mm->add_instruction(
        migraphx::make_op("convolution_backwards",
                          {{"padding", {0, 0, 0}}, {"stride", {1, 1, 1}}, {"dilation", {1, 1, 1}}}),
        x,
        w);
    p.compile(migraphx::make_target("ref"));
    auto result = p.eval({}).back();

    std::vector<float> results_vector;
    result.visit([&](auto output) { results_vector.assign(output.begin(), output.end()); });
    EXPECT(migraphx::verify_range(results_vector, gold));
}

TEST_CASE(convolution_backwards_padding1)
{
    migraphx::shape s{migraphx::shape::float_type, {1, 1, 3, 3}};
    std::vector<float> x_data{0, 1, 2, 3, 4, 5, 6, 7, 8};
    std::vector<float> w_data{1, 1, 1, 1, 1, 1, 1, 1, 1};

    std::vector<float> gold{8, 15, 12, 21, 36, 27, 20, 33, 24};

    migraphx::program p;
    auto* mm = p.get_main_module();
    auto x   = mm->add_literal(migraphx::literal{s, x_data});
    auto w   = mm->add_literal(migraphx::literal{s, w_data});

    mm->add_instruction(
        migraphx::make_op("convolution_backwards",
                          {{"padding", {1, 1}}, {"stride", {1, 1}}, {"dilation", {1, 1}}}),
        x,
        w);
    p.compile(migraphx::make_target("ref"));
    auto result = p.eval({}).back();

    std::vector<float> results_vector;
    result.visit([&](auto output) { results_vector.assign(output.begin(), output.end()); });
    EXPECT(migraphx::verify_range(results_vector, gold));
}

TEST_CASE(convolution_backwards_padding2)
{
    migraphx::shape s{migraphx::shape::float_type, {1, 1, 3, 3}};
    std::vector<float> x_data{0, 1, 2, 3, 4, 5, 6, 7, 8};
    std::vector<float> w_data{1, 1, 1, 1, 1, 1, 1, 1, 1};

    std::vector<float> gold{3., 8., 15., 12., 7., 9., 21., 36., 27., 15., 9., 20., 33., 24., 13.};

    migraphx::program p;
    auto* mm = p.get_main_module();
    auto x   = mm->add_literal(migraphx::literal{s, x_data});
    auto w   = mm->add_literal(migraphx::literal{s, w_data});

    mm->add_instruction(
        migraphx::make_op("convolution_backwards",
                          {{"padding", {1, 0}}, {"stride", {1, 1}}, {"dilation", {1, 1}}}),
        x,
        w);
    p.compile(migraphx::make_target("ref"));
    auto result = p.eval({}).back();

    std::vector<float> results_vector;
    result.visit([&](auto output) { results_vector.assign(output.begin(), output.end()); });
    EXPECT(migraphx::verify_range(results_vector, gold));
}

TEST_CASE(convolution_backwards_2stride)
{
    migraphx::shape s{migraphx::shape::float_type, {1, 1, 3, 3}};
    std::vector<float> x_data{0, 1, 2, 3, 4, 5, 6, 7, 8};
    std::vector<float> w_data{1, 1, 1, 1, 1, 1, 1, 1, 1};
    std::vector<float> gold{0.,  0., 1., 1., 3.,  2.,  2.,  0.,  0.,  1., 1., 3.,  2.,
                            2.,  3., 3., 8., 5.,  12., 7.,  7.,  3.,  3., 7., 4.,  9.,
                            5.,  5., 9., 9., 20., 11., 24., 13., 13., 6., 6., 13., 7.,
                            15., 8., 8., 6., 6.,  13., 7.,  15., 8.,  8.};
    migraphx::program p;
    auto* mm = p.get_main_module();
    auto x   = mm->add_literal(migraphx::literal{s, x_data});
    auto w   = mm->add_literal(migraphx::literal{s, w_data});

    mm->add_instruction(
        migraphx::make_op("convolution_backwards",
                          {{"padding", {0, 0}}, {"stride", {2, 2}}, {"dilation", {1, 1}}}),
        x,
        w);
    p.compile(migraphx::make_target("ref"));
    auto result = p.eval({}).back();

    std::vector<float> results_vector;
    result.visit([&](auto output) { results_vector.assign(output.begin(), output.end()); });
    EXPECT(migraphx::verify_range(results_vector, gold));
}

TEST_CASE(convolution_backwards_2dilation)
{
    migraphx::shape s{migraphx::shape::float_type, {1, 1, 3, 3}};
    std::vector<float> x_data{0, 1, 2, 3, 4, 5, 6, 7, 8};
    std::vector<float> w_data{1, 1, 1, 1, 1, 1, 1, 1, 1};
    std::vector<float> gold{0., 1., 2., 1.,  2.,  1.,  2.,  3.,  4.,  8., 4., 8., 4.,
                            5., 6., 8., 16., 8.,  16., 8.,  10., 3.,  4., 8., 4., 8.,
                            4., 5., 6., 8.,  16., 8.,  16., 8.,  10., 3., 4., 8., 4.,
                            8., 4., 5., 6.,  7.,  14., 7.,  14., 7.,  8.};
    migraphx::program p;
    auto* mm = p.get_main_module();
    auto x   = mm->add_literal(migraphx::literal{s, x_data});
    auto w   = mm->add_literal(migraphx::literal{s, w_data});

    mm->add_instruction(
        migraphx::make_op("convolution_backwards",
                          {{"padding", {0, 0}}, {"stride", {1, 1}}, {"dilation", {2, 2}}}),
        x,
        w);
    p.compile(migraphx::make_target("ref"));
    auto result = p.eval({}).back();

    std::vector<float> results_vector;
    result.visit([&](auto output) { results_vector.assign(output.begin(), output.end()); });
    EXPECT(migraphx::verify_range(results_vector, gold));
}

TEST_CASE(convolution_backwards_dyn_batch)
{
    migraphx::program p;
    auto* mm = p.get_main_module();
    migraphx::shape s{migraphx::shape::float_type,
                      {{1, 4},
                       {
                           1,
                           1,
                       },
                       {3, 3},
                       {3, 3}}};
    auto x = mm->add_parameter("x", s);
    auto w = mm->add_parameter("w", s);

    mm->add_instruction(migraphx::make_op("convolution_backwards"), x, w);
    p.compile(migraphx::make_target("ref"));

    std::vector<float> x_data{0, 1, 2, 3, 4, 5, 6, 7, 8};
    std::vector<float> w_data{1, 1, 1, 1, 1, 1, 1, 1, 1};
    migraphx::parameter_map params;
    migraphx::shape input_fixed_shape{migraphx::shape::float_type, {1, 1, 3, 3}};
    params["x"] = migraphx::argument(input_fixed_shape, x_data.data());
    params["w"] = migraphx::argument(input_fixed_shape, w_data.data());
    auto result = p.eval(params).back();

    std::vector<float> gold{0,  1,  3, 3,  2,  3,  8,  15, 12, 7,  9,  21, 36,
                            27, 15, 9, 20, 33, 24, 13, 6,  13, 21, 15, 8};
    std::vector<float> results_vector;
    result.visit([&](auto output) { results_vector.assign(output.begin(), output.end()); });
    EXPECT(migraphx::verify_range(results_vector, gold));
}

TEST_CASE(dequantizelinear)
{
    { /*uint8*/
        migraphx::shape xs{migraphx::shape::uint8_type, {1, 3, 3}};
        std::vector<uint8_t> xv = {0, 1, 2, 5, 10, 50, 100, 150, 250};
        migraphx::shape ss{migraphx::shape::float_type, {1, 3, 3}};
        std::vector<float> sv = {2, 2, 2, 2, 2, 2, 2, 2, 2};
        migraphx::shape zs{migraphx::shape::uint8_type, {1, 3, 3}};
        std::vector<uint8_t> zv = {0, 0, 0, 0, 0, 0, 0, 0, 0};
        auto create_program     = [&]() {
            migraphx::program p;
            auto* mm = p.get_main_module();
            auto x   = mm->add_literal(xs, xv);
            auto s   = mm->add_literal(ss, sv);
            auto z   = mm->add_literal(zs, zv);
            mm->add_instruction(migraphx::make_op("dequantizelinear"), x, s, z);
            return p;
        };

        migraphx::program p1 = create_program();
        p1.compile(migraphx::make_target("ref"));
        auto result = p1.eval({}).back();
        std::vector<float> results_vector(9);
        result.visit([&](auto output) { results_vector.assign(output.begin(), output.end()); });
        std::vector<float> gold{0, 2, 4, 10, 20, 100, 200, 300, 500};
        EXPECT(results_vector == gold);
    }

    { /*int8*/
        migraphx::shape xs{migraphx::shape::int8_type, {1, 3, 3}};
        std::vector<int8_t> xv = {-128, -100, -50, -1, 0, 1, 50, 100, 127};
        migraphx::shape ss{migraphx::shape::float_type, {1, 3, 3}};
        std::vector<float> sv = {2, 2, 2, 2, 2, 2, 2, 2, 2};
        auto create_program   = [&]() {
            migraphx::program p;
            auto* mm = p.get_main_module();
            auto x   = mm->add_literal(xs, xv);
            auto s   = mm->add_literal(ss, sv);
            mm->add_instruction(migraphx::make_op("dequantizelinear"), x, s);
            return p;
        };

        migraphx::program p1 = create_program();
        p1.compile(migraphx::make_target("ref"));
        auto result = p1.eval({}).back();
        std::vector<float> results_vector(9);
        result.visit([&](auto output) { results_vector.assign(output.begin(), output.end()); });
        std::vector<float> gold{-256, -200, -100, -2, 0, 2, 100, 200, 254};
        EXPECT(results_vector == gold);
    }
}

TEST_CASE(div_test)
{
    migraphx::program p;
    auto* mm = p.get_main_module();
    migraphx::shape s{migraphx::shape::float_type, {3}};
    std::vector<float> data1 = {-1.0f, 0.5f, 1.0f};
    std::vector<float> data2 = {1.0f, 2.0f, 4.0f};
    auto l1                  = mm->add_literal(migraphx::literal{s, data1});
    auto l2                  = mm->add_literal(migraphx::literal{s, data2});
    mm->add_instruction(migraphx::make_op("div"), l1, l2);
    p.compile(migraphx::make_target("ref"));
    auto result = p.eval({}).back();
    std::vector<float> results_vector(3);
    result.visit([&](auto output) { results_vector.assign(output.begin(), output.end()); });
    std::vector<float> gold(data1.size());
    std::transform(data1.begin(), data1.end(), data2.begin(), gold.begin(), std::divides<float>());
    EXPECT(migraphx::verify_range(results_vector, gold));
}

TEST_CASE(div_dyn_test)
{
    migraphx::program p;
    auto* mm = p.get_main_module();
    std::vector<migraphx::shape::dynamic_dimension> dd{{2, 6, {3}}};
    migraphx::shape s{migraphx::shape::float_type, dd};
    auto x = mm->add_parameter("x", s);
    auto y = mm->add_parameter("y", s);
    mm->add_instruction(migraphx::make_op("div"), x, y);
    p.compile(migraphx::make_target("ref"));

    std::vector<float> x_data{-1.0f, 0.5f, 1.0f};
    std::vector<float> y_data{1.0f, 2.0f, 4.0f};
    migraphx::parameter_map params0;
    migraphx::shape input_fixed_shape0{migraphx::shape::float_type, {3}};
    params0["x"] = migraphx::argument(input_fixed_shape0, x_data.data());
    params0["y"] = migraphx::argument(input_fixed_shape0, y_data.data());
    auto result  = p.eval(params0).back();
    std::vector<float> results_vector(3);
    result.visit([&](auto output) { results_vector.assign(output.begin(), output.end()); });
    std::vector<float> gold(x_data.size());
    std::transform(
        x_data.begin(), x_data.end(), y_data.begin(), gold.begin(), std::divides<float>());
    EXPECT(migraphx::verify_range(results_vector, gold));
}

TEST_CASE(elu_test)
{
    migraphx::program p;
    auto* mm = p.get_main_module();
    migraphx::shape s{migraphx::shape::float_type, {2, 2}};
    auto l      = mm->add_literal(migraphx::literal{s, {-1.0, 2.0, -3.0, 4.0}});
    float alpha = 0.5;
    mm->add_instruction(migraphx::make_op("elu", {{"alpha", alpha}}), l);
    p.compile(migraphx::make_target("ref"));
    auto result = p.eval({}).back();
    std::vector<float> results_vector(4);
    result.visit([&](auto output) { results_vector.assign(output.begin(), output.end()); });
    std::vector<float> gold{elu(alpha, -1), elu(alpha, 2), elu(alpha, -3), elu(alpha, 4)};
    EXPECT(migraphx::verify_range(results_vector, gold));
}

TEST_CASE(elu_dyn_test)
{
    migraphx::program p;
    auto* mm = p.get_main_module();
    migraphx::shape::dynamic_dimension dd{3, 8};
    migraphx::shape s{migraphx::shape::float_type, {dd}};
    auto input  = mm->add_parameter("X", s);
    float alpha = 0.5;
    mm->add_instruction(migraphx::make_op("elu", {{"alpha", alpha}}), input);
    p.compile(migraphx::make_target("ref"));

    std::vector<float> input_data{-1.0, 2.0, -3.0, 4.0};
    migraphx::parameter_map params0;
    migraphx::shape input_fixed_shape0{migraphx::shape::float_type, {4}};
    params0["X"] = migraphx::argument(input_fixed_shape0, input_data.data());
    auto result  = p.eval(params0).back();
    std::vector<float> results_vector(4);
    result.visit([&](auto output) { results_vector.assign(output.begin(), output.end()); });
    std::vector<float> gold{elu(alpha, -1), elu(alpha, 2), elu(alpha, -3), elu(alpha, 4)};
    EXPECT(migraphx::verify_range(results_vector, gold));
}

TEST_CASE(equal_brcst_test)
{
    migraphx::program p;
    auto* mm = p.get_main_module();
    migraphx::shape s0{migraphx::shape::float_type, {3, 3}};
    auto l0 =
        mm->add_literal(migraphx::literal{s0, {1.1, 1.5, 0.1, -1.1, -1.5, -0.6, 0.0, 2.0, -2.0}});
    migraphx::shape s1{migraphx::shape::float_type, {3, 1}};
    auto l1  = mm->add_literal(migraphx::literal{s1, {1.1, -1.5, 0.0}});
    auto bl1 = mm->add_instruction(migraphx::make_op("multibroadcast", {{"out_lens", {3, 3}}}), l1);
    auto eq  = mm->add_instruction(migraphx::make_op("equal"), l0, bl1);
    auto r   = mm->add_instruction(
        migraphx::make_op("convert",
                          {{"target_type", migraphx::to_value(migraphx::shape::bool_type)}}),
        eq);
    mm->add_return({r});

    p.compile(migraphx::make_target("ref"));
    auto result = p.eval({}).back();
    std::vector<bool> results_vector;
    result.visit([&](auto output) { results_vector.assign(output.begin(), output.end()); });
    std::vector<bool> gold = {true, false, false, false, true, false, true, false, false};
    EXPECT(results_vector == gold);
}

TEST_CASE(equal_test)
{
    migraphx::program p;
    auto* mm = p.get_main_module();
    migraphx::shape s{migraphx::shape::float_type, {9}};
    auto l0 =
        mm->add_literal(migraphx::literal{s, {1.1, 1.5, 0.1, -1.1, -1.5, -0.6, 0.0, 2.0, -2.0}});
    auto l1 =
        mm->add_literal(migraphx::literal{s, {1.1, 1.6, -0.1, -1.2, -1.5, -0.7, 0.0, 2.3, -2.1}});
    auto eq = mm->add_instruction(migraphx::make_op("equal"), l0, l1);
    auto r  = mm->add_instruction(
        migraphx::make_op("convert",
                          {{"target_type", migraphx::to_value(migraphx::shape::bool_type)}}),
        eq);
    mm->add_return({r});

    p.compile(migraphx::make_target("ref"));
    auto result = p.eval({}).back();
    std::vector<bool> results_vector;
    result.visit([&](auto output) { results_vector.assign(output.begin(), output.end()); });
    std::vector<bool> gold = {true, false, false, false, true, false, true, false, false};
    EXPECT(results_vector == gold);
}

TEST_CASE(equal_dyn_test)
{
    migraphx::program p;
    auto* mm = p.get_main_module();
    std::vector<migraphx::shape::dynamic_dimension> dd{{6, 12, {9}}};
    migraphx::shape s{migraphx::shape::float_type, dd};
    auto p0 = mm->add_parameter("l", s);
    auto p1 = mm->add_parameter("r", s);
    auto eq = mm->add_instruction(migraphx::make_op("equal"), p0, p1);
    auto r  = mm->add_instruction(
        migraphx::make_op("convert",
                          {{"target_type", migraphx::to_value(migraphx::shape::bool_type)}}),
        eq);
    mm->add_return({r});
    p.compile(migraphx::make_target("ref"));

    std::vector<float> l_data{1.1, 1.5, 0.1, -1.1, -1.5, -0.6, 0.0, 2.0, -2.0};
    std::vector<float> r_data{1.1, 1.6, -0.1, -1.2, -1.5, -0.7, 0.0, 2.3, -2.1};
    migraphx::parameter_map params0;
    migraphx::shape input_fixed_shape0{migraphx::shape::float_type, {9}};
    params0["l"] = migraphx::argument(input_fixed_shape0, l_data.data());
    params0["r"] = migraphx::argument(input_fixed_shape0, r_data.data());
    auto result  = p.eval(params0).back();
    std::vector<bool> results_vector;
    result.visit([&](auto output) { results_vector.assign(output.begin(), output.end()); });
    std::vector<bool> gold = {true, false, false, false, true, false, true, false, false};
    EXPECT(results_vector == gold);
}

TEST_CASE(erf_test)
{
    migraphx::program p;
    auto* mm = p.get_main_module();
    migraphx::shape s{migraphx::shape::float_type, {4}};
    std::vector<float> data = {0.73785057, 1.58165966, -0.43597795, -0.01677432};
    auto l                  = mm->add_literal(migraphx::literal{s, data});
    mm->add_instruction(migraphx::make_op("erf"), l);
    p.compile(migraphx::make_target("ref"));
    auto result = p.eval({}).back();
    std::vector<float> results_vector;
    result.visit([&](auto output) { results_vector.assign(output.begin(), output.end()); });
    std::vector<float> gold = data;
    std::transform(
        gold.begin(), gold.end(), gold.begin(), [](float n) -> float { return erff(n); });
    EXPECT(migraphx::verify_range(results_vector, gold));
}

TEST_CASE(erf_dyn_test)
{
    migraphx::program p;
    auto* mm = p.get_main_module();
    migraphx::shape::dynamic_dimension dd{3, 8};
    migraphx::shape s{migraphx::shape::float_type, {dd}};
    auto input = mm->add_parameter("X", s);
    mm->add_instruction(migraphx::make_op("erf"), input);
    p.compile(migraphx::make_target("ref"));

    std::vector<float> input_data = {0.73785057, 1.58165966, -0.43597795, -0.01677432};
    migraphx::parameter_map params0;
    migraphx::shape input_fixed_shape0{migraphx::shape::float_type, {4}};
    params0["X"] = migraphx::argument(input_fixed_shape0, input_data.data());
    auto result  = p.eval(params0).back();
    std::vector<float> results_vector;
    result.visit([&](auto output) { results_vector.assign(output.begin(), output.end()); });
    std::vector<float> gold = input_data;
    std::transform(
        gold.begin(), gold.end(), gold.begin(), [](float n) -> float { return erff(n); });
    EXPECT(migraphx::verify_range(results_vector, gold));
}

TEST_CASE(exp_test)
{
    migraphx::program p;
    auto* mm = p.get_main_module();
    std::vector<float> data{-1, 0, 1};
    migraphx::shape s{migraphx::shape::float_type, {3}};
    auto l = mm->add_literal(migraphx::literal{s, data});
    mm->add_instruction(migraphx::make_op("exp"), l);
    p.compile(migraphx::make_target("ref"));
    auto result = p.eval({}).back();
    std::vector<float> results_vector(3);
    result.visit([&](auto output) { results_vector.assign(output.begin(), output.end()); });
    std::vector<float> gold = data;
    std::transform(
        gold.begin(), gold.end(), gold.begin(), [](float n) -> float { return expf(n); });
    EXPECT(migraphx::verify_range(results_vector, gold));
}

TEST_CASE(exp_dyn_test)
{
    migraphx::program p;
    auto* mm = p.get_main_module();
    migraphx::shape::dynamic_dimension dd{3, 8};
    migraphx::shape s{migraphx::shape::float_type, {dd}};
    auto input = mm->add_parameter("X", s);
    mm->add_instruction(migraphx::make_op("exp"), input);
    p.compile(migraphx::make_target("ref"));

    std::vector<float> input_data{-1, 0, 1};
    migraphx::parameter_map params0;
    migraphx::shape input_fixed_shape0{migraphx::shape::float_type, {3}};
    params0["X"] = migraphx::argument(input_fixed_shape0, input_data.data());
    auto result  = p.eval(params0).back();
    std::vector<float> results_vector(3);
    result.visit([&](auto output) { results_vector.assign(output.begin(), output.end()); });
    std::vector<float> gold = input_data;
    std::transform(
        gold.begin(), gold.end(), gold.begin(), [](float n) -> float { return expf(n); });
    EXPECT(migraphx::verify_range(results_vector, gold));
}

TEST_CASE(floor_test)
{
    migraphx::program p;
    auto* mm = p.get_main_module();
    migraphx::shape s{migraphx::shape::float_type, {9}};
    std::vector<float> data = {1.1, 1.5, 0.6, -1.1, -1.5, -0.6, 0.0, 2.0, -2.0};
    auto l                  = mm->add_literal(migraphx::literal{s, data});
    mm->add_instruction(migraphx::make_op("floor"), l);
    p.compile(migraphx::make_target("ref"));
    auto result = p.eval({}).back();
    std::vector<float> results_vector;
    result.visit([&](auto output) { results_vector.assign(output.begin(), output.end()); });
    std::vector<float> gold = data;
    std::transform(
        gold.begin(), gold.end(), gold.begin(), [](float n) -> float { return floor(n); });
    EXPECT(migraphx::verify_range(results_vector, gold));
}

TEST_CASE(floor_dyn_test)
{
    migraphx::program p;
    auto* mm = p.get_main_module();
    migraphx::shape::dynamic_dimension dd{5, 12};
    migraphx::shape s{migraphx::shape::float_type, {dd}};
    auto input = mm->add_parameter("X", s);
    mm->add_instruction(migraphx::make_op("floor"), input);
    p.compile(migraphx::make_target("ref"));

    std::vector<float> input_data = {1.1, 1.5, 0.6, -1.1, -1.5, -0.6, 0.0, 2.0, -2.0};
    migraphx::parameter_map params0;
    migraphx::shape input_fixed_shape0{migraphx::shape::float_type, {9}};
    params0["X"] = migraphx::argument(input_fixed_shape0, input_data.data());
    auto result  = p.eval(params0).back();
    std::vector<float> results_vector;
    result.visit([&](auto output) { results_vector.assign(output.begin(), output.end()); });
    std::vector<float> gold = input_data;
    std::transform(
        gold.begin(), gold.end(), gold.begin(), [](float n) -> float { return floor(n); });
    EXPECT(migraphx::verify_range(results_vector, gold));
}

TEST_CASE(fp16_test)
{
    migraphx::program p;
    auto* mm = p.get_main_module();
    migraphx::shape s{migraphx::shape::half_type, {1}};
    migraphx::half a{1.5};
    migraphx::half b{2.5};
    migraphx::half c{4.0};
    auto l0 = mm->add_literal(migraphx::literal{s, {a}});
    auto l1 = mm->add_literal(migraphx::literal{s, {b}});
    mm->add_instruction(migraphx::make_op("add"), l0, l1);
    p.compile(migraphx::make_target("ref"));
    auto result = p.eval({}).back();
    std::vector<migraphx::half> results_vector(1);
    result.visit([&](auto output) { results_vector.assign(output.begin(), output.end()); });
    std::vector<migraphx::half> gold{c};
    EXPECT(migraphx::verify_range(results_vector, gold));
}

TEST_CASE(fp32_fp16_test)
{
    auto create_program = [] {
        migraphx::program p;
        auto* mm = p.get_main_module();
        migraphx::shape s{migraphx::shape::float_type, {2, 3}};
        std::vector<float> data(2 * 3);
        std::iota(data.begin(), data.end(), 1.0f);
        auto l1 = mm->add_literal(migraphx::literal(s, data));
        auto l2 = mm->add_literal(migraphx::literal(s, data));
        mm->add_instruction(migraphx::make_op("add"), l1, l2);
        return p;
    };

    auto test_case = [&](std::vector<std::string>&& op_names) {
        std::vector<float> gold_res = {2.0, 4.0, 6.0, 8.0, 10.0, 12.0};
        auto p                      = create_program();
        migraphx::quantize_fp16(p, op_names);
        p.compile(migraphx::make_target("ref"));
        auto result = p.eval({}).back();
        std::vector<float> res;
        result.visit([&](auto output) { res.assign(output.begin(), output.end()); });
        EXPECT(migraphx::verify_range(res, gold_res));
    };

    test_case({"all"});
    test_case({"add"});
}

TEST_CASE(gather_non_std_test)
{
    {
        migraphx::program p;
        auto* mm = p.get_main_module();

        std::vector<float> data = {0.5f, 3.5f, 6.5f, 1.5f, 4.5f, 7.5f, 2.5f, 2.5f, 8.5f};
        migraphx::shape s{migraphx::shape::float_type, {3, 3}};
        auto d = mm->add_literal(migraphx::literal{s, data});
        migraphx::shape s_indices{migraphx::shape::int32_type, {2, 2}};
        std::vector<int> indices{-3, -3, -1, -1};
        auto ind = mm->add_literal(migraphx::literal{s_indices, indices});
        auto td = mm->add_instruction(migraphx::make_op("transpose", {{"permutation", {1, 0}}}), d);
        auto tind =
            mm->add_instruction(migraphx::make_op("transpose", {{"permutation", {1, 0}}}), ind);

        mm->add_instruction(migraphx::make_op("gather", {{"axis", 0}}), td, tind);
        auto result               = p.eval({}).back();
        std::vector<float> golden = {
            0.5f, 1.5f, 2.5f, 6.5f, 7.5f, 8.5f, 0.5f, 1.5f, 2.5f, 6.5f, 7.5f, 8.5f};
        std::vector<float> res_data;
        result.visit([&](auto output) { res_data.assign(output.begin(), output.end()); });
        EXPECT(migraphx::verify_range(res_data, golden));
    }
}

TEST_CASE(gather_test)
{
    {
        migraphx::program p;
        auto* mm = p.get_main_module();

        std::vector<float> data(3 * 3);
        std::iota(data.begin(), data.end(), 0.5);
        migraphx::shape s{migraphx::shape::float_type, {3, 3}};
        auto a0 = mm->add_literal(migraphx::literal{s, data});
        migraphx::shape s_indices{migraphx::shape::int32_type, {1, 2}};
        std::vector<int> indices{0, 2};
        auto a1  = mm->add_literal(migraphx::literal{s_indices, indices});
        int axis = 0;
        mm->add_instruction(migraphx::make_op("gather", {{"axis", axis}}), a0, a1);
        p.compile(migraphx::make_target("ref"));
        auto result = p.eval({}).back();
        std::vector<float> res_data(4 * 5);
        std::vector<float> golden = {0.5f, 1.5f, 2.5f, 6.5f, 7.5f, 8.5f};
        result.visit([&](auto output) { res_data.assign(output.begin(), output.end()); });
        EXPECT(migraphx::verify_range(res_data, golden));
    }

    {
        migraphx::program p;
        auto* mm = p.get_main_module();

        std::vector<float> data(3 * 3);
        std::iota(data.begin(), data.end(), 0.5);
        migraphx::shape s{migraphx::shape::float_type, {3, 3}};
        auto a0 = mm->add_literal(migraphx::literal{s, data});
        migraphx::shape s_indices{migraphx::shape::int32_type, {1, 2}};
        std::vector<int> indices{-3, -1};
        auto a1  = mm->add_literal(migraphx::literal{s_indices, indices});
        int axis = 0;
        mm->add_instruction(migraphx::make_op("gather", {{"axis", axis}}), a0, a1);
        p.compile(migraphx::make_target("ref"));
        auto result = p.eval({}).back();
        std::vector<float> res_data(4 * 5);
        std::vector<float> golden = {0.5f, 1.5f, 2.5f, 6.5f, 7.5f, 8.5f};
        result.visit([&](auto output) { res_data.assign(output.begin(), output.end()); });
        EXPECT(migraphx::verify_range(res_data, golden));
    }

    {
        migraphx::program p;
        auto* mm = p.get_main_module();

        std::vector<float> data(3 * 3);
        std::iota(data.begin(), data.end(), 0.5);
        migraphx::shape s{migraphx::shape::float_type, {3, 3}};
        auto a0 = mm->add_literal(migraphx::literal{s, data});
        migraphx::shape s_indices{migraphx::shape::int32_type, {1, 2}};
        std::vector<int> indices{0, 2};
        auto a1  = mm->add_literal(migraphx::literal{s_indices, indices});
        int axis = 1;
        mm->add_instruction(migraphx::make_op("gather", {{"axis", axis}}), a0, a1);
        p.compile(migraphx::make_target("ref"));
        auto result = p.eval({}).back();
        std::vector<float> res_data(4 * 5);
        std::vector<float> golden = {0.5f, 2.5f, 3.5f, 5.5f, 6.5f, 8.5f};
        result.visit([&](auto output) { res_data.assign(output.begin(), output.end()); });
        EXPECT(migraphx::verify_range(res_data, golden));
    }

    {
        migraphx::program p;
        auto* mm = p.get_main_module();

        std::vector<float> data(3 * 3);
        std::iota(data.begin(), data.end(), 0.5);
        migraphx::shape s{migraphx::shape::float_type, {3, 3}};
        auto a0 = mm->add_literal(migraphx::literal{s, data});
        migraphx::shape s_indices{migraphx::shape::int32_type, {1, 2}};
        std::vector<int> indices{0, 2};
        auto a1  = mm->add_literal(migraphx::literal{s_indices, indices});
        int axis = -1;
        mm->add_instruction(migraphx::make_op("gather", {{"axis", axis}}), a0, a1);
        p.compile(migraphx::make_target("ref"));
        auto result = p.eval({}).back();
        std::vector<float> res_data(4 * 5);
        std::vector<float> golden = {0.5f, 2.5f, 3.5f, 5.5f, 6.5f, 8.5f};
        result.visit([&](auto output) { res_data.assign(output.begin(), output.end()); });
        EXPECT(migraphx::verify_range(res_data, golden));
    }

    {
        migraphx::program p;
        auto* mm = p.get_main_module();

        std::vector<float> data(3 * 3);
        std::iota(data.begin(), data.end(), 0.5);
        migraphx::shape s{migraphx::shape::float_type, {3, 3}};
        auto a0 = mm->add_literal(migraphx::literal{s, data});
        // scalar index
        migraphx::shape s_indices{migraphx::shape::int32_type};
        std::vector<int> indices{0};
        auto a1  = mm->add_literal(migraphx::literal{s_indices, indices});
        int axis = -1;
        mm->add_instruction(migraphx::make_op("gather", {{"axis", axis}}), a0, a1);
        p.compile(migraphx::make_target("ref"));
        auto result = p.eval({}).back();
        std::vector<float> res_data{};
        std::vector<float> golden = {0.5f, 3.5f, 6.5f};
        result.visit([&](auto output) { res_data.assign(output.begin(), output.end()); });
        EXPECT(migraphx::verify_range(res_data, golden));
    }

    {
        migraphx::program p;
        auto* mm = p.get_main_module();

        std::vector<float> data(3 * 3);
        std::iota(data.begin(), data.end(), 0.5);
        migraphx::shape s{migraphx::shape::float_type, {3, 3}};
        auto a0 = mm->add_literal(migraphx::literal{s, data});
        // scalar index
        migraphx::shape s_indices{migraphx::shape::int32_type};
        std::vector<int> indices{-3};
        auto a1  = mm->add_literal(migraphx::literal{s_indices, indices});
        int axis = -1;
        mm->add_instruction(migraphx::make_op("gather", {{"axis", axis}}), a0, a1);
        p.compile(migraphx::make_target("ref"));
        auto result = p.eval({}).back();
        std::vector<float> res_data{};
        std::vector<float> golden = {0.5f, 3.5f, 6.5f};
        result.visit([&](auto output) { res_data.assign(output.begin(), output.end()); });
        EXPECT(migraphx::verify_range(res_data, golden));
    }

    {
        migraphx::program p;
        auto* mm = p.get_main_module();

        std::vector<float> data(3);
        std::iota(data.begin(), data.end(), 0.5);
        migraphx::shape s{migraphx::shape::float_type, {3}};
        auto a0 = mm->add_literal(migraphx::literal{s, data});
        // scalar index
        migraphx::shape s_indices{migraphx::shape::int32_type};
        std::vector<int> indices{0};
        auto a1  = mm->add_literal(migraphx::literal{s_indices, indices});
        int axis = -1;
        mm->add_instruction(migraphx::make_op("gather", {{"axis", axis}}), a0, a1);
        p.compile(migraphx::make_target("ref"));
        auto result = p.eval({}).back();
        std::vector<float> res_data{};
        std::vector<float> golden = {0.5f};
        result.visit([&](auto output) { res_data.assign(output.begin(), output.end()); });
        EXPECT(migraphx::verify_range(res_data, golden));
    }
}

TEST_CASE(gather_dyn_test0)
{
    // Dynamic data, static indices
    migraphx::program p;
    auto* mm = p.get_main_module();
    migraphx::shape s{migraphx::shape::int32_type, {{2, 5}, {3, 3}}};

    auto x = mm->add_parameter("x", s);
    std::vector<int> indices{1, 2};

    migraphx::shape s_ind{migraphx::shape::int32_type, {1, 2}};
    auto ind = mm->add_parameter("indices", s_ind);
    mm->add_instruction(migraphx::make_op("gather", {{"axis", 1}}), x, ind);

    migraphx::shape sresult{migraphx::shape::int32_type, {{2, 5}, {1, 1}, {2, 2}}};
    EXPECT(p.get_output_shapes().back() == sresult);
    p.compile(migraphx::make_target("ref"));

    migraphx::shape input_fixed_shape{migraphx::shape::int32_type, {2, 3}};
    migraphx::shape input_indices{migraphx::shape::int32_type, {1, 2}};
    migraphx::parameter_map params;
    std::vector<int> data(2 * 3);
    std::iota(data.begin(), data.end(), 0);
    params["x"]       = migraphx::argument(input_fixed_shape, data.data());
    params["indices"] = migraphx::argument(input_indices, indices.data());
    auto result       = p.eval(params).back();

    std::vector<int> gold = {1, 2, 4, 5};
    std::vector<int> results_vector(2 * 1 * 2);
    result.visit([&](auto output) { results_vector.assign(output.begin(), output.end()); });
    EXPECT(migraphx::verify_range(results_vector, gold));
    migraphx::shape sfinal{migraphx::shape::int32_type, {2, 1, 2}};
    EXPECT(result.get_shape() == sfinal);
}

TEST_CASE(gather_dyn_test1)
{
    // Dynamic data, dynamic indices
    migraphx::program p;
    auto* mm = p.get_main_module();
    migraphx::shape s{migraphx::shape::int32_type, {{2, 5}, {4, 4}}};

    auto x = mm->add_parameter("x", s);

    migraphx::shape s_ind{migraphx::shape::int32_type, {{1, 8, {7}}, {2, 3, {3}}}};
    auto ind = mm->add_parameter("indices", s_ind);
    mm->add_instruction(migraphx::make_op("gather", {{"axis", 0}}), x, ind);

    migraphx::shape sresult{migraphx::shape::int32_type, {{1, 8, {7}}, {2, 3, {3}}, {4, 4}}};
    EXPECT(p.get_output_shapes().back() == sresult);
    p.compile(migraphx::make_target("ref"));

    migraphx::shape input_fixed_shape{migraphx::shape::int32_type, {3, 4}};
    migraphx::shape input_indices_shape{migraphx::shape::int32_type, {1, 2}};
    std::vector<int> indices{2, 0};
    migraphx::parameter_map params;

    std::vector<int> data(3 * 4);
    std::iota(data.begin(), data.end(), 0);
    params["x"]       = migraphx::argument(input_fixed_shape, data.data());
    params["indices"] = migraphx::argument(input_indices_shape, indices.data());
    auto result       = p.eval(params).back();

    std::vector<int> gold = {8, 9, 10, 11, 0, 1, 2, 3};
    std::vector<int> results_vector(1 * 2 * 4);
    result.visit([&](auto output) { results_vector.assign(output.begin(), output.end()); });

    EXPECT(migraphx::verify_range(results_vector, gold));
    migraphx::shape sfinal{migraphx::shape::int32_type, {1, 2, 4}};
    EXPECT(result.get_shape() == sfinal);
}

TEST_CASE(gathernd_test)
{
    {
        migraphx::program p;
        auto* mm = p.get_main_module();

        migraphx::shape ds{migraphx::shape::float_type, {2, 2}};
        migraphx::shape is{migraphx::shape::int64_type, {2, 2}};

        std::vector<float> data_vec(2 * 2);
        std::iota(data_vec.begin(), data_vec.end(), 0);
        std::vector<int64_t> indices_vec{0, 0, 1, 1};

        auto data    = mm->add_literal(migraphx::literal{ds, data_vec});
        auto indices = mm->add_literal(migraphx::literal{is, indices_vec});

        mm->add_instruction(migraphx::make_op("gathernd"), data, indices);
        p.compile(migraphx::make_target("ref"));
        auto result = p.eval({}).back();
        std::vector<float> res_data{};
        std::vector<float> gold{0, 3};
        result.visit([&](auto output) { res_data.assign(output.begin(), output.end()); });

        EXPECT(migraphx::verify_range(res_data, gold));
    }

    {
        migraphx::program p;
        auto* mm = p.get_main_module();

        migraphx::shape ds{migraphx::shape::float_type, {2, 2}};
        migraphx::shape is{migraphx::shape::int64_type, {2, 1}};

        std::vector<float> data_vec(2 * 2);
        std::iota(data_vec.begin(), data_vec.end(), 0);
        std::vector<int64_t> indices_vec{1, 0};

        auto data    = mm->add_literal(migraphx::literal{ds, data_vec});
        auto indices = mm->add_literal(migraphx::literal{is, indices_vec});

        mm->add_instruction(migraphx::make_op("gathernd"), data, indices);
        p.compile(migraphx::make_target("ref"));
        auto result = p.eval({}).back();
        std::vector<float> res_data{};
        std::vector<float> gold{2, 3, 0, 1};
        result.visit([&](auto output) { res_data.assign(output.begin(), output.end()); });

        EXPECT(migraphx::verify_range(res_data, gold));
    }

    {
        migraphx::program p;
        auto* mm = p.get_main_module();

        migraphx::shape ds{migraphx::shape::float_type, {2, 3, 1}};
        migraphx::shape is{migraphx::shape::int64_type, {2, 2, 1}};

        std::vector<float> data_vec(2 * 3 * 1);
        std::iota(data_vec.begin(), data_vec.end(), 0);
        std::vector<int64_t> indices_vec{1, 0, 0, 1};

        auto data    = mm->add_literal(migraphx::literal{ds, data_vec});
        auto indices = mm->add_literal(migraphx::literal{is, indices_vec});

        mm->add_instruction(migraphx::make_op("gathernd"), data, indices);
        p.compile(migraphx::make_target("ref"));
        auto result = p.eval({}).back();
        std::vector<float> res_data{};
        std::vector<float> gold{3, 4, 5, 0, 1, 2, 0, 1, 2, 3, 4, 5};
        result.visit([&](auto output) { res_data.assign(output.begin(), output.end()); });

        EXPECT(migraphx::verify_range(res_data, gold));
    }

    {
        migraphx::program p;
        auto* mm = p.get_main_module();

        migraphx::shape ds{migraphx::shape::float_type, {2, 3, 2, 3}};
        migraphx::shape is{migraphx::shape::int64_type, {2, 2, 2}};

        std::vector<float> data_vec(2 * 3 * 2 * 3);
        std::iota(data_vec.begin(), data_vec.end(), 0);
        std::vector<int64_t> indices_vec{0, 0, 0, 1, 0, 0, 0, 1};
        const int batch_dims = 1;

        auto data    = mm->add_literal(migraphx::literal{ds, data_vec});
        auto indices = mm->add_literal(migraphx::literal{is, indices_vec});

        mm->add_instruction(
            migraphx::make_op("gathernd", {{"batch_dims", batch_dims}}), data, indices);
        p.compile(migraphx::make_target("ref"));
        auto result = p.eval({}).back();
        std::vector<float> res_data{};
        std::vector<float> gold{0, 1, 2, 3, 4, 5, 18, 19, 20, 21, 22, 23};
        result.visit([&](auto output) { res_data.assign(output.begin(), output.end()); });

        EXPECT(migraphx::verify_range(res_data, gold));
    }

    {
        migraphx::program p;
        auto* mm = p.get_main_module();

        migraphx::shape ds{migraphx::shape::float_type, {2, 3, 1, 3}};
        migraphx::shape is{migraphx::shape::int64_type, {2, 3, 2}};

        std::vector<float> data_vec(2 * 3 * 1 * 3);
        std::iota(data_vec.begin(), data_vec.end(), 0);
        std::vector<int64_t> indices_vec{0, 0, 0, 1, 0, 2, 0, 2, 0, 1, 0, 0};
        const int batch_dims = 2;

        auto data    = mm->add_literal(migraphx::literal{ds, data_vec});
        auto indices = mm->add_literal(migraphx::literal{is, indices_vec});

        mm->add_instruction(
            migraphx::make_op("gathernd", {{"batch_dims", batch_dims}}), data, indices);

        p.compile(migraphx::make_target("ref"));
        auto result = p.eval({}).back();
        std::vector<float> res_data{};
        std::vector<float> gold{0, 4, 8, 11, 13, 15};
        result.visit([&](auto output) { res_data.assign(output.begin(), output.end()); });

        EXPECT(migraphx::verify_range(res_data, gold));
    }

    {
        // k > r - batch_dims
        migraphx::program p;
        auto* mm = p.get_main_module();

        migraphx::shape ds{migraphx::shape::float_type, {2, 3, 1, 3}};
        migraphx::shape is{migraphx::shape::int64_type, {2, 3, 3}};

        std::vector<float> data_vec(2 * 3 * 1 * 3);
        std::iota(data_vec.begin(), data_vec.end(), 0);
        std::vector<int64_t> indices_vec(2 * 3 * 3, 0);
        const int batch_dims = 2;

        auto data    = mm->add_literal(migraphx::literal{ds, data_vec});
        auto indices = mm->add_literal(migraphx::literal{is, indices_vec});

        EXPECT(test::throws([&] {
            mm->add_instruction(
                migraphx::make_op("gathernd", {{"batch_dims", batch_dims}}), data, indices);
        }));
    }
}

TEST_CASE(gathernd_dynamic0)
{
    // dynamic data, all dimensions fixed
    migraphx::program p;
    auto* mm = p.get_main_module();

    migraphx::shape ds{migraphx::shape::float_type, {{2, 2, {2}}, {3, 3}, {1, 1}}};
    migraphx::shape is{migraphx::shape::int64_type, {2, 2, 1}};

    auto xdata  = mm->add_parameter("X", ds);
    auto xindex = mm->add_parameter("I", is);

    auto gathernd_op = migraphx::make_op("gathernd");
    auto gathernd    = mm->add_instruction(gathernd_op, xdata, xindex);

    mm->add_return({gathernd});
    p.compile(migraphx::make_target("ref"));

    migraphx::parameter_map params;
    migraphx::shape input_fixed_shape0{migraphx::shape::float_type, {2, 3, 1}}; // data
    migraphx::shape input_fixed_shape1{migraphx::shape::int64_type, {2, 2, 1}}; // index

    std::vector<float> data_vec(2 * 3 * 1);
    std::iota(data_vec.begin(), data_vec.end(), 0);
    std::vector<int64_t> indices_vec{1, 0, 0, 1};

    params["X"] = migraphx::argument(input_fixed_shape0, data_vec.data());
    params["I"] = migraphx::argument(input_fixed_shape1, indices_vec.data());

    auto result = p.eval(params).back();
    std::vector<float> res_data{};
    std::vector<float> gold{3, 4, 5, 0, 1, 2, 0, 1, 2, 3, 4, 5};
    result.visit([&](auto output) { res_data.assign(output.begin(), output.end()); });

    EXPECT(migraphx::verify_range(res_data, gold));
}

TEST_CASE(gathernd_dynamic1)
{
    // dynamic data, dims not fixed
    migraphx::program p;
    auto* mm = p.get_main_module();

    migraphx::shape ds{migraphx::shape::float_type, {{2, 5, {2}}, {1, 5}, {1, 5}}};
    migraphx::shape is{migraphx::shape::int64_type, {2, 2, 1}};

    auto xdata  = mm->add_parameter("X", ds);
    auto xindex = mm->add_parameter("I", is);

    auto gathernd_op = migraphx::make_op("gathernd");
    auto gathernd    = mm->add_instruction(gathernd_op, xdata, xindex);

    mm->add_return({gathernd});
    p.compile(migraphx::make_target("ref"));

    migraphx::parameter_map params;
    migraphx::shape input_fixed_shape0{migraphx::shape::float_type, {2, 3, 1}}; // data
    migraphx::shape input_fixed_shape1{migraphx::shape::int64_type, {2, 2, 1}}; // index

    std::vector<float> data_vec(2 * 3 * 1);
    std::iota(data_vec.begin(), data_vec.end(), 0);
    std::vector<int64_t> indices_vec{1, 0, 0, 1};
    params["X"] = migraphx::argument(input_fixed_shape0, data_vec.data());
    params["I"] = migraphx::argument(input_fixed_shape1, indices_vec.data());

    auto result = p.eval(params).back();
    std::vector<float> res_data{};
    std::vector<float> gold{3, 4, 5, 0, 1, 2, 0, 1, 2, 3, 4, 5};
    result.visit([&](auto output) { res_data.assign(output.begin(), output.end()); });

    EXPECT(migraphx::verify_range(res_data, gold));
}

TEST_CASE(gathernd_dynamic2)
{
    // dynamic both index and data
    migraphx::program p;
    auto* mm = p.get_main_module();

    migraphx::shape ds{migraphx::shape::float_type, {{2, 5, {2}}, {1, 5}, {1, 5}}};
    migraphx::shape is{migraphx::shape::int64_type, {{2, 5, {3}}, {2, 3, {3}}, {1, 1}}};

    auto xdata  = mm->add_parameter("X", ds);
    auto xindex = mm->add_parameter("I", is);

    auto gathernd_op = migraphx::make_op("gathernd");
    auto gathernd    = mm->add_instruction(gathernd_op, xdata, xindex);

    mm->add_return({gathernd});
    p.compile(migraphx::make_target("ref"));

    migraphx::parameter_map params;
    migraphx::shape input_fixed_shape0{migraphx::shape::float_type, {2, 3, 1}}; // data
    migraphx::shape input_fixed_shape1{migraphx::shape::int64_type, {2, 2, 1}}; // index

    std::vector<float> data_vec(2 * 3 * 1);
    std::iota(data_vec.begin(), data_vec.end(), 0);
    std::vector<int64_t> indices_vec{1, 0, 0, 1};
    params["X"] = migraphx::argument(input_fixed_shape0, data_vec.data());
    params["I"] = migraphx::argument(input_fixed_shape1, indices_vec.data());

    auto result = p.eval(params).back();
    std::vector<float> res_data{};
    std::vector<float> gold{3, 4, 5, 0, 1, 2, 0, 1, 2, 3, 4, 5};
    result.visit([&](auto output) { res_data.assign(output.begin(), output.end()); });

    EXPECT(migraphx::verify_range(res_data, gold));
}

TEST_CASE(gathernd_dynamic3)
{
    // dynamic index, static data and a batch_dims input
    migraphx::program p;
    auto* mm = p.get_main_module();

    migraphx::shape ds{migraphx::shape::float_type, {2, 3, 1}};
    migraphx::shape is{migraphx::shape::int64_type, {{2, 5, {3}}, {2, 3, {3}}, {1, 1}}};

    auto xdata  = mm->add_parameter("X", ds);
    auto xindex = mm->add_parameter("I", is);

    int batch_dims{1};
    auto gathernd_op = migraphx::make_op("gathernd", {{"batch_dims", batch_dims}});
    auto gathernd    = mm->add_instruction(gathernd_op, xdata, xindex);

    mm->add_return({gathernd});
    p.compile(migraphx::make_target("ref"));

    migraphx::parameter_map params;
    migraphx::shape input_fixed_shape0{migraphx::shape::float_type, {2, 3, 1}}; // data
    migraphx::shape input_fixed_shape1{migraphx::shape::int64_type, {2, 2, 1}}; // index

    std::vector<float> data_vec(2 * 3 * 1);
    std::iota(data_vec.begin(), data_vec.end(), 0);
    std::vector<int64_t> indices_vec{1, 0, 0, 1};
    params["X"] = migraphx::argument(input_fixed_shape0, data_vec.data());
    params["I"] = migraphx::argument(input_fixed_shape1, indices_vec.data());

    auto result = p.eval(params).back();
    std::vector<float> res_data{};
    std::vector<float> gold{1, 0, 3, 4};
    result.visit([&](auto output) { res_data.assign(output.begin(), output.end()); });
    EXPECT(migraphx::verify_range(res_data, gold));
}

TEST_CASE(gathernd_dynamic4)
{
    // int(q) + r - k - batch_dims - 1 = 0 => returns a scalar
    migraphx::program p;
    auto* mm = p.get_main_module();

    migraphx::shape ds{migraphx::shape::float_type, {migraphx::shape::dynamic_dimension({2, 2})}};
    migraphx::shape is{migraphx::shape::int64_type, {1}};

    auto xdata  = mm->add_parameter("X", ds);
    auto xindex = mm->add_parameter("I", is);

    auto gathernd_op = migraphx::make_op("gathernd");
    auto gathernd    = mm->add_instruction(gathernd_op, xdata, xindex);

    mm->add_return({gathernd});
    p.compile(migraphx::make_target("ref"));

    migraphx::parameter_map params;
    migraphx::shape input_fixed_shape0{migraphx::shape::float_type, {2}}; // data
    migraphx::shape input_fixed_shape1{migraphx::shape::int64_type, {1}}; // index

    std::vector<float> data_vec(2);
    std::iota(data_vec.begin(), data_vec.end(), 4);
    std::vector<int64_t> indices_vec{1};
    params["X"] = migraphx::argument(input_fixed_shape0, data_vec.data());
    params["I"] = migraphx::argument(input_fixed_shape1, indices_vec.data());

    auto result = p.eval(params).back();
    std::vector<float> res_data{};
    std::vector<float> gold{5};
    result.visit([&](auto output) { res_data.assign(output.begin(), output.end()); });
    EXPECT(migraphx::verify_range(res_data, gold));
}

TEST_CASE(gathernd_negative_index_test)
{
    {
        migraphx::program p;
        auto* mm = p.get_main_module();

        migraphx::shape ds{migraphx::shape::float_type, {2, 2}};
        migraphx::shape is{migraphx::shape::int64_type, {2, 1, 1}};

        std::vector<float> data_vec(2 * 2);
        std::iota(data_vec.begin(), data_vec.end(), 0);
        std::vector<int64_t> indices_vec{-1, 0};

        auto data    = mm->add_literal(migraphx::literal{ds, data_vec});
        auto indices = mm->add_literal(migraphx::literal{is, indices_vec});

        mm->add_instruction(migraphx::make_op("gathernd"), data, indices);
        p.compile(migraphx::make_target("ref"));
        auto result = p.eval({}).back();
        std::vector<float> res_data{};
        std::vector<float> gold{2, 3, 0, 1};
        result.visit([&](auto output) { res_data.assign(output.begin(), output.end()); });

        EXPECT(migraphx::verify_range(res_data, gold));
    }

    {
        migraphx::program p;
        auto* mm = p.get_main_module();

        migraphx::shape ds{migraphx::shape::float_type, {2, 2}};
        migraphx::shape is{migraphx::shape::int64_type, {2, 1, 1}};

        std::vector<float> data_vec(2 * 2);
        std::iota(data_vec.begin(), data_vec.end(), 0);
        std::vector<int64_t> indices_vec{-3, 0};

        auto data    = mm->add_literal(migraphx::literal{ds, data_vec});
        auto indices = mm->add_literal(migraphx::literal{is, indices_vec});

        mm->add_instruction(migraphx::make_op("gathernd"), data, indices);
        p.compile(migraphx::make_target("ref"));

        EXPECT(test::throws([&] { p.eval({}); }));
    }
}

TEST_CASE(globalavgpool_test)
{
    migraphx::program p;
    auto* mm   = p.get_main_module();
    auto s     = migraphx::shape{migraphx::shape::float_type, {1, 3, 2, 2}};
    auto op    = migraphx::op::pooling{migraphx::op::pooling_mode::average};
    auto lens  = s.lens();
    op.lengths = {lens[2], lens[3]};

    std::vector<float> data{0.3, 0.2, 0.4, 0.1, 0.8, 0.5, 0.9, 0.1, 0.1, 0.7, 0.1, 0.6};
    auto l0 = mm->add_literal(migraphx::literal{s, data});
    mm->add_instruction(op, l0);
    p.compile(migraphx::make_target("ref"));
    auto result = p.eval({}).back();

    std::vector<float> results_vector(3);
    result.visit([&](auto output) { results_vector.assign(output.begin(), output.end()); });
    std::vector<float> gold{0.25, 0.575, 0.375};
    EXPECT(migraphx::verify_range(results_vector, gold));
}

TEST_CASE(globalavgpool_dyn_test)
{
    migraphx::program p;
    auto* mm = p.get_main_module();
    auto s   = migraphx::shape{migraphx::shape::float_type, {{1, 1}, {3, 3}, {2, 6}, {2, 6, {2}}}};
    auto x   = mm->add_parameter("X", s);
    mm->add_instruction(
        migraphx::make_op("pooling",
                          {{"mode", migraphx::op::pooling_mode::average}, {"dyn_global", true}}),
        x);
    p.compile(migraphx::make_target("ref"));

    std::vector<float> data{0.3, 0.2, 0.4, 0.1, 0.8, 0.5, 0.9, 0.1, 0.1, 0.7, 0.1, 0.6};
    migraphx::shape input_fixed_shape{migraphx::shape::float_type, {1, 3, 2, 2}};
    migraphx::parameter_map params;
    params["X"] = migraphx::argument(input_fixed_shape, data.data());
    auto result = p.eval(params).back();
    std::vector<float> results_vector(3);
    result.visit([&](auto output) { results_vector.assign(output.begin(), output.end()); });
    std::vector<float> gold{0.25, 0.575, 0.375};
    EXPECT(migraphx::verify_range(results_vector, gold));
}

TEST_CASE(globallppool_test)
{
    migraphx::program p;
    auto* mm    = p.get_main_module();
    auto s      = migraphx::shape{migraphx::shape::float_type, {1, 3, 2, 2}};
    auto op     = migraphx::op::pooling{migraphx::op::pooling_mode::lpnorm};
    auto lens   = s.lens();
    op.lengths  = {lens[2], lens[3]};
    op.lp_order = 2;

    std::vector<float> data{0.3, 0.2, 0.4, 0.1, 0.8, 0.5, 0.9, 0.1, 0.1, 0.7, 0.1, 0.6};
    auto l0 = mm->add_literal(migraphx::literal{s, data});
    mm->add_instruction(op, l0);
    p.compile(migraphx::make_target("ref"));
    auto result = p.eval({}).back();

    std::vector<float> results_vector(3);
    result.visit([&](auto output) { results_vector.assign(output.begin(), output.end()); });
    std::vector<float> gold{0.5477225575051662, 1.307669683062202, 0.9327379053088815};
    EXPECT(migraphx::verify_range(results_vector, gold));
}

TEST_CASE(globallppool_dyn_test)
{
    migraphx::program p;
    auto* mm = p.get_main_module();
    auto s =
        migraphx::shape{migraphx::shape::float_type, {{1, 1}, {3, 3}, {2, 6, {2}}, {2, 6, {2}}}};
    auto x = mm->add_parameter("X", s);
    mm->add_instruction(
        migraphx::make_op("pooling",
                          {{"mode", migraphx::op::pooling_mode::lpnorm}, {"dyn_global", true}}),
        x);
    p.compile(migraphx::make_target("ref"));

    std::vector<float> data{0.3, 0.2, 0.4, 0.1, 0.8, 0.5, 0.9, 0.1, 0.1, 0.7, 0.1, 0.6};
    migraphx::shape input_fixed_shape{migraphx::shape::float_type, {1, 3, 2, 2}};
    migraphx::parameter_map params;
    params["X"] = migraphx::argument(input_fixed_shape, data.data());
    auto result = p.eval(params).back();
    std::vector<float> results_vector(3);
    result.visit([&](auto output) { results_vector.assign(output.begin(), output.end()); });
    std::vector<float> gold{0.5477225575051662, 1.307669683062202, 0.9327379053088815};
    EXPECT(migraphx::verify_range(results_vector, gold));
}

TEST_CASE(globalmaxpool_test)
{
    migraphx::program p;
    auto* mm   = p.get_main_module();
    auto s     = migraphx::shape{migraphx::shape::float_type, {1, 3, 2, 2}};
    auto op    = migraphx::op::pooling{migraphx::op::pooling_mode::max};
    auto lens  = s.lens();
    op.lengths = {lens[2], lens[3]};

    std::vector<float> data{0.3, 0.2, 0.4, 0.1, 0.8, 0.5, 0.9, 0.1, 0.1, 0.7, 0.1, 0.6};
    auto l0 = mm->add_literal(migraphx::literal{s, data});
    mm->add_instruction(op, l0);
    p.compile(migraphx::make_target("ref"));
    auto result = p.eval({}).back();

    std::vector<float> results_vector(3);
    result.visit([&](auto output) { results_vector.assign(output.begin(), output.end()); });
    std::vector<float> gold{0.4, 0.9, 0.7};
    EXPECT(migraphx::verify_range(results_vector, gold));
}

TEST_CASE(globalmaxpool_dyn_test)
{
    migraphx::program p;
    auto* mm = p.get_main_module();
    auto s =
        migraphx::shape{migraphx::shape::float_type, {{1, 1}, {3, 3}, {2, 6, {2}}, {2, 6, {2}}}};
    auto x = mm->add_parameter("X", s);
    mm->add_instruction(
        migraphx::make_op("pooling",
                          {{"mode", migraphx::op::pooling_mode::max}, {"dyn_global", true}}),
        x);
    p.compile(migraphx::make_target("ref"));

    std::vector<float> data{0.3, 0.2, 0.4, 0.1, 0.8, 0.5, 0.9, 0.1, 0.1, 0.7, 0.1, 0.6};
    migraphx::shape input_fixed_shape{migraphx::shape::float_type, {1, 3, 2, 2}};
    migraphx::parameter_map params;
    params["X"] = migraphx::argument(input_fixed_shape, data.data());
    auto result = p.eval(params).back();
    std::vector<float> results_vector(3);
    result.visit([&](auto output) { results_vector.assign(output.begin(), output.end()); });
    std::vector<float> gold{0.4, 0.9, 0.7};
    EXPECT(migraphx::verify_range(results_vector, gold));
}

TEST_CASE(greater_brcst_test)
{
    migraphx::program p;
    auto* mm = p.get_main_module();
    migraphx::shape s0{migraphx::shape::float_type, {3, 3}};
    auto l0 =
        mm->add_literal(migraphx::literal{s0, {1.1, 1.5, 0.1, -1.1, -1.5, -0.6, 0.0, 2.0, -2.0}});
    migraphx::shape s1{migraphx::shape::float_type, {3, 1}};
    auto l1  = mm->add_literal(migraphx::literal{s1, {1.1, -1.5, 0.0}});
    auto bl1 = mm->add_instruction(migraphx::make_op("multibroadcast", {{"out_lens", {3, 3}}}), l1);
    auto gr  = mm->add_instruction(migraphx::make_op("greater"), l0, bl1);
    auto r   = mm->add_instruction(
        migraphx::make_op("convert",
                          {{"target_type", migraphx::to_value(migraphx::shape::bool_type)}}),
        gr);
    mm->add_return({r});

    p.compile(migraphx::make_target("ref"));
    auto result = p.eval({}).back();
    std::vector<bool> results_vector;
    result.visit([&](auto output) { results_vector.assign(output.begin(), output.end()); });
    std::vector<bool> gold = {false, true, false, true, false, true, false, true, false};
    EXPECT(results_vector == gold);
}

TEST_CASE(greater_test)
{
    migraphx::program p;
    auto* mm = p.get_main_module();
    migraphx::shape s{migraphx::shape::float_type, {9}};
    auto l0 =
        mm->add_literal(migraphx::literal{s, {1.1, 1.5, 0.1, -1.1, -1.5, -0.6, 0.0, 2.0, -2.0}});
    auto l1 =
        mm->add_literal(migraphx::literal{s, {1.1, 1.6, -0.1, -1.2, -1.5, -0.7, 0.0, 2.3, -2.1}});
    auto gr = mm->add_instruction(migraphx::make_op("greater"), l0, l1);
    auto r  = mm->add_instruction(
        migraphx::make_op("convert",
                          {{"target_type", migraphx::to_value(migraphx::shape::bool_type)}}),
        gr);
    mm->add_return({r});

    p.compile(migraphx::make_target("ref"));
    auto result = p.eval({}).back();
    std::vector<bool> results_vector;
    result.visit([&](auto output) { results_vector.assign(output.begin(), output.end()); });
    std::vector<bool> gold = {false, false, true, true, false, true, false, false, true};
    EXPECT(results_vector == gold);
}

TEST_CASE(greater_dyn_test)
{
    migraphx::program p;
    auto* mm = p.get_main_module();
    std::vector<migraphx::shape::dynamic_dimension> dd{{8, 10, {9}}};
    migraphx::shape s{migraphx::shape::float_type, dd};
    auto left  = mm->add_parameter("l", s);
    auto right = mm->add_parameter("r", s);
    auto gr    = mm->add_instruction(migraphx::make_op("greater"), left, right);
    auto r     = mm->add_instruction(
        migraphx::make_op("convert",
                          {{"target_type", migraphx::to_value(migraphx::shape::bool_type)}}),
        gr);
    mm->add_return({r});
    p.compile(migraphx::make_target("ref"));

    std::vector<float> left_data{1.1, 1.5, 0.1, -1.1, -1.5, -0.6, 0.0, 2.0, -2.0};
    std::vector<float> right_data{1.1, 1.6, -0.1, -1.2, -1.5, -0.7, 0.0, 2.3, -2.1};
    migraphx::parameter_map params0;
    migraphx::shape input_fixed_shape0{migraphx::shape::float_type, {9}};
    params0["l"] = migraphx::argument(input_fixed_shape0, left_data.data());
    params0["r"] = migraphx::argument(input_fixed_shape0, right_data.data());
    auto result  = p.eval(params0).back();
    std::vector<bool> results_vector;
    result.visit([&](auto output) { results_vector.assign(output.begin(), output.end()); });
    std::vector<bool> gold = {false, false, true, true, false, true, false, false, true};
    EXPECT(results_vector == gold);
}

TEST_CASE(identity_test)
{
    migraphx::program p;
    auto* mm = p.get_main_module();
    migraphx::shape s{migraphx::shape::float_type, {2, 2}};
    std::vector<int> data{1, 2, 3, 4};
    auto l = mm->add_literal(migraphx::literal{s, data});
    mm->add_instruction(migraphx::make_op("identity"), l);
    p.compile(migraphx::make_target("ref"));
    auto result = p.eval({}).back();
    std::vector<int> results_vector(4);
    result.visit([&](auto output) { results_vector.assign(output.begin(), output.end()); });
    EXPECT(std::equal(data.begin(), data.end(), results_vector.begin()));
}

TEST_CASE(identity_dyn_test)
{
    migraphx::program p;
    auto* mm = p.get_main_module();
    migraphx::shape s{migraphx::shape::float_type, {{2, 4}, {2, 4}}};
    auto input = mm->add_parameter("X", s);
    mm->add_instruction(migraphx::make_op("identity"), input);
    p.compile(migraphx::make_target("ref"));

    std::vector<int> input_data{1, 2, 3, 4};
    migraphx::parameter_map params0;
    migraphx::shape input_fixed_shape0{migraphx::shape::int32_type, {2, 2}};
    params0["X"] = migraphx::argument(input_fixed_shape0, input_data.data());
    auto result  = p.eval(params0).back();
    std::vector<int> results_vector(4);
    result.visit([&](auto output) { results_vector.assign(output.begin(), output.end()); });
    EXPECT(std::equal(input_data.begin(), input_data.end(), results_vector.begin()));
}

TEST_CASE(if_literal_test)
{
    auto create_program = [] {
        migraphx::program p;
        auto* mm = p.get_main_module();
        migraphx::shape cond_s{migraphx::shape::bool_type};
        auto cond = mm->add_parameter("cond", cond_s);

        migraphx::shape s{migraphx::shape::float_type, {5}};

        auto* then_mod           = p.create_module("If_0_if");
        std::vector<float> data1 = {1, 2, 3, 4, 5};
        auto l1                  = then_mod->add_literal(migraphx::literal(s, data1));
        then_mod->add_return({l1});

        auto* else_mod           = p.create_module("If_0_else");
        std::vector<float> data2 = {5, 4, 3, 2, 1};
        auto l2                  = else_mod->add_literal(migraphx::literal(s, data2));
        else_mod->add_return({l2});

        auto ret = mm->add_instruction(migraphx::make_op("if"), {cond}, {then_mod, else_mod});
        auto r   = mm->add_instruction(migraphx::make_op("get_tuple_elem", {{"index", 0}}), ret);
        mm->add_return({r});

        return p;
    };

    auto run_prog = [&](bool cond) {
        auto p = create_program();
        p.compile(migraphx::make_target("ref"));
        std::vector<char> c_data = {static_cast<char>(cond)};
        migraphx::shape cs{migraphx::shape::bool_type};
        migraphx::parameter_map m;
        m["cond"] = migraphx::argument(cs, c_data.data());

        auto res = p.eval(m).back();
        std::vector<float> ret;
        res.visit([&](auto v) { ret.assign(v.begin(), v.end()); });

        return ret;
    };

    // then branch
    {
        std::vector<float> gold_ret = {1.0f, 2.0f, 3.0f, 4.0f, 5.0f};
        auto ret                    = run_prog(true);
        EXPECT(gold_ret == ret);
    }

    // else branch
    {
        std::vector<float> gold_ret = {5.0f, 4.0f, 3.0f, 2.0f, 1.0f};
        auto ret                    = run_prog(false);
        EXPECT(gold_ret == ret);
    }
}

TEST_CASE(if_param_test)
{
    auto create_program = [] {
        migraphx::program p;
        auto* mm = p.get_main_module();
        migraphx::shape cond_s{migraphx::shape::bool_type};
        auto cond = mm->add_parameter("cond", cond_s);
        migraphx::shape ds{migraphx::shape::float_type, {2, 3}};
        auto x                   = mm->add_parameter("x", ds);
        auto y                   = mm->add_parameter("y", ds);
        std::vector<float> data2 = {-0.258047, 0.360394, 0.536804, -0.577762, 1.0217, 1.02442};
        auto l2                  = mm->add_literal(migraphx::literal(ds, data2));
        auto sum                 = mm->add_instruction(migraphx::make_op("add"), x, l2);

        auto* then_mod           = p.create_module("If_0_if");
        std::vector<float> data1 = {0.384804, -1.77948, -0.453775, 0.477438, -1.06333, -1.12893};
        auto l1                  = then_mod->add_literal(migraphx::literal(ds, data1));
        auto tx                  = then_mod->add_parameter("x", ds);
        auto a1                  = then_mod->add_instruction(migraphx::make_op("add"), tx, l1);
        then_mod->add_return({a1});

        auto* else_mod = p.create_module("If_0_else");
        auto ey        = else_mod->add_parameter("y", ds);
        auto a2        = else_mod->add_instruction(migraphx::make_op("mul"), ey, sum);
        else_mod->add_return({a2});

        auto ret = mm->add_instruction(migraphx::make_op("if"), {cond, x, y}, {then_mod, else_mod});
        auto r   = mm->add_instruction(migraphx::make_op("get_tuple_elem", {{"index", 0}}), ret);
        mm->add_return({r});

        return p;
    };

    auto run_prog = [&](bool cond) {
        auto p = create_program();
        p.compile(migraphx::make_target("ref"));
        std::vector<char> c_data = {static_cast<char>(cond)};
        migraphx::shape cs{migraphx::shape::bool_type};
        migraphx::parameter_map m;
        m["cond"] = migraphx::argument(cs, c_data.data());
        migraphx::shape ds{migraphx::shape::float_type, {2, 3}};
        std::vector<float> data_x(ds.elements(), 1);
        m["x"] = migraphx::argument(ds, data_x.data());
        std::vector<float> data_y(ds.elements(), 2);
        m["y"] = migraphx::argument(ds, data_y.data());

        auto res = p.eval(m).back();
        std::vector<float> ret;
        res.visit([&](auto v) { ret.assign(v.begin(), v.end()); });
        return ret;
    };

    // then branch
    {
        std::vector<float> gold_ret = {
            1.384804, -0.77947998, 0.54622501, 1.477438, -0.063330054, -0.12892997};
        auto ret = run_prog(true);
        EXPECT(gold_ret == ret);
    }

    // else branch
    {
        std::vector<float> gold_ret = {
            1.483906, 2.720788, 3.0736079, 0.84447598, 4.0433998, 4.04884};
        auto ret = run_prog(false);
        EXPECT(gold_ret == ret);
    }
}

TEST_CASE(if_pl_test)
{
    auto create_program = [] {
        migraphx::program p;
        auto* mm = p.get_main_module();
        migraphx::shape cond_s{migraphx::shape::bool_type};
        migraphx::shape s{migraphx::shape::float_type, {5}};
        auto cond = mm->add_parameter("cond", cond_s);
        auto x    = mm->add_parameter("x", s);

        auto* then_mod           = p.create_module("If_0_if");
        std::vector<float> data1 = {1, 2, 3, 4, 5};
        auto l1                  = then_mod->add_literal(migraphx::literal(s, data1));
        then_mod->add_return({l1, x});

        auto* else_mod           = p.create_module("If_0_else");
        std::vector<float> data2 = {5, 4, 3, 2, 1};
        auto l2                  = else_mod->add_literal(migraphx::literal(s, data2));
        auto s2                  = else_mod->add_instruction(migraphx::make_op("add"), x, l2);
        else_mod->add_return({s2, l2});

        auto ret     = mm->add_instruction(migraphx::make_op("if"), {cond}, {then_mod, else_mod});
        auto outline = mm->add_outline(s);
        auto r = mm->add_instruction(migraphx::make_op("get_tuple_elem", {{"index", 0}}), ret);
        mm->add_return({outline, r});

        return p;
    };

    auto run_prog = [&](bool cond) {
        auto p = create_program();
        p.compile(migraphx::make_target("ref"));
        std::vector<char> c_data = {static_cast<char>(cond)};
        migraphx::shape cs{migraphx::shape::bool_type};
        migraphx::parameter_map m;
        m["cond"] = migraphx::argument(cs, c_data.data());
        migraphx::shape ds{migraphx::shape::float_type, {5}};
        std::vector<float> data(ds.elements(), 1);
        m["x"] = migraphx::argument(ds, data.data());

        auto res = p.eval(m).back();
        std::vector<float> ret;
        res.visit([&](auto v) { ret.assign(v.begin(), v.end()); });

        return ret;
    };

    // then branch
    {
        std::vector<float> gold_ret = {1.0f, 2.0f, 3.0f, 4.0f, 5.0f};
        auto ret                    = run_prog(true);
        EXPECT(gold_ret == ret);
    }

    // else branch
    {
        std::vector<float> gold_ret = {6.0f, 5.0f, 4.0f, 3.0f, 2.0f};
        auto ret                    = run_prog(false);
        EXPECT(gold_ret == ret);
    }
}

TEST_CASE(isnan_test)
{
    // float test
    {
        migraphx::program p;
        auto* mm = p.get_main_module();
        migraphx::shape s{migraphx::shape::float_type, {2, 3}};
        auto nan_val             = std::numeric_limits<float>::quiet_NaN();
        std::vector<float> data0 = {1.2, 5.2, nan_val, nan_val, 0., 100.};
        auto l1                  = mm->add_literal(migraphx::literal{s, data0});
        mm->add_instruction(migraphx::make_op("isnan"), l1);
        p.compile(migraphx::make_target("ref"));
        auto result = p.eval({}).back();
        std::vector<float> results_vector;
        result.visit([&](auto output) { results_vector.assign(output.begin(), output.end()); });
        std::vector<float> correct = {0, 0, 1, 1, 0, 0};
        EXPECT(migraphx::verify_range(results_vector, correct));
    }

    // half test
    {
        migraphx::program p;
        auto* mm = p.get_main_module();
        migraphx::shape s{migraphx::shape::half_type, {2, 3}};
        auto nan_val = std::numeric_limits<migraphx::half>::quiet_NaN();
        migraphx::half a{1.2};
        migraphx::half b{5.2};
        std::vector<migraphx::half> data0 = {a, b, nan_val, nan_val, b, a};
        auto l1                           = mm->add_literal(migraphx::literal{s, data0});
        mm->add_instruction(migraphx::make_op("isnan"), l1);
        p.compile(migraphx::make_target("ref"));
        auto result = p.eval({}).back();
        std::vector<float> results_vector;
        result.visit([&](auto output) { results_vector.assign(output.begin(), output.end()); });
        std::vector<float> correct = {0, 0, 1, 1, 0, 0};
        EXPECT(migraphx::verify_range(results_vector, correct));
    }
}

TEST_CASE(isnan_dyn_test)
{
    migraphx::program p;
    auto* mm = p.get_main_module();
    migraphx::shape s{migraphx::shape::float_type, {{2, 2}, {3, 8}}};
    auto input   = mm->add_parameter("X", s);
    auto nan_val = std::numeric_limits<float>::quiet_NaN();
    mm->add_instruction(migraphx::make_op("isnan"), input);
    p.compile(migraphx::make_target("ref"));

    std::vector<float> input_data = {1.2, 5.2, nan_val, nan_val, 0., 100.};
    migraphx::parameter_map params0;
    migraphx::shape input_fixed_shape0{migraphx::shape::float_type, {2, 3}};
    params0["X"] = migraphx::argument(input_fixed_shape0, input_data.data());
    auto result  = p.eval(params0).back();
    std::vector<float> results_vector;
    result.visit([&](auto output) { results_vector.assign(output.begin(), output.end()); });
    std::vector<float> correct = {0, 0, 1, 1, 0, 0};
    EXPECT(migraphx::verify_range(results_vector, correct));
}

TEST_CASE(im2col_3x3_no_pad_identity_test)
{
    std::size_t f[2]    = {3, 3};
    std::size_t size[2] = {3, 3};
    std::vector<std::size_t> padding{0, 0};
    std::vector<std::size_t> stride{1, 1};
    std::vector<std::size_t> dilation{1, 1};
    std::size_t channels = 1;

    std::vector<int32_t> weights(channels * f[0] * f[1]);
    std::vector<int32_t> input(channels * size[0] * size[1]);
    std::iota(input.begin(), input.end(), 0);

    migraphx::program p;
    auto* mm = p.get_main_module();
    migraphx::shape s_image{migraphx::shape::int32_type, {1, channels, size[0], size[1]}};
    migraphx::shape s_weights{migraphx::shape::int32_type, {1, channels, f[0], f[1]}};
    auto l_image   = mm->add_literal(migraphx::literal{s_image, input});
    auto l_weights = mm->add_literal(migraphx::literal{s_weights, weights});
    mm->add_instruction(
        migraphx::make_op("im2col",
                          {{"padding", padding}, {"stride", stride}, {"dilation", dilation}}),
        l_image,
        l_weights);
    p.compile(migraphx::make_target("ref"));
    auto result = p.eval({}).back();

    std::size_t col_height = (size[0] - f[0] + 2 * padding[0]) / stride[0] + 1;
    std::size_t col_width  = (size[1] - f[1] + 2 * padding[1]) / stride[1] + 1;
    std::vector<float> results_vector(channels * f[0] * f[1] * col_height * col_width);
    result.visit([&](auto output) { results_vector.assign(output.begin(), output.end()); });
    EXPECT(migraphx::verify_range(results_vector, input));
}

TEST_CASE(im2col_3x3_no_pad_test)
{
    std::size_t f[2]    = {3, 3};
    std::size_t size[2] = {4, 4};
    std::vector<std::size_t> padding{0, 0};
    std::vector<std::size_t> stride{1, 1};
    std::vector<std::size_t> dilation{1, 1};
    std::size_t channels = 1;

    std::vector<int32_t> weights(channels * f[0] * f[1]);
    std::vector<int32_t> input(channels * size[0] * size[1]);
    std::iota(input.begin(), input.end(), 0);

    migraphx::program p;
    auto* mm = p.get_main_module();
    migraphx::shape s_image{migraphx::shape::int32_type, {1, channels, size[0], size[1]}};
    migraphx::shape s_weights{migraphx::shape::int32_type, {1, channels, f[0], f[1]}};
    auto l_image   = mm->add_literal(migraphx::literal{s_image, input});
    auto l_weights = mm->add_literal(migraphx::literal{s_weights, weights});
    mm->add_instruction(
        migraphx::make_op("im2col",
                          {{"padding", padding}, {"stride", stride}, {"dilation", dilation}}),
        l_image,
        l_weights);
    p.compile(migraphx::make_target("ref"));
    auto result = p.eval({}).back();

    std::vector<int> correct = {0, 1, 2, 4, 5, 6,  8,  9,  10, 1, 2, 3, 5, 6,  7,  9,  10, 11,
                                4, 5, 6, 8, 9, 10, 12, 13, 14, 5, 6, 7, 9, 10, 11, 13, 14, 15};

    std::size_t col_height = (size[0] - f[0] + 2 * padding[0]) / stride[0] + 1;
    std::size_t col_width  = (size[1] - f[1] + 2 * padding[1]) / stride[1] + 1;
    std::vector<float> results_vector(channels * f[0] * f[1] * col_height * col_width);
    result.visit([&](auto output) { results_vector.assign(output.begin(), output.end()); });
    EXPECT(migraphx::verify_range(results_vector, correct));
}

TEST_CASE(im2col_3x3_stride_2_no_pad_test)
{
    std::size_t f[2]    = {3, 3};
    std::size_t size[2] = {6, 6};
    std::vector<std::size_t> padding{0, 0};
    std::vector<std::size_t> stride{2, 2};
    std::vector<std::size_t> dilation{1, 1};
    std::size_t channels = 1;

    std::vector<int32_t> weights(channels * f[0] * f[1]);
    std::vector<int32_t> input(channels * size[0] * size[1]);
    std::iota(input.begin(), input.end(), 0);

    migraphx::program p;
    auto* mm = p.get_main_module();
    migraphx::shape s_image{migraphx::shape::int32_type, {1, channels, size[0], size[1]}};
    migraphx::shape s_weights{migraphx::shape::int32_type, {1, channels, f[0], f[1]}};
    auto l_image   = mm->add_literal(migraphx::literal{s_image, input});
    auto l_weights = mm->add_literal(migraphx::literal{s_weights, weights});
    mm->add_instruction(
        migraphx::make_op("im2col",
                          {{"padding", padding}, {"stride", stride}, {"dilation", dilation}}),
        l_image,
        l_weights);
    p.compile(migraphx::make_target("ref"));
    auto result = p.eval({}).back();

    std::vector<int> correct = {0,  1,  2,  6,  7,  8,  12, 13, 14, 2,  3,  4,
                                8,  9,  10, 14, 15, 16, 12, 13, 14, 18, 19, 20,
                                24, 25, 26, 14, 15, 16, 20, 21, 22, 26, 27, 28};

    std::size_t col_height = (size[0] - f[0] + 2 * padding[0]) / stride[0] + 1;
    std::size_t col_width  = (size[1] - f[1] + 2 * padding[1]) / stride[1] + 1;
    std::vector<float> results_vector(channels * f[0] * f[1] * col_height * col_width);
    result.visit([&](auto output) { results_vector.assign(output.begin(), output.end()); });
    EXPECT(migraphx::verify_range(results_vector, correct));
}

TEST_CASE(im2col_3x3_with_channels_identity_test)
{
    std::size_t f[2]    = {3, 3};
    std::size_t size[2] = {3, 3};
    std::vector<std::size_t> padding{0, 0};
    std::vector<std::size_t> stride{1, 1};
    std::vector<std::size_t> dilation{1, 1};
    std::size_t channels = 2;

    std::vector<int32_t> weights(channels * f[0] * f[1]);
    std::vector<int32_t> input(channels * size[0] * size[1]);
    std::iota(input.begin(), input.end(), 0);

    migraphx::program p;
    auto* mm = p.get_main_module();
    migraphx::shape s_image{migraphx::shape::int32_type, {1, channels, size[0], size[1]}};
    migraphx::shape s_weights{migraphx::shape::int32_type, {1, channels, f[0], f[1]}};
    auto l_image   = mm->add_literal(migraphx::literal{s_image, input});
    auto l_weights = mm->add_literal(migraphx::literal{s_weights, weights});
    mm->add_instruction(
        migraphx::make_op("im2col",
                          {{"padding", padding}, {"stride", stride}, {"dilation", dilation}}),
        l_image,
        l_weights);
    p.compile(migraphx::make_target("ref"));
    auto result = p.eval({}).back();

    std::size_t col_height = (size[0] - f[0] + 2 * padding[0]) / stride[0] + 1;
    std::size_t col_width  = (size[1] - f[1] + 2 * padding[1]) / stride[1] + 1;
    std::vector<float> results_vector(channels * f[0] * f[1] * col_height * col_width);
    result.visit([&](auto output) { results_vector.assign(output.begin(), output.end()); });
    EXPECT(migraphx::verify_range(results_vector, input));
}

TEST_CASE(im2col_3x3_with_padding_test)
{
    std::size_t f[2]    = {3, 3};
    std::size_t size[2] = {2, 2};
    std::vector<std::size_t> padding{1, 1};
    std::vector<std::size_t> stride{1, 1};
    std::vector<std::size_t> dilation{1, 1};
    std::size_t channels = 1;

    std::vector<int32_t> weights(channels * f[0] * f[1]);
    std::vector<int32_t> input(channels * size[0] * size[1]);
    std::iota(input.begin(), input.end(), 0);

    migraphx::program p;
    auto* mm = p.get_main_module();
    migraphx::shape s_image{migraphx::shape::int32_type, {1, channels, size[0], size[1]}};
    migraphx::shape s_weights{migraphx::shape::int32_type, {1, channels, f[0], f[1]}};
    auto l_image   = mm->add_literal(migraphx::literal{s_image, input});
    auto l_weights = mm->add_literal(migraphx::literal{s_weights, weights});
    mm->add_instruction(
        migraphx::make_op("im2col",
                          {{"padding", padding}, {"stride", stride}, {"dilation", dilation}}),
        l_image,
        l_weights);
    p.compile(migraphx::make_target("ref"));
    auto result = p.eval({}).back();

    std::vector<int> correct = {0, 0, 0, 0, 0, 1, 0, 2, 3, 0, 0, 0, 0, 1, 0, 2, 3, 0,
                                0, 0, 1, 0, 2, 3, 0, 0, 0, 0, 1, 0, 2, 3, 0, 0, 0, 0};

    std::size_t col_height = (size[0] - f[0] + 2 * padding[0]) / stride[0] + 1;
    std::size_t col_width  = (size[1] - f[1] + 2 * padding[1]) / stride[1] + 1;
    std::vector<float> results_vector(channels * f[0] * f[1] * col_height * col_width);
    result.visit([&](auto output) { results_vector.assign(output.begin(), output.end()); });
    EXPECT(migraphx::verify_range(results_vector, correct));
}

TEST_CASE(imagescaler_test)
{
    migraphx::program p;
    auto* mm = p.get_main_module();
    migraphx::shape s{migraphx::shape::float_type, {1, 3, 2, 2}};
    auto img           = mm->add_literal(migraphx::literal{s,
                                                 {0.2,
                                                  0.3,
                                                  0.5,
                                                  0.4,

                                                  0.7,
                                                  0.8,
                                                  0.1,
                                                  0.9,

                                                  0.15,
                                                  0.25,
                                                  0.35,
                                                  0.45}});
    auto scale_val     = mm->add_literal(2.f);
    auto scaled_tensor = mm->add_instruction(
        migraphx::make_op("scalar", {{"scalar_bcst_dims", s.lens()}}), scale_val);
    auto img_scaled = mm->add_instruction(migraphx::make_op("mul"), img, scaled_tensor);
    auto bias_vals  = mm->add_literal(
        migraphx::literal{migraphx::shape{migraphx::shape::float_type, {3}}, {0.01, 0.02, 0.03}});
    auto bias_bcast = mm->add_instruction(
        migraphx::make_op("broadcast", {{"axis", 1}, {"out_lens", s.lens()}}), bias_vals);
    mm->add_instruction(migraphx::make_op("add"), img_scaled, bias_bcast);
    p.compile(migraphx::make_target("ref"));
    auto result = p.eval({}).back();
    std::vector<float> results_vector(12);
    result.visit([&](auto output) { results_vector.assign(output.begin(), output.end()); });
    std::vector<float> gold = {0.41,
                               0.61,
                               1.01,
                               0.81,

                               1.42,
                               1.62,
                               0.22,
                               1.82,

                               0.33,
                               0.53,
                               0.73,
                               0.93};
    EXPECT(migraphx::verify_range(results_vector, gold));
}

TEST_CASE(leaky_relu_test)
{
    migraphx::program p;
    auto* mm = p.get_main_module();
    migraphx::shape s{migraphx::shape::float_type, {3}};
    auto l = mm->add_literal(migraphx::literal{s, {-1.f, 0.f, 1.f}});
    mm->add_instruction(migraphx::make_op("leaky_relu", {{"alpha", 0.01}}), l);
    p.compile(migraphx::make_target("ref"));
    auto result = p.eval({}).back();
    std::vector<float> results_vector(3);
    result.visit([&](auto output) { results_vector.assign(output.begin(), output.end()); });
    std::vector<float> gold = {-0.01f, 0.f, 1.f};
    EXPECT(migraphx::verify_range(results_vector, gold));
}

TEST_CASE(less_brcst_test)
{
    migraphx::program p;
    auto* mm = p.get_main_module();
    migraphx::shape s0{migraphx::shape::float_type, {3, 3}};
    auto l0 =
        mm->add_literal(migraphx::literal{s0, {1.1, 1.5, 0.1, -1.1, -1.5, -0.6, 0.0, 2.0, -2.0}});
    migraphx::shape s1{migraphx::shape::float_type, {3, 1}};
    auto l1  = mm->add_literal(migraphx::literal{s1, {1.1, -1.5, 0.0}});
    auto bl1 = mm->add_instruction(migraphx::make_op("multibroadcast", {{"out_lens", {3, 3}}}), l1);
    auto le  = mm->add_instruction(migraphx::make_op("less"), l0, bl1);
    auto r   = mm->add_instruction(
        migraphx::make_op("convert",
                          {{"target_type", migraphx::to_value(migraphx::shape::bool_type)}}),
        le);
    mm->add_return({r});

    p.compile(migraphx::make_target("ref"));
    auto result = p.eval({}).back();
    std::vector<bool> results_vector;
    result.visit([&](auto output) { results_vector.assign(output.begin(), output.end()); });
    std::vector<bool> gold = {false, false, true, false, false, false, false, false, true};
    EXPECT(results_vector == gold);
}

TEST_CASE(less_test)
{
    migraphx::program p;
    auto* mm = p.get_main_module();
    migraphx::shape s{migraphx::shape::float_type, {9}};
    std::vector<float> data1 = {1.1, 1.5, 0.1, -1.1, -1.5, -0.6, 0.0, 2.0, -2.0};
    std::vector<float> data2 = {1.1, 1.6, -0.1, -1.2, -1.5, -0.7, 0.0, 2.3, -2.1};
    auto l0                  = mm->add_literal(migraphx::literal{s, data1});
    auto l1                  = mm->add_literal(migraphx::literal{s, data2});
    auto le                  = mm->add_instruction(migraphx::make_op("less"), l0, l1);
    auto r                   = mm->add_instruction(
        migraphx::make_op("convert",
                          {{"target_type", migraphx::to_value(migraphx::shape::bool_type)}}),
        le);
    mm->add_return({r});

    p.compile(migraphx::make_target("ref"));
    auto result = p.eval({}).back();
    std::vector<bool> results_vector;
    result.visit([&](auto output) { results_vector.assign(output.begin(), output.end()); });
    std::vector<bool> gold(data1.size());
    std::transform(
        data1.begin(), data1.end(), data2.begin(), gold.begin(), [](float n1, float n2) -> bool {
            return n1 < n2;
        });
    EXPECT(results_vector == gold);
}

TEST_CASE(less_dyn_test)
{
    migraphx::program p;
    auto* mm = p.get_main_module();
    std::vector<migraphx::shape::dynamic_dimension> dd{{8, 10, {9}}};
    migraphx::shape s{migraphx::shape::float_type, dd};
    auto left  = mm->add_parameter("l", s);
    auto right = mm->add_parameter("r", s);
    auto le    = mm->add_instruction(migraphx::make_op("less"), left, right);
    auto r     = mm->add_instruction(
        migraphx::make_op("convert",
                          {{"target_type", migraphx::to_value(migraphx::shape::bool_type)}}),
        le);
    mm->add_return({r});
    p.compile(migraphx::make_target("ref"));

    std::vector<float> left_data  = {1.1, 1.5, 0.1, -1.1, -1.5, -0.6, 0.0, 2.0, -2.0};
    std::vector<float> right_data = {1.1, 1.6, -0.1, -1.2, -1.5, -0.7, 0.0, 2.3, -2.1};
    migraphx::parameter_map params0;
    migraphx::shape input_fixed_shape0{migraphx::shape::float_type, {9}};
    params0["l"] = migraphx::argument(input_fixed_shape0, left_data.data());
    params0["r"] = migraphx::argument(input_fixed_shape0, right_data.data());
    auto result  = p.eval(params0).back();
    std::vector<bool> results_vector;
    result.visit([&](auto output) { results_vector.assign(output.begin(), output.end()); });
    std::vector<bool> gold(left_data.size());
    std::transform(left_data.begin(),
                   left_data.end(),
                   right_data.begin(),
                   gold.begin(),
                   [](float n1, float n2) -> bool { return n1 < n2; });
    EXPECT(results_vector == gold);
}

TEST_CASE(log_test)
{
    migraphx::program p;
    auto* mm = p.get_main_module();
    migraphx::shape s{migraphx::shape::float_type, {3}};
    std::vector<float> data = {1, 2, 3};
    auto l                  = mm->add_literal(migraphx::literal{s, data});
    mm->add_instruction(migraphx::make_op("log"), l);
    p.compile(migraphx::make_target("ref"));
    auto result = p.eval({}).back();
    std::vector<float> results_vector(3);
    result.visit([&](auto output) { results_vector.assign(output.begin(), output.end()); });
    std::vector<float> gold = data;
    std::transform(
        gold.begin(), gold.end(), gold.begin(), [](float n) -> float { return logf(n); });
    EXPECT(migraphx::verify_range(results_vector, gold));
}

TEST_CASE(log_dyn_test)
{
    migraphx::program p;
    auto* mm = p.get_main_module();
    migraphx::shape::dynamic_dimension dd{3, 8};
    migraphx::shape s{migraphx::shape::float_type, {dd}};
    auto input = mm->add_parameter("X", s);
    mm->add_instruction(migraphx::make_op("log"), input);
    p.compile(migraphx::make_target("ref"));

    std::vector<float> input_data = {1, 2, 3};
    migraphx::parameter_map params0;
    migraphx::shape input_fixed_shape0{migraphx::shape::float_type, {3}};
    params0["X"] = migraphx::argument(input_fixed_shape0, input_data.data());
    auto result  = p.eval(params0).back();
    std::vector<float> results_vector(3);
    result.visit([&](auto output) { results_vector.assign(output.begin(), output.end()); });
    std::vector<float> gold = input_data;
    std::transform(
        gold.begin(), gold.end(), gold.begin(), [](float n) -> float { return logf(n); });
    EXPECT(migraphx::verify_range(results_vector, gold));
}

TEST_CASE(logical_and_test)
{
    migraphx::program p;
    auto* mm = p.get_main_module();
    migraphx::shape s{migraphx::shape::bool_type, {4}};
    std::vector<bool> data1{true, false, true, false};
    std::vector<bool> data2{true, true, false, false};
    auto l1 = mm->add_literal(migraphx::literal{s, data1});
    auto l2 = mm->add_literal(migraphx::literal{s, data2});
    mm->add_instruction(migraphx::make_op("logical_and"), l1, l2);
    p.compile(migraphx::make_target("ref"));
    auto result = p.eval({}).back();
    std::vector<char> results_vector;
    result.visit([&](auto output) { results_vector.assign(output.begin(), output.end()); });
    std::vector<bool> gold(data2.size());
    std::transform(
        data1.begin(), data1.end(), data2.begin(), gold.begin(), [](bool n1, bool n2) -> bool {
            return n1 and n2;
        });
    EXPECT(migraphx::verify_range(results_vector, gold));
}

TEST_CASE(logical_and_dyn_test)
{
    migraphx::program p;
    auto* mm = p.get_main_module();
    std::vector<migraphx::shape::dynamic_dimension> dd{{2, 6, {4}}};
    migraphx::shape s{migraphx::shape::bool_type, dd};
    auto left  = mm->add_parameter("l", s);
    auto right = mm->add_parameter("r", s);
    mm->add_instruction(migraphx::make_op("logical_and"), left, right);
    p.compile(migraphx::make_target("ref"));

    std::vector<char> left_data{1, 0, 1, 0};
    std::vector<char> right_data{1, 1, 0, 0};
    migraphx::parameter_map params0;
    migraphx::shape input_fixed_shape0{migraphx::shape::bool_type, {4}};
    params0["l"] = migraphx::argument(input_fixed_shape0, left_data.data());
    params0["r"] = migraphx::argument(input_fixed_shape0, right_data.data());
    auto result  = p.eval(params0).back();
    std::vector<char> results_vector;
    result.visit([&](auto output) { results_vector.assign(output.begin(), output.end()); });
    std::vector<bool> gold(left_data.size());
    std::transform(left_data.begin(),
                   left_data.end(),
                   right_data.begin(),
                   gold.begin(),
                   [](bool n1, bool n2) -> bool { return n1 and n2; });
    EXPECT(migraphx::verify_range(results_vector, gold));
}

TEST_CASE(logical_or_test)
{
    migraphx::program p;
    auto* mm = p.get_main_module();
    migraphx::shape s{migraphx::shape::bool_type, {4}};
    std::vector<bool> data1{true, false, true, false};
    std::vector<bool> data2{true, true, false, false};
    auto l1 = mm->add_literal(migraphx::literal{s, data1});
    auto l2 = mm->add_literal(migraphx::literal{s, data2});
    mm->add_instruction(migraphx::make_op("logical_or"), l1, l2);
    p.compile(migraphx::make_target("ref"));
    auto result = p.eval({}).back();
    std::vector<char> results_vector;
    result.visit([&](auto output) { results_vector.assign(output.begin(), output.end()); });
    std::vector<bool> gold(data1.size());
    std::transform(
        data1.begin(), data1.end(), data2.begin(), gold.begin(), [](bool n1, bool n2) -> bool {
            return n1 or n2;
        });
    EXPECT(migraphx::verify_range(results_vector, gold));
}

TEST_CASE(logical_or_dyn_test)
{
    migraphx::program p;
    auto* mm = p.get_main_module();
    std::vector<migraphx::shape::dynamic_dimension> dd{{2, 6, {4}}};
    migraphx::shape s{migraphx::shape::bool_type, dd};
    auto left  = mm->add_parameter("l", s);
    auto right = mm->add_parameter("r", s);
    mm->add_instruction(migraphx::make_op("logical_or"), left, right);
    p.compile(migraphx::make_target("ref"));

    std::vector<char> left_data{1, 0, 1, 0};
    std::vector<char> right_data{1, 1, 0, 0};
    migraphx::parameter_map params0;
    migraphx::shape input_fixed_shape0{migraphx::shape::bool_type, {4}};
    params0["l"] = migraphx::argument(input_fixed_shape0, left_data.data());
    params0["r"] = migraphx::argument(input_fixed_shape0, right_data.data());
    auto result  = p.eval(params0).back();
    std::vector<char> results_vector;
    result.visit([&](auto output) { results_vector.assign(output.begin(), output.end()); });
    std::vector<bool> gold(left_data.size());
    std::transform(left_data.begin(),
                   left_data.end(),
                   right_data.begin(),
                   gold.begin(),
                   [](bool n1, bool n2) -> bool { return n1 or n2; });
    EXPECT(migraphx::verify_range(results_vector, gold));
}

TEST_CASE(logical_xor_test)
{
    migraphx::program p;
    auto* mm = p.get_main_module();
    migraphx::shape s{migraphx::shape::bool_type, {4}};
    std::vector<bool> data1{true, false, true, false};
    std::vector<bool> data2{true, true, false, false};
    auto l1 = mm->add_literal(migraphx::literal{s, data1});
    auto l2 = mm->add_literal(migraphx::literal{s, data2});
    mm->add_instruction(migraphx::make_op("logical_xor"), l1, l2);
    p.compile(migraphx::make_target("ref"));
    auto result = p.eval({}).back();
    std::vector<char> results_vector;
    result.visit([&](auto output) { results_vector.assign(output.begin(), output.end()); });
    std::vector<bool> gold = {false, true, true, false};
    std::transform(
        data1.begin(), data1.end(), data2.begin(), gold.begin(), [](bool n1, bool n2) -> bool {
            return n1 ^ n2;
        });
    EXPECT(migraphx::verify_range(results_vector, gold));
}

TEST_CASE(logical_xor_dyn_test)
{
    migraphx::program p;
    auto* mm = p.get_main_module();
    std::vector<migraphx::shape::dynamic_dimension> dd{{2, 6, {4}}};
    migraphx::shape s{migraphx::shape::bool_type, dd};
    auto left  = mm->add_parameter("l", s);
    auto right = mm->add_parameter("r", s);
    mm->add_instruction(migraphx::make_op("logical_xor"), left, right);
    p.compile(migraphx::make_target("ref"));

    std::vector<char> left_data{1, 0, 1, 0};
    std::vector<char> right_data{1, 1, 0, 0};
    migraphx::parameter_map params0;
    migraphx::shape input_fixed_shape0{migraphx::shape::bool_type, {4}};
    params0["l"] = migraphx::argument(input_fixed_shape0, left_data.data());
    params0["r"] = migraphx::argument(input_fixed_shape0, right_data.data());
    auto result  = p.eval(params0).back();
    std::vector<char> results_vector;
    result.visit([&](auto output) { results_vector.assign(output.begin(), output.end()); });
    std::vector<bool> gold = {false, true, true, false};
    std::transform(left_data.begin(),
                   left_data.end(),
                   right_data.begin(),
                   gold.begin(),
                   [](bool n1, bool n2) -> bool { return n1 ^ n2; });
    EXPECT(migraphx::verify_range(results_vector, gold));
}

TEST_CASE(logsoftmax_test_axis_0)
{
    migraphx::program p;
    auto* mm             = p.get_main_module();
    std::vector<float> a = {
        1.93885877,  -1.20006269, 0.90960855,  0.42108916,  -1.50797544, -1.31047913, 1.07816336,
        -1.13288733, -0.86411064, 0.97800238,  0.76631385,  2.07962834,  -0.8940665,  -1.62855592,
        -0.53763057, -1.48165117, -0.64154112, 0.42486547,  0.89330917,  -2.42022666, 0.192611,
        -0.01257413, -1.5326607,  0.53137897,  -1.52383859, 0.46994381,  0.00453619,  0.0066996,
        1.58394908,  0.84216752,  -0.04137941, -0.88580789, 1.44055158,  -0.17621241, -1.98917923,
        -0.08610038, 0.79020567,  -0.67714548, 0.42774631,  0.1376574,   2.23569227,  1.16681234,
        -1.21191456, -0.28411502, -0.18688975, 1.67552548,  2.48357974,  0.95891282,  -0.06616535,
        -0.99628491, 1.04314606,  -1.22943315, 0.76930403,  0.31106618};

    std::vector<float> s = {
        -0.135261, -2.843968, -0.659995, -0.488413, -1.051857, -2.812936, -0.250956, -0.353985,
        -1.155980, -0.603651, -0.211969, -0.175371, -1.336552, -3.885010, -1.871544, -0.837083,
        -0.887745, -0.433338, -1.158864, -4.911197, -1.147972, -0.666711, -0.996874, -0.981418,
        -0.851145, -0.853988, -0.858112, -2.067420, -0.059956, -0.727436, -0.950881, -0.429689,
        -0.061906, -1.505332, -1.210277, -0.377970, -0.791448, -1.655428, -1.827253, -0.304828,
        -0.020762, -0.167101, -0.567346, -0.530319, -1.045094, -0.376648, -0.007391, -0.381670,
        -0.720302, -0.460499, -0.469651, -0.556740, -0.554628, -0.551582};

    migraphx::shape a_shape{migraphx::shape::float_type, {2, 3, 3, 3}};
    auto al  = mm->add_literal(migraphx::literal{a_shape, a});
    int axis = 0;
    mm->add_instruction(migraphx::make_op("logsoftmax", {{"axis", axis}}), al);
    p.compile(migraphx::make_target("ref"));
    auto result = p.eval({}).back();
    std::vector<float> results_vector;
    result.visit([&](auto output) { results_vector.assign(output.begin(), output.end()); });
    EXPECT(migraphx::verify_range(results_vector, s));
}

TEST_CASE(logsoftmax_test_axis_1)
{
    migraphx::program p;
    auto* mm             = p.get_main_module();
    std::vector<float> a = {
        1.93885877,  -1.20006269, 0.90960855,  0.42108916,  -1.50797544, -1.31047913, 1.07816336,
        -1.13288733, -0.86411064, 0.97800238,  0.76631385,  2.07962834,  -0.8940665,  -1.62855592,
        -0.53763057, -1.48165117, -0.64154112, 0.42486547,  0.89330917,  -2.42022666, 0.192611,
        -0.01257413, -1.5326607,  0.53137897,  -1.52383859, 0.46994381,  0.00453619,  0.0066996,
        1.58394908,  0.84216752,  -0.04137941, -0.88580789, 1.44055158,  -0.17621241, -1.98917923,
        -0.08610038, 0.79020567,  -0.67714548, 0.42774631,  0.1376574,   2.23569227,  1.16681234,
        -1.21191456, -0.28411502, -0.18688975, 1.67552548,  2.48357974,  0.95891282,  -0.06616535,
        -0.99628491, 1.04314606,  -1.22943315, 0.76930403,  0.31106618};

    std::vector<float> s = {
        -0.550468, -2.132973, -1.549746, -0.650533, -1.051529, -2.248570, -0.141017, -2.028357,
        -1.947730, -1.511324, -0.166597, -0.379726, -1.965689, -1.172109, -1.475721, -2.700831,
        -1.537011, -0.658754, -1.596017, -3.353137, -2.266743, -1.084197, -1.076214, -0.406712,
        -2.743019, -0.425526, -1.079083, -2.139486, -1.270584, -1.024088, -1.154231, -3.201762,
        -0.888957, -0.532855, -3.103583, -1.221339, -1.355980, -3.531678, -1.438510, -0.975194,
        -0.080261, -1.162697, -1.568557, -1.398519, -1.322129, -0.470660, -0.370953, -0.907343,
        -1.179017, -3.312239, -1.286363, -1.586076, -0.345100, -0.824173};

    migraphx::shape a_shape{migraphx::shape::float_type, {2, 3, 3, 3}};
    auto al  = mm->add_literal(migraphx::literal{a_shape, a});
    int axis = 1;
    mm->add_instruction(migraphx::make_op("logsoftmax", {{"axis", axis}}), al);
    p.compile(migraphx::make_target("ref"));
    auto result = p.eval({}).back();
    std::vector<float> results_vector;
    result.visit([&](auto output) { results_vector.assign(output.begin(), output.end()); });
    EXPECT(migraphx::verify_range(results_vector, s));
}

TEST_CASE(logsoftmax_test_axis_2)
{
    migraphx::program p;
    auto* mm             = p.get_main_module();
    std::vector<float> a = {
        1.93885877,  -1.20006269, 0.90960855,  0.42108916,  -1.50797544, -1.31047913, 1.07816336,
        -1.13288733, -0.86411064, 0.97800238,  0.76631385,  2.07962834,  -0.8940665,  -1.62855592,
        -0.53763057, -1.48165117, -0.64154112, 0.42486547,  0.89330917,  -2.42022666, 0.192611,
        -0.01257413, -1.5326607,  0.53137897,  -1.52383859, 0.46994381,  0.00453619,  0.0066996,
        1.58394908,  0.84216752,  -0.04137941, -0.88580789, 1.44055158,  -0.17621241, -1.98917923,
        -0.08610038, 0.79020567,  -0.67714548, 0.42774631,  0.1376574,   2.23569227,  1.16681234,
        -1.21191456, -0.28411502, -0.18688975, 1.67552548,  2.48357974,  0.95891282,  -0.06616535,
        -0.99628491, 1.04314606,  -1.22943315, 0.76930403,  0.31106618};

    std::vector<float> s = {
        -0.495957, -1.031212, -0.245531, -2.013726, -1.339125, -2.465619, -1.356652, -0.964037,
        -2.019250, -0.214522, -0.289569, -0.234392, -2.086591, -2.684439, -2.851651, -2.674176,
        -1.697424, -1.889155, -0.401029, -3.064586, -1.173030, -1.306912, -2.177020, -0.834262,
        -2.818177, -0.174415, -1.361105, -1.024571, -0.106766, -1.167645, -1.072650, -2.576522,
        -0.569261, -1.207483, -3.679894, -2.095913, -0.504264, -3.039291, -1.290559, -1.156812,
        -0.126453, -0.551493, -2.506384, -2.646261, -1.905195, -0.206994, -0.191369, -0.959754,
        -1.948685, -3.671233, -0.875521, -3.111952, -1.905644, -1.6076011};

    migraphx::shape a_shape{migraphx::shape::float_type, {2, 3, 3, 3}};
    auto al  = mm->add_literal(migraphx::literal{a_shape, a});
    int axis = 2;
    mm->add_instruction(migraphx::make_op("logsoftmax", {{"axis", axis}}), al);
    p.compile(migraphx::make_target("ref"));
    auto result = p.eval({}).back();
    std::vector<float> results_vector;
    result.visit([&](auto output) { results_vector.assign(output.begin(), output.end()); });
    EXPECT(migraphx::verify_range(results_vector, s));
}

TEST_CASE(logsoftmax_test_axis_3)
{
    migraphx::program p;
    auto* mm             = p.get_main_module();
    std::vector<float> a = {
        1.93885877,  -1.20006269, 0.90960855,  0.42108916,  -1.50797544, -1.31047913, 1.07816336,
        -1.13288733, -0.86411064, 0.97800238,  0.76631385,  2.07962834,  -0.8940665,  -1.62855592,
        -0.53763057, -1.48165117, -0.64154112, 0.42486547,  0.89330917,  -2.42022666, 0.192611,
        -0.01257413, -1.5326607,  0.53137897,  -1.52383859, 0.46994381,  0.00453619,  0.0066996,
        1.58394908,  0.84216752,  -0.04137941, -0.88580789, 1.44055158,  -0.17621241, -1.98917923,
        -0.08610038, 0.79020567,  -0.67714548, 0.42774631,  0.1376574,   2.23569227,  1.16681234,
        -1.21191456, -0.28411502, -0.18688975, 1.67552548,  2.48357974,  0.95891282,  -0.06616535,
        -0.99628491, 1.04314606,  -1.22943315, 0.76930403,  0.31106618};

    std::vector<float> s = {
        -0.336904, -3.475825, -1.366154, -0.279366, -2.208430, -2.010934, -0.225511, -2.436562,
        -2.167785, -1.572415, -1.784104, -0.470789, -1.067459, -1.801948, -0.711023, -2.307197,
        -1.467087, -0.400681, -0.426983, -3.740518, -1.127681, -1.078919, -2.599005, -0.534965,
        -2.561400, -0.567617, -1.033025, -2.097713, -0.520463, -1.262245, -1.763230, -2.607658,
        -0.281299, -0.814243, -2.627210, -0.724131, -0.655704, -2.123055, -1.018163, -2.480634,
        -0.382599, -1.451479, -1.843102, -0.915303, -0.818078, -1.316929, -0.508875, -2.033541,
        -1.487672, -2.417791, -0.378360, -2.568531, -0.569794, -1.028032};

    migraphx::shape a_shape{migraphx::shape::float_type, {2, 3, 3, 3}};
    auto al  = mm->add_literal(migraphx::literal{a_shape, a});
    int axis = 3;
    mm->add_instruction(migraphx::make_op("logsoftmax", {{"axis", axis}}), al);
    p.compile(migraphx::make_target("ref"));
    auto result = p.eval({}).back();
    std::vector<float> results_vector;
    result.visit([&](auto output) { results_vector.assign(output.begin(), output.end()); });
    EXPECT(migraphx::verify_range(results_vector, s));
}

TEST_CASE(lppool_l1_norm_test)
{
    // L1 norm test
    migraphx::program p;
    auto* mm    = p.get_main_module();
    auto s      = migraphx::shape{migraphx::shape::float_type, {1, 3, 4}};
    auto op     = migraphx::op::pooling{migraphx::op::pooling_mode::lpnorm};
    op.lengths  = {2};
    op.padding  = {0};
    op.stride   = {1};
    op.lp_order = 1;

    std::vector<float> data{0.3, 0.2, 0.4, 0.1, 0.8, 0.5, 0.9, 0.1, 0.1, 0.7, 0.1, 0.6};
    auto l0 = mm->add_literal(migraphx::literal{s, data});
    mm->add_instruction(op, l0);
    p.compile(migraphx::make_target("ref"));
    auto result = p.eval({}).back();

    std::vector<float> results_vector;
    result.visit([&](auto output) { results_vector.assign(output.begin(), output.end()); });
    std::vector<float> gold{0.5, 0.6, 0.5, 1.3, 1.4, 1.0, 0.8, 0.8, 0.7};
    EXPECT(migraphx::verify_range(results_vector, gold));
}

TEST_CASE(lppool_l2_norm_test)
{
    // L2 norm test
    migraphx::program p;
    auto* mm    = p.get_main_module();
    auto s      = migraphx::shape{migraphx::shape::float_type, {1, 3, 4}};
    auto op     = migraphx::op::pooling{migraphx::op::pooling_mode::lpnorm};
    op.lengths  = {2};
    op.padding  = {0};
    op.stride   = {1};
    op.lp_order = 2;

    std::vector<float> data{0.3, 0.2, 0.4, 0.1, 0.8, 0.5, 0.9, 0.1, 0.1, 0.7, 0.1, 0.6};
    auto l0 = mm->add_literal(migraphx::literal{s, data});
    mm->add_instruction(op, l0);
    p.compile(migraphx::make_target("ref"));
    auto result = p.eval({}).back();

    std::vector<float> results_vector;
    result.visit([&](auto output) { results_vector.assign(output.begin(), output.end()); });
    std::vector<float> gold{0.36055512754639896,
                            0.447213595499958,
                            0.4123105625617661,
                            0.9433981132056605,
                            1.0295630140987,
                            0.9055385138137417,
                            0.7071067811865475,
                            0.7071067811865475,
                            0.6082762530298219};
    EXPECT(migraphx::verify_range(results_vector, gold));
}

TEST_CASE(lppool_dyn_test)
{
    migraphx::program p;
    auto* mm = p.get_main_module();
    auto s   = migraphx::shape{migraphx::shape::float_type, {{1, 4}, {3, 3}, {4, 4}}};
    auto x   = mm->add_parameter("X", s);
    mm->add_instruction(migraphx::make_op("pooling",
                                          {{"mode", migraphx::op::pooling_mode::lpnorm},
                                           {"lengths", {2}},
                                           {"padding", {0}},
                                           {"stride", {1}}}),
                        x);
    p.compile(migraphx::make_target("ref"));

    std::vector<float> data{0.3, 0.2, 0.4, 0.1, 0.8, 0.5, 0.9, 0.1, 0.1, 0.7, 0.1, 0.6};
    migraphx::shape input_fixed_shape{migraphx::shape::float_type, {1, 3, 4}};
    migraphx::parameter_map params;
    params["X"] = migraphx::argument(input_fixed_shape, data.data());
    auto result = p.eval(params).back();
    std::vector<float> results_vector;
    result.visit([&](auto output) { results_vector.assign(output.begin(), output.end()); });
    std::vector<float> gold{0.36055512754639896,
                            0.447213595499958,
                            0.4123105625617661,
                            0.9433981132056605,
                            1.0295630140987,
                            0.9055385138137417,
                            0.7071067811865475,
                            0.7071067811865475,
                            0.6082762530298219};
    EXPECT(migraphx::verify_range(results_vector, gold));
}

TEST_CASE(lrn_test)
{
    migraphx::program p;
    auto* mm = p.get_main_module();
    migraphx::shape s{migraphx::shape::float_type, {1, 5, 1, 1}};
    auto l = mm->add_literal(migraphx::literal{s, {-2.0f, 1.0f, 0.f, 1.0f, 2.0f}});
    mm->add_instruction(
        migraphx::make_op("lrn", {{"alpha", 0.0001}, {"beta", 0.75}, {"bias", 1}, {"size", 5}}), l);
    p.compile(migraphx::make_target("ref"));
    auto result = p.eval({}).back();
    std::vector<float> results_vector(5);
    result.visit([&](auto output) { results_vector.assign(output.begin(), output.end()); });
    std::vector<float> gold = {-2 / 1.000075, 1 / 1.00009, 0 / 1.000145, 1 / 1.00009, 2 / 1.000075};
    EXPECT(migraphx::verify_range(results_vector, gold));
}

TEST_CASE(max_test)
{
    migraphx::program p;
    auto* mm = p.get_main_module();
    migraphx::shape s{migraphx::shape::float_type, {3}};
    auto l0       = mm->add_literal(migraphx::literal{s, {1, 4, 3}});
    auto l1       = mm->add_literal(migraphx::literal{s, {2, 8, 6}});
    auto l2       = mm->add_literal(migraphx::literal{s, {7, 5, 9}});
    auto curr_max = mm->add_instruction(migraphx::make_op("max"), l0, l1);
    mm->add_instruction(migraphx::make_op("max"), curr_max, l2);
    p.compile(migraphx::make_target("ref"));
    auto result = p.eval({}).back();
    std::vector<float> results_vector(4);
    result.visit([&](auto output) { results_vector.assign(output.begin(), output.end()); });
    std::vector<float> gold{7, 8, 9};
    EXPECT(migraphx::verify_range(results_vector, gold));
}

TEST_CASE(max_dyn_test)
{
    migraphx::program p;
    auto* mm = p.get_main_module();
    std::vector<migraphx::shape::dynamic_dimension> dd{{2, 6}};
    migraphx::shape s{migraphx::shape::float_type, dd};
    auto x        = mm->add_parameter("x", s);
    auto y        = mm->add_parameter("y", s);
    auto z        = mm->add_parameter("z", s);
    auto curr_max = mm->add_instruction(migraphx::make_op("max"), x, y);
    mm->add_instruction(migraphx::make_op("max"), curr_max, z);
    p.compile(migraphx::make_target("ref"));

    std::vector<float> x_data{1, 4, 3};
    std::vector<float> y_data{2, 8, 6};
    std::vector<float> z_data{7, 5, 9};
    migraphx::parameter_map params0;
    migraphx::shape input_fixed_shape0{migraphx::shape::float_type, {3}};
    params0["x"] = migraphx::argument(input_fixed_shape0, x_data.data());
    params0["y"] = migraphx::argument(input_fixed_shape0, y_data.data());
    params0["z"] = migraphx::argument(input_fixed_shape0, z_data.data());
    auto result  = p.eval(params0).back();
    std::vector<float> results_vector(4);
    result.visit([&](auto output) { results_vector.assign(output.begin(), output.end()); });
    std::vector<float> gold{7, 8, 9};
    EXPECT(migraphx::verify_range(results_vector, gold));
}

TEST_CASE(maxpool_test)
{
    migraphx::program p;
    auto* mm             = p.get_main_module();
    std::vector<float> a = {
        -2.1314404,  -1.63041711, 1.54562736,  1.04625261,  -1.42931843, -0.48703974, 0.4065806,
        -0.1524526,  1.30775225,  0.45538983,  -0.06631992, -1.75332725, 1.33493888,  0.47327688,
        0.36873096,  1.18358743,  -0.34640595, 1.22098756,  0.01946825,  -0.20238149, 0.43348005,
        -0.67991608, -0.83041084, 0.93537551,  0.70241445,  -0.5654031,  -1.30899191, -0.26735824,
        -0.52444768, 1.99097753,  1.86504853,  -0.26506025, 0.26236168,  0.43763575,  0.95300823,
        -1.02733946, -0.74655169, -0.5374338,  -0.28901565, -0.59789604, 0.5310151,   0.99125904,
        0.40609556,  -1.57175648, 0.22031412,  1.45862222,  0.53217483,  1.39087725,  1.00170159,
        -0.87175864, -1.7204628,  -1.72008383, -0.38656762, -0.01443311, 1.46645272,  -1.39995027,
        0.22505587,  -0.43461126, -0.05511411, -0.79950953, -0.01439556, 0.08795211,  1.18943918,
        -0.84079367, -1.73383629, -0.55662078, -0.30626822, -0.67339015, 0.44179603,  0.54316711,
        0.40899998,  -0.27831686, -1.11900508, -0.0881724,  0.35483059,  2.36277103,  -0.04765317,
        -0.36865309, 0.73814237,  1.47151589,  1.36546791,  -0.32649881, -1.0517807,  2.24768877,
        0.68883753,  0.58646208,  -0.91017133, -0.50462508, -0.4013325,  -0.72348958, -0.47368807,
        0.35285577,  -1.01817429, -0.5152272,  0.60321307,  0.43521205,  -0.23733577, 0.66427642,
        0.82949388,  0.82443929,  0.71550399,  0.34561086,  0.68570769,  -0.40718508, -1.20350206,
        0.15793853,  -2.31013632, -0.07934658, -0.09348056, 0.36576006,  2.46601582,  0.11090943,
        0.9144392,   0.56759721,  -0.22112127, -0.21955389, 0.72474903,  -1.28448462, 1.53285873,
        0.37437943,  0.31409341,  1.95433736,  0.91620457,  0.86205518,  1.24365854,  0.19248386,
        0.22526583,  0.13462132,  -0.27561715, -2.06446075, -0.02306402, -1.38278747, 1.1411345,
        1.31293464,  -1.86041689, 1.06763375,  -0.26541466, 1.4545635,   1.11430049,  -0.66491818,
        0.87101674,  0.67768967,  -1.02062869, -1.05031872, -2.2764678,  -2.0200038,  0.37592548,
        -0.26701379, -0.83388507, 0.19403623,  1.00968623,  0.11020003,  1.16736257,  -1.1160326,
        0.47346735,  0.6126079,   -0.19135755, 1.33624589,  -0.29802522, -0.57873946, -1.06555879,
        -0.20686582, 1.36892557,  -0.19937795, 0.8649236,   -1.40126073, 1.53441942,  0.34682792,
        -1.31724346, -1.32898355, 2.40126371,  0.07845283,  1.35732043,  -0.63678312, 0.39429256,
        -1.36487007, -0.31026676, -0.44981545, -0.28994772, -0.14657612, -1.75206447, -0.70612341,
        1.20071781,  -1.64647579, -0.7133292,  0.88494766,  0.52119428,  -2.77387547, 2.07681108,
        -0.90133125, 0.2847338,   0.6174528,   -0.20616426, -0.64263535, -1.08496261, 0.54275119,
        -0.88503587, 0.6629802,   1.47319221,  -1.05829155, -0.97027361, -0.93187737, -1.39954746,
        -0.52359426, -0.14743951, 1.51522756,  0.2078452,   -1.28156149, -1.19363916, -0.78680223,
        -0.89094824, 1.30212069,  -0.77974445, -0.58411664, 0.48764706,  -0.67132682};
    std::vector<float> c = {1.33493888, 1.54562736, 1.22098756, 1.33493888, 1.18358743, 1.99097753,
                            1.00170159, 1.45862222, 1.39087725, 1.46645272, 1.18943918, -0.01443311,
                            1.47151589, 2.36277103, 2.24768877, 0.68883753, 0.82949388, 0.71550399,
                            1.95433736, 2.46601582, 1.53285873, 1.95433736, 1.06763375, 1.4545635,
                            1.33624589, 1.16736257, 0.6126079,  1.36892557, 2.40126371, 1.53441942,
                            0.52119428, 2.07681108, 0.88494766, 1.51522756, 0.54275119, 0.6629802};
    migraphx::shape a_shape{migraphx::shape::float_type, {2, 3, 6, 6}};
    auto al = mm->add_literal(migraphx::literal{a_shape, a});
    mm->add_instruction(migraphx::make_op("pooling",
                                          {{"mode", migraphx::op::pooling_mode::max},
                                           {"padding", {0, 0}},
                                           {"stride", {2, 2}},
                                           {"lengths", {3, 2}}}),
                        al);
    p.compile(migraphx::make_target("ref"));
    auto result = p.eval({}).back();
    std::vector<float> results_vector(36);
    result.visit([&](auto output) { results_vector.assign(output.begin(), output.end()); });
    EXPECT(migraphx::verify_range(results_vector, c));
}

TEST_CASE(maxpool_rank3_test0)
{
    // 1D case 1, input is 3D
    migraphx::program p;
    auto* mm   = p.get_main_module();
    auto s     = migraphx::shape{migraphx::shape::float_type, {1, 3, 4}};
    auto op    = migraphx::op::pooling{migraphx::op::pooling_mode::max};
    op.lengths = {2};
    op.padding = {0};
    op.stride  = {1};

    std::vector<float> data{0.3, 0.2, 0.4, 0.1, 0.8, 0.5, 0.9, 0.1, 0.1, 0.7, 0.1, 0.6};
    auto l0 = mm->add_literal(migraphx::literal{s, data});
    mm->add_instruction(op, l0);
    p.compile(migraphx::make_target("ref"));
    auto result = p.eval({}).back();

    std::vector<float> results_vector;
    result.visit([&](auto output) { results_vector.assign(output.begin(), output.end()); });
    std::vector<float> gold{0.3, 0.4, 0.4, 0.8, 0.9, 0.9, 0.7, 0.7, 0.6};
    EXPECT(migraphx::verify_range(results_vector, gold));
}

TEST_CASE(maxpool_rank3_test1)
{
    // 1D case 2, input is 3D
    migraphx::program p;
    auto* mm   = p.get_main_module();
    auto s     = migraphx::shape{migraphx::shape::float_type, {2, 2, 5}};
    auto op    = migraphx::op::pooling{migraphx::op::pooling_mode::max};
    op.lengths = {2};
    op.padding = {0};
    op.stride  = {2};

    std::vector<float> data{0.4975, -0.1226, -0.0405, -0.2861, -0.1227, -0.6186, -0.9618,
                            0.6022, -0.1912, 1.1925,  0.5493,  0.1692,  -0.8039, -1.0281,
                            0.9907, 0.477,   1.5001,  -1.1603, -1.361,  1.2556};
    auto l0 = mm->add_literal(migraphx::literal{s, data});
    mm->add_instruction(op, l0);
    p.compile(migraphx::make_target("ref"));
    auto result = p.eval({}).back();

    std::vector<float> results_vector;
    result.visit([&](auto output) { results_vector.assign(output.begin(), output.end()); });
    std::vector<float> gold{0.4975, -0.0405, -0.6186, 0.6022, 0.5493, -0.8039, 1.5001, -1.1603};
    EXPECT(migraphx::verify_range(results_vector, gold));
}

TEST_CASE(maxpool_rank3_ceil_test)
{
    // 1D case 2, input is 3D, ceil mode
    migraphx::program p;
    auto* mm     = p.get_main_module();
    auto s       = migraphx::shape{migraphx::shape::float_type, {2, 2, 5}};
    auto op      = migraphx::op::pooling{migraphx::op::pooling_mode::max};
    op.lengths   = {2};
    op.padding   = {0};
    op.stride    = {2};
    op.ceil_mode = true;

    std::vector<float> data{0.4975, -0.1226, -0.0405, -0.2861, -0.1227, -0.6186, -0.9618,
                            0.6022, -0.1912, 1.1925,  0.5493,  0.1692,  -0.8039, -1.0281,
                            0.9907, 0.477,   1.5001,  -1.1603, -1.361,  1.2556};
    auto l0 = mm->add_literal(migraphx::literal{s, data});
    mm->add_instruction(op, l0);
    p.compile(migraphx::make_target("ref"));
    auto result = p.eval({}).back();

    std::vector<float> results_vector;
    result.visit([&](auto output) { results_vector.assign(output.begin(), output.end()); });
    std::vector<float> gold{0.4975,
                            -0.0405,
                            -0.1227,
                            -0.6186,
                            0.6022,
                            1.1925,
                            0.5493,
                            -0.8039,
                            0.9907,
                            1.5001,
                            -1.1603,
                            1.2556};
    EXPECT(migraphx::verify_range(results_vector, gold));
}

TEST_CASE(maxpool_rank5_test)
{
    // 3D, input is 5D
    migraphx::program p;
    auto* mm   = p.get_main_module();
    auto s     = migraphx::shape{migraphx::shape::float_type, {2, 2, 3, 3, 3}};
    auto op    = migraphx::op::pooling{migraphx::op::pooling_mode::max};
    op.lengths = {2, 2, 2};
    op.padding = {0, 0, 0};
    op.stride  = {2, 2, 2};

    std::vector<float> data{
        -2.8029, 0.5861,  0.7015,  0.1297,  -1.44,   -1.9472, 0.7812,  2.408,   -0.3145, 0.3405,
        -0.9146, 0.0624,  1.5064,  -0.8345, 1.7977,  1.8949,  1.0073,  -0.2102, -0.042,  -0.7146,
        0.6227,  -0.5263, -2.2598, 0.1713,  0.449,   0.5303,  -0.8622, -0.5691, 0.907,   -0.0569,
        -1.5348, -0.4109, -0.1461, -0.5445, 0.4266,  0.2282,  1.3655,  -2.1519, 0.6068,  -0.2001,
        -0.4702, 0.3864,  1.7083,  0.9096,  0.4286,  -1.8866, 0.7034,  0.0293,  1.4587,  0.7672,
        -2.8614, 0.8124,  -0.053,  1.0449,  0.845,   -0.0131, 0.1139,  -0.859,  -1.2681, -0.6337,
        -0.4644, 0.1938,  0.2889,  0.9035,  0.7118,  -0.5767, 0.4577,  -0.0549, 0.2237,  0.5756,
        0.0677,  -0.0223, -0.329,  0.2364,  2.7666,  -0.7417, -1.3196, -0.2655, 0.1698,  -0.1777,
        -0.9427, 2.6859,  -0.7501, 0.5175,  1.0029,  -2.6436, -0.4388, -1.2348, -0.1539, -0.6229,
        -0.4136, 0.5085,  0.4136,  -0.6439, -1.1953, -0.406,  -0.0195, 0.1869,  -0.8664, 1.1364,
        0.5041,  0.0647,  0.1941,  -1.0819, -0.4629, -0.5107, 0.3612,  -0.3583};
    auto l0 = mm->add_literal(migraphx::literal{s, data});
    mm->add_instruction(op, l0);
    p.compile(migraphx::make_target("ref"));
    auto result = p.eval({}).back();
    std::vector<float> results_vector;
    result.visit([&](auto output) { results_vector.assign(output.begin(), output.end()); });
    std::vector<float> gold{1.5064, 1.3655, 0.9035, 2.6859};
    EXPECT(migraphx::verify_range(results_vector, gold));
}

TEST_CASE(maxpool_dyn_test)
{
    migraphx::program p;
    auto* mm = p.get_main_module();
    auto s   = migraphx::shape{migraphx::shape::float_type, {{1, 4}, {3, 3}, {4, 4}}};
    auto x   = mm->add_parameter("X", s);
    mm->add_instruction(migraphx::make_op("pooling",
                                          {{"mode", migraphx::op::pooling_mode::max},
                                           {"lengths", {2}},
                                           {"padding", {0}},
                                           {"stride", {1}}}),
                        x);
    p.compile(migraphx::make_target("ref"));

    std::vector<float> data{0.3, 0.2, 0.4, 0.1, 0.8, 0.5, 0.9, 0.1, 0.1, 0.7, 0.1, 0.6};
    migraphx::shape input_fixed_shape{migraphx::shape::float_type, {1, 3, 4}};
    migraphx::parameter_map params;
    params["X"] = migraphx::argument(input_fixed_shape, data.data());
    auto result = p.eval(params).back();
    std::vector<float> results_vector;
    result.visit([&](auto output) { results_vector.assign(output.begin(), output.end()); });
    std::vector<float> gold{0.3, 0.4, 0.4, 0.8, 0.9, 0.9, 0.7, 0.7, 0.6};
    EXPECT(migraphx::verify_range(results_vector, gold));
}

TEST_CASE(min_test)
{
    migraphx::program p;
    auto* mm = p.get_main_module();
    migraphx::shape s{migraphx::shape::float_type, {3}};
    auto l0       = mm->add_literal(migraphx::literal{s, {1, 4, 3}});
    auto l1       = mm->add_literal(migraphx::literal{s, {2, 8, 6}});
    auto l2       = mm->add_literal(migraphx::literal{s, {7, 5, 9}});
    auto curr_min = mm->add_instruction(migraphx::make_op("min"), l0, l1);
    mm->add_instruction(migraphx::make_op("min"), curr_min, l2);
    p.compile(migraphx::make_target("ref"));
    auto result = p.eval({}).back();
    std::vector<float> results_vector(4);
    result.visit([&](auto output) { results_vector.assign(output.begin(), output.end()); });
    std::vector<float> gold{1, 4, 3};
    EXPECT(migraphx::verify_range(results_vector, gold));
}

TEST_CASE(min_dyn_test)
{
    migraphx::program p;
    auto* mm = p.get_main_module();
    std::vector<migraphx::shape::dynamic_dimension> dd{{2, 6}};
    migraphx::shape s{migraphx::shape::float_type, dd};
    auto x        = mm->add_parameter("x", s);
    auto y        = mm->add_parameter("y", s);
    auto z        = mm->add_parameter("z", s);
    auto curr_min = mm->add_instruction(migraphx::make_op("min"), x, y);
    mm->add_instruction(migraphx::make_op("min"), curr_min, z);
    p.compile(migraphx::make_target("ref"));

    std::vector<float> x_data{1, 4, 3};
    std::vector<float> y_data{2, 8, 6};
    std::vector<float> z_data{7, 5, 9};
    migraphx::parameter_map params0;
    migraphx::shape input_fixed_shape0{migraphx::shape::float_type, {3}};
    params0["x"] = migraphx::argument(input_fixed_shape0, x_data.data());
    params0["y"] = migraphx::argument(input_fixed_shape0, y_data.data());
    params0["z"] = migraphx::argument(input_fixed_shape0, z_data.data());
    auto result  = p.eval(params0).back();
    std::vector<float> results_vector(4);
    result.visit([&](auto output) { results_vector.assign(output.begin(), output.end()); });
    std::vector<float> gold{1, 4, 3};
    EXPECT(migraphx::verify_range(results_vector, gold));
}

TEST_CASE(fmod_test)
{
    migraphx::program p;
    auto* mm = p.get_main_module();
    migraphx::shape s{migraphx::shape::int32_type, {3}};
    auto l0       = mm->add_literal(migraphx::literal{s, {-7, 8, -3}});
    auto l1       = mm->add_literal(migraphx::literal{s, {2, 4, 6}});
    auto l2       = mm->add_literal(migraphx::literal{s, {7, 5, 9}});
    auto curr_mod = mm->add_instruction(migraphx::make_op("fmod"), l0, l1);
    mm->add_instruction(migraphx::make_op("fmod"), curr_mod, l2);
    p.compile(migraphx::make_target("ref"));
    auto result = p.eval({}).back();
    std::vector<float> results_vector(4);
    result.visit([&](auto output) { results_vector.assign(output.begin(), output.end()); });
    std::vector<float> gold{-1, 0, -3};
    EXPECT(migraphx::verify_range(results_vector, gold));
}

TEST_CASE(fmod_dyn_test)
{
    migraphx::program p;
    auto* mm = p.get_main_module();
    std::vector<migraphx::shape::dynamic_dimension> dd{{2, 6}};
    migraphx::shape s{migraphx::shape::float_type, dd};
    auto x        = mm->add_parameter("x", s);
    auto y        = mm->add_parameter("y", s);
    auto z        = mm->add_parameter("z", s);
    auto curr_mod = mm->add_instruction(migraphx::make_op("fmod"), x, y);
    mm->add_instruction(migraphx::make_op("fmod"), curr_mod, z);
    p.compile(migraphx::make_target("ref"));

    std::vector<float> x_data{-7, 8, -3};
    std::vector<float> y_data{2, 4, 6};
    std::vector<float> z_data{7, 5, 9};
    migraphx::parameter_map params0;
    migraphx::shape input_fixed_shape0{migraphx::shape::float_type, {3}};
    params0["x"] = migraphx::argument(input_fixed_shape0, x_data.data());
    params0["y"] = migraphx::argument(input_fixed_shape0, y_data.data());
    params0["z"] = migraphx::argument(input_fixed_shape0, z_data.data());
    auto result  = p.eval(params0).back();
    std::vector<float> results_vector(4);
    result.visit([&](auto output) { results_vector.assign(output.begin(), output.end()); });
    std::vector<float> gold{-1, 0, -3};
    EXPECT(migraphx::verify_range(results_vector, gold));
}

TEST_CASE(fmod_float_test)
{
    migraphx::program p;
    auto* mm = p.get_main_module();
    migraphx::shape s{migraphx::shape::float_type, {3}};
    auto l0       = mm->add_literal(migraphx::literal{s, {-7.2f, 8.5f, -3.3f}});
    auto l1       = mm->add_literal(migraphx::literal{s, {2.0f, 4.0f, 6.0f}});
    auto l2       = mm->add_literal(migraphx::literal{s, {7.0f, 5.0f, 9.0f}});
    auto curr_mod = mm->add_instruction(migraphx::make_op("fmod"), l0, l1);
    mm->add_instruction(migraphx::make_op("fmod"), curr_mod, l2);

    p.compile(migraphx::make_target("ref"));
    auto result = p.eval({}).back();
    std::vector<float> results_vector(4);
    result.visit([&](auto output) { results_vector.assign(output.begin(), output.end()); });
    std::vector<float> gold{-1.2f, 0.5f, -3.3f};
    EXPECT(migraphx::verify_range(results_vector, gold));
}

TEST_CASE(mod_test)
{
    migraphx::program p;
    auto* mm = p.get_main_module();
    migraphx::shape s{migraphx::shape::int32_type, {3}};
    auto l0       = mm->add_literal(migraphx::literal{s, {-3, 8, -7}});
    auto l1       = mm->add_literal(migraphx::literal{s, {3, 3, 3}});
    auto l2       = mm->add_literal(migraphx::literal{s, {10, 2, 9}});
    auto curr_mod = mm->add_instruction(migraphx::make_op("mod"), l0, l1);
    mm->add_instruction(migraphx::make_op("mod"), curr_mod, l2);
    p.compile(migraphx::make_target("ref"));
    auto result = p.eval({}).back();
    std::vector<float> results_vector(4);
    result.visit([&](auto output) { results_vector.assign(output.begin(), output.end()); });
    std::vector<float> gold{0, 0, 2};
    EXPECT(migraphx::verify_range(results_vector, gold));
}

TEST_CASE(mod_dyn_test)
{
    migraphx::program p;
    auto* mm = p.get_main_module();
    std::vector<migraphx::shape::dynamic_dimension> dd{{2, 6}};
    migraphx::shape s{migraphx::shape::float_type, dd};
    auto x        = mm->add_parameter("x", s);
    auto y        = mm->add_parameter("y", s);
    auto z        = mm->add_parameter("z", s);
    auto curr_mod = mm->add_instruction(migraphx::make_op("mod"), x, y);
    mm->add_instruction(migraphx::make_op("mod"), curr_mod, z);
    p.compile(migraphx::make_target("ref"));

    std::vector<float> x_data{-3, 8, -7};
    std::vector<float> y_data{3, 3, 3};
    std::vector<float> z_data{10, 2, 9};
    migraphx::parameter_map params0;
    migraphx::shape input_fixed_shape0{migraphx::shape::float_type, {3}};
    params0["x"] = migraphx::argument(input_fixed_shape0, x_data.data());
    params0["y"] = migraphx::argument(input_fixed_shape0, y_data.data());
    params0["z"] = migraphx::argument(input_fixed_shape0, z_data.data());
    auto result  = p.eval(params0).back();
    std::vector<float> results_vector(4);
    result.visit([&](auto output) { results_vector.assign(output.begin(), output.end()); });
    std::vector<float> gold{0, 0, 2};
    EXPECT(migraphx::verify_range(results_vector, gold));
}

TEST_CASE(mod_float_test)
{
    migraphx::program p;
    auto* mm = p.get_main_module();
    migraphx::shape s{migraphx::shape::float_type, {3}};
    auto l0       = mm->add_literal(migraphx::literal{s, {-3.0f, 8.5f, -7.0f}});
    auto l1       = mm->add_literal(migraphx::literal{s, {2.0f, 3.0f, 3.0f}});
    auto l2       = mm->add_literal(migraphx::literal{s, {3.0f, 3.0f, 4.0f}});
    auto curr_mod = mm->add_instruction(migraphx::make_op("mod"), l0, l1);
    mm->add_instruction(migraphx::make_op("mod"), curr_mod, l2);

    p.compile(migraphx::make_target("ref"));
    auto result = p.eval({}).back();
    std::vector<float> results_vector(4);
    result.visit([&](auto output) { results_vector.assign(output.begin(), output.end()); });
    std::vector<float> gold{1.0f, 2.5f, 2.0f};
    EXPECT(migraphx::verify_range(results_vector, gold));
}

TEST_CASE(mul_test)
{
    migraphx::program p;
    auto* mm = p.get_main_module();
    migraphx::shape s{migraphx::shape::float_type, {3}};
    std::vector<float> data1{-1, 0, 1};
    std::vector<float> data2{1, 2, 3};
    auto l1 = mm->add_literal(migraphx::literal{s, {-1, 0, 1}});
    auto l2 = mm->add_literal(migraphx::literal{s, {1, 2, 3}});
    mm->add_instruction(migraphx::make_op("mul"), l1, l2);
    p.compile(migraphx::make_target("ref"));
    auto result = p.eval({}).back();
    std::vector<float> results_vector(3);
    result.visit([&](auto output) { results_vector.assign(output.begin(), output.end()); });
    std::vector<float> gold(data1.size());
    std::transform(
        data1.begin(), data1.end(), data2.begin(), gold.begin(), [](float n1, float n2) -> float {
            return n1 * n2;
        });
    EXPECT(migraphx::verify_range(results_vector, gold));
}

TEST_CASE(mul_dyn_test)
{
    migraphx::program p;
    auto* mm = p.get_main_module();
    std::vector<migraphx::shape::dynamic_dimension> dd{{2, 6}};
    migraphx::shape s{migraphx::shape::float_type, dd};
    auto x = mm->add_parameter("x", s);
    auto y = mm->add_parameter("y", s);
    mm->add_instruction(migraphx::make_op("mul"), x, y);
    p.compile(migraphx::make_target("ref"));

    std::vector<float> x_data{-1, 0, 1};
    std::vector<float> y_data{1, 2, 3};
    migraphx::parameter_map params0;
    migraphx::shape input_fixed_shape0{migraphx::shape::float_type, {3}};
    params0["x"] = migraphx::argument(input_fixed_shape0, x_data.data());
    params0["y"] = migraphx::argument(input_fixed_shape0, y_data.data());
    auto result  = p.eval(params0).back();
    std::vector<float> results_vector(3);
    result.visit([&](auto output) { results_vector.assign(output.begin(), output.end()); });
    std::vector<float> gold(x_data.size());
    std::transform(x_data.begin(),
                   x_data.end(),
                   y_data.begin(),
                   gold.begin(),
                   [](float n1, float n2) -> float { return n1 * n2; });
    EXPECT(migraphx::verify_range(results_vector, gold));
}

TEST_CASE(multibroadcast_test)
{
    migraphx::program p;
    auto* mm = p.get_main_module();
    migraphx::shape a_shape{migraphx::shape::int32_type, {2, 2}};
    std::vector<int32_t> a_data{0, 0, 0, 0};
    migraphx::shape b_shape{migraphx::shape::int32_type, {2}};
    std::vector<int32_t> b_data{-2, -3};
    auto l1 = mm->add_literal(migraphx::literal{a_shape, a_data});
    auto l2 = mm->add_literal(migraphx::literal{b_shape, b_data});
    mm->add_instruction(migraphx::make_op("multibroadcast", {{"out_lens", l1->get_shape().lens()}}),
                        l2);
    p.compile(migraphx::make_target("ref"));
    auto result = p.eval({}).back();
    auto output = result.get<int32_t>();
    EXPECT(output(0, 0) == -2);
    EXPECT(output(0, 1) == -3);
    EXPECT(output(1, 0) == -2);
    EXPECT(output(1, 1) == -3);
}

TEST_CASE(multibroadcast_2in_static_test)
{
    migraphx::program p;
    auto* mm = p.get_main_module();
    migraphx::shape a_shape{migraphx::shape::int32_type, {2, 2}};
    std::vector<int32_t> a_data{0, 0, 0, 0};
    migraphx::shape b_shape{migraphx::shape::int32_type, {2}};
    std::vector<int32_t> b_data{-2, -3};
    auto l1 = mm->add_literal(migraphx::literal{a_shape, a_data});
    auto l2 = mm->add_literal(migraphx::literal{b_shape, b_data});
    mm->add_instruction(migraphx::make_op("multibroadcast"), l2, l1);
    p.compile(migraphx::make_target("ref"));
    auto result = p.eval({}).back();
    auto output = result.get<int32_t>();
    EXPECT(output(0, 0) == -2);
    EXPECT(output(0, 1) == -3);
    EXPECT(output(1, 0) == -2);
    EXPECT(output(1, 1) == -3);
}

TEST_CASE(multibroadcast_2in_dyn_test)
{
    migraphx::program p;
    auto* mm = p.get_main_module();
    migraphx::shape a_shape{migraphx::shape::int32_type, {{2, 4}, {2, 2}}};
    migraphx::shape b_shape{migraphx::shape::int32_type, {2}};
    std::vector<int32_t> b_data{-2, -3};
    auto l1 = mm->add_parameter("a", a_shape);
    auto l2 = mm->add_literal(migraphx::literal{b_shape, b_data});
    mm->add_instruction(migraphx::make_op("multibroadcast"), l2, l1);
    p.compile(migraphx::make_target("ref"));

    std::vector<int32_t> a_data{0, 0, 0, 0};
    migraphx::parameter_map params0;
    migraphx::shape input_fixed_shape0{migraphx::shape::float_type, {2, 2}};
    params0["a"] = migraphx::argument(input_fixed_shape0, a_data.data());
    auto result  = p.eval(params0).back();
    auto output  = result.get<int32_t>();
    EXPECT(output(0, 0) == -2);
    EXPECT(output(0, 1) == -3);
    EXPECT(output(1, 0) == -2);
    EXPECT(output(1, 1) == -3);
}

TEST_CASE(multibroadcast_3in_dyn_test)
{
    migraphx::program p;
    auto* mm = p.get_main_module();
    migraphx::shape a_shape{migraphx::shape::int32_type, {{2, 4}, {2, 2}}};
    migraphx::shape b_shape{migraphx::shape::int32_type, {2}};
    migraphx::shape c_shape{migraphx::shape::int32_type, {{1, 4, {2, 4}}, {2, 4}, {2, 2}}};
    auto l1 = mm->add_parameter("a", a_shape);
    std::vector<int32_t> b_data{-2, -3};
    auto l2 = mm->add_literal(migraphx::literal{b_shape, b_data});
    auto l3 = mm->add_parameter("c", c_shape);
    mm->add_instruction(migraphx::make_op("multibroadcast"), l2, l1, l3);
    p.compile(migraphx::make_target("ref"));

    std::vector<int32_t> a_data(4, 0);
    std::vector<int32_t> c_data(8, 0);
    migraphx::parameter_map params;
    migraphx::shape input_fixed_shape_a{migraphx::shape::float_type, {2, 2}};
    migraphx::shape input_fixed_shape_c{migraphx::shape::float_type, {2, 2, 2}};
    params["a"] = migraphx::argument(input_fixed_shape_a, a_data.data());
    params["c"] = migraphx::argument(input_fixed_shape_c, c_data.data());
    auto result = p.eval(params).back();
    auto output = result.get<int32_t>();
    EXPECT(output(0, 0, 0) == -2);
    EXPECT(output(0, 0, 1) == -3);
    EXPECT(output(0, 1, 0) == -2);
    EXPECT(output(0, 1, 1) == -3);
    EXPECT(output(1, 0, 0) == -2);
    EXPECT(output(1, 0, 1) == -3);
    EXPECT(output(1, 1, 0) == -2);
    EXPECT(output(1, 1, 1) == -3);
}

TEST_CASE(multinomial_test)
{
    migraphx::program p;
    auto* mm = p.get_main_module();

    size_t sample_size = 100000;
    float seed         = 0.0f;
    std::mt19937 gen(seed);
    std::uniform_real_distribution<> dis(0.0, 1.0);
    std::vector<float> rand_samples(sample_size);
    std::generate(rand_samples.begin(), rand_samples.end(), [&]() { return dis(gen); });
    migraphx::shape rs{migraphx::shape::float_type, {1, sample_size}};
    auto rs_lit = mm->add_literal(migraphx::literal{rs, rand_samples});

    migraphx::shape s{migraphx::shape::float_type, {1, 5}};
    std::vector<int> dist{15, 25, 15, 25, 20};
    std::vector<float> data(5);
    std::transform(dist.begin(), dist.end(), data.begin(), [&](auto d) { return std::log(d); });
    auto input = mm->add_literal(migraphx::literal(s, data));

    auto maxes = mm->add_instruction(migraphx::make_op("reduce_max", {{"axes", {1}}}), input);
    auto mb_maxes =
        mm->add_instruction(migraphx::make_op("multibroadcast", {{"out_lens", {1, 5}}}), maxes);
    auto cdf = mm->add_instruction(migraphx::make_op("sub"), input, mb_maxes);
    cdf      = mm->add_instruction(migraphx::make_op("exp"), cdf);
    cdf      = mm->add_instruction(
        migraphx::make_op("prefix_scan_sum", {{"axis", 1}, {"exclusive", false}}), cdf);

    mm->add_instruction(migraphx::make_op("multinomial"), cdf, rs_lit);
    p.compile(migraphx::make_target("ref"));
    auto result = p.eval({}).back();
    std::vector<int32_t> result_vec(sample_size);
    result.visit([&](auto output) { result_vec.assign(output.begin(), output.end()); });

    std::vector<int> res_dist(5, 0);
    for(const auto& r : result_vec)
        res_dist[r]++;
    auto dist_sum     = std::accumulate(dist.begin(), dist.end(), 0);
    auto res_dist_sum = std::accumulate(res_dist.begin(), res_dist.end(), 0);
    std::vector<float> norm(5);
    std::vector<float> res_norm(5);
    std::transform(dist.begin(), dist.end(), norm.begin(), [&](auto n) {
        return static_cast<double>(n) / dist_sum;
    });
    std::transform(res_dist.begin(), res_dist.end(), res_norm.begin(), [&](auto n) {
        return static_cast<double>(n) / res_dist_sum;
    });
    EXPECT(migraphx::verify_range(norm, res_norm, 100000));
}

TEST_CASE(neg_test)
{
    migraphx::program p;
    auto* mm = p.get_main_module();
    migraphx::shape s{migraphx::shape::float_type, {2, 3}};
    std::vector<float> data = {1.0f, 1.3f, -1.2f, 0.0f, -100.f, 200.f};
    auto input              = mm->add_literal(migraphx::literal(s, data));
    auto ret                = mm->add_instruction(migraphx::make_op("neg"), input);
    mm->add_return({ret});
    p.compile(migraphx::make_target("ref"));
    auto result = p.eval({}).back();
    std::vector<float> result_vector;
    result.visit([&](auto output) { result_vector.assign(output.begin(), output.end()); });
    std::vector<float> gold = data;
    std::transform(gold.begin(), gold.end(), gold.begin(), std::negate<float>());
    EXPECT(migraphx::verify_range(result_vector, gold));
}

TEST_CASE(neg_dyn_test)
{
    migraphx::program p;
    auto* mm = p.get_main_module();
    migraphx::shape s{migraphx::shape::float_type, {{2, 4}, {3, 3}}};
    auto input = mm->add_parameter("X", s);
    auto ret   = mm->add_instruction(migraphx::make_op("neg"), input);
    mm->add_return({ret});
    p.compile(migraphx::make_target("ref"));

    std::vector<float> a = {1.0f, 1.3f, -1.2f, 0.0f, -100.f, 200.f};
    migraphx::parameter_map params0;
    migraphx::shape input_fixed_shape0{migraphx::shape::float_type, {2, 3}};
    params0["X"] = migraphx::argument(input_fixed_shape0, a.data());
    auto result  = p.eval(params0).back();
    std::vector<float> result_vector;
    result.visit([&](auto output) { result_vector.assign(output.begin(), output.end()); });
    std::vector<float> gold = a;
    std::transform(gold.begin(), gold.end(), gold.begin(), std::negate<float>());
    EXPECT(migraphx::verify_range(result_vector, gold));
}

TEST_CASE(nms_dyn_out_test)
{
    migraphx::program p;
    auto* mm = p.get_main_module();
    migraphx::shape boxes_s{migraphx::shape::float_type, {1, 6, 4}};
    std::vector<float> boxes_vec = {0.5, 0.5,  1.0, 1.0, 0.5, 0.6,  1.0, 1.0, 0.5, 0.4,   1.0, 1.0,
                                    0.5, 10.5, 1.0, 1.0, 0.5, 10.6, 1.0, 1.0, 0.5, 100.5, 1.0, 1.0};

    migraphx::shape scores_s{migraphx::shape::float_type, {1, 1, 6}};
    std::vector<float> scores_vec = {0.9, 0.75, 0.6, 0.95, 0.5, 0.3};

    auto boxes_l         = mm->add_literal(migraphx::literal(boxes_s, boxes_vec));
    auto scores_l        = mm->add_literal(migraphx::literal(scores_s, scores_vec));
    auto max_out_l       = mm->add_literal(int64_t{4});
    auto iou_threshold   = mm->add_literal(0.5f);
    auto score_threshold = mm->add_literal(0.0f);

    auto r = mm->add_instruction(
        migraphx::make_op("nonmaxsuppression",
                          {{"center_point_box", true}, {"use_dyn_output", true}}),
        boxes_l,
        scores_l,
        max_out_l,
        iou_threshold,
        score_threshold);
    mm->add_return({r});

    p.compile(migraphx::make_target("ref"));
    auto output = p.eval({}).back();
    std::vector<int64_t> result;
    output.visit([&](auto out) { result.assign(out.begin(), out.end()); });
    std::vector<int64_t> gold = {0, 0, 3, 0, 0, 0, 0, 0, 5};
    EXPECT(migraphx::verify_range(result, gold));
}

TEST_CASE(nms_dyn_batch_test)
{
    migraphx::program p;
    auto* mm = p.get_main_module();
    migraphx::shape boxes_s{migraphx::shape::float_type, {{1, 3}, {6, 6}, {4, 4}}};

    migraphx::shape scores_s{migraphx::shape::float_type, {{1, 3}, {1, 1}, {6, 6}}};

    auto boxes_p         = mm->add_parameter("boxes", boxes_s);
    auto scores_p        = mm->add_parameter("scores", scores_s);
    auto max_out_l       = mm->add_literal(int64_t{4});
    auto iou_threshold   = mm->add_literal(0.5f);
    auto score_threshold = mm->add_literal(0.0f);

    auto r = mm->add_instruction(
        migraphx::make_op("nonmaxsuppression",
                          {{"center_point_box", true}, {"use_dyn_output", true}}),
        boxes_p,
        scores_p,
        max_out_l,
        iou_threshold,
        score_threshold);
    mm->add_return({r});

    p.compile(migraphx::make_target("ref"));

    std::vector<float> boxes_vec  = {0.5, 0.5,  1.0, 1.0, 0.5, 0.6,  1.0, 1.0, 0.5, 0.4,   1.0, 1.0,
                                    0.5, 10.5, 1.0, 1.0, 0.5, 10.6, 1.0, 1.0, 0.5, 100.5, 1.0, 1.0,
                                    0.5, 0.5,  1.0, 1.0, 0.5, 0.6,  1.0, 1.0, 0.5, 0.4,   1.0, 1.0,
                                    0.5, 10.5, 1.0, 1.0, 0.5, 10.6, 1.0, 1.0, 0.5, 100.5, 1.0, 1.0};
    std::vector<float> scores_vec = {
        0.9, 0.75, 0.6, 0.95, 0.5, 0.3, 0.9, 0.75, 0.6, 0.95, 0.5, 0.3};

    migraphx::shape input_fixed_shape0{migraphx::shape::float_type, {2, 6, 4}};
    migraphx::shape input_fixed_shape1{migraphx::shape::float_type, {2, 1, 6}};
    migraphx::parameter_map params0;
    params0["boxes"]  = migraphx::argument(input_fixed_shape0, boxes_vec.data());
    params0["scores"] = migraphx::argument(input_fixed_shape1, scores_vec.data());
    auto output       = p.eval(params0).back();

    std::vector<int64_t> result;
    output.visit([&](auto out) { result.assign(out.begin(), out.end()); });
    std::vector<int64_t> gold = {0, 0, 3, 0, 0, 0, 0, 0, 5, 1, 0, 3, 1, 0, 0, 1, 0, 5};
    EXPECT(migraphx::verify_range(result, gold));
}

TEST_CASE(nms_dyn_boxes_test)
{
    migraphx::program p;
    auto* mm = p.get_main_module();
    migraphx::shape boxes_s{migraphx::shape::float_type, {{1, 1}, {4, 20}, {4, 4}}};

    migraphx::shape scores_s{migraphx::shape::float_type, {{1, 1}, {1, 1}, {4, 20}}};

    auto boxes_p         = mm->add_parameter("boxes", boxes_s);
    auto scores_p        = mm->add_parameter("scores", scores_s);
    auto max_out_l       = mm->add_literal(int64_t{4});
    auto iou_threshold   = mm->add_literal(0.5f);
    auto score_threshold = mm->add_literal(0.0f);

    auto r = mm->add_instruction(
        migraphx::make_op("nonmaxsuppression",
                          {{"center_point_box", true}, {"use_dyn_output", true}}),
        boxes_p,
        scores_p,
        max_out_l,
        iou_threshold,
        score_threshold);
    mm->add_return({r});

    p.compile(migraphx::make_target("ref"));

    std::vector<float> boxes_vec  = {0.5, 0.5,  1.0, 1.0, 0.5, 0.6,  1.0, 1.0, 0.5, 0.4,   1.0, 1.0,
                                    0.5, 10.5, 1.0, 1.0, 0.5, 10.6, 1.0, 1.0, 0.5, 100.5, 1.0, 1.0};
    std::vector<float> scores_vec = {0.9, 0.75, 0.6, 0.95, 0.5, 0.3};

    migraphx::shape input_fixed_shape0{migraphx::shape::float_type, {1, 6, 4}};
    migraphx::shape input_fixed_shape1{migraphx::shape::float_type, {1, 1, 6}};
    migraphx::parameter_map params0;
    params0["boxes"]  = migraphx::argument(input_fixed_shape0, boxes_vec.data());
    params0["scores"] = migraphx::argument(input_fixed_shape1, scores_vec.data());
    auto output       = p.eval(params0).back();

    std::vector<int64_t> result;
    output.visit([&](auto out) { result.assign(out.begin(), out.end()); });
    std::vector<int64_t> gold = {0, 0, 3, 0, 0, 0, 0, 0, 5};
    EXPECT(migraphx::verify_range(result, gold));
}

TEST_CASE(nms_dyn_classes_test)
{
    migraphx::program p;
    auto* mm = p.get_main_module();
    migraphx::shape boxes_s{migraphx::shape::float_type, {{1, 1}, {6, 6}, {4, 4}}};

    migraphx::shape scores_s{migraphx::shape::float_type, {{1, 1}, {1, 3}, {6, 6}}};

    auto boxes_p         = mm->add_parameter("boxes", boxes_s);
    auto scores_p        = mm->add_parameter("scores", scores_s);
    auto max_out_l       = mm->add_literal(int64_t{2});
    auto iou_threshold   = mm->add_literal(0.5f);
    auto score_threshold = mm->add_literal(0.0f);

    auto r = mm->add_instruction(
        migraphx::make_op("nonmaxsuppression",
                          {{"center_point_box", true}, {"use_dyn_output", true}}),
        boxes_p,
        scores_p,
        max_out_l,
        iou_threshold,
        score_threshold);
    mm->add_return({r});

    p.compile(migraphx::make_target("ref"));

    std::vector<float> boxes_vec  = {0.0, 0.0,  1.0, 1.0,  0.0, 0.1,   1.0, 1.1,
                                    0.0, -0.1, 1.0, 0.9,  0.0, 10.0,  1.0, 11.0,
                                    0.0, 10.1, 1.0, 11.1, 0.0, 100.0, 1.0, 101.0};
    std::vector<float> scores_vec = {
        0.9, 0.75, 0.6, 0.95, 0.5, 0.3, 0.9, 0.75, 0.6, 0.95, 0.5, 0.3};
    migraphx::shape input_fixed_shape0{migraphx::shape::float_type, {1, 6, 4}};
    migraphx::shape input_fixed_shape1{migraphx::shape::float_type, {1, 2, 6}};
    migraphx::parameter_map params0;
    params0["boxes"]  = migraphx::argument(input_fixed_shape0, boxes_vec.data());
    params0["scores"] = migraphx::argument(input_fixed_shape1, scores_vec.data());
    auto output       = p.eval(params0).back();

    std::vector<int64_t> result;
    output.visit([&](auto out) { result.assign(out.begin(), out.end()); });
    std::vector<int64_t> gold = {0, 0, 3, 0, 0, 0, 0, 1, 3, 0, 1, 0};
    EXPECT(migraphx::verify_range(result, gold));
}

TEST_CASE(nms_not_center_test)
{
    migraphx::program p;
    auto* mm = p.get_main_module();
    migraphx::shape boxes_s{migraphx::shape::float_type, {1, 6, 4}};
    std::vector<float> boxes_vec = {1.0, 1.0,  0.0, 0.0,  0.0, 0.1,   1.0, 1.1,
                                    0.0, 0.9,  1.0, -0.1, 0.0, 10.0,  1.0, 11.0,
                                    1.0, 10.1, 0.0, 11.1, 1.0, 101.0, 0.0, 100.0};

    migraphx::shape scores_s{migraphx::shape::float_type, {1, 1, 6}};
    std::vector<float> scores_vec = {0.9, 0.75, 0.6, 0.95, 0.5, 0.3};

    auto boxes_l         = mm->add_literal(migraphx::literal(boxes_s, boxes_vec));
    auto scores_l        = mm->add_literal(migraphx::literal(scores_s, scores_vec));
    auto max_out_l       = mm->add_literal(int64_t{4});
    auto iou_threshold   = mm->add_literal(0.5f);
    auto score_threshold = mm->add_literal(0.0f);

    // set use_dyn_output back to false in operator map
    auto r =
        mm->add_instruction(migraphx::make_op("nonmaxsuppression", {{"use_dyn_output", false}}),
                            boxes_l,
                            scores_l,
                            max_out_l,
                            iou_threshold,
                            score_threshold);
    mm->add_return({r});

    p.compile(migraphx::make_target("ref"));
    auto output = p.eval({}).back();
    std::vector<int64_t> result;
    output.visit([&](auto out) { result.assign(out.begin(), out.end()); });
    std::vector<int64_t> gold = {0, 0, 3, 0, 0, 0, 0, 0, 5, 0, 0, 0, 0, 0, 0, 0, 0, 0};
    EXPECT(migraphx::verify_range(result, gold));
}

TEST_CASE(nms_test)
{
    migraphx::program p;
    auto* mm = p.get_main_module();
    migraphx::shape boxes_s{migraphx::shape::float_type, {1, 6, 4}};
    std::vector<float> boxes_vec = {0.5, 0.5,  1.0, 1.0, 0.5, 0.6,  1.0, 1.0, 0.5, 0.4,   1.0, 1.0,
                                    0.5, 10.5, 1.0, 1.0, 0.5, 10.6, 1.0, 1.0, 0.5, 100.5, 1.0, 1.0};

    migraphx::shape scores_s{migraphx::shape::float_type, {1, 1, 6}};
    std::vector<float> scores_vec = {0.9, 0.75, 0.6, 0.95, 0.5, 0.3};

    auto boxes_l         = mm->add_literal(migraphx::literal(boxes_s, boxes_vec));
    auto scores_l        = mm->add_literal(migraphx::literal(scores_s, scores_vec));
    auto max_out_l       = mm->add_literal(int64_t{4});
    auto iou_threshold   = mm->add_literal(0.5f);
    auto score_threshold = mm->add_literal(0.0f);

    auto r =
        mm->add_instruction(migraphx::make_op("nonmaxsuppression", {{"center_point_box", true}}),
                            boxes_l,
                            scores_l,
                            max_out_l,
                            iou_threshold,
                            score_threshold);
    mm->add_return({r});

    p.compile(migraphx::make_target("ref"));
    auto output = p.eval({}).back();
    std::vector<int64_t> result;
    output.visit([&](auto out) { result.assign(out.begin(), out.end()); });
    std::vector<int64_t> gold = {0, 0, 3, 0, 0, 0, 0, 0, 5, 0, 0, 0, 0, 0, 0, 0, 0, 0};
    EXPECT(migraphx::verify_range(result, gold));
}

TEST_CASE(nms_transpose1_test)
{
    migraphx::program p;
    auto* mm = p.get_main_module();
    migraphx::shape boxes_s{migraphx::shape::float_type, {1, 4, 6}};
    std::vector<float> boxes_vec = {
        0.5, 0.5, 0.5, 0.5, 0.5, 0.5, 0.5, 0.6, 0.4, 10.5, 10.6, 100.5,
        1.0, 1.0, 1.0, 1.0, 1.0, 1.0, 1.0, 1.0, 1.0, 1.0,  1.0,  1.0,
    };

    migraphx::shape scores_s{migraphx::shape::float_type, {1, 1, 6}};
    std::vector<float> scores_vec = {0.9, 0.75, 0.6, 0.95, 0.5, 0.3};

    auto t_boxes_l       = mm->add_literal(migraphx::literal(boxes_s, boxes_vec));
    auto scores_l        = mm->add_literal(migraphx::literal(scores_s, scores_vec));
    auto max_out_l       = mm->add_literal(int64_t{4});
    auto iou_threshold   = mm->add_literal(0.5f);
    auto score_threshold = mm->add_literal(0.0f);

    auto transpose_boxes = mm->add_instruction(
        migraphx::make_op("transpose", {{"permutation", {0, 2, 1}}}), t_boxes_l);
    auto r =
        mm->add_instruction(migraphx::make_op("nonmaxsuppression", {{"center_point_box", true}}),
                            transpose_boxes,
                            scores_l,
                            max_out_l,
                            iou_threshold,
                            score_threshold);
    mm->add_return({r});

    p.compile(migraphx::make_target("ref"));
    auto output = p.eval({}).back();
    std::vector<int64_t> result;
    output.visit([&](auto out) { result.assign(out.begin(), out.end()); });
    std::vector<int64_t> gold = {0, 0, 3, 0, 0, 0, 0, 0, 5, 0, 0, 0, 0, 0, 0, 0, 0, 0};
    EXPECT(migraphx::verify_range(result, gold));
}

TEST_CASE(nms_transpose2_test)
{
    migraphx::program p;
    auto* mm = p.get_main_module();
    migraphx::shape boxes_s{migraphx::shape::float_type, {4, 1, 6}};
    std::vector<float> boxes_vec = {
        0.5, 0.5, 0.5, 0.5, 0.5, 0.5, 0.5, 0.6, 0.4, 10.5, 10.6, 100.5,
        1.0, 1.0, 1.0, 1.0, 1.0, 1.0, 1.0, 1.0, 1.0, 1.0,  1.0,  1.0,
    };

    migraphx::shape scores_s{migraphx::shape::float_type, {1, 1, 6}};
    std::vector<float> scores_vec = {0.9, 0.75, 0.6, 0.95, 0.5, 0.3};

    auto t_boxes_l       = mm->add_literal(migraphx::literal(boxes_s, boxes_vec));
    auto scores_l        = mm->add_literal(migraphx::literal(scores_s, scores_vec));
    auto max_out_l       = mm->add_literal(int64_t{4});
    auto iou_threshold   = mm->add_literal(0.5f);
    auto score_threshold = mm->add_literal(0.0f);

    auto transpose_boxes = mm->add_instruction(
        migraphx::make_op("transpose", {{"permutation", {1, 2, 0}}}), t_boxes_l);
    auto r =
        mm->add_instruction(migraphx::make_op("nonmaxsuppression", {{"center_point_box", true}}),
                            transpose_boxes,
                            scores_l,
                            max_out_l,
                            iou_threshold,
                            score_threshold);
    mm->add_return({r});

    p.compile(migraphx::make_target("ref"));
    auto output = p.eval({}).back();
    std::vector<int64_t> result;
    output.visit([&](auto out) { result.assign(out.begin(), out.end()); });
    std::vector<int64_t> gold = {0, 0, 3, 0, 0, 0, 0, 0, 5, 0, 0, 0, 0, 0, 0, 0, 0, 0};
    EXPECT(migraphx::verify_range(result, gold));
}

TEST_CASE(nonzero_test)
{
    migraphx::program p;
    auto* mm = p.get_main_module();
    migraphx::shape s{migraphx::shape::float_type, {2, 2, 3}};
    std::vector<float> data = {
        1.0f, 1.3f, 0.0f, -1.2f, 0.0f, -100.f, 200.f, 0.0f, 0.1f, 0.2f, 0.0f, 0.5f};
    auto input = mm->add_literal(migraphx::literal(s, data));
    auto ret   = mm->add_instruction(migraphx::make_op("nonzero"), input);
    mm->add_return({ret});
    p.compile(migraphx::make_target("ref"));
    auto result = p.eval({}).back();
    std::vector<int64_t> result_vector;
    result.visit([&](auto output) { result_vector.assign(output.begin(), output.end()); });
    std::vector<int64_t> gold = {0, 0, 0, 0, 1, 1, 1, 1, 0, 0, 0, 0, 0, 0, 1, 1, 0, 0,
                                 1, 1, 0, 0, 0, 0, 0, 1, 0, 2, 0, 2, 0, 2, 0, 0, 0, 0};
    EXPECT(migraphx::verify_range(result_vector, gold));
}

TEST_CASE(not_test)
{
    // int32
    {
        migraphx::program p;
        auto* mm = p.get_main_module();
        migraphx::shape s{migraphx::shape::int32_type, {4}};
        std::vector<float> data{0, 8, 1, -32};
        auto l1 = mm->add_literal(migraphx::literal{s, data});
        mm->add_instruction(migraphx::make_op("not"), l1);
        p.compile(migraphx::make_target("ref"));
        auto result = p.eval({}).back();
        std::vector<char> results_vector;
        result.visit([&](auto output) { results_vector.assign(output.begin(), output.end()); });
        std::vector<char> gold{1, 0, 0, 0};
        EXPECT(migraphx::verify_range(results_vector, gold));
    }

    // bool
    {
        migraphx::program p;
        auto* mm = p.get_main_module();
        migraphx::shape s{migraphx::shape::bool_type, {4}};
        std::vector<bool> data{false, false, true, true};
        auto l1 = mm->add_literal(migraphx::literal{s, {0, 0, 1, 1}});
        mm->add_instruction(migraphx::make_op("not"), l1);
        p.compile(migraphx::make_target("ref"));
        auto result = p.eval({}).back();
        std::vector<char> results_vector;
        result.visit([&](auto output) { results_vector.assign(output.begin(), output.end()); });
        std::vector<bool> gold(data.size());
        std::transform(
            data.begin(), data.end(), gold.begin(), [](bool n) -> bool { return not n; });
        EXPECT(migraphx::verify_range(results_vector, gold));
    }
}

TEST_CASE(not_dyn_test)
{
    migraphx::program p;
    auto* mm = p.get_main_module();
    migraphx::shape::dynamic_dimension dd{3, 8};
    migraphx::shape s{migraphx::shape::float_type, {dd}};
    auto input = mm->add_parameter("X", s);
    mm->add_instruction(migraphx::make_op("not"), input);
    p.compile(migraphx::make_target("ref"));

    std::vector<float> input_data{0, 8, 1, -32};
    migraphx::parameter_map params0;
    migraphx::shape input_fixed_shape0{migraphx::shape::float_type, {4}};
    params0["X"] = migraphx::argument(input_fixed_shape0, input_data.data());
    auto result  = p.eval(params0).back();
    std::vector<char> results_vector;
    result.visit([&](auto output) { results_vector.assign(output.begin(), output.end()); });
    std::vector<char> gold{1, 0, 0, 0};
    EXPECT(migraphx::verify_range(results_vector, gold));
}

TEST_CASE(pad_test)
{
    migraphx::program p;
    auto* mm = p.get_main_module();
    migraphx::shape s{migraphx::shape::float_type, {2, 2}};
    auto l0 = mm->add_literal(migraphx::literal{s, {1, 2, 3, 4}});
    mm->add_instruction(migraphx::make_op("pad", {{"pads", {1, 1, 1, 1}}}), l0);
    p.compile(migraphx::make_target("ref"));
    auto result = p.eval({}).back();
    std::vector<float> results_vector(16);
    result.visit([&](auto output) { results_vector.assign(output.begin(), output.end()); });
    std::vector<float> gold{0, 0, 0, 0, 0, 1, 2, 0, 0, 3, 4, 0, 0, 0, 0, 0};
    EXPECT(migraphx::verify_range(results_vector, gold));
}

TEST_CASE(pad_test_asym)
{
    migraphx::program p;
    auto* mm = p.get_main_module();
    migraphx::shape s{migraphx::shape::float_type, {2, 2}};
    auto l0 = mm->add_literal(migraphx::literal{s, {1, 2, 3, 4}});
    mm->add_instruction(migraphx::make_op("pad", {{"pads", {0, 0, 1, 1}}}), l0);
    p.compile(migraphx::make_target("ref"));
    auto result = p.eval({}).back();
    std::vector<float> results_vector(9);
    result.visit([&](auto output) { results_vector.assign(output.begin(), output.end()); });
    std::vector<float> gold{1, 2, 0, 3, 4, 0, 0, 0, 0};
    EXPECT(migraphx::verify_range(results_vector, gold));
}

TEST_CASE(pad_test_highest_half)
{
    migraphx::program p;
    auto* mm = p.get_main_module();
    migraphx::shape s{migraphx::shape::half_type, {2, 2}};
    auto l0 = mm->add_literal(migraphx::literal{s, {1, 2, 3, 4}});
    mm->add_instruction(
        migraphx::make_op("pad",
                          {{"pads", {1, 1, 1, 1}}, {"value", std::numeric_limits<float>::max()}}),
        l0);
    p.compile(migraphx::make_target("ref"));
    auto result = p.eval({}).back();
    std::vector<float> results_vector(16);
    result.visit([&](auto output) { results_vector.assign(output.begin(), output.end()); });
    const float x = std::numeric_limits<migraphx::half>::max();
    std::vector<float> gold{x, x, x, x, x, 1, 2, x, x, 3, 4, x, x, x, x, x};
    EXPECT(migraphx::verify_range(results_vector, gold));
}

TEST_CASE(pad_test_lowest_half)
{
    migraphx::program p;
    auto* mm = p.get_main_module();
    migraphx::shape s{migraphx::shape::half_type, {2, 2}};
    auto l0 = mm->add_literal(migraphx::literal{s, {1, 2, 3, 4}});
    mm->add_instruction(
        migraphx::make_op(
            "pad", {{"pads", {1, 1, 1, 1}}, {"value", std::numeric_limits<float>::lowest()}}),
        l0);
    p.compile(migraphx::make_target("ref"));
    auto result = p.eval({}).back();
    std::vector<float> results_vector(16);
    result.visit([&](auto output) { results_vector.assign(output.begin(), output.end()); });
    const float x = std::numeric_limits<migraphx::half>::lowest();
    std::vector<float> gold{x, x, x, x, x, 1, 2, x, x, 3, 4, x, x, x, x, x};
    EXPECT(migraphx::verify_range(results_vector, gold));
}

TEST_CASE(pad_dyn_test)
{
    migraphx::program p;
    auto* mm = p.get_main_module();
    migraphx::shape s{migraphx::shape::float_type, {{2, 4, {2}}, {2, 4, {2}}}};
    auto x = mm->add_parameter("x", s);
    mm->add_instruction(migraphx::make_op("pad", {{"pads", {1, 1, 1, 1}}}), x);
    p.compile(migraphx::make_target("ref"));

    std::vector<float> data = {1, 2, 3, 4};
    migraphx::parameter_map params;
    migraphx::shape input_fixed_shape{migraphx::shape::float_type, {2, 2}};
    params["x"] = migraphx::argument(input_fixed_shape, data.data());
    auto result = p.eval(params).back();
    std::vector<float> results_vector(16);
    result.visit([&](auto output) { results_vector.assign(output.begin(), output.end()); });
    std::vector<float> gold{0, 0, 0, 0, 0, 1, 2, 0, 0, 3, 4, 0, 0, 0, 0, 0};
    EXPECT(migraphx::verify_range(results_vector, gold));
}

TEST_CASE(pointwise_test)
{
    migraphx::program p;
    auto* mm = p.get_main_module();
    migraphx::shape s{migraphx::shape::float_type, {3}};
    auto l1  = mm->add_literal(migraphx::literal{s, {-1, 0, 1}});
    auto l2  = mm->add_literal(migraphx::literal{s, {1, 2, 3}});
    auto* pm = p.create_module("pointwise");
    auto x1  = pm->add_parameter("x1", {migraphx::shape::float_type});
    auto x2  = pm->add_parameter("x2", {migraphx::shape::float_type});
    pm->add_instruction(migraphx::make_op("add"), x1, x2);
    mm->add_instruction(migraphx::make_op("pointwise"), {l1, l2}, {pm});
    p.compile(migraphx::make_target("ref"));
    auto result = p.eval({}).back();
    std::vector<float> results_vector(3);
    result.visit([&](auto output) { results_vector.assign(output.begin(), output.end()); });
    std::vector<float> gold = {0, 2, 4};
    EXPECT(migraphx::verify_range(results_vector, gold));
}

TEST_CASE(pow_test)
{
    migraphx::program p;
    auto* mm = p.get_main_module();
    migraphx::shape s{migraphx::shape::float_type, {3}};
    std::vector<float> data = {1, 2, 3};
    auto b                  = mm->add_literal(migraphx::literal{s, data});
    auto e                  = mm->add_literal(migraphx::literal{s, data});
    mm->add_instruction(migraphx::make_op("pow"), b, e);
    p.compile(migraphx::make_target("ref"));
    auto result = p.eval({}).back();
    std::vector<float> results_vector(3);
    result.visit([&](auto output) { results_vector.assign(output.begin(), output.end()); });
    std::vector<float> gold = data;
    std::transform(
        gold.begin(), gold.end(), gold.begin(), [](float n) -> float { return std::pow(n, n); });
    EXPECT(migraphx::verify_range(results_vector, gold));
}

TEST_CASE(pow_dyn_test)
{
    migraphx::program p;
    auto* mm = p.get_main_module();
    migraphx::shape s{migraphx::shape::float_type, {3}};
    auto b = mm->add_parameter("b", s);
    auto e = mm->add_parameter("e", s);
    mm->add_instruction(migraphx::make_op("pow"), b, e);
    p.compile(migraphx::make_target("ref"));

    std::vector<float> data = {1, 2, 3};
    migraphx::parameter_map params0;
    migraphx::shape input_fixed_shape0{migraphx::shape::float_type, {3}};
    params0["b"] = migraphx::argument(input_fixed_shape0, data.data());
    params0["e"] = migraphx::argument(input_fixed_shape0, data.data());
    auto result  = p.eval(params0).back();
    std::vector<float> results_vector(3);
    result.visit([&](auto output) { results_vector.assign(output.begin(), output.end()); });
    std::vector<float> gold = data;
    std::transform(
        gold.begin(), gold.end(), gold.begin(), [](float n) -> float { return std::pow(n, n); });
    EXPECT(migraphx::verify_range(results_vector, gold));
}

TEST_CASE(prefix_scan_sum_1d)
{
    migraphx::program p;
    auto* mm = p.get_main_module();
    migraphx::shape s{migraphx::shape::float_type, {6}};
    auto input = migraphx::literal{s, {1, 2, 3, 4, 5, 6}};
    auto l0    = mm->add_literal(input);
    mm->add_instruction(migraphx::make_op("prefix_scan_sum", {{"axis", 0}, {"exclusive", false}}),
                        l0);
    p.compile(migraphx::make_target("ref"));
    auto result = p.eval({}).back();
    std::vector<float> results_vector;
    result.visit([&](auto output) { results_vector.assign(output.begin(), output.end()); });
    std::vector<float> gold{1.0, 3.0, 6.0, 10.0, 15.0, 21.0};
    EXPECT(results_vector == gold);
}

TEST_CASE(prefix_scan_sum_2d)
{
    {
        migraphx::program p;
        auto* mm = p.get_main_module();
        migraphx::shape s{migraphx::shape::float_type, {3, 3}};
        auto input = migraphx::literal{s, {1, 2, 3, 1, 2, 3, 1, 2, 3}};
        auto l0    = mm->add_literal(input);
        mm->add_instruction(
            migraphx::make_op("prefix_scan_sum", {{"axis", 0}, {"exclusive", false}}), l0);
        p.compile(migraphx::make_target("ref"));
        auto result = p.eval({}).back();
        std::vector<float> results_vector;
        result.visit([&](auto output) { results_vector.assign(output.begin(), output.end()); });
        std::vector<float> gold{1.0, 2.0, 3.0, 2.0, 4.0, 6.0, 3.0, 6.0, 9.0};
        EXPECT(results_vector == gold);
    }

    {
        migraphx::program p;
        auto* mm = p.get_main_module();
        migraphx::shape s{migraphx::shape::float_type, {3, 3}};
        auto input = migraphx::literal{s, {1, 2, 3, 1, 2, 3, 1, 2, 3}};
        auto l0    = mm->add_literal(input);
        mm->add_instruction(
            migraphx::make_op("prefix_scan_sum", {{"axis", 1}, {"exclusive", false}}), l0);
        p.compile(migraphx::make_target("ref"));
        auto result = p.eval({}).back();
        std::vector<float> results_vector;
        result.visit([&](auto output) { results_vector.assign(output.begin(), output.end()); });
        std::vector<float> gold{1.0, 3.0, 6.0, 1.0, 3.0, 6.0, 1.0, 3.0, 6.0};
        EXPECT(results_vector == gold);
    }
}

TEST_CASE(prefix_scan_sum_3d)
{
    {
        migraphx::program p;
        auto* mm = p.get_main_module();
        migraphx::shape s{migraphx::shape::float_type, {2, 3, 3}};
        auto input = migraphx::literal{s, {1, 2, 3, 1, 2, 3, 1, 2, 3, 1, 2, 3, 1, 2, 3, 1, 2, 3}};
        auto l0    = mm->add_literal(input);
        mm->add_instruction(
            migraphx::make_op("prefix_scan_sum", {{"axis", 0}, {"exclusive", false}}), l0);
        p.compile(migraphx::make_target("ref"));
        auto result = p.eval({}).back();
        std::vector<float> results_vector;
        result.visit([&](auto output) { results_vector.assign(output.begin(), output.end()); });
        std::vector<float> gold{1.0,
                                2.0,
                                3.0,
                                1.0,
                                2.0,
                                3.0,
                                1.0,
                                2.0,
                                3.0,
                                2.0,
                                4.0,
                                6.0,
                                2.0,
                                4.0,
                                6.0,
                                2.0,
                                4.0,
                                6.0};
        EXPECT(results_vector == gold);
    }

    {
        migraphx::program p;
        auto* mm = p.get_main_module();
        migraphx::shape s{migraphx::shape::float_type, {2, 3, 3}};
        auto input = migraphx::literal{s, {1, 2, 3, 1, 2, 3, 1, 2, 3, 1, 2, 3, 1, 2, 3, 1, 2, 3}};
        auto l0    = mm->add_literal(input);
        mm->add_instruction(
            migraphx::make_op("prefix_scan_sum", {{"axis", 1}, {"exclusive", false}}), l0);
        p.compile(migraphx::make_target("ref"));
        auto result = p.eval({}).back();
        std::vector<float> results_vector;
        result.visit([&](auto output) { results_vector.assign(output.begin(), output.end()); });
        std::vector<float> gold{1.0,
                                2.0,
                                3.0,
                                2.0,
                                4.0,
                                6.0,
                                3.0,
                                6.0,
                                9.0,
                                1.0,
                                2.0,
                                3.0,
                                2.0,
                                4.0,
                                6.0,
                                3.0,
                                6.0,
                                9.0};
        EXPECT(results_vector == gold);
    }

    {
        migraphx::program p;
        auto* mm = p.get_main_module();
        migraphx::shape s{migraphx::shape::float_type, {2, 3, 3}};
        auto input = migraphx::literal{s, {1, 2, 3, 1, 2, 3, 1, 2, 3, 1, 2, 3, 1, 2, 3, 1, 2, 3}};
        auto l0    = mm->add_literal(input);
        mm->add_instruction(
            migraphx::make_op("prefix_scan_sum", {{"axis", 2}, {"exclusive", false}}), l0);
        p.compile(migraphx::make_target("ref"));
        auto result = p.eval({}).back();
        std::vector<float> results_vector;
        result.visit([&](auto output) { results_vector.assign(output.begin(), output.end()); });
        std::vector<float> gold{1.0,
                                3.0,
                                6.0,
                                1.0,
                                3.0,
                                6.0,
                                1.0,
                                3.0,
                                6.0,
                                1.0,
                                3.0,
                                6.0,
                                1.0,
                                3.0,
                                6.0,
                                1.0,
                                3.0,
                                6.0};
        EXPECT(results_vector == gold);
    }
}

TEST_CASE(prefix_scan_sum_exclusive)
{
    {
        migraphx::program p;
        auto* mm = p.get_main_module();
        migraphx::shape s{migraphx::shape::float_type, {8}};
        auto input = migraphx::literal{s, {1, 2, 3, 4, 1, 2, 3, 4}};
        auto l0    = mm->add_literal(input);
        mm->add_instruction(
            migraphx::make_op("prefix_scan_sum", {{"axis", 0}, {"exclusive", true}}), l0);
        p.compile(migraphx::make_target("ref"));
        auto result = p.eval({}).back();
        std::vector<float> results_vector;
        result.visit([&](auto output) { results_vector.assign(output.begin(), output.end()); });
        std::vector<float> gold{0.0, 1.0, 3.0, 6.0, 10.0, 11.0, 13.0, 16.0};
        EXPECT(results_vector == gold);
    }

    {
        migraphx::program p;
        auto* mm = p.get_main_module();
        migraphx::shape s{migraphx::shape::float_type, {2, 3, 3}};
        auto input = migraphx::literal{s, {1, 2, 3, 1, 2, 3, 1, 2, 3, 1, 2, 3, 1, 2, 3, 1, 2, 3}};
        auto l0    = mm->add_literal(input);
        mm->add_instruction(
            migraphx::make_op("prefix_scan_sum", {{"axis", 1}, {"exclusive", true}}), l0);
        p.compile(migraphx::make_target("ref"));
        auto result = p.eval({}).back();
        std::vector<float> results_vector;
        result.visit([&](auto output) { results_vector.assign(output.begin(), output.end()); });
        std::vector<float> gold{0.0,
                                0.0,
                                0.0,
                                1.0,
                                2.0,
                                3.0,
                                2.0,
                                4.0,
                                6.0,
                                0.0,
                                0.0,
                                0.0,
                                1.0,
                                2.0,
                                3.0,
                                2.0,
                                4.0,
                                6.0};
        EXPECT(results_vector == gold);
    }
}

TEST_CASE(prefix_scan_sum_exclusive_reverse)
{
    migraphx::program p;
    auto* mm = p.get_main_module();
    migraphx::shape s{migraphx::shape::float_type, {6}};
    auto input = migraphx::literal{s, {1, 2, 3, 4, 5, 6}};
    auto l0    = mm->add_literal(input);
    mm->add_instruction(
        migraphx::make_op("prefix_scan_sum", {{"axis", 0}, {"exclusive", true}, {"reverse", true}}),
        l0);
    p.compile(migraphx::make_target("ref"));
    auto result = p.eval({}).back();
    std::vector<float> results_vector;
    result.visit([&](auto output) { results_vector.assign(output.begin(), output.end()); });
    std::vector<float> gold{20.0, 18.0, 15.0, 11.0, 6.0, 0.0};
    EXPECT(results_vector == gold);
}

TEST_CASE(prefix_scan_sum_negative_axis)
{
    {
        migraphx::program p;
        auto* mm = p.get_main_module();
        migraphx::shape s{migraphx::shape::float_type, {2, 3, 3}};
        auto input = migraphx::literal{s, {1, 2, 3, 1, 2, 3, 1, 2, 3, 1, 2, 3, 1, 2, 3, 1, 2, 3}};
        auto l0    = mm->add_literal(input);
        mm->add_instruction(
            migraphx::make_op("prefix_scan_sum", {{"axis", -3}, {"exclusive", false}}), l0);
        p.compile(migraphx::make_target("ref"));
        auto result = p.eval({}).back();
        std::vector<float> results_vector;
        result.visit([&](auto output) { results_vector.assign(output.begin(), output.end()); });
        std::vector<float> gold{1.0,
                                2.0,
                                3.0,
                                1.0,
                                2.0,
                                3.0,
                                1.0,
                                2.0,
                                3.0,
                                2.0,
                                4.0,
                                6.0,
                                2.0,
                                4.0,
                                6.0,
                                2.0,
                                4.0,
                                6.0};
        EXPECT(results_vector == gold);
    }

    {
        migraphx::program p;
        auto* mm = p.get_main_module();
        migraphx::shape s{migraphx::shape::float_type, {2, 3, 3}};
        auto input = migraphx::literal{s, {1, 2, 3, 1, 2, 3, 1, 2, 3, 1, 2, 3, 1, 2, 3, 1, 2, 3}};
        auto l0    = mm->add_literal(input);
        mm->add_instruction(
            migraphx::make_op("prefix_scan_sum", {{"axis", -2}, {"exclusive", false}}), l0);
        p.compile(migraphx::make_target("ref"));
        auto result = p.eval({}).back();
        std::vector<float> results_vector;
        result.visit([&](auto output) { results_vector.assign(output.begin(), output.end()); });
        std::vector<float> gold{1.0,
                                2.0,
                                3.0,
                                2.0,
                                4.0,
                                6.0,
                                3.0,
                                6.0,
                                9.0,
                                1.0,
                                2.0,
                                3.0,
                                2.0,
                                4.0,
                                6.0,
                                3.0,
                                6.0,
                                9.0};
        EXPECT(results_vector == gold);
    }

    {
        migraphx::program p;
        auto* mm = p.get_main_module();
        migraphx::shape s{migraphx::shape::float_type, {2, 3, 3}};
        auto input = migraphx::literal{s, {1, 2, 3, 1, 2, 3, 1, 2, 3, 1, 2, 3, 1, 2, 3, 1, 2, 3}};
        auto l0    = mm->add_literal(input);
        mm->add_instruction(
            migraphx::make_op("prefix_scan_sum", {{"axis", -1}, {"exclusive", false}}), l0);
        p.compile(migraphx::make_target("ref"));
        auto result = p.eval({}).back();
        std::vector<float> results_vector;
        result.visit([&](auto output) { results_vector.assign(output.begin(), output.end()); });
        std::vector<float> gold{1.0,
                                3.0,
                                6.0,
                                1.0,
                                3.0,
                                6.0,
                                1.0,
                                3.0,
                                6.0,
                                1.0,
                                3.0,
                                6.0,
                                1.0,
                                3.0,
                                6.0,
                                1.0,
                                3.0,
                                6.0};
        EXPECT(results_vector == gold);
    }
}

TEST_CASE(prefix_scan_sum_reverse)
{
    {
        migraphx::program p;
        auto* mm = p.get_main_module();
        migraphx::shape s{migraphx::shape::float_type, {8}};
        auto input = migraphx::literal{s, {1, 2, 3, 4, 1, 2, 3, 4}};
        auto l0    = mm->add_literal(input);
        mm->add_instruction(
            migraphx::make_op("prefix_scan_sum",
                              {{"axis", 0}, {"exclusive", false}, {"reverse", true}}),
            l0);
        p.compile(migraphx::make_target("ref"));
        auto result = p.eval({}).back();
        std::vector<float> results_vector;
        result.visit([&](auto output) { results_vector.assign(output.begin(), output.end()); });
        std::vector<float> gold{20.0, 19.0, 17.0, 14.0, 10.0, 9.0, 7.0, 4.0};
        EXPECT(results_vector == gold);
    }

    {
        migraphx::program p;
        auto* mm = p.get_main_module();
        migraphx::shape s{migraphx::shape::float_type, {2, 2, 2}};
        auto input = migraphx::literal{s, {1, 2, 3, 4, 1, 2, 3, 4}};
        auto l0    = mm->add_literal(input);
        mm->add_instruction(
            migraphx::make_op("prefix_scan_sum",
                              {{"axis", 0}, {"exclusive", false}, {"reverse", true}}),
            l0);
        p.compile(migraphx::make_target("ref"));
        auto result = p.eval({}).back();
        std::vector<float> results_vector;
        result.visit([&](auto output) { results_vector.assign(output.begin(), output.end()); });
        std::vector<float> gold{2.0, 4.0, 6.0, 8.0, 1.0, 2.0, 3.0, 4.0};
        EXPECT(results_vector == gold);
    }
}

TEST_CASE(prelu_test)
{
    migraphx::program p;
    auto* mm = p.get_main_module();
    migraphx::shape s{migraphx::shape::float_type, {3}};
    auto x     = mm->add_literal(migraphx::literal{s, {-1, 0, 2}});
    auto slope = mm->add_literal(migraphx::literal{s, {2, 1, 2}});
    mm->add_instruction(migraphx::make_op("prelu"), x, slope);
    p.compile(migraphx::make_target("ref"));
    auto result = p.eval({}).back();
    std::vector<float> results_vector;
    result.visit([&](auto output) { results_vector.assign(output.begin(), output.end()); });
    std::vector<float> gold = {-2.0f, 0.0f, 2.0f};
    EXPECT(migraphx::verify_range(results_vector, gold));
}

TEST_CASE(prelu_dyn_test)
{
    migraphx::program p;
    auto* mm = p.get_main_module();
    std::vector<migraphx::shape::dynamic_dimension> dd{{2, 6}};
    migraphx::shape s{migraphx::shape::float_type, dd};
    auto x     = mm->add_parameter("x", s);
    auto slope = mm->add_parameter("slope", s);
    mm->add_instruction(migraphx::make_op("prelu"), x, slope);
    p.compile(migraphx::make_target("ref"));

    std::vector<float> x_data{-1, 0, 2};
    std::vector<float> slope_data{2, 1, 2};
    migraphx::parameter_map params0;
    migraphx::shape input_fixed_shape0{migraphx::shape::float_type, {3}};
    params0["x"]     = migraphx::argument(input_fixed_shape0, x_data.data());
    params0["slope"] = migraphx::argument(input_fixed_shape0, slope_data.data());
    auto result      = p.eval(params0).back();
    std::vector<float> results_vector;
    result.visit([&](auto output) { results_vector.assign(output.begin(), output.end()); });
    std::vector<float> gold = {-2.0f, 0.0f, 2.0f};
    EXPECT(migraphx::verify_range(results_vector, gold));
}

TEST_CASE(quant_conv2d_padding_stride_test)
{
    migraphx::program p;
    auto* mm = p.get_main_module();
    migraphx::shape a_shape{migraphx::shape::int8_type, {2, 3, 4, 4}};
    std::vector<int8_t> a(2 * 3 * 4 * 4);
    std::iota(a.begin(), a.end(), 0);
    auto al = mm->add_literal(migraphx::literal{a_shape, a});
    migraphx::shape c_shape{migraphx::shape::int8_type, {2, 3, 3, 3}};
    std::vector<int8_t> c(2 * 3 * 3 * 3);
    std::iota(c.begin(), c.end(), 0);
    auto cl = mm->add_literal(migraphx::literal{c_shape, c});
    mm->add_instruction(
        migraphx::make_op("quant_convolution", {{"padding", {1, 1}}, {"stride", {2, 2}}}), al, cl);
    p.compile(migraphx::make_target("ref"));
    auto result = p.eval({}).back();

    std::vector<int32_t> s = {4521,
                              7014,
                              7830,
                              11952,
                              10515,
                              16734,
                              19737,
                              30906,
                              13161,
                              19542,
                              19494,
                              28800,
                              34707,
                              52590,
                              54729,
                              82746};
    std::vector<int32_t> results_vector;
    result.visit([&](auto output) { results_vector.assign(output.begin(), output.end()); });
    EXPECT(migraphx::verify_range(results_vector, s));
}

TEST_CASE(quant_conv2d_padding_test)
{
    migraphx::program p;
    auto* mm = p.get_main_module();
    migraphx::shape a_shape{migraphx::shape::int8_type, {2, 3, 4, 4}};
    std::vector<int8_t> a(2 * 3 * 4 * 4);
    std::iota(a.begin(), a.end(), 0);
    auto al = mm->add_literal(migraphx::literal{a_shape, a});
    migraphx::shape c_shape{migraphx::shape::int8_type, {2, 3, 3, 3}};
    std::vector<int8_t> c(2 * 3 * 3 * 3);
    std::iota(c.begin(), c.end(), 0);
    auto cl = mm->add_literal(migraphx::literal{c_shape, c});
    mm->add_instruction(
        migraphx::make_op("quant_convolution", {{"padding", {1, 1}}, {"stride", {1, 1}}}), al, cl);
    p.compile(migraphx::make_target("ref"));
    auto result            = p.eval({}).back();
    std::vector<int32_t> s = {
        4521,  6753,  7014,  4635,  6858,  10197, 10548, 6939,  7830,  11601, 11952, 7839,  5007,
        7383,  7590,  4953,  10515, 15987, 16734, 11277, 16821, 25506, 26586, 17874, 19737, 29826,
        30906, 20718, 13593, 20505, 21198, 14187, 13161, 19281, 19542, 12699, 18522, 27045, 27396,
        17739, 19494, 28449, 28800, 18639, 11919, 17319, 17526, 11289, 34707, 51843, 52590, 34893,
        51813, 77346, 78426, 52002, 54729, 81666, 82746, 54846, 36057, 53769, 54462, 36075};

    std::vector<int32_t> results_vector;
    result.visit([&](auto output) { results_vector.assign(output.begin(), output.end()); });
    EXPECT(migraphx::verify_range(results_vector, s));
}

TEST_CASE(quant_conv2d_test)
{
    migraphx::program p;
    auto* mm = p.get_main_module();
    migraphx::shape a_shape{migraphx::shape::int8_type, {2, 3, 4, 4}};
    std::vector<int8_t> a(2 * 3 * 4 * 4);
    std::iota(a.begin(), a.end(), 0);
    auto al = mm->add_literal(migraphx::literal{a_shape, a});

    migraphx::shape c_shape{migraphx::shape::int8_type, {2, 3, 3, 3}};
    std::vector<int8_t> c(2 * 3 * 3 * 3);
    std::iota(c.begin(), c.end(), 0);
    auto cl = mm->add_literal(migraphx::literal{c_shape, c});

    mm->add_instruction(migraphx::make_op("quant_convolution"), al, cl);
    p.compile(migraphx::make_target("ref"));
    auto result = p.eval({}).back();

    std::vector<int32_t> s = {10197,
                              10548,
                              11601,
                              11952,
                              25506,
                              26586,
                              29826,
                              30906,
                              27045,
                              27396,
                              28449,
                              28800,
                              77346,
                              78426,
                              81666,
                              82746};

    std::vector<int32_t> results_vector;
    result.visit([&](auto output) { results_vector.assign(output.begin(), output.end()); });
    EXPECT(migraphx::verify_range(results_vector, s));
}

TEST_CASE(quantizelinear)
{
    {
        migraphx::shape xs{migraphx::shape::float_type, {2, 3, 3}};
        std::vector<float> xv = {
            -300, 600, 129, -1000, 4, 3, -6, 600, 550, -300, 600, 129, -1000, 4, 3, -6, 600, 550};
        migraphx::shape ss{migraphx::shape::float_type, {2, 3, 3}};
        std::vector<float> sv = {2, 2, 2, 4, 4, 4, 6, 6, 6, 2, 2, 2, 4, 4, 4, 6, 6, 6};
        migraphx::shape zs{migraphx::shape::int8_type, {2, 3, 3}};
        std::vector<uint8_t> zv = {0, 0, 0, 0, 0, 0, 0, 0, 0, 0, 0, 0, 0, 0, 0, 0, 0, 0};
        auto create_program     = [&]() {
            migraphx::program p;
            auto* mm = p.get_main_module();
            auto x   = mm->add_literal(xs, xv);
            auto s   = mm->add_literal(ss, sv);
            auto z   = mm->add_literal(zs, zv);
            mm->add_instruction(migraphx::make_op("quantizelinear"), x, s, z);
            return p;
        };

        migraphx::program p1 = create_program();
        p1.compile(migraphx::make_target("ref"));
        auto result = p1.eval({}).back();
        std::vector<float> results_vector(18);
        result.visit([&](auto output) { results_vector.assign(output.begin(), output.end()); });
        std::vector<float> gold{
            -128, 127, 65, -128, 1, 1, -1, 100, 92, -128, 127, 65, -128, 1, 1, -1, 100, 92};
        EXPECT(results_vector == gold);
    }

    {
        migraphx::shape xs{migraphx::shape::float_type, {2, 3, 3}};
        std::vector<float> xv = {
            -300, 600, 129, -1000, 4, 3, -6, 600, 550, -300, 600, 129, -1000, 4, 3, -6, 600, 550};
        migraphx::shape ss{migraphx::shape::float_type, {2, 3, 3}};
        std::vector<float> sv = {2, 2, 2, 2, 2, 2, 2, 2, 2, 2, 2, 2, 2, 2, 2, 2, 2, 2};
        auto create_program   = [&]() {
            migraphx::program p;
            auto* mm = p.get_main_module();
            auto x   = mm->add_literal(xs, xv);
            auto s   = mm->add_literal(ss, sv);
            mm->add_instruction(migraphx::make_op("quantizelinear"), x, s);
            return p;
        };

        migraphx::program p1 = create_program();
        p1.compile(migraphx::make_target("ref"));
        auto result = p1.eval({}).back();
        std::vector<float> results_vector(18);
        result.visit([&](auto output) { results_vector.assign(output.begin(), output.end()); });
        std::vector<float> gold{0, 255, 65, 0, 2, 2, 0, 255, 255, 0, 255, 65, 0, 2, 2, 0, 255, 255};
        EXPECT(results_vector == gold);
    }
}

TEST_CASE(recip_test)
{
    migraphx::program p;
    auto* mm = p.get_main_module();
    migraphx::shape s{migraphx::shape::double_type, {3}};
    std::vector<float> data{-0.5f, 0.1f, 0.5f};
    auto l = mm->add_literal(migraphx::literal{s, data});
    mm->add_instruction(migraphx::make_op("recip"), l);
    p.compile(migraphx::make_target("ref"));
    auto result = p.eval({}).back();
    std::vector<float> results_vector(3);
    result.visit([&](auto output) { results_vector.assign(output.begin(), output.end()); });
    std::vector<float> gold = {-2.0f, 10.0f, 2.0f};
    EXPECT(migraphx::verify_range(results_vector, gold));
}

TEST_CASE(recip_dyn_test)
{
    migraphx::program p;
    auto* mm = p.get_main_module();
    migraphx::shape::dynamic_dimension dd{3, 8};
    migraphx::shape s{migraphx::shape::float_type, {dd}};
    auto input = mm->add_parameter("X", s);
    mm->add_instruction(migraphx::make_op("recip"), input);
    p.compile(migraphx::make_target("ref"));

    std::vector<float> input_data{-0.5f, 0.1f, 0.5f};
    migraphx::parameter_map params0;
    migraphx::shape input_fixed_shape0{migraphx::shape::float_type, {3}};
    params0["X"] = migraphx::argument(input_fixed_shape0, input_data.data());
    auto result  = p.eval(params0).back();
    std::vector<float> results_vector(3);
    result.visit([&](auto output) { results_vector.assign(output.begin(), output.end()); });
    std::vector<float> gold = {-2.0f, 10.0f, 2.0f};
    EXPECT(migraphx::verify_range(results_vector, gold));
}

TEST_CASE(reduce_max_axis0)
{
    migraphx::program p;
    auto* mm = p.get_main_module();
    migraphx::shape s{migraphx::shape::float_type, {3, 2, 2}};
    auto input = migraphx::literal{s, {1, 2, 3, 4, 5, 6, 7, 8, 9, 10, 11, 12}};
    auto l0    = mm->add_literal(input);
    mm->add_instruction(migraphx::make_op("reduce_max", {{"axes", {0}}}), l0);
    p.compile(migraphx::make_target("ref"));
    auto result = p.eval({}).back();
    std::vector<float> results_vector;
    result.visit([&](auto output) { results_vector.assign(output.begin(), output.end()); });
    std::vector<float> gold{9, 10, 11, 12};
    EXPECT(results_vector == gold);
}

TEST_CASE(reduce_max_dynamic_axis0)
{
    migraphx::program p;
    auto* mm = p.get_main_module();
    migraphx::shape s{migraphx::shape::float_type, {{2, 4, {2}}, {3, 5, {3}}}};
    auto input         = mm->add_parameter("X", s);
    auto reduce_max_op = migraphx::make_op("reduce_max", {{"axes", {0}}});
    mm->add_instruction(reduce_max_op, input);
    p.compile(migraphx::make_target("ref"));

    migraphx::parameter_map params;
    migraphx::shape input_fixed_shape{migraphx::shape::float_type, {2, 5}};
    std::vector<float> input_data{1, 2, 3, 4, 5, 6, 7, 8, 9, 10, 11, 12};
    params["X"] = migraphx::argument(input_fixed_shape, input_data.data());
    auto result = p.eval(params).back();
    std::vector<float> results_vector;
    result.visit([&](auto output) { results_vector.assign(output.begin(), output.end()); });
    std::vector<float> gold = {6, 7, 8, 9, 10};
    EXPECT(migraphx::verify_range(results_vector, gold));
}

TEST_CASE(reduce_max_axis01)
{
    migraphx::program p;
    auto* mm = p.get_main_module();
    migraphx::shape s{migraphx::shape::float_type, {3, 2, 2}};
    auto input = migraphx::literal{s, {1, 2, 3, 4, 5, 6, 7, 8, 9, 10, 11, 12}};
    auto l0    = mm->add_literal(input);
    mm->add_instruction(migraphx::make_op("reduce_max", {{"axes", {0, 1}}}), l0);
    p.compile(migraphx::make_target("ref"));
    auto result = p.eval({}).back();
    std::vector<float> results_vector;
    result.visit([&](auto output) { results_vector.assign(output.begin(), output.end()); });
    std::vector<float> gold{11, 12};
    EXPECT(results_vector == gold);
}

TEST_CASE(reduce_max_axis02)
{
    migraphx::program p;
    auto* mm = p.get_main_module();
    migraphx::shape s{migraphx::shape::float_type, {3, 2, 2}};
    auto input = migraphx::literal{s, {1, 2, 3, 4, 5, 6, 7, 8, 9, 10, 11, 12}};
    auto l0    = mm->add_literal(input);
    mm->add_instruction(migraphx::make_op("reduce_max", {{"axes", {0, 2}}}), l0);
    p.compile(migraphx::make_target("ref"));
    auto result = p.eval({}).back();
    std::vector<float> results_vector;
    result.visit([&](auto output) { results_vector.assign(output.begin(), output.end()); });
    std::vector<float> gold{10, 12};
    EXPECT(results_vector == gold);
}

TEST_CASE(reduce_mean_axis02)
{
    migraphx::program p;
    auto* mm = p.get_main_module();
    migraphx::shape s{migraphx::shape::float_type, {3, 2, 2}};
    auto input = migraphx::literal{s, {1, 2, 3, 4, 5, 6, 7, 8, 9, 10, 11, 12}};
    auto l0    = mm->add_literal(input);
    mm->add_instruction(migraphx::make_op("reduce_mean", {{"axes", {0, 2}}}), l0);
    p.compile(migraphx::make_target("ref"));
    auto result = p.eval({}).back();
    std::vector<float> results_vector;
    result.visit([&](auto output) { results_vector.assign(output.begin(), output.end()); });
    std::vector<float> gold{5.5, 7.5};
    EXPECT(results_vector == gold);
}

TEST_CASE(reduce_mean_axis1)
{
    migraphx::program p;
    auto* mm = p.get_main_module();
    migraphx::shape s{migraphx::shape::float_type, {3, 2, 2}};
    auto input = migraphx::literal{s, {1, 2, 3, 4, 5, 6, 7, 8, 9, 10, 11, 12}};
    auto l0    = mm->add_literal(input);
    mm->add_instruction(migraphx::make_op("reduce_mean", {{"axes", {1}}}), l0);
    p.compile(migraphx::make_target("ref"));
    auto result = p.eval({}).back();
    std::vector<float> results_vector;
    result.visit([&](auto output) { results_vector.assign(output.begin(), output.end()); });
    std::vector<float> gold{2, 3, 6, 7, 10, 11};
    EXPECT(results_vector == gold);
}

TEST_CASE(reduce_mean_axis12)
{
    migraphx::program p;
    auto* mm = p.get_main_module();
    migraphx::shape s{migraphx::shape::float_type, {3, 2, 2}};
    auto input = migraphx::literal{s, {1, 2, 3, 4, 5, 6, 7, 8, 9, 10, 11, 12}};
    auto l0    = mm->add_literal(input);
    mm->add_instruction(migraphx::make_op("reduce_mean", {{"axes", {1, 2}}}), l0);
    p.compile(migraphx::make_target("ref"));
    auto result = p.eval({}).back();
    std::vector<float> results_vector;
    result.visit([&](auto output) { results_vector.assign(output.begin(), output.end()); });
    std::vector<float> gold{2.5f, 6.5f, 10.5f};
    EXPECT(results_vector == gold);
}

TEST_CASE(reduce_mean_axis2)
{
    migraphx::program p;
    auto* mm = p.get_main_module();
    migraphx::shape s{migraphx::shape::float_type, {3, 2, 2}};
    auto input = migraphx::literal{s, {1, 2, 3, 4, 5, 6, 7, 8, 9, 10, 11, 12}};
    auto l0    = mm->add_literal(input);
    mm->add_instruction(migraphx::make_op("reduce_mean", {{"axes", {2}}}), l0);
    p.compile(migraphx::make_target("ref"));
    auto result = p.eval({}).back();
    std::vector<float> results_vector;
    result.visit([&](auto output) { results_vector.assign(output.begin(), output.end()); });
    std::vector<float> gold{1.5f, 3.5f, 5.5f, 7.5f, 9.5f, 11.5f};
    EXPECT(results_vector == gold);
}

TEST_CASE(reduce_mean_int)
{
    migraphx::program p;
    auto* mm = p.get_main_module();
    migraphx::shape s{migraphx::shape::int32_type, {3, 2, 2}};
    auto input = migraphx::literal{s, {1, 2, 3, 4, 5, 6, 7, 8, 9, 10, 11, 12}};
    auto l0    = mm->add_literal(input);
    mm->add_instruction(migraphx::make_op("reduce_mean", {{"axes", {1, 2}}}), l0);
    p.compile(migraphx::make_target("ref"));
    auto result = p.eval({}).back();
    std::vector<int> results_vector;
    result.visit([&](auto output) { results_vector.assign(output.begin(), output.end()); });
    std::vector<int> gold{2, 6, 10};
    EXPECT(results_vector == gold);
}

TEST_CASE(reduce_min_axis02)
{
    migraphx::program p;
    auto* mm = p.get_main_module();
    migraphx::shape s{migraphx::shape::float_type, {3, 2, 2}};
    auto input = migraphx::literal{s, {1, 2, 3, 4, 5, 6, 7, 8, 9, 10, 11, 12}};
    auto l0    = mm->add_literal(input);
    mm->add_instruction(migraphx::make_op("reduce_min", {{"axes", {0, 2}}}), l0);
    p.compile(migraphx::make_target("ref"));
    auto result = p.eval({}).back();
    std::vector<float> results_vector;
    result.visit([&](auto output) { results_vector.assign(output.begin(), output.end()); });
    std::vector<float> gold{1, 3};
    EXPECT(results_vector == gold);
}

TEST_CASE(reduce_min_axis1)
{
    migraphx::program p;
    auto* mm = p.get_main_module();
    migraphx::shape s{migraphx::shape::float_type, {3, 2, 2}};
    auto input = migraphx::literal{s, {1, 2, 3, 4, 5, 6, 7, 8, 9, 10, 11, 12}};
    auto l0    = mm->add_literal(input);
    mm->add_instruction(migraphx::make_op("reduce_min", {{"axes", {1}}}), l0);
    p.compile(migraphx::make_target("ref"));
    auto result = p.eval({}).back();
    std::vector<float> results_vector;
    result.visit([&](auto output) { results_vector.assign(output.begin(), output.end()); });
    std::vector<float> gold{1, 2, 5, 6, 9, 10};
    EXPECT(results_vector == gold);
}

TEST_CASE(reduce_min_axis12)
{
    migraphx::program p;
    auto* mm = p.get_main_module();
    migraphx::shape s{migraphx::shape::float_type, {3, 2, 2}};
    auto input = migraphx::literal{s, {1, 2, 3, 4, 5, 6, 7, 8, 9, 10, 11, 12}};
    auto l0    = mm->add_literal(input);
    mm->add_instruction(migraphx::make_op("reduce_min", {{"axes", {1, 2}}}), l0);
    p.compile(migraphx::make_target("ref"));
    auto result = p.eval({}).back();
    std::vector<float> results_vector;
    result.visit([&](auto output) { results_vector.assign(output.begin(), output.end()); });
    std::vector<float> gold{1, 5, 9};
    EXPECT(results_vector == gold);
}

TEST_CASE(reduce_prod_axis0)
{
    migraphx::program p;
    auto* mm = p.get_main_module();
    migraphx::shape s{migraphx::shape::float_type, {4, 2, 2}};
    auto input = migraphx::literal{s, {1, 2, 3, 1, 2, 3, 1, 2, 3, 1, 2, 3, 1, 3, 2, 3}};
    auto l0    = mm->add_literal(input);
    mm->add_instruction(migraphx::make_op("reduce_prod", {{"axes", {0}}}), l0);
    p.compile(migraphx::make_target("ref"));
    auto result = p.eval({}).back();
    std::vector<float> results_vector;
    result.visit([&](auto output) { results_vector.assign(output.begin(), output.end()); });
    std::vector<float> gold{6, 18, 12, 18};
    EXPECT(results_vector == gold);
}

TEST_CASE(reduce_sum_axis0)
{
    migraphx::program p;
    auto* mm = p.get_main_module();
    migraphx::shape s{migraphx::shape::float_type, {3, 2, 2}};
    auto input = migraphx::literal{s, {1, 2, 3, 4, 5, 6, 7, 8, 9, 10, 11, 12}};
    auto l0    = mm->add_literal(input);
    mm->add_instruction(migraphx::make_op("reduce_sum", {{"axes", {0}}}), l0);
    p.compile(migraphx::make_target("ref"));
    auto result = p.eval({}).back();
    std::vector<float> results_vector;
    result.visit([&](auto output) { results_vector.assign(output.begin(), output.end()); });
    std::vector<float> gold{15, 18, 21, 24};
    EXPECT(results_vector == gold);
}

TEST_CASE(reduce_sum_axis02)
{
    migraphx::program p;
    auto* mm = p.get_main_module();
    migraphx::shape s{migraphx::shape::float_type, {3, 2, 2}};
    auto input = migraphx::literal{s, {1, 2, 3, 4, 5, 6, 7, 8, 9, 10, 11, 12}};
    auto l0    = mm->add_literal(input);
    mm->add_instruction(migraphx::make_op("reduce_sum", {{"axes", {0, 2}}}), l0);
    p.compile(migraphx::make_target("ref"));
    auto result = p.eval({}).back();
    std::vector<float> results_vector;
    result.visit([&](auto output) { results_vector.assign(output.begin(), output.end()); });
    std::vector<float> gold{33, 45};
    EXPECT(results_vector == gold);
}

TEST_CASE(reduce_sum_axis1)
{
    migraphx::program p;
    auto* mm = p.get_main_module();
    migraphx::shape s{migraphx::shape::float_type, {3, 2, 2}};
    auto input = migraphx::literal{s, {1, 2, 3, 4, 5, 6, 7, 8, 9, 10, 11, 12}};
    auto l0    = mm->add_literal(input);
    mm->add_instruction(migraphx::make_op("reduce_sum", {{"axes", {1}}}), l0);
    p.compile(migraphx::make_target("ref"));
    auto result = p.eval({}).back();
    std::vector<float> results_vector;
    result.visit([&](auto output) { results_vector.assign(output.begin(), output.end()); });
    std::vector<float> gold{4, 6, 12, 14, 20, 22};
    EXPECT(results_vector == gold);
}

TEST_CASE(reduce_sum_axis12)
{
    migraphx::program p;
    auto* mm = p.get_main_module();
    migraphx::shape s{migraphx::shape::float_type, {3, 2, 2}};
    auto input = migraphx::literal{s, {1, 2, 3, 4, 5, 6, 7, 8, 9, 10, 11, 12}};
    auto l0    = mm->add_literal(input);
    mm->add_instruction(migraphx::make_op("reduce_sum", {{"axes", {1, 2}}}), l0);
    p.compile(migraphx::make_target("ref"));
    auto result = p.eval({}).back();
    std::vector<float> results_vector;
    result.visit([&](auto output) { results_vector.assign(output.begin(), output.end()); });
    std::vector<float> gold{10, 26, 42};
    EXPECT(results_vector == gold);
}

TEST_CASE(reduce_sum_axis2)
{
    migraphx::program p;
    auto* mm = p.get_main_module();
    migraphx::shape s{migraphx::shape::float_type, {3, 2, 2}};
    auto input = migraphx::literal{s, {1, 2, 3, 4, 5, 6, 7, 8, 9, 10, 11, 12}};
    auto l0    = mm->add_literal(input);
    mm->add_instruction(migraphx::make_op("reduce_sum", {{"axes", {2}}}), l0);
    p.compile(migraphx::make_target("ref"));
    auto result = p.eval({}).back();
    std::vector<float> results_vector;
    result.visit([&](auto output) { results_vector.assign(output.begin(), output.end()); });
    std::vector<float> gold{3, 7, 11, 15, 19, 23};
    EXPECT(results_vector == gold);
}

TEST_CASE(relu_test)
{
    migraphx::program p;
    auto* mm = p.get_main_module();
    migraphx::shape s{migraphx::shape::float_type, {3}};
    auto l = mm->add_literal(migraphx::literal{s, {-1.f, 0.f, 1.f}});
    mm->add_instruction(migraphx::make_op("relu"), l);
    p.compile(migraphx::make_target("ref"));
    auto result = p.eval({}).back();
    std::vector<float> results_vector(3);
    result.visit([&](auto output) { results_vector.assign(output.begin(), output.end()); });
    std::vector<float> gold = {0.f, 0.f, 1.f};
    EXPECT(migraphx::verify_range(results_vector, gold));
}

TEST_CASE(relu_dyn_test)
{
    migraphx::program p;
    auto* mm = p.get_main_module();
    migraphx::shape::dynamic_dimension dd{3, 8};
    migraphx::shape s{migraphx::shape::float_type, {dd}};
    auto input = mm->add_parameter("X", s);
    mm->add_instruction(migraphx::make_op("relu"), input);
    p.compile(migraphx::make_target("ref"));

    std::vector<float> input_data{-1.f, 0.f, 1.f};
    migraphx::parameter_map params0;
    migraphx::shape input_fixed_shape0{migraphx::shape::float_type, {3}};
    params0["X"] = migraphx::argument(input_fixed_shape0, input_data.data());
    auto result  = p.eval(params0).back();
    std::vector<float> results_vector(3);
    result.visit([&](auto output) { results_vector.assign(output.begin(), output.end()); });
    std::vector<float> gold = {0.f, 0.f, 1.f};
    EXPECT(migraphx::verify_range(results_vector, gold));
}

TEST_CASE(reshape_test0)
{
    migraphx::shape a_shape{migraphx::shape::float_type, {24, 1, 1, 1}};
    std::vector<float> data(24);
    std::iota(data.begin(), data.end(), -3);
    migraphx::program p;
    auto* mm                       = p.get_main_module();
    auto l                         = mm->add_literal(migraphx::literal{a_shape, data});
    std::vector<int64_t> new_shape = {8, 3, 1, 1};
    mm->add_instruction(migraphx::make_op("reshape", {{"dims", new_shape}}), l);
    p.compile(migraphx::make_target("ref"));
    auto result = p.eval({}).back();
    std::vector<float> results_vector{};
    result.visit([&](auto output) { results_vector.assign(output.begin(), output.end()); });
    EXPECT(migraphx::verify_range(results_vector, data));
}

TEST_CASE(reshape_test1)
{
    migraphx::shape a_shape{migraphx::shape::float_type, {24, 1, 1, 1}};
    std::vector<float> data(24);
    std::iota(data.begin(), data.end(), -3);
    migraphx::program p;
    auto* mm                       = p.get_main_module();
    auto l                         = mm->add_literal(migraphx::literal{a_shape, data});
    std::vector<int64_t> new_shape = {1, 3, 4, 2};
    mm->add_instruction(migraphx::make_op("reshape", {{"dims", new_shape}}), l);
    p.compile(migraphx::make_target("ref"));
    auto result = p.eval({}).back();
    std::vector<float> results_vector{};
    result.visit([&](auto output) { results_vector.assign(output.begin(), output.end()); });
    EXPECT(migraphx::verify_range(results_vector, data));
}

TEST_CASE(reshape_test2)
{
    migraphx::shape a_shape{migraphx::shape::float_type, {24, 1, 1, 1}};
    std::vector<float> data(24);
    std::iota(data.begin(), data.end(), -3);
    migraphx::program p;
    auto* mm                       = p.get_main_module();
    auto l                         = mm->add_literal(migraphx::literal{a_shape, data});
    std::vector<int64_t> new_shape = {1, 2, 3, 4};
    mm->add_instruction(migraphx::make_op("reshape", {{"dims", new_shape}}), l);
    p.compile(migraphx::make_target("ref"));
    auto result = p.eval({}).back();
    std::vector<float> results_vector{};
    result.visit([&](auto output) { results_vector.assign(output.begin(), output.end()); });
    EXPECT(migraphx::verify_range(results_vector, data));
}

TEST_CASE(reshape_dyn_test)
{
    migraphx::program p;
    auto* mm = p.get_main_module();
    migraphx::shape s{migraphx::shape::float_type, {{1, 4}, {24, 24}, {1, 1}, {1, 1}}};
    std::vector<int64_t> new_shape = {0, 8, 3, 1};
    auto input                     = mm->add_parameter("X", s);
    mm->add_instruction(migraphx::make_op("reshape", {{"dims", new_shape}}), input);
    p.compile(migraphx::make_target("ref"));

    std::vector<float> data(48);
    std::iota(data.begin(), data.end(), -3);
    migraphx::parameter_map params;
    migraphx::shape input_fixed_shape{migraphx::shape::float_type, {2, 24, 1, 1}};
    params["X"] = migraphx::argument(input_fixed_shape, data.data());
    auto result = p.eval(params).back();
    std::vector<float> results_vector{};
    result.visit([&](auto output) { results_vector.assign(output.begin(), output.end()); });
    EXPECT(migraphx::verify_range(results_vector, data));
}

TEST_CASE(reverse_test_axis0)
{
    migraphx::shape in_shape{migraphx::shape::float_type, {2, 16}};
    std::vector<float> data(32);
    std::iota(data.begin(), data.end(), 1);
    migraphx::program p;
    auto* mm              = p.get_main_module();
    auto l                = mm->add_literal(migraphx::literal{in_shape, data});
    std::vector<int> axes = {0};
    mm->add_instruction(migraphx::make_op("reverse", {{"axes", axes}}), l);
    p.compile(migraphx::make_target("ref"));
    auto result = p.eval({}).back();
    std::vector<float> results_vector;
    result.visit([&](auto output) { results_vector.assign(output.begin(), output.end()); });
    std::vector<float> target_data = data;
    std::swap_ranges(target_data.begin(), target_data.begin() + 16, target_data.begin() + 16);
    EXPECT(migraphx::verify_range(results_vector, target_data));
}

TEST_CASE(reverse_test_axis1)
{
    migraphx::shape in_shape{migraphx::shape::float_type, {2, 16}};
    std::vector<float> data(32);
    std::iota(data.begin(), data.end(), 1);
    migraphx::program p;
    auto* mm              = p.get_main_module();
    auto l                = mm->add_literal(migraphx::literal{in_shape, data});
    std::vector<int> axes = {1};
    mm->add_instruction(migraphx::make_op("reverse", {{"axes", axes}}), l);
    p.compile(migraphx::make_target("ref"));
    auto result = p.eval({}).back();
    std::vector<float> results_vector;
    result.visit([&](auto output) { results_vector.assign(output.begin(), output.end()); });
    std::vector<float> target_data = data;
    std::reverse(target_data.begin(), target_data.begin() + 16);
    std::reverse(target_data.end() - 16, target_data.end());
    EXPECT(migraphx::verify_range(results_vector, target_data));
}

TEST_CASE(reverse_test_axis10)
{
    migraphx::shape in_shape{migraphx::shape::float_type, {2, 16}};
    std::vector<float> data(32);
    std::iota(data.begin(), data.end(), 1);
    migraphx::program p;
    auto* mm              = p.get_main_module();
    auto l                = mm->add_literal(migraphx::literal{in_shape, data});
    std::vector<int> axes = {1, 0};
    mm->add_instruction(migraphx::make_op("reverse", {{"axes", axes}}), l);
    p.compile(migraphx::make_target("ref"));
    auto result = p.eval({}).back();
    std::vector<float> results_vector;
    result.visit([&](auto output) { results_vector.assign(output.begin(), output.end()); });
    std::vector<float> target_data = data;
    std::reverse(target_data.begin(), target_data.begin() + 16);
    std::reverse(target_data.end() - 16, target_data.end());
    std::swap_ranges(target_data.begin(), target_data.begin() + 16, target_data.begin() + 16);
    EXPECT(migraphx::verify_range(results_vector, target_data));
}

TEST_CASE(roialign_out_of_bound_test)
{
    auto create_program = [](const std::string& trans_mode = "half_pixel") {
        migraphx::program p;
        auto* mm = p.get_main_module();
        migraphx::shape x_s{migraphx::shape::float_type, {1, 1, 10, 10}};
        std::vector<float> x_vec = {
            0.2764, 0.7150, 0.1958, 0.3416, 0.4638, 0.0259, 0.2963, 0.6518, 0.4856, 0.7250,
            0.9637, 0.0895, 0.2919, 0.6753, 0.0234, 0.6132, 0.8085, 0.5324, 0.8992, 0.4467,
            0.3265, 0.8479, 0.9698, 0.2471, 0.9336, 0.1878, 0.4766, 0.4308, 0.3400, 0.2162,
            0.0206, 0.1720, 0.2155, 0.4394, 0.0653, 0.3406, 0.7724, 0.3921, 0.2541, 0.5799,
            0.4062, 0.2194, 0.4473, 0.4687, 0.7109, 0.9327, 0.9815, 0.6320, 0.1728, 0.6119,
            0.3097, 0.1283, 0.4984, 0.5068, 0.4279, 0.0173, 0.4388, 0.0430, 0.4671, 0.7119,
            0.1011, 0.8477, 0.4726, 0.1777, 0.9923, 0.4042, 0.1869, 0.7795, 0.9946, 0.9689,
            0.1366, 0.3671, 0.7011, 0.6234, 0.9867, 0.5585, 0.6985, 0.5609, 0.8788, 0.9928,
            0.5697, 0.8511, 0.6711, 0.9406, 0.8751, 0.7496, 0.1650, 0.1049, 0.1559, 0.2514,
            0.7012, 0.4056, 0.7879, 0.3461, 0.0415, 0.2998, 0.5094, 0.3727, 0.5482, 0.0502};

        migraphx::shape roi_s{migraphx::shape::float_type, {3, 4}};
        std::vector<float> roi_vec = {0, 0, 9.99, 9.99, 0, 5, 4, 9, 5, 5, 9.9, 9.9};

        migraphx::shape ind_s{migraphx::shape::int64_type, {3}};
        std::vector<int64_t> ind_vec = {0, 0, 0};

        auto x   = mm->add_literal(migraphx::literal(x_s, x_vec));
        auto roi = mm->add_literal(migraphx::literal(roi_s, roi_vec));
        auto ind = mm->add_literal(migraphx::literal(ind_s, ind_vec));
        auto r =
            mm->add_instruction(migraphx::make_op("roialign",
                                                  {{"coordinate_transformation_mode", trans_mode},
                                                   {"spatial_scale", 5.0},
                                                   {"output_height", 1},
                                                   {"output_width", 1},
                                                   {"sampling_ratio", 1}}),
                                x,
                                roi,
                                ind);
        mm->add_return({r});
        return p;
    };

    {
        auto p = create_program("output_half_pixel");
        p.compile(migraphx::make_target("ref"));
        auto result = p.eval({}).back();
        std::vector<float> results_vector;
        result.visit([&](auto output) { results_vector.assign(output.begin(), output.end()); });
        std::vector<float> gold = {0.0f, 0.0f, 0.0f};

        EXPECT(migraphx::verify_range(results_vector, gold));
    }
}

TEST_CASE(roialign_test)
{
    auto create_program = [](const std::string& trans_mode = "half_pixel",
                             const migraphx::op::pooling_mode pooling_mode =
                                 migraphx::op::pooling_mode::average,
                             int64_t sampling_ratio = 2) {
        migraphx::program p;
        auto* mm = p.get_main_module();
        migraphx::shape x_s{migraphx::shape::float_type, {1, 1, 10, 10}};
        std::vector<float> x_vec = {
            0.2764, 0.7150, 0.1958, 0.3416, 0.4638, 0.0259, 0.2963, 0.6518, 0.4856, 0.7250,
            0.9637, 0.0895, 0.2919, 0.6753, 0.0234, 0.6132, 0.8085, 0.5324, 0.8992, 0.4467,
            0.3265, 0.8479, 0.9698, 0.2471, 0.9336, 0.1878, 0.4766, 0.4308, 0.3400, 0.2162,
            0.0206, 0.1720, 0.2155, 0.4394, 0.0653, 0.3406, 0.7724, 0.3921, 0.2541, 0.5799,
            0.4062, 0.2194, 0.4473, 0.4687, 0.7109, 0.9327, 0.9815, 0.6320, 0.1728, 0.6119,
            0.3097, 0.1283, 0.4984, 0.5068, 0.4279, 0.0173, 0.4388, 0.0430, 0.4671, 0.7119,
            0.1011, 0.8477, 0.4726, 0.1777, 0.9923, 0.4042, 0.1869, 0.7795, 0.9946, 0.9689,
            0.1366, 0.3671, 0.7011, 0.6234, 0.9867, 0.5585, 0.6985, 0.5609, 0.8788, 0.9928,
            0.5697, 0.8511, 0.6711, 0.9406, 0.8751, 0.7496, 0.1650, 0.1049, 0.1559, 0.2514,
            0.7012, 0.4056, 0.7879, 0.3461, 0.0415, 0.2998, 0.5094, 0.3727, 0.5482, 0.0502};

        migraphx::shape roi_s{migraphx::shape::float_type, {3, 4}};
        std::vector<float> roi_vec = {0, 0, 9, 9, 0, 5, 4, 9, 5, 5, 9, 9};

        migraphx::shape ind_s{migraphx::shape::int64_type, {3}};
        std::vector<int64_t> ind_vec = {0, 0, 0};

        auto x   = mm->add_literal(migraphx::literal(x_s, x_vec));
        auto roi = mm->add_literal(migraphx::literal(roi_s, roi_vec));
        auto ind = mm->add_literal(migraphx::literal(ind_s, ind_vec));
        auto r =
            mm->add_instruction(migraphx::make_op("roialign",
                                                  {{"coordinate_transformation_mode", trans_mode},
                                                   {"spatial_scale", 1.0},
                                                   {"output_height", 5},
                                                   {"output_width", 5},
                                                   {"sampling_ratio", sampling_ratio},
                                                   {"mode", pooling_mode}}),
                                x,
                                roi,
                                ind);
        mm->add_return({r});
        return p;
    };

    {
        auto p = create_program();
        p.compile(migraphx::make_target("ref"));
        auto result = p.eval({}).back();
        std::vector<float> results_vector;
        result.visit([&](auto output) { results_vector.assign(output.begin(), output.end()); });
        std::vector<float> gold = {
            0.466421425, 0.446552634, 0.340521216, 0.568848491, 0.606780827, 0.371379346,
            0.429571986, 0.383519977, 0.556241512, 0.351050019, 0.27680251,  0.488286227,
            0.522200167, 0.552770197, 0.417057365, 0.471240699, 0.4844096,   0.690457463,
            0.492039412, 0.877398551, 0.623889625, 0.712461948, 0.628926516, 0.335504025,
            0.349469036, 0.302179992, 0.43046391,  0.469585985, 0.39774403,  0.542259991,
            0.365552008, 0.704923987, 0.516481996, 0.317131996, 0.701444089, 0.291239977,
            0.505897999, 0.647610962, 0.623489916, 0.829879999, 0.591567993, 0.738860011,
            0.704825997, 0.837148011, 0.889315963, 0.622680008, 0.615276039, 0.709713995,
            0.615356028, 0.458524048, 0.238451958, 0.337952018, 0.371693879, 0.609999895,
            0.760059953, 0.376724035, 0.378532052, 0.71468991,  0.924308002, 0.972783983,
            0.574903965, 0.582623959, 0.570936024, 0.761904061, 0.876998067, 0.535508037,
            0.256580025, 0.214098021, 0.279604018, 0.360000014, 0.436488032, 0.350427985,
            0.288755983, 0.366139978, 0.234920025};

        EXPECT(migraphx::verify_range(results_vector, gold));
    }

    {
        auto p = create_program("output_half_pixel");
        p.compile(migraphx::make_target("ref"));
        auto result = p.eval({}).back();
        std::vector<float> results_vector;
        result.visit([&](auto output) { results_vector.assign(output.begin(), output.end()); });
        std::vector<float> gold = {
            0.517783, 0.343411, 0.322905, 0.447362, 0.634375, 0.40308,  0.536647, 0.442791,
            0.486144, 0.402313, 0.251194, 0.400154, 0.515524, 0.695369, 0.346537, 0.33504,
            0.460099, 0.588069, 0.343863, 0.684932, 0.49319,  0.714058, 0.821744, 0.471935,
            0.403946, 0.306955, 0.218678, 0.33369,  0.488001, 0.486962, 0.18709,  0.49142,
            0.55611,  0.419167, 0.368608, 0.143278, 0.460835, 0.597125, 0.53096,  0.498207,
            0.278818, 0.438569, 0.6022,   0.700038, 0.752436, 0.577385, 0.702383, 0.725097,
            0.733754, 0.816304, 0.23933,  0.407514, 0.337893, 0.252521, 0.474335, 0.367075,
            0.270168, 0.41051,  0.64189,  0.830777, 0.55564,  0.454295, 0.55645,  0.75015,
            0.929997, 0.66257,  0.561664, 0.481275, 0.495449, 0.666306, 0.663573, 0.372107,
            0.205603, 0.192776, 0.247849};

        EXPECT(migraphx::verify_range(results_vector, gold));
    }

    {
        auto p = create_program("output_half_pixel", migraphx::op::pooling_mode::max, 0);
        p.compile(migraphx::make_target("ref"));
        auto result = p.eval({}).back();
        std::vector<float> results_vector;
        result.visit([&](auto output) { results_vector.assign(output.begin(), output.end()); });
        std::vector<float> gold = {
            0.819145, 0.373103, 0.258302,  0.515419, 0.726104, 0.540536, 0.545512,  0.38511,
            0.376545, 0.274635, 0.22341,   0.184511, 0.230843, 0.404869, 0.29546,   0.540409,
            0.265838, 0.409324, 0.213915,  0.708654, 0.687264, 0.580821, 0.461283,  0.462879,
            0.709632, 0.27873,  0.083619,  0.22428,  0.313992, 0.410508, 0.0929099, 0.415373,
            0.296695, 0.231574, 0.136836,  0.0683,   0.296695, 0.211925, 0.245385,  0.28053,
            0.17091,  0.179879, 0.245385,  0.343539, 0.392742, 0.51273,  0.536193,  0.382995,
            0.422793, 0.761886, 0.0839429, 0.276444, 0.19746,  0.126117, 0.378351,  0.254646,
            0.092148, 0.272825, 0.381955,  0.626599, 0.251325, 0.244475, 0.194875,  0.272825,
            0.44757,  0.351855, 0.342265,  0.244475, 0.274841, 0.553644, 0.607176,  0.202392,
            0.07425,  0.066087, 0.126279};

        EXPECT(migraphx::verify_range(results_vector, gold));
    }
}

TEST_CASE(round_test)
{
    migraphx::program p;
    auto* mm = p.get_main_module();
    migraphx::shape s{migraphx::shape::float_type, {9}};
    auto l =
        mm->add_literal(migraphx::literal{s, {1.1, 1.5, 1.6, -1.1, -1.5, -1.6, 0.0, 2.0, -2.0}});
    mm->add_instruction(migraphx::make_op("round"), l);
    p.compile(migraphx::make_target("ref"));
    auto result = p.eval({}).back();
    std::vector<float> results_vector;
    result.visit([&](auto output) { results_vector.assign(output.begin(), output.end()); });
    std::vector<float> gold = {1.0, 2.0, 2.0, -1.0, -2.0, -2.0, 0.0, 2.0, -2.0};
    EXPECT(migraphx::verify_range(results_vector, gold));
}

TEST_CASE(round_dyn_test)
{
    migraphx::program p;
    auto* mm = p.get_main_module();
    migraphx::shape::dynamic_dimension dd{4, 10};
    migraphx::shape s{migraphx::shape::float_type, {dd}};
    auto input = mm->add_parameter("X", s);
    mm->add_instruction(migraphx::make_op("round"), input);
    p.compile(migraphx::make_target("ref"));

    std::vector<float> input_data{1.1, 1.5, 1.6, -1.1, -1.5, -1.6, 0.0, 2.0, -2.0};
    migraphx::parameter_map params0;
    migraphx::shape input_fixed_shape0{migraphx::shape::float_type, {9}};
    params0["X"] = migraphx::argument(input_fixed_shape0, input_data.data());
    auto result  = p.eval(params0).back();
    std::vector<float> results_vector;
    result.visit([&](auto output) { results_vector.assign(output.begin(), output.end()); });
    std::vector<float> gold = {1.0, 2.0, 2.0, -1.0, -2.0, -2.0, 0.0, 2.0, -2.0};
    EXPECT(migraphx::verify_range(results_vector, gold));
}

TEST_CASE(rsqrt_test)
{
    migraphx::program p;
    auto* mm = p.get_main_module();
    migraphx::shape s{migraphx::shape::float_type, {3}};
    auto l = mm->add_literal(migraphx::literal{s, {4.0, 16.0, 64.0}});
    mm->add_instruction(migraphx::make_op("rsqrt"), l);
    p.compile(migraphx::make_target("ref"));
    auto result = p.eval({}).back();
    std::vector<float> results_vector(3);
    result.visit([&](auto output) { results_vector.assign(output.begin(), output.end()); });
    std::vector<float> gold = {0.5, 0.25, 0.125};
    EXPECT(migraphx::verify_range(results_vector, gold));
}

TEST_CASE(rsqrt_dyn_test)
{
    migraphx::program p;
    auto* mm = p.get_main_module();
    migraphx::shape::dynamic_dimension dd{3, 8};
    migraphx::shape s{migraphx::shape::float_type, {dd}};
    auto input = mm->add_parameter("X", s);
    mm->add_instruction(migraphx::make_op("rsqrt"), input);
    p.compile(migraphx::make_target("ref"));

    std::vector<float> input_data{4.0, 16.0, 64.0};
    migraphx::parameter_map params0;
    migraphx::shape input_fixed_shape0{migraphx::shape::float_type, {3}};
    params0["X"] = migraphx::argument(input_fixed_shape0, input_data.data());
    auto result  = p.eval(params0).back();
    std::vector<float> results_vector(3);
    result.visit([&](auto output) { results_vector.assign(output.begin(), output.end()); });
    std::vector<float> gold = {0.5, 0.25, 0.125};
    EXPECT(migraphx::verify_range(results_vector, gold));
}

// reduction_mode: "scatter_none", "scatter_add", "scatter_mul"
migraphx::program create_scatter_program(const std::string& reduction_mode, int axis)
{
    migraphx::program p;
    auto* mm = p.get_main_module();
    migraphx::shape sd{migraphx::shape::float_type, {3, 3}};
    std::vector<float> vd(sd.elements(), 0.0f);

    migraphx::shape si{migraphx::shape::int32_type, {2, 3}};
    std::vector<int> vi = {1, 0, 2, 0, 2, 1};

    migraphx::shape su{migraphx::shape::float_type, {2, 3}};
    std::vector<float> vu = {1.0, 1.1, 1.2, 2.0, 2.1, 2.2};

    auto ld = mm->add_literal(migraphx::literal{sd, vd});
    auto li = mm->add_literal(migraphx::literal{si, vi});
    auto lu = mm->add_literal(migraphx::literal{su, vu});
    // scatter_none, formerly the scatter op
    auto r = mm->add_instruction(migraphx::make_op(reduction_mode, {{"axis", axis}}), ld, li, lu);
    mm->add_return({r});
    return p;
}

TEST_CASE(scatter_ax0_test)
{
    // this tests what used to be the only scatter op, now changed to 3 sub-ops
    // which have their own test case
    {
        migraphx::program p = create_scatter_program("scatter_none", 0);
        p.compile(migraphx::make_target("ref"));
        auto result = p.eval({}).back();
        std::vector<float> results_vector;
        result.visit([&](auto output) { results_vector.assign(output.begin(), output.end()); });
        std::vector<float> gold = {2.0, 1.1, 0.0, 1.0, 0.0, 2.2, 0.0, 2.1, 1.2};
        EXPECT(migraphx::verify_range(results_vector, gold));
    }
}

TEST_CASE(scatter_ax_neg_test)
{
    {
        migraphx::program p = create_scatter_program("scatter_none", -2);

        p.compile(migraphx::make_target("ref"));
        auto result = p.eval({}).back();
        std::vector<float> results_vector;
        result.visit([&](auto output) { results_vector.assign(output.begin(), output.end()); });
        std::vector<float> gold = {2.0, 1.1, 0.0, 1.0, 0.0, 2.2, 0.0, 2.1, 1.2};
        EXPECT(migraphx::verify_range(results_vector, gold));
    }
}

TEST_CASE(scatter_ax1_test)
{
    {
        migraphx::program p = create_scatter_program("scatter_none", 1);
        p.compile(migraphx::make_target("ref"));
        auto result = p.eval({}).back();
        std::vector<float> results_vector;
        result.visit([&](auto output) { results_vector.assign(output.begin(), output.end()); });
        std::vector<float> gold = {1.1, 1.0, 1.2, 2.0, 2.2, 2.1, 0.0, 0.0, 0.0};
        EXPECT(migraphx::verify_range(results_vector, gold));
    }
}

// similar to create_scatter_program but with different tensor values
// reduction_mode: "scatter_none", "scatter_add", "scatter_mul"
migraphx::program create_scatter_program2(const std::string& reduction_mode, int axis)
{
    migraphx::program p;
    auto* mm = p.get_main_module();
    migraphx::shape sd{migraphx::shape::float_type, {1, 5}};
    std::vector<float> vd({1., 2., 3., 4., 5.});

    migraphx::shape si{migraphx::shape::int32_type, {1, 2}};
    std::vector<int> vi = {1, 3};

    migraphx::shape su{migraphx::shape::float_type, {1, 2}};
    std::vector<float> vu = {1.1, 2.1};

    auto ld = mm->add_literal(migraphx::literal{sd, vd});
    auto li = mm->add_literal(migraphx::literal{si, vi});
    auto lu = mm->add_literal(migraphx::literal{su, vu});
    auto r  = mm->add_instruction(migraphx::make_op(reduction_mode, {{"axis", axis}}), ld, li, lu);
    mm->add_return({r});
    return p;
}
TEST_CASE(scatter_reduction1_test)
{
    {
        // Test sub-ops for the three reduction values scatter_none, scatter_add, scatter_mul
        migraphx::program p = create_scatter_program2("scatter_none", 1);

        p.compile(migraphx::make_target("ref"));
        auto result = p.eval({}).back();
        std::vector<float> results_vector;
        result.visit([&](auto output) { results_vector.assign(output.begin(), output.end()); });
        std::vector<float> gold_none = {1.0, 1.1, 3.0, 2.1, 5.0};
        EXPECT(migraphx::verify_range(results_vector, gold_none));
    }
}

TEST_CASE(scatter_reduction2_test)
{
    {
        migraphx::program p = create_scatter_program2("scatter_mul", 1);
        p.compile(migraphx::make_target("ref"));
        auto result = p.eval({}).back();
        std::vector<float> results_vector;
        result.visit([&](auto output) { results_vector.assign(output.begin(), output.end()); });
        std::vector<float> gold_mul = {1.0, 2.2, 3.0, 8.4, 5.0};

        EXPECT(migraphx::verify_range(results_vector, gold_mul));
    }
}
TEST_CASE(scatter_reduction3_test)
{
    {
        migraphx::program p = create_scatter_program2("scatter_add", 1);
        p.compile(migraphx::make_target("ref"));
        auto result = p.eval({}).back();
        std::vector<float> results_vector;
        result.visit([&](auto output) { results_vector.assign(output.begin(), output.end()); });
        std::vector<float> gold_add = {1.0, 3.1, 3.0, 6.1, 5.0};

        EXPECT(migraphx::verify_range(results_vector, gold_add));
    }
}

TEST_CASE(scatter_reduction_3x3_test)
{
    {
        migraphx::program p;
        auto* mm = p.get_main_module();
        migraphx::shape sd{migraphx::shape::float_type, {3, 3}};
        std::vector<float> vd(sd.elements(), 3.0f);

        migraphx::shape si{migraphx::shape::int32_type, {2, 3}};
        std::vector<int> vi = {1, 0, 2, 0, 2, 1};

        migraphx::shape su{migraphx::shape::float_type, {2, 3}};
        std::vector<float> vu = {1.0, 1.1, 1.2, 7.0, 7.1, 7.2};

        auto ld = mm->add_literal(migraphx::literal{sd, vd});
        auto li = mm->add_literal(migraphx::literal{si, vi});
        auto lu = mm->add_literal(migraphx::literal{su, vu});
        auto r  = mm->add_instruction(migraphx::make_op("scatter_add", {{"axis", 1}}), ld, li, lu);
        mm->add_return({r});
        p.compile(migraphx::make_target("ref"));
        auto result = p.eval({}).back();
        std::vector<float> results_vector;
        result.visit([&](auto output) { results_vector.assign(output.begin(), output.end()); });
        std::vector<float> gold_a2 = {4.1, 4.0, 4.2, 10.0, 10.2, 10.1, 3.0, 3.0, 3.0};

        EXPECT(migraphx::verify_range(results_vector, gold_a2));
    }
}

// create a test scatter program with a 3x3 tensor;
//  su and si are transposed from previous case
migraphx::program create_scatter_program_3x3(const std::string& reduction_mode, int axis)
{
    migraphx::program p;
    auto* mm = p.get_main_module();
    migraphx::shape sd{migraphx::shape::float_type, {3, 3}};
    std::vector<float> vd(sd.elements(), 3.0f);

    migraphx::shape si{migraphx::shape::int32_type, {3, 2}};
    std::vector<int> vi = {1, 0, 0, 2, 2, 1};

    migraphx::shape su{migraphx::shape::float_type, {3, 2}};
    std::vector<float> vu = {1.0, 7.0, 1.1, 7.1, 1.2, 7.2};

    auto ld = mm->add_literal(migraphx::literal{sd, vd});
    auto li = mm->add_literal(migraphx::literal{si, vi});
    auto lu = mm->add_literal(migraphx::literal{su, vu});
    auto r  = mm->add_instruction(migraphx::make_op(reduction_mode, {{"axis", axis}}), ld, li, lu);
    mm->add_return({r});
    return p;
}

TEST_CASE(scatter_reduction_3x3_xpose1_test)
{
    // test on vertical (0) axis. su and si are transposed from previous case
    {
        migraphx::program p = create_scatter_program_3x3("scatter_none", 0);
        p.compile(migraphx::make_target("ref"));
        auto result = p.eval({}).back();
        std::vector<float> results_vector;
        result.visit([&](auto output) { results_vector.assign(output.begin(), output.end()); });
        std::vector<float> gold_none2 = {1.1, 7.0, 3.0, 1.0, 7.2, 3.0, 1.2, 7.1, 3.0};
        EXPECT(migraphx::verify_range(results_vector, gold_none2));
    }
}

TEST_CASE(scatter_reduction_3x3_xpose2_test)
{
    // test on vertical (0) axis.
    {
        migraphx::program p = create_scatter_program_3x3("scatter_add", 0);
        p.compile(migraphx::make_target("ref"));
        auto result = p.eval({}).back();
        std::vector<float> results_vector;
        result.visit([&](auto output) { results_vector.assign(output.begin(), output.end()); });
        std::vector<float> gold_a3 = {4.1, 10.0, 3.0, 4.0, 10.2, 3.0, 4.2, 10.1, 3.0};

        EXPECT(migraphx::verify_range(results_vector, gold_a3));
    }
}

TEST_CASE(scatter_reduction_3x3_xpose3_test)
{
    {
        migraphx::program p = create_scatter_program_3x3("scatter_mul", 0);
        p.compile(migraphx::make_target("ref"));
        auto result = p.eval({}).back();
        std::vector<float> results_vector;
        result.visit([&](auto output) { results_vector.assign(output.begin(), output.end()); });
        std::vector<float> gold_mul2 = {3.3, 21.0, 3.0, 3.0, 21.6, 3.0, 3.6, 21.3, 3.0};

        EXPECT(migraphx::verify_range(results_vector, gold_mul2));
    }
}

TEST_CASE(scatternd_shapes_test)
{
    {
        // broadcasted input
        migraphx::program p;
        auto* mm   = p.get_main_module();
        auto dtype = migraphx::shape::float_type;
        auto itype = migraphx::shape::int64_type;
        migraphx::shape is{itype, {4, 1}};
        migraphx::shape us{dtype, {4}};

        std::vector<int64_t> ind_vec{4, 3, 1, 7};
        std::vector<float> upd_vec{9, 10, 11, 12};

        auto data    = mm->add_instruction(migraphx::make_op("multibroadcast", {{"out_lens", {8}}}),
                                        mm->add_literal(migraphx::literal{0.0f}));
        auto indices = mm->add_literal(migraphx::literal{is, ind_vec});
        auto updates = mm->add_literal(migraphx::literal{us, upd_vec});
        auto scatternd =
            mm->add_instruction(migraphx::make_op("scatternd_none"), data, indices, updates);
        mm->add_return({scatternd});
        p.compile(migraphx::make_target("ref"));
        auto result = p.eval({}).back();
        std::vector<float> results_vector;
        result.visit([&](auto output) { results_vector.assign(output.begin(), output.end()); });
        std::vector<float> gold{0, 11, 0, 10, 9, 0, 0, 12};

        EXPECT(migraphx::verify_range(results_vector, gold));
    }

    {
        // non-standard shape input
        migraphx::program p;
        auto* mm   = p.get_main_module();
        auto dtype = migraphx::shape::float_type;
        auto itype = migraphx::shape::int64_type;
        migraphx::shape ds{dtype, {2, 2}};
        migraphx::shape is{itype, {2, 2}};
        migraphx::shape us{dtype, {2}};

        std::vector<float> data_vec{1, 2, 3, 4};
        std::vector<int64_t> ind_vec{0, 0, 0, 1};
        std::vector<float> upd_vec{5, 6};

        auto data = mm->add_literal(migraphx::literal{ds, data_vec});
        auto td =
            mm->add_instruction(migraphx::make_op("transpose", {{"permutation", {1, 0}}}), data);
        auto indices = mm->add_literal(migraphx::literal{is, ind_vec});
        auto updates = mm->add_literal(migraphx::literal{us, upd_vec});
        auto scatternd =
            mm->add_instruction(migraphx::make_op("scatternd_none"), td, indices, updates);
        mm->add_return({scatternd});
        p.compile(migraphx::make_target("ref"));
        auto result = p.eval({}).back();
        std::vector<float> results_vector;
        result.visit([&](auto output) { results_vector.assign(output.begin(), output.end()); });
        std::vector<float> gold{5, 6, 2, 4};

        EXPECT(migraphx::verify_range(results_vector, gold));
    }

    {
        // non-standard updates shape
        migraphx::program p;
        auto* mm   = p.get_main_module();
        auto dtype = migraphx::shape::float_type;
        auto itype = migraphx::shape::int64_type;
        migraphx::shape ds{dtype, {2, 2, 2}};
        migraphx::shape is{itype, {2, 1, 3}};
        migraphx::shape us{dtype, {1, 2}};

        std::vector<float> data_vec{1, 2, 3, 4, 5, 6, 7, 8};
        std::vector<int64_t> ind_vec{0, 0, 0, 1, 1, 1};
        std::vector<float> upd_vec{9, 10};

        auto data    = mm->add_literal(migraphx::literal{ds, data_vec});
        auto indices = mm->add_literal(migraphx::literal{is, ind_vec});
        auto updates = mm->add_literal(migraphx::literal{us, upd_vec});
        auto tu =
            mm->add_instruction(migraphx::make_op("transpose", {{"permutation", {1, 0}}}), updates);
        auto scatternd =
            mm->add_instruction(migraphx::make_op("scatternd_none"), data, indices, tu);
        mm->add_return({scatternd});
        p.compile(migraphx::make_target("ref"));
        auto result = p.eval({}).back();
        std::vector<float> results_vector;
        result.visit([&](auto output) { results_vector.assign(output.begin(), output.end()); });
        std::vector<float> gold{9, 2, 3, 4, 5, 6, 7, 10};

        EXPECT(migraphx::verify_range(results_vector, gold));
    }
}

TEST_CASE(scatternd_test)
{
    {
        // r=1, q=2, k=1
        migraphx::program p;
        auto* mm   = p.get_main_module();
        auto dtype = migraphx::shape::float_type;
        auto itype = migraphx::shape::int64_type;
        migraphx::shape ds{dtype, {8}};
        migraphx::shape is{itype, {4, 1}};
        migraphx::shape us{dtype, {4}};

        std::vector<float> data_vec{1, 2, 3, 4, 5, 6, 7, 8};
        std::vector<int64_t> ind_vec{4, 3, 1, 7};
        std::vector<float> upd_vec{9, 10, 11, 12};

        auto data    = mm->add_literal(migraphx::literal{ds, data_vec});
        auto indices = mm->add_literal(migraphx::literal{is, ind_vec});
        auto updates = mm->add_literal(migraphx::literal{us, upd_vec});
        auto scatternd =
            mm->add_instruction(migraphx::make_op("scatternd_none"), data, indices, updates);
        mm->add_return({scatternd});
        p.compile(migraphx::make_target("ref"));
        auto result = p.eval({}).back();
        std::vector<float> results_vector;
        result.visit([&](auto output) { results_vector.assign(output.begin(), output.end()); });
        std::vector<float> gold{1, 11, 3, 10, 9, 6, 7, 12};

        EXPECT(migraphx::verify_range(results_vector, gold));
    }

    {
        // r=2, q=2, k=2
        migraphx::program p;
        auto* mm   = p.get_main_module();
        auto dtype = migraphx::shape::float_type;
        auto itype = migraphx::shape::int64_type;
        migraphx::shape ds{dtype, {2, 2}};
        migraphx::shape is{itype, {2, 2}};
        migraphx::shape us{dtype, {2}};

        std::vector<float> data_vec{1, 2, 3, 4};
        std::vector<int64_t> ind_vec{0, 0, 0, 1};
        std::vector<float> upd_vec{5, 6};

        auto data    = mm->add_literal(migraphx::literal{ds, data_vec});
        auto indices = mm->add_literal(migraphx::literal{is, ind_vec});
        auto updates = mm->add_literal(migraphx::literal{us, upd_vec});
        auto scatternd =
            mm->add_instruction(migraphx::make_op("scatternd_none"), data, indices, updates);
        mm->add_return({scatternd});
        p.compile(migraphx::make_target("ref"));
        auto result = p.eval({}).back();
        std::vector<float> results_vector;
        result.visit([&](auto output) { results_vector.assign(output.begin(), output.end()); });
        std::vector<float> gold{5, 6, 3, 4};

        EXPECT(migraphx::verify_range(results_vector, gold));
    }

    {
        // r=3, q=3, k=3
        migraphx::program p;
        auto* mm   = p.get_main_module();
        auto dtype = migraphx::shape::float_type;
        auto itype = migraphx::shape::int64_type;
        migraphx::shape ds{dtype, {2, 2, 2}};
        migraphx::shape is{itype, {2, 1, 3}};
        migraphx::shape us{dtype, {2, 1}};

        std::vector<float> data_vec{1, 2, 3, 4, 5, 6, 7, 8};
        std::vector<int64_t> ind_vec{0, 0, 0, 1, 1, 1};
        std::vector<float> upd_vec{9, 10};

        auto data    = mm->add_literal(migraphx::literal{ds, data_vec});
        auto indices = mm->add_literal(migraphx::literal{is, ind_vec});
        auto updates = mm->add_literal(migraphx::literal{us, upd_vec});
        auto scatternd =
            mm->add_instruction(migraphx::make_op("scatternd_none"), data, indices, updates);
        mm->add_return({scatternd});
        p.compile(migraphx::make_target("ref"));
        auto result = p.eval({}).back();
        std::vector<float> results_vector;
        result.visit([&](auto output) { results_vector.assign(output.begin(), output.end()); });
        std::vector<float> gold{9, 2, 3, 4, 5, 6, 7, 10};

        EXPECT(migraphx::verify_range(results_vector, gold));
    }

    {
        // r=3, q=2, k=1
        migraphx::program p;
        auto* mm   = p.get_main_module();
        auto dtype = migraphx::shape::float_type;
        auto itype = migraphx::shape::int64_type;
        migraphx::shape ds{dtype, {4, 4, 4}};
        migraphx::shape is{itype, {2, 1}};
        migraphx::shape us{dtype, {2, 4, 4}};

        std::vector<float> data_vec{1, 2, 3, 4, 5, 6, 7, 8, 8, 7, 6, 5, 4, 3, 2, 1,
                                    1, 2, 3, 4, 5, 6, 7, 8, 8, 7, 6, 5, 4, 3, 2, 1,
                                    8, 7, 6, 5, 4, 3, 2, 1, 1, 2, 3, 4, 5, 6, 7, 8,
                                    8, 7, 6, 5, 4, 3, 2, 1, 1, 2, 3, 4, 5, 6, 7, 8};
        std::vector<int64_t> ind_vec{0, 2};
        std::vector<float> upd_vec{5, 5, 5, 5, 6, 6, 6, 6, 7, 7, 7, 7, 8, 8, 8, 8,
                                   1, 1, 1, 1, 2, 2, 2, 2, 3, 3, 3, 3, 4, 4, 4, 4};

        auto data    = mm->add_literal(migraphx::literal{ds, data_vec});
        auto indices = mm->add_literal(migraphx::literal{is, ind_vec});
        auto updates = mm->add_literal(migraphx::literal{us, upd_vec});
        auto scatternd =
            mm->add_instruction(migraphx::make_op("scatternd_none"), data, indices, updates);
        mm->add_return({scatternd});
        p.compile(migraphx::make_target("ref"));
        auto result = p.eval({}).back();
        std::vector<float> results_vector;
        result.visit([&](auto output) { results_vector.assign(output.begin(), output.end()); });
        std::vector<float> gold{5, 5, 5, 5, 6, 6, 6, 6, 7, 7, 7, 7, 8, 8, 8, 8, 1, 2, 3, 4, 5, 6,
                                7, 8, 8, 7, 6, 5, 4, 3, 2, 1, 1, 1, 1, 1, 2, 2, 2, 2, 3, 3, 3, 3,
                                4, 4, 4, 4, 8, 7, 6, 5, 4, 3, 2, 1, 1, 2, 3, 4, 5, 6, 7, 8};

        EXPECT(migraphx::verify_range(results_vector, gold));
    }

    {
        // r=5, q=1, k=1
        migraphx::program p;
        auto* mm   = p.get_main_module();
        auto dtype = migraphx::shape::float_type;
        auto itype = migraphx::shape::int64_type;
        migraphx::shape ds{dtype, {2, 2, 2, 2, 2}};
        migraphx::shape is{itype, {1}};
        migraphx::shape us{dtype, {2, 2, 2, 2}};

        std::vector<float> data_vec(32, 1);
        std::vector<int64_t> ind_vec{1};
        std::vector<float> upd_vec(16, 0);

        auto data    = mm->add_literal(migraphx::literal{ds, data_vec});
        auto indices = mm->add_literal(migraphx::literal{is, ind_vec});
        auto updates = mm->add_literal(migraphx::literal{us, upd_vec});
        auto scatternd =
            mm->add_instruction(migraphx::make_op("scatternd_none"), data, indices, updates);
        mm->add_return({scatternd});
        p.compile(migraphx::make_target("ref"));
        auto result = p.eval({}).back();
        std::vector<float> results_vector;
        result.visit([&](auto output) { results_vector.assign(output.begin(), output.end()); });
        std::vector<float> gold(32, 0);
        std::copy(data_vec.begin(), data_vec.begin() + 16, gold.begin());

        EXPECT(migraphx::verify_range(results_vector, gold));
    }
}

TEST_CASE(scatternd_reduction_test)
{
    {
        // reduction = add
        migraphx::program p;
        auto* mm   = p.get_main_module();
        auto dtype = migraphx::shape::float_type;
        auto itype = migraphx::shape::int64_type;
        migraphx::shape ds{dtype, {8}};
        migraphx::shape is{itype, {8, 1}};
        migraphx::shape us{dtype, {8}};

        std::vector<float> data_vec{1, 2, 3, 4, 5, 6, 7, 8};
        std::vector<int64_t> ind_vec{4, 3, 1, 7, 4, 3, 1, 7};
        std::vector<float> upd_vec{9, 10, 11, 12, -8, -9, -10, -11};

        auto data    = mm->add_literal(migraphx::literal{ds, data_vec});
        auto indices = mm->add_literal(migraphx::literal{is, ind_vec});
        auto updates = mm->add_literal(migraphx::literal{us, upd_vec});
        auto scatternd =
            mm->add_instruction(migraphx::make_op("scatternd_add"), data, indices, updates);
        mm->add_return({scatternd});
        p.compile(migraphx::make_target("ref"));
        auto result = p.eval({}).back();
        std::vector<float> results_vector;
        result.visit([&](auto output) { results_vector.assign(output.begin(), output.end()); });
        std::vector<float> gold{1, 3, 3, 5, 6, 6, 7, 9};

        EXPECT(migraphx::verify_range(results_vector, gold));
    }

    {
        // reduction = mul
        migraphx::program p;
        auto* mm   = p.get_main_module();
        auto dtype = migraphx::shape::float_type;
        auto itype = migraphx::shape::int64_type;
        migraphx::shape ds{dtype, {8}};
        migraphx::shape is{itype, {4, 1}};
        migraphx::shape us{dtype, {4}};

        std::vector<float> data_vec{1, 2, 3, 4, 5, 6, 7, 8};
        std::vector<int64_t> ind_vec{4, 3, 1, 7};
        std::vector<float> upd_vec{9, 10, 11, 12};

        auto data    = mm->add_literal(migraphx::literal{ds, data_vec});
        auto indices = mm->add_literal(migraphx::literal{is, ind_vec});
        auto updates = mm->add_literal(migraphx::literal{us, upd_vec});
        auto scatternd =
            mm->add_instruction(migraphx::make_op("scatternd_mul"), data, indices, updates);
        mm->add_return({scatternd});
        p.compile(migraphx::make_target("ref"));
        auto result = p.eval({}).back();
        std::vector<float> results_vector;
        result.visit([&](auto output) { results_vector.assign(output.begin(), output.end()); });
        std::vector<float> gold{1, 22, 3, 40, 45, 6, 7, 96};

        EXPECT(migraphx::verify_range(results_vector, gold));
    }
}

TEST_CASE(select_module_add_test)
{
    migraphx::program p;
    auto* mm = p.get_main_module();
    migraphx::shape lit_s{migraphx::shape{migraphx::shape::float_type, {1}}};
    auto literal_ins = mm->add_literal(migraphx::literal{lit_s, {6}});

    // create batch submodules
    auto create_submodule = [&](std::size_t batch_size, const std::string& module_name) {
        auto* submod = p.create_module(module_name);
        migraphx::shape sm_shape{migraphx::shape::float_type, {batch_size, 4}};
        auto sm_input = submod->add_parameter("data", sm_shape);
        auto broadcast_lit =
            submod->add_instruction(migraphx::make_op("multibroadcast"), literal_ins, sm_input);
        auto add_ins = submod->add_instruction(migraphx::make_op("add"), sm_input, broadcast_lit);
        submod->add_return({add_ins});
        return submod;
    };
    auto* batch1 = create_submodule(1, "batch_1");
    auto* batch2 = create_submodule(2, "batch_2");
    auto* batch3 = create_submodule(3, "batch_3");
    auto* batch4 = create_submodule(4, "batch_4");

    migraphx::shape s{migraphx::shape::float_type, {{1, 4}, {4, 4}}};
    auto input                              = mm->add_parameter("data", s);
    std::vector<migraphx::shape> sub_shapes = {};
    sub_shapes.push_back(migraphx::shape{migraphx::shape::float_type, {{1, 4}, {4, 4}}});
    migraphx::shape out_attr = migraphx::shape{sub_shapes};
    auto sm_ins              = mm->add_instruction(
        migraphx::make_op("select_module", {{"output_dyn_shapes", migraphx::to_value(out_attr)}}),
        {input},
        {batch1, batch2, batch3, batch4});
    auto ret = mm->add_instruction(migraphx::make_op("get_tuple_elem", {{"index", 0}}), sm_ins);
    mm->add_return({ret});
    p.compile(migraphx::make_target("ref"));

    std::vector<float> input_data{-4, 8, -1, 4, -1, 8, 8, -4};
    migraphx::parameter_map params;
    migraphx::shape input_fixed_shape{migraphx::shape::float_type, {2, 4}};
    params["data"] = migraphx::argument(input_fixed_shape, input_data.data());
    auto result    = p.eval(params).back();
    std::vector<float> results_vector;
    result.visit([&](auto output) { results_vector.assign(output.begin(), output.end()); });
    std::vector<float> gold{2, 14, 5, 10, 5, 14, 14, 2};
    EXPECT(migraphx::verify_range(results_vector, gold));
}

TEST_CASE(select_module_reduce_test0)
{
    migraphx::program p;

    // create batch submodules
    auto create_submodule = [&](std::size_t batch_size, const std::string& module_name) {
        auto* submod = p.create_module(module_name);
        migraphx::shape sm_shape{migraphx::shape::float_type, {batch_size, 2, 2}};
        auto sm_input = submod->add_parameter("data", sm_shape);
        auto reduce_ins =
            submod->add_instruction(migraphx::make_op("reduce_sum", {{"axes", {1}}}), sm_input);
        auto squeeze_ins =
            submod->add_instruction(migraphx::make_op("squeeze", {{"axes", {1}}}), reduce_ins);
        submod->add_return({squeeze_ins});
        return submod;
    };
    auto* batch1 = create_submodule(1, "batch_1");
    auto* batch2 = create_submodule(2, "batch_2");
    auto* batch3 = create_submodule(3, "batch_3");
    auto* batch4 = create_submodule(4, "batch_4");

    auto* mm = p.get_main_module();
    migraphx::shape s{migraphx::shape::float_type, {{1, 4}, {2, 2}, {2, 2}}};
    auto input                              = mm->add_parameter("data", s);
    std::vector<migraphx::shape> sub_shapes = {};
    sub_shapes.push_back(migraphx::shape{migraphx::shape::float_type, {{1, 4}, {2, 2}}});
    migraphx::shape out_attr = migraphx::shape{sub_shapes};
    auto sm_ins              = mm->add_instruction(
        migraphx::make_op("select_module", {{"output_dyn_shapes", migraphx::to_value(out_attr)}}),
        {input},
        {batch1, batch2, batch3, batch4});
    auto ret = mm->add_instruction(migraphx::make_op("get_tuple_elem", {{"index", 0}}), sm_ins);
    mm->add_return({ret});
    p.compile(migraphx::make_target("ref"));

    std::vector<float> input_data{-4, 8, -1, 4, -1, 8, 8, -4};
    migraphx::parameter_map params;
    migraphx::shape input_fixed_shape{migraphx::shape::float_type, {2, 2, 2}};
    params["data"] = migraphx::argument(input_fixed_shape, input_data.data());
    auto result    = p.eval(params).back();
    std::vector<float> results_vector;
    result.visit([&](auto output) { results_vector.assign(output.begin(), output.end()); });
    std::vector<float> gold{-5, 12, 7, 4};
    EXPECT(migraphx::verify_range(results_vector, gold));
}

TEST_CASE(select_module_reduce_test1)
{
    migraphx::program p;

    // create batch submodules
    auto create_submodule = [&](std::size_t batch_size, const std::string& module_name) {
        auto* submod = p.create_module(module_name);
        migraphx::shape sm_shape{migraphx::shape::float_type, {batch_size, 2, 2}};
        auto sm_input = submod->add_parameter("data", sm_shape);
        auto reduce_ins =
            submod->add_instruction(migraphx::make_op("reduce_sum", {{"axes", {1}}}), sm_input);
        auto squeeze_ins =
            submod->add_instruction(migraphx::make_op("squeeze", {{"axes", {1}}}), reduce_ins);
        submod->add_return({squeeze_ins});
        return submod;
    };
    auto* batch1 = create_submodule(1, "batch_1");
    auto* batch2 = create_submodule(2, "batch_2");
    auto* batch3 = create_submodule(3, "batch_3");
    auto* batch4 = create_submodule(4, "batch_4");

    auto* mm = p.get_main_module();
    migraphx::shape s{migraphx::shape::float_type, {{1, 4}, {2, 2}, {2, 2}}};
    auto input                              = mm->add_parameter("data", s);
    std::vector<migraphx::shape> sub_shapes = {};
    sub_shapes.push_back(migraphx::shape{migraphx::shape::float_type, {{1, 4}, {2, 2}}});
    migraphx::shape out_attr = migraphx::shape{sub_shapes};
    auto sm_ins              = mm->add_instruction(
        migraphx::make_op("select_module", {{"output_dyn_shapes", migraphx::to_value(out_attr)}}),
        {input},
        {batch1, batch2, batch3, batch4});
    auto ret = mm->add_instruction(migraphx::make_op("get_tuple_elem", {{"index", 0}}), sm_ins);
    mm->add_return({ret});
    p.compile(migraphx::make_target("ref"));

    std::vector<float> input_data{-4, 8, -1, 4, -1, 8, 8, -4, -4, 8, -1, 4, -1, 8, 8, -4};
    migraphx::parameter_map params;
    migraphx::shape input_fixed_shape{migraphx::shape::float_type, {4, 2, 2}};
    params["data"] = migraphx::argument(input_fixed_shape, input_data.data());
    auto result    = p.eval(params).back();
    std::vector<float> results_vector;
    result.visit([&](auto output) { results_vector.assign(output.begin(), output.end()); });
    std::vector<float> gold{-5, 12, 7, 4, -5, 12, 7, 4};
    EXPECT(migraphx::verify_range(results_vector, gold));
}

TEST_CASE(select_module_not_found_error)
{
    migraphx::program p;

    // create batch submodules
    auto create_submodule = [&](std::size_t batch_size, const std::string& module_name) {
        auto* submod = p.create_module(module_name);
        migraphx::shape sm_shape{migraphx::shape::float_type, {batch_size, 2, 2}};
        auto sm_input = submod->add_parameter("data", sm_shape);
        auto reduce_ins =
            submod->add_instruction(migraphx::make_op("reduce_sum", {{"axes", {1}}}), sm_input);
        auto squeeze_ins =
            submod->add_instruction(migraphx::make_op("squeeze", {{"axes", {1}}}), reduce_ins);
        submod->add_return({squeeze_ins});
        return submod;
    };
    auto* batch1 = create_submodule(1, "batch_1");
    auto* batch2 = create_submodule(2, "batch_2");
    auto* batch3 = create_submodule(3, "batch_3");
    auto* batch4 = create_submodule(4, "batch_4");

    auto* mm = p.get_main_module();
    migraphx::shape s{migraphx::shape::float_type, {{1, 4}, {2, 2}, {2, 2}}};
    auto input                              = mm->add_parameter("data", s);
    std::vector<migraphx::shape> sub_shapes = {};
    sub_shapes.push_back(migraphx::shape{migraphx::shape::float_type, {{1, 4}, {2, 2}}});
    migraphx::shape out_attr = migraphx::shape{sub_shapes};
    auto sm_ins              = mm->add_instruction(
        migraphx::make_op("select_module", {{"output_dyn_shapes", migraphx::to_value(out_attr)}}),
        {input},
        {batch1, batch2, batch3, batch4});
    auto ret = mm->add_instruction(migraphx::make_op("get_tuple_elem", {{"index", 0}}), sm_ins);
    mm->add_return({ret});
    p.compile(migraphx::make_target("ref"));

    std::vector<float> input_data{-4, 8, -1, 4, -1, 8,  8,  -4, -4, 8,
                                  -1, 4, -1, 8, 8,  -4, -1, 8,  8,  -4};
    migraphx::parameter_map params;
    migraphx::shape input_fixed_shape{migraphx::shape::float_type, {5, 2, 2}};
    params["data"] = migraphx::argument(input_fixed_shape, input_data.data());
    EXPECT(test::throws([&] { p.eval(params).back(); }));
}

TEST_CASE(scatternd_reduction_dyn_test)
{
    // reduction = add, with dynamic input shapes
    migraphx::program p;
    auto* mm   = p.get_main_module();
    auto dtype = migraphx::shape::float_type;
    auto itype = migraphx::shape::int64_type;
    migraphx::shape::dynamic_dimension dd{3, 6};
    migraphx::shape ds{migraphx::shape::float_type, {dd, dd, dd}};
    migraphx::shape is{itype, {2, 1}};
    migraphx::shape us{dtype, {{2, 2}, dd, dd}};

    auto xdata    = mm->add_parameter("X", ds);
    auto xindex   = mm->add_parameter("I", is);
    auto xupdates = mm->add_parameter("U", us);

    auto scatternd_add_op = migraphx::make_op("scatternd_add");
    auto scatternd        = mm->add_instruction(scatternd_add_op, xdata, xindex, xupdates);
    mm->add_return({scatternd});
    p.compile(migraphx::make_target("ref"));

    migraphx::parameter_map params;
    migraphx::shape input_fixed_shape0{migraphx::shape::float_type, {4, 4, 4}}; // data
    std::vector<float> input_data{1, 2, 3, 4, 5, 6, 7, 8, 8, 7, 6, 5, 4, 3, 2, 1, 1, 2, 3, 4, 5, 6,
                                  7, 8, 8, 7, 6, 5, 4, 3, 2, 1, 8, 7, 6, 5, 4, 3, 2, 1, 1, 2, 3, 4,
                                  5, 6, 7, 8, 8, 7, 6, 5, 4, 3, 2, 1, 1, 2, 3, 4, 5, 6, 7, 8};
    std::vector<uint64_t> input_index{0, 2};
    migraphx::shape input_fixed_shape1{migraphx::shape::float_type, {2, 4, 4}}; // updates
    std::vector<float> input_updates{5, 5, 5, 5, 6, 6, 6, 6, 7, 7, 7, 7, 8, 8, 8, 8,
                                     1, 1, 1, 1, 2, 2, 2, 2, 3, 3, 3, 3, 4, 4, 4, 4};

    params["X"] = migraphx::argument(input_fixed_shape0, input_data.data());
    params["I"] = migraphx::argument(is, input_index.data());
    params["U"] = migraphx::argument(input_fixed_shape1, input_updates.data());

    auto result = p.eval(params).back();
    std::vector<float> results_vector;
    result.visit([&](auto output) { results_vector.assign(output.begin(), output.end()); });
    std::vector<float> gold{6, 7, 8, 9, 11, 12, 13, 14, 15, 14, 13, 12, 12, 11, 10, 9,
                            1, 2, 3, 4, 5,  6,  7,  8,  8,  7,  6,  5,  4,  3,  2,  1,
                            9, 8, 7, 6, 6,  5,  4,  3,  4,  5,  6,  7,  9,  10, 11, 12,
                            8, 7, 6, 5, 4,  3,  2,  1,  1,  2,  3,  4,  5,  6,  7,  8};
    EXPECT(migraphx::verify_range(results_vector, gold));
}

TEST_CASE(sigmoid_test)
{
    migraphx::program p;
    auto* mm = p.get_main_module();
    migraphx::shape s{migraphx::shape::float_type, {2, 2}};
    auto l = mm->add_literal(migraphx::literal{s, {-1, 2, -3, 4}});
    mm->add_instruction(migraphx::make_op("sigmoid"), l);
    p.compile(migraphx::make_target("ref"));
    auto result = p.eval({}).back();
    std::vector<float> results_vector(4);
    result.visit([&](auto output) { results_vector.assign(output.begin(), output.end()); });
    std::vector<float> gold{sigmoid(-1), sigmoid(2), sigmoid(-3), sigmoid(4)};
    EXPECT(migraphx::verify_range(results_vector, gold));
}

TEST_CASE(sigmoid_dyn_test)
{
    migraphx::program p;
    auto* mm = p.get_main_module();
    migraphx::shape s{migraphx::shape::float_type, {{2, 4}, {2, 2}}};
    auto input = mm->add_parameter("X", s);
    mm->add_instruction(migraphx::make_op("sigmoid"), input);
    p.compile(migraphx::make_target("ref"));

    std::vector<float> input_data{-1, 2, -3, 4};
    migraphx::parameter_map params0;
    migraphx::shape input_fixed_shape0{migraphx::shape::float_type, {2, 2}};
    params0["X"] = migraphx::argument(input_fixed_shape0, input_data.data());
    auto result  = p.eval(params0).back();
    std::vector<float> results_vector(4);
    result.visit([&](auto output) { results_vector.assign(output.begin(), output.end()); });
    std::vector<float> gold{sigmoid(-1), sigmoid(2), sigmoid(-3), sigmoid(4)};
    EXPECT(migraphx::verify_range(results_vector, gold));
}

TEST_CASE(sign_test)
{
    migraphx::program p;
    auto* mm = p.get_main_module();
    migraphx::shape s{migraphx::shape::float_type, {5}};
    auto l = mm->add_literal(
        migraphx::literal{s, {1.02481645, 0.85643062, -0.03404123, -0.92791926, 0.0}});
    mm->add_instruction(migraphx::make_op("sign"), l);
    p.compile(migraphx::make_target("ref"));
    auto result = p.eval({}).back();
    std::vector<float> results_vector;
    result.visit([&](auto output) { results_vector.assign(output.begin(), output.end()); });
    std::vector<float> gold = {1.0, 1.0, -1.0, -1.0, 0.0};
    EXPECT(migraphx::verify_range(results_vector, gold));
}

TEST_CASE(sign_dyn_test)
{
    migraphx::program p;
    auto* mm = p.get_main_module();
    migraphx::shape::dynamic_dimension dd{3, 8};
    migraphx::shape s{migraphx::shape::float_type, {dd}};
    auto input = mm->add_parameter("X", s);
    mm->add_instruction(migraphx::make_op("sign"), input);
    p.compile(migraphx::make_target("ref"));

    std::vector<float> input_data{1.02481645, 0.85643062, -0.03404123, -0.92791926, 0.0};
    migraphx::parameter_map params0;
    migraphx::shape input_fixed_shape0{migraphx::shape::float_type, {5}};
    params0["X"] = migraphx::argument(input_fixed_shape0, input_data.data());
    auto result  = p.eval(params0).back();
    std::vector<float> results_vector;
    result.visit([&](auto output) { results_vector.assign(output.begin(), output.end()); });
    std::vector<float> gold = {1.0, 1.0, -1.0, -1.0, 0.0};
    EXPECT(migraphx::verify_range(results_vector, gold));
}

TEST_CASE(sin_test)
{
    migraphx::program p;
    auto* mm = p.get_main_module();
    migraphx::shape s{migraphx::shape::float_type, {3}};
    std::vector<float> data = {-1, 0, 1};
    auto l                  = mm->add_literal(migraphx::literal{s, data});
    mm->add_instruction(migraphx::make_op("sin"), l);
    p.compile(migraphx::make_target("ref"));
    auto result = p.eval({}).back();
    std::vector<float> results_vector(3);
    result.visit([&](auto output) { results_vector.assign(output.begin(), output.end()); });
    std::vector<float> gold = data;
    std::transform(
        gold.begin(), gold.end(), gold.begin(), [](float n) -> float { return sinf(n); });
    EXPECT(migraphx::verify_range(results_vector, gold));
}

TEST_CASE(sin_dyn_test)
{
    migraphx::program p;
    auto* mm = p.get_main_module();
    migraphx::shape::dynamic_dimension dd{3, 8};
    migraphx::shape s{migraphx::shape::float_type, {dd}};
    auto input = mm->add_parameter("X", s);
    mm->add_instruction(migraphx::make_op("sin"), input);
    p.compile(migraphx::make_target("ref"));

    std::vector<float> input_data = {-1, 0, 1};
    migraphx::parameter_map params0;
    migraphx::shape input_fixed_shape0{migraphx::shape::float_type, {3}};
    params0["X"] = migraphx::argument(input_fixed_shape0, input_data.data());
    auto result  = p.eval(params0).back();
    std::vector<float> results_vector(3);
    result.visit([&](auto output) { results_vector.assign(output.begin(), output.end()); });
    std::vector<float> gold = input_data;
    std::transform(
        gold.begin(), gold.end(), gold.begin(), [](float n) -> float { return sinf(n); });
    EXPECT(migraphx::verify_range(results_vector, gold));
}

TEST_CASE(sinh_test)
{
    migraphx::program p;
    auto* mm = p.get_main_module();
    migraphx::shape s{migraphx::shape::float_type, {2, 2}};
    std::vector<float> data{-1.0, 2.0, -3.0, 4.0};
    auto l = mm->add_literal(migraphx::literal{s, data});
    mm->add_instruction(migraphx::make_op("sinh"), l);
    p.compile(migraphx::make_target("ref"));
    auto result = p.eval({}).back();
    std::vector<float> results_vector(4);
    result.visit([&](auto output) { results_vector.assign(output.begin(), output.end()); });
    std::vector<float> gold = data;
    std::transform(
        gold.begin(), gold.end(), gold.begin(), [](float n) -> float { return sinhf(n); });
    EXPECT(migraphx::verify_range(results_vector, gold));
}

TEST_CASE(sinh_dynamic_test)
{
    migraphx::program p;
    auto* mm = p.get_main_module();
    migraphx::shape s{migraphx::shape::float_type, {{2, 4}, {2, 4}}};
    auto input = mm->add_parameter("X", s);
    std::vector<float> input_data{-1.0, 2.0, -3.0, 4.0};
    mm->add_instruction(migraphx::make_op("sinh"), input);
    p.compile(migraphx::make_target("ref"));

    migraphx::parameter_map params0;
    migraphx::shape input_fixed_shape0{migraphx::shape::float_type, {4}};
    params0["X"] = migraphx::argument(input_fixed_shape0, input_data.data());
    auto result  = p.eval(params0).back();
    std::vector<float> results_vector(4);
    result.visit([&](auto output) { results_vector.assign(output.begin(), output.end()); });
    std::vector<float> gold = input_data;
    std::transform(
        gold.begin(), gold.end(), gold.begin(), [](float n) -> float { return sinhf(n); });
    EXPECT(migraphx::verify_range(results_vector, gold));
}

TEST_CASE(slice_test)
{
    {
        migraphx::program p;
        auto* mm = p.get_main_module();
        std::vector<int> data(2 * 2 * 3);
        std::iota(data.begin(), data.end(), 0);
        migraphx::shape s{migraphx::shape::int32_type, {2, 2, 3}};
        auto l0 = mm->add_literal(migraphx::literal{s, data});
        mm->add_instruction(
            migraphx::make_op("slice", {{"axes", {2}}, {"starts", {1}}, {"ends", {3}}}), l0);
        migraphx::shape s2{migraphx::shape::int32_type, {2, 2, 2}, {6, 3, 1}};
        EXPECT(p.get_output_shapes().back() == s2);
        p.compile(migraphx::make_target("ref"));
        migraphx::shape sresult{migraphx::shape::int32_type, {2, 2, 2}, {4, 2, 1}};
        auto result           = p.eval({}).back();
        std::vector<int> gold = {1, 2, 4, 5, 7, 8, 10, 11};
        std::vector<int> results_vector(2 * 2 * 2);
        result.visit([&](auto output) { results_vector.assign(output.begin(), output.end()); });
        EXPECT(migraphx::verify_range(results_vector, gold));
        EXPECT(result.get_shape() == sresult);
    }
    {
        migraphx::program p;
        auto* mm = p.get_main_module();
        std::vector<int> data(2 * 2 * 3);
        std::iota(data.begin(), data.end(), 0);
        migraphx::shape s{migraphx::shape::int32_type, {2, 2, 3}};
        auto l0 = mm->add_literal(migraphx::literal{s, data});
        mm->add_instruction(
            migraphx::make_op("slice",
                              {{"axes", {0, 1, 2}}, {"starts", {0, 0, 0}}, {"ends", {2, 2, 2}}}),
            l0);
        migraphx::shape s2{migraphx::shape::int32_type, {2, 2, 2}, {6, 3, 1}};
        EXPECT(p.get_output_shapes().back() == s2);
        p.compile(migraphx::make_target("ref"));
        migraphx::shape sresult{migraphx::shape::int32_type, {2, 2, 2}, {4, 2, 1}};
        auto result           = p.eval({}).back();
        std::vector<int> gold = {0, 1, 3, 4, 6, 7, 9, 10};
        std::vector<int> results_vector(2 * 2 * 2);
        result.visit([&](auto output) { results_vector.assign(output.begin(), output.end()); });
        EXPECT(migraphx::verify_range(results_vector, gold));
        EXPECT(result.get_shape() == sresult);
    }
}

TEST_CASE(slice_dyn_test0)
{
    // Slice a single dynamic dimension. ax1 slice limits are smaller than min; ax2 "ends" is
    // too large
    migraphx::program p;
    auto* mm = p.get_main_module();
    migraphx::shape s{migraphx::shape::int32_type, {{2, 3}, {2, 2}, {3, 3}}};
    auto x = mm->add_parameter("x", s);
    mm->add_instruction(
        migraphx::make_op("slice", {{"axes", {1, 2}}, {"starts", {0, 1}}, {"ends", {1, 6}}}), x);
    migraphx::shape s2{migraphx::shape::int32_type, {{2, 3}, {1, 1}, {2, 2}}};
    EXPECT(p.get_output_shapes().back() == s2);
    p.compile(migraphx::make_target("ref"));

    //  the strides of sresult are those of the original shape, not
    // reduced to sliced size.
    migraphx::shape sresult{migraphx::shape::int32_type, {2, 1, 2}, {6, 3, 1}};
    migraphx::shape input_fixed_shape{migraphx::shape::int32_type, {2, 2, 3}};
    migraphx::parameter_map params;
    std::vector<int> data(2 * 2 * 3);
    std::iota(data.begin(), data.end(), 0);
    params["x"] = migraphx::argument(input_fixed_shape, data.data());
    auto result = p.eval(params).back();

    std::vector<int> gold = {1, 2, 7, 8};
    std::vector<int> results_vector(2 * 1 * 2);
    result.visit([&](auto output) { results_vector.assign(output.begin(), output.end()); });

    EXPECT(migraphx::verify_range(results_vector, gold));
    EXPECT(result.get_shape() == sresult);
}

TEST_CASE(slice_dyn_test1)
{
    // Slice all three dynamic dimensions
    migraphx::program p;
    auto* mm = p.get_main_module();
    migraphx::shape s{migraphx::shape::int32_type, {{2, 2}, {2, 2}, {3, 3}}};
    auto x = mm->add_parameter("x", s);
    mm->add_instruction(
        migraphx::make_op("slice",
                          {{"axes", {0, 1, 2}}, {"starts", {0, 0, 0}}, {"ends", {2, 2, 2}}}),
        x);

    migraphx::shape s2{migraphx::shape::int32_type, {{2, 2}, {2, 2}, {2, 2}}};
    EXPECT(p.get_output_shapes().back() == s2);
    p.compile(migraphx::make_target("ref"));
    migraphx::shape sresult{migraphx::shape::int32_type, {2, 2, 2}, {6, 3, 1}};

    migraphx::shape input_fixed_shape{migraphx::shape::int32_type, {2, 2, 3}};
    migraphx::parameter_map params;
    std::vector<int> data(2 * 2 * 3);
    std::iota(data.begin(), data.end(), 0);
    params["x"] = migraphx::argument(input_fixed_shape, data.data());
    auto result = p.eval(params).back();

    std::vector<int> gold = {0, 1, 3, 4, 6, 7, 9, 10};
    std::vector<int> results_vector(2 * 2 * 2);
    result.visit([&](auto output) { results_vector.assign(output.begin(), output.end()); });
    EXPECT(migraphx::verify_range(results_vector, gold));
    EXPECT(result.get_shape() == sresult);
}

TEST_CASE(softmax_simple_test)
{
    migraphx::program p;
    auto* mm             = p.get_main_module();
    std::vector<float> a = {0.25, 0.75};
    std::vector<float> s = {0.377541, 0.622459};
    migraphx::shape a_shape{migraphx::shape::float_type, {1, 2}};
    auto al = mm->add_literal(migraphx::literal{a_shape, a});
    mm->add_instruction(migraphx::make_op("softmax", {{"axis", 1}}), al);
    p.compile(migraphx::make_target("ref"));
    auto result = p.eval({}).back();
    std::vector<float> results_vector(2);
    result.visit([&](auto output) { results_vector.assign(output.begin(), output.end()); });
    EXPECT(migraphx::verify_range(results_vector, s));
}

TEST_CASE(softmax_test)
{
    migraphx::program p;
    auto* mm             = p.get_main_module();
    std::vector<float> a = {
        -5.61869681e-01, 9.07827199e-01,  1.29255986e+00,  3.18533443e-02,  -1.22183852e-03,
        -2.83830553e-01, -1.03245842e+00, -9.28322077e-01, -8.82696748e-01, 1.11327164e-01,
        -9.20038462e-01, 8.47388089e-01,  2.51734018e-01,  1.50563884e+00,  2.23056650e+00,
        -6.17576987e-02, -1.00264274e-01, -6.10369384e-01, 1.17537189e+00,  -2.51560897e-01,
        -8.50333512e-01, -8.03578615e-01, -6.51194930e-01, -2.58137047e-01, 4.65528190e-01,
        3.23284641e-02,  -1.54700470e+00, 1.38096774e+00,  5.39869189e-01,  -7.56884992e-01,
        1.81503093e+00,  -2.11269641e+00, 1.92466557e+00,  1.77230799e+00,  2.21660900e+00,
        1.56777036e+00,  -2.08995026e-03, 3.50566894e-01,  -1.15042710e+00, -1.18577778e+00,
        8.90633047e-01,  -6.63949102e-02, 1.44661188e+00,  1.59215283e+00,  -2.56262213e-01,
        9.39079225e-01,  4.07298543e-02,  3.86590779e-01,  6.09607756e-01,  8.22331488e-01,
        -2.82126725e-01, -9.49052632e-01, -4.24012303e-01, -5.32990396e-01, -3.18386006e+00,
        3.27092171e-01,  -1.33315325e+00, 3.62459183e-01,  3.74710828e-01,  -1.30302286e+00,
        1.79680198e-01,  -4.51832324e-01, 4.34282750e-01,  -7.09520102e-01, 6.20333970e-01,
        -1.28712380e+00, 2.04130828e-01,  -7.70607769e-01, 1.61889160e+00,  -1.50951004e+00,
        -4.10505563e-01, -3.56566496e-02, -1.29747534e+00, -1.49967879e-01, 7.77626812e-01,
        -8.28408226e-02, 2.73412596e-02,  5.79780899e-03,  9.87900198e-02,  -7.95276761e-01,
        -1.38536084e+00, -6.63573861e-01, 3.89783204e-01,  -1.30670881e+00, -7.62425125e-01,
        -4.04883057e-01, 6.24344349e-01,  3.68128955e-01,  -1.01577950e+00, -3.06715906e-01,
        5.67961395e-01,  2.98198581e-01,  -1.63613629e+00, -3.75131965e-01, -6.75393403e-01,
        2.59172034e+00,  6.75538957e-01,  9.07939598e-02,  1.92257717e-01,  -1.21592450e+00,
        -2.73682117e-01, 1.25232983e+00,  -1.39969170e+00, -1.91483587e-01, 2.57732719e-01,
        3.10056299e-01,  1.41833842e+00,  -1.81386679e-01, 3.92868072e-01,  -8.14771175e-01,
        2.02392387e+00,  -9.42091495e-02, -3.77683818e-01, 2.05638766e+00,  2.93796062e-01,
        -6.02131486e-01, 2.70461679e-01,  -8.92358482e-01, 1.04388881e+00,  2.66154885e-01};

    std::vector<float> s = {
        0.30191708, 0.59879845, 0.50029165, 0.24915339, 0.36823985, 0.13190967, 0.0349741,
        0.18750034, 0.21905553, 0.27000085, 0.0547399,  0.56318235, 0.47422904, 0.78964758,
        0.91381913, 0.44601166, 0.47902739, 0.13120073, 0.4449684,  0.18766427, 0.15753111,
        0.07844277, 0.05120674, 0.36648798, 0.14637007, 0.13152322, 0.01560997, 0.29065287,
        0.49196178, 0.10550152, 0.81890774, 0.06369215, 0.62972021, 0.74931765, 0.67285055,
        0.35034987, 0.28612873, 0.31931475, 0.04220394, 0.16093165, 0.22390974, 0.11915915,
        0.3115395,  0.35899726, 0.22190949, 0.57518375, 0.13888834, 0.7753762,  0.4642328,
        0.57055861, 0.21954368, 0.34515455, 0.09486015, 0.40631217, 0.01842281, 0.48770609,
        0.06652815, 0.36023033, 0.42343026, 0.24226256, 0.17348589, 0.44066274, 0.6865865,
        0.17296699, 0.46923906, 0.06921105, 0.3570261,  0.4125829,  0.73165393, 0.15302512,
        0.29499072, 0.33932695, 0.30852377, 0.40762195, 0.40170741, 0.36259529, 0.60848355,
        0.42618036, 0.31721094, 0.02960522, 0.28256637, 0.24389413, 0.2725659,  0.10663581,
        0.27622163, 0.28264219, 0.53652936, 0.09476089, 0.40890986, 0.34848392, 0.32572666,
        0.53076893, 0.11529481, 0.29117745, 0.14625968, 0.8756339,  0.49818122, 0.10656087,
        0.1813329,  0.17664003, 0.21410346, 0.80408043, 0.02315119, 0.27155462, 0.32804728,
        0.13268511, 0.61795473, 0.49703068, 0.41696799, 0.10175809, 0.71028161, 0.29929739,
        0.17377149, 0.76075399, 0.20071237, 0.32632929, 0.36892858, 0.09416146, 0.26656723,
        0.42914796};

    migraphx::shape a_shape{migraphx::shape::float_type, {5, 3, 4, 2}};
    auto al = mm->add_literal(migraphx::literal{a_shape, a});
    mm->add_instruction(migraphx::make_op("softmax", {{"axis", 1}}), al);
    p.compile(migraphx::make_target("ref"));
    auto result = p.eval({}).back();
    std::vector<float> results_vector(120);
    result.visit([&](auto output) { results_vector.assign(output.begin(), output.end()); });
    EXPECT(migraphx::verify_range(results_vector, s));
}

TEST_CASE(softmax_dyn_test)
{
    migraphx::program p;
    auto* mm = p.get_main_module();
    migraphx::shape a_shape{migraphx::shape::float_type,
                            {{1, 10}, {1, 3, {3}}, {4, 4}, {2, 2, {2}}}};
    auto al = mm->add_parameter("a", a_shape);
    mm->add_instruction(migraphx::make_op("softmax", {{"axis", 1}}), al);
    p.compile(migraphx::make_target("ref"));

    std::vector<float> a = {
        -5.61869681e-01, 9.07827199e-01,  1.29255986e+00,  3.18533443e-02,  -1.22183852e-03,
        -2.83830553e-01, -1.03245842e+00, -9.28322077e-01, -8.82696748e-01, 1.11327164e-01,
        -9.20038462e-01, 8.47388089e-01,  2.51734018e-01,  1.50563884e+00,  2.23056650e+00,
        -6.17576987e-02, -1.00264274e-01, -6.10369384e-01, 1.17537189e+00,  -2.51560897e-01,
        -8.50333512e-01, -8.03578615e-01, -6.51194930e-01, -2.58137047e-01, 4.65528190e-01,
        3.23284641e-02,  -1.54700470e+00, 1.38096774e+00,  5.39869189e-01,  -7.56884992e-01,
        1.81503093e+00,  -2.11269641e+00, 1.92466557e+00,  1.77230799e+00,  2.21660900e+00,
        1.56777036e+00,  -2.08995026e-03, 3.50566894e-01,  -1.15042710e+00, -1.18577778e+00,
        8.90633047e-01,  -6.63949102e-02, 1.44661188e+00,  1.59215283e+00,  -2.56262213e-01,
        9.39079225e-01,  4.07298543e-02,  3.86590779e-01,  6.09607756e-01,  8.22331488e-01,
        -2.82126725e-01, -9.49052632e-01, -4.24012303e-01, -5.32990396e-01, -3.18386006e+00,
        3.27092171e-01,  -1.33315325e+00, 3.62459183e-01,  3.74710828e-01,  -1.30302286e+00,
        1.79680198e-01,  -4.51832324e-01, 4.34282750e-01,  -7.09520102e-01, 6.20333970e-01,
        -1.28712380e+00, 2.04130828e-01,  -7.70607769e-01, 1.61889160e+00,  -1.50951004e+00,
        -4.10505563e-01, -3.56566496e-02, -1.29747534e+00, -1.49967879e-01, 7.77626812e-01,
        -8.28408226e-02, 2.73412596e-02,  5.79780899e-03,  9.87900198e-02,  -7.95276761e-01,
        -1.38536084e+00, -6.63573861e-01, 3.89783204e-01,  -1.30670881e+00, -7.62425125e-01,
        -4.04883057e-01, 6.24344349e-01,  3.68128955e-01,  -1.01577950e+00, -3.06715906e-01,
        5.67961395e-01,  2.98198581e-01,  -1.63613629e+00, -3.75131965e-01, -6.75393403e-01,
        2.59172034e+00,  6.75538957e-01,  9.07939598e-02,  1.92257717e-01,  -1.21592450e+00,
        -2.73682117e-01, 1.25232983e+00,  -1.39969170e+00, -1.91483587e-01, 2.57732719e-01,
        3.10056299e-01,  1.41833842e+00,  -1.81386679e-01, 3.92868072e-01,  -8.14771175e-01,
        2.02392387e+00,  -9.42091495e-02, -3.77683818e-01, 2.05638766e+00,  2.93796062e-01,
        -6.02131486e-01, 2.70461679e-01,  -8.92358482e-01, 1.04388881e+00,  2.66154885e-01};
    migraphx::parameter_map params;
    migraphx::shape input_fixed_shape{migraphx::shape::float_type, {5, 3, 4, 2}};
    params["a"] = migraphx::argument(input_fixed_shape, a.data());
    auto result = p.eval(params).back();
    std::vector<float> results_vector(120);
    result.visit([&](auto output) { results_vector.assign(output.begin(), output.end()); });
    std::vector<float> s = {
        0.30191708, 0.59879845, 0.50029165, 0.24915339, 0.36823985, 0.13190967, 0.0349741,
        0.18750034, 0.21905553, 0.27000085, 0.0547399,  0.56318235, 0.47422904, 0.78964758,
        0.91381913, 0.44601166, 0.47902739, 0.13120073, 0.4449684,  0.18766427, 0.15753111,
        0.07844277, 0.05120674, 0.36648798, 0.14637007, 0.13152322, 0.01560997, 0.29065287,
        0.49196178, 0.10550152, 0.81890774, 0.06369215, 0.62972021, 0.74931765, 0.67285055,
        0.35034987, 0.28612873, 0.31931475, 0.04220394, 0.16093165, 0.22390974, 0.11915915,
        0.3115395,  0.35899726, 0.22190949, 0.57518375, 0.13888834, 0.7753762,  0.4642328,
        0.57055861, 0.21954368, 0.34515455, 0.09486015, 0.40631217, 0.01842281, 0.48770609,
        0.06652815, 0.36023033, 0.42343026, 0.24226256, 0.17348589, 0.44066274, 0.6865865,
        0.17296699, 0.46923906, 0.06921105, 0.3570261,  0.4125829,  0.73165393, 0.15302512,
        0.29499072, 0.33932695, 0.30852377, 0.40762195, 0.40170741, 0.36259529, 0.60848355,
        0.42618036, 0.31721094, 0.02960522, 0.28256637, 0.24389413, 0.2725659,  0.10663581,
        0.27622163, 0.28264219, 0.53652936, 0.09476089, 0.40890986, 0.34848392, 0.32572666,
        0.53076893, 0.11529481, 0.29117745, 0.14625968, 0.8756339,  0.49818122, 0.10656087,
        0.1813329,  0.17664003, 0.21410346, 0.80408043, 0.02315119, 0.27155462, 0.32804728,
        0.13268511, 0.61795473, 0.49703068, 0.41696799, 0.10175809, 0.71028161, 0.29929739,
        0.17377149, 0.76075399, 0.20071237, 0.32632929, 0.36892858, 0.09416146, 0.26656723,
        0.42914796};
    EXPECT(migraphx::verify_range(results_vector, s));
}

TEST_CASE(sqdiff_test)
{
    migraphx::program p;
    auto* mm = p.get_main_module();
    migraphx::shape s{migraphx::shape::float_type, {3}};
    auto l1 = mm->add_literal(migraphx::literal{s, {-1, 0, 1}});
    auto l2 = mm->add_literal(migraphx::literal{s, {1, 2, 3}});
    mm->add_instruction(migraphx::make_op("sqdiff"), l1, l2);
    p.compile(migraphx::make_target("ref"));
    auto result = p.eval({}).back();
    std::vector<float> results_vector(3);
    result.visit([&](auto output) { results_vector.assign(output.begin(), output.end()); });
    std::vector<float> gold = {4, 4, 4};
    EXPECT(migraphx::verify_range(results_vector, gold));
}

TEST_CASE(sqdiff_dyn_test)
{
    migraphx::program p;
    auto* mm = p.get_main_module();
    std::vector<migraphx::shape::dynamic_dimension> dd{{2, 6}};
    migraphx::shape s{migraphx::shape::float_type, dd};
    auto x = mm->add_parameter("x", s);
    auto y = mm->add_parameter("y", s);
    mm->add_instruction(migraphx::make_op("sqdiff"), x, y);
    p.compile(migraphx::make_target("ref"));

    std::vector<float> x_data{-1, 0, 1};
    std::vector<float> y_data{1, 2, 3};
    migraphx::parameter_map params0;
    migraphx::shape input_fixed_shape0{migraphx::shape::float_type, {3}};
    params0["x"] = migraphx::argument(input_fixed_shape0, x_data.data());
    params0["y"] = migraphx::argument(input_fixed_shape0, y_data.data());
    auto result  = p.eval(params0).back();
    std::vector<float> results_vector(3);
    result.visit([&](auto output) { results_vector.assign(output.begin(), output.end()); });
    std::vector<float> gold = {4, 4, 4};
    EXPECT(migraphx::verify_range(results_vector, gold));
}

TEST_CASE(sqrt_test)
{
    migraphx::program p;
    auto* mm = p.get_main_module();
    migraphx::shape s{migraphx::shape::float_type, {5}};
    std::vector<float> data{1.02481645, 0.85643062, 0.03404123, 0.92791926, 0.10569184};
    auto l = mm->add_literal(migraphx::literal{s, data});
    mm->add_instruction(migraphx::make_op("sqrt"), l);
    p.compile(migraphx::make_target("ref"));
    auto result = p.eval({}).back();
    std::vector<float> results_vector;
    result.visit([&](auto output) { results_vector.assign(output.begin(), output.end()); });
    std::vector<float> gold = data;
    std::transform(
        gold.begin(), gold.end(), gold.begin(), [](float n) -> float { return sqrtf(n); });
    EXPECT(migraphx::verify_range(results_vector, gold));
}

TEST_CASE(sqrt_dynamic_test)
{
    migraphx::program p;
    auto* mm = p.get_main_module();
    migraphx::shape::dynamic_dimension dd{3, 8};
    migraphx::shape s{migraphx::shape::float_type, {dd}};
    auto input = mm->add_parameter("X", s);
    std::vector<float> input_data{1.02481645, 0.85643062, 0.03404123, 0.92791926, 0.10569184};
    mm->add_instruction(migraphx::make_op("sqrt"), input);
    p.compile(migraphx::make_target("ref"));

    migraphx::parameter_map params0;
    migraphx::shape input_fixed_shape0{migraphx::shape::float_type, {5}};
    params0["X"] = migraphx::argument(input_fixed_shape0, input_data.data());
    auto result  = p.eval(params0).back();
    std::vector<float> results_vector;
    result.visit([&](auto output) { results_vector.assign(output.begin(), output.end()); });
    std::vector<float> gold = input_data;
    std::transform(
        gold.begin(), gold.end(), gold.begin(), [](float n) -> float { return sqrtf(n); });
    EXPECT(migraphx::verify_range(results_vector, gold));
}

TEST_CASE(squeeze_test)
{
    {
        migraphx::program p;
        auto* mm = p.get_main_module();
        std::vector<float> data(4 * 3 * 3);
        migraphx::shape s1{migraphx::shape::float_type, {4, 1, 3, 1, 3}};
        migraphx::shape s2{migraphx::shape::float_type, {4, 3, 1, 3}};
        auto l0 = mm->add_literal(migraphx::literal{s1, data});
        mm->add_instruction(migraphx::make_op("squeeze", {{"axes", {1}}}), l0);
        p.compile(migraphx::make_target("ref"));
        auto result = p.eval({}).back();
        EXPECT(result.get_shape() == s2);
    }
    {
        migraphx::program p;
        auto* mm = p.get_main_module();
        std::vector<float> data(4 * 3 * 3);
        migraphx::shape s1{migraphx::shape::float_type, {4, 1, 3, 1, 3}};
        migraphx::shape s2{migraphx::shape::float_type, {4, 1, 3, 3}};
        auto l0 = mm->add_literal(migraphx::literal{s1, data});
        mm->add_instruction(migraphx::make_op("squeeze", {{"axes", {3}}}), l0);
        p.compile(migraphx::make_target("ref"));
        auto result = p.eval({}).back();
        EXPECT(result.get_shape() == s2);
    }

    {
        migraphx::program p;
        auto* mm = p.get_main_module();
        std::vector<float> data(4 * 3 * 3);
        migraphx::shape s1{migraphx::shape::float_type, {4, 1, 3, 1, 3}};
        migraphx::shape s2{migraphx::shape::float_type, {4, 3, 3}};
        auto l0 = mm->add_literal(migraphx::literal{s1, data});
        mm->add_instruction(migraphx::make_op("squeeze"), l0);
        p.compile(migraphx::make_target("ref"));
        auto result = p.eval({}).back();
        EXPECT(result.get_shape() == s2);
    }
}

TEST_CASE(squeeze_dyn_test)
{
    migraphx::program p;
    auto* mm = p.get_main_module();
    migraphx::shape s1{migraphx::shape::float_type, {{1, 4}, {1, 1}, {3, 3}, {1, 1}, {3, 3}}};
    auto p0 = mm->add_parameter("x", s1);
    mm->add_instruction(migraphx::make_op("squeeze", {{"axes", {1}}}), p0);
    p.compile(migraphx::make_target("ref"));

    std::vector<float> input_data(4 * 3 * 3);
    migraphx::parameter_map params0;
    migraphx::shape input_fixed_shape0{migraphx::shape::float_type, {4, 1, 3, 1, 3}};
    params0["x"] = migraphx::argument(input_fixed_shape0, input_data.data());
    auto result  = p.eval(params0).back();
    migraphx::shape s2{migraphx::shape::float_type, {4, 3, 1, 3}};
    EXPECT(result.get_shape() == s2);
}

TEST_CASE(step_test)
{
    {
        migraphx::program p;
        auto* mm = p.get_main_module();
        std::vector<float> data(2 * 4 * 6);
        std::iota(data.begin(), data.end(), 2);
        migraphx::shape s1{migraphx::shape::float_type, {2, 1, 4, 6}};
        auto l0 = mm->add_literal(migraphx::literal{s1, data});
        auto r  = mm->add_instruction(
            migraphx::make_op("step", {{"axes", {0, 2, 3}}, {"steps", {2, 2, 3}}}), l0);
        mm->add_return({r});
        p.compile(migraphx::make_target("ref"));
        auto result = p.eval({}).back();
        migraphx::shape s2{migraphx::shape::float_type, {1, 1, 2, 2}};
        EXPECT(result.get_shape() == s2);
    }

    {
        migraphx::program p;
        auto* mm = p.get_main_module();
        std::vector<float> data(2 * 4 * 6);
        std::iota(data.begin(), data.end(), 2);
        migraphx::shape s1{migraphx::shape::float_type, {2, 1, 4, 6}};
        auto l0 = mm->add_literal(migraphx::literal{s1, data});
        auto tl = mm->add_instruction(
            migraphx::make_op("transpose", {{"permutation", {0, 2, 3, 1}}}), l0);
        auto r = mm->add_instruction(
            migraphx::make_op("step", {{"axes", {0, 1, 2}}, {"steps", {2, 2, 3}}}), tl);
        mm->add_return({r});
        p.compile(migraphx::make_target("ref"));
        auto result = p.eval({}).back();
        migraphx::shape s2{migraphx::shape::float_type, {1, 2, 2, 1}};
        EXPECT(result.get_shape() == s2);
    }
}

TEST_CASE(sub_test)
{
    migraphx::program p;
    auto* mm = p.get_main_module();
    migraphx::shape s{migraphx::shape::float_type, {3}};
    auto l1 = mm->add_literal(migraphx::literal{s, {-1, 0, 1}});
    auto l2 = mm->add_literal(migraphx::literal{s, {1, 2, 3}});
    mm->add_instruction(migraphx::make_op("sub"), l1, l2);
    p.compile(migraphx::make_target("ref"));
    auto result = p.eval({}).back();
    std::vector<float> results_vector(3);
    result.visit([&](auto output) { results_vector.assign(output.begin(), output.end()); });
    std::vector<float> gold = {-2, -2, -2};
    EXPECT(migraphx::verify_range(results_vector, gold));
}

TEST_CASE(sub_dyn_test)
{
    migraphx::program p;
    auto* mm = p.get_main_module();
    std::vector<migraphx::shape::dynamic_dimension> dd{{2, 6}};
    migraphx::shape s{migraphx::shape::float_type, dd};
    auto x = mm->add_parameter("x", s);
    auto y = mm->add_parameter("y", s);
    mm->add_instruction(migraphx::make_op("sub"), x, y);
    p.compile(migraphx::make_target("ref"));

    std::vector<float> x_data{-1, 0, 1};
    std::vector<float> y_data{1, 2, 3};
    migraphx::parameter_map params0;
    migraphx::shape input_fixed_shape0{migraphx::shape::float_type, {3}};
    params0["x"] = migraphx::argument(input_fixed_shape0, x_data.data());
    params0["y"] = migraphx::argument(input_fixed_shape0, y_data.data());
    auto result  = p.eval(params0).back();
    std::vector<float> results_vector(3);
    result.visit([&](auto output) { results_vector.assign(output.begin(), output.end()); });
    std::vector<float> gold = {-2, -2, -2};
    EXPECT(migraphx::verify_range(results_vector, gold));
}

TEST_CASE(tan_test)
{
    migraphx::program p;
    auto* mm = p.get_main_module();
    migraphx::shape s{migraphx::shape::float_type, {3}};
    std::vector<float> data{-1, 0, 1};
    auto l = mm->add_literal(migraphx::literal{s, data});
    mm->add_instruction(migraphx::make_op("tan"), l);
    p.compile(migraphx::make_target("ref"));
    auto result = p.eval({}).back();
    std::vector<float> results_vector(3);
    result.visit([&](auto output) { results_vector.assign(output.begin(), output.end()); });
    std::vector<float> gold = data;
    std::transform(
        gold.begin(), gold.end(), gold.begin(), [](float n) -> float { return tanf(n); });
    EXPECT(migraphx::verify_range(results_vector, gold));
}

TEST_CASE(tan_dynamic_test)
{
    migraphx::program p;
    auto* mm = p.get_main_module();
    migraphx::shape::dynamic_dimension dd{3, 8};
    migraphx::shape s{migraphx::shape::float_type, {dd}};
    auto input = mm->add_parameter("X", s);
    std::vector<float> input_data{-1, 0, 1};
    mm->add_instruction(migraphx::make_op("tan"), input);
    p.compile(migraphx::make_target("ref"));

    migraphx::parameter_map params0;
    migraphx::shape input_fixed_shape0{migraphx::shape::float_type, {3}};
    params0["X"] = migraphx::argument(input_fixed_shape0, input_data.data());
    auto result  = p.eval(params0).back();
    std::vector<float> results_vector(3);
    result.visit([&](auto output) { results_vector.assign(output.begin(), output.end()); });
    std::vector<float> gold = input_data;
    std::transform(
        gold.begin(), gold.end(), gold.begin(), [](float n) -> float { return tanf(n); });
    EXPECT(migraphx::verify_range(results_vector, gold));
}

TEST_CASE(tanh_test)
{
    migraphx::program p;
    auto* mm = p.get_main_module();
    migraphx::shape s{migraphx::shape::float_type, {2, 2}};
    std::vector<float> data{-1.0, 2.0, -3.0, 4.0};
    auto l = mm->add_literal(migraphx::literal{s, data});
    mm->add_instruction(migraphx::make_op("tanh"), l);
    p.compile(migraphx::make_target("ref"));
    auto result = p.eval({}).back();
    std::vector<float> results_vector(4);
    result.visit([&](auto output) { results_vector.assign(output.begin(), output.end()); });
    std::vector<float> gold = data;
    std::transform(
        gold.begin(), gold.end(), gold.begin(), [](float n) -> float { return tanhf(n); });
    EXPECT(migraphx::verify_range(results_vector, gold));
}

TEST_CASE(tanh_dynamic_test)
{
    migraphx::program p;
    auto* mm = p.get_main_module();
    migraphx::shape::dynamic_dimension dd{3, 8};
    migraphx::shape s{migraphx::shape::float_type, {dd}};
    auto input = mm->add_parameter("X", s);
    std::vector<float> input_data{-1.0, 2.0, -3.0, 4.0};
    mm->add_instruction(migraphx::make_op("tanh"), input);
    p.compile(migraphx::make_target("ref"));

    migraphx::parameter_map params0;
    migraphx::shape input_fixed_shape0{migraphx::shape::float_type, {4}};
    params0["X"] = migraphx::argument(input_fixed_shape0, input_data.data());
    auto result  = p.eval(params0).back();
    std::vector<float> results_vector(4);
    result.visit([&](auto output) { results_vector.assign(output.begin(), output.end()); });
    std::vector<float> gold = input_data;
    std::transform(
        gold.begin(), gold.end(), gold.begin(), [](float n) -> float { return tanhf(n); });
    EXPECT(migraphx::verify_range(results_vector, gold));
}

TEST_CASE(topk_test)
{
    auto create_program = [](int64_t k, int64_t axis, int largest) {
        migraphx::program p;
        auto* mm = p.get_main_module();
        migraphx::shape s{migraphx::shape::float_type, {3, 5}};
        auto data = mm->add_parameter("data", s);
        auto r    = mm->add_instruction(
            migraphx::make_op("topk", {{"axis", axis}, {"k", k}, {"largest", largest}}), data);
        auto r0 = mm->add_instruction(migraphx::make_op("get_tuple_elem", {{"index", 0}}), r);
        auto r1 = mm->add_instruction(migraphx::make_op("get_tuple_elem", {{"index", 1}}), r);
        mm->add_return({r0, r1});

        return p;
    };

    auto run_program = [&](int64_t k, int64_t axis, int largest) {
        auto p = create_program(k, axis, largest);
        p.compile(migraphx::make_target("ref"));
        std::vector<float> data = {
            2.1, 2.3, 2.0, 2.5, 1.9, 3.3, 0.2, 4.5, 0.1, 0.8, 1.0, 4.5, 2.1, 0.8, 1.5};
        migraphx::shape s{migraphx::shape::float_type, {3, 5}};
        migraphx::parameter_map pp;
        pp["data"] = migraphx::argument(s, data.data());
        auto rets  = p.eval(pp);
        std::vector<float> ret_val;
        rets.front().visit([&](auto v) { ret_val.assign(v.begin(), v.end()); });
        std::vector<int64_t> ret_ind;
        rets.back().visit([&](auto v) { ret_ind.assign(v.begin(), v.end()); });

        return std::make_pair(ret_val, ret_ind);
    };

    // case 1
    {
        auto results                = run_program(4, 1, 1);
        std::vector<float> gold_val = {2.5, 2.3, 2.1, 2, 4.5, 3.3, 0.8, 0.2, 4.5, 2.1, 1.5, 1};
        EXPECT(results.first == gold_val);
        std::vector<int64_t> gold_ind = {3, 1, 0, 2, 2, 0, 4, 1, 1, 2, 4, 0};
        EXPECT(results.second == gold_ind);
    }

    // case 2
    {
        auto results                = run_program(4, 1, 0);
        std::vector<float> gold_val = {1.9, 2, 2.1, 2.3, 0.1, 0.2, 0.8, 3.3, 0.8, 1, 1.5, 2.1};
        EXPECT(results.first == gold_val);
        std::vector<int64_t> gold_ind = {4, 2, 0, 1, 3, 1, 4, 0, 3, 0, 4, 2};
        EXPECT(results.second == gold_ind);
    }
}

TEST_CASE(transpose_test)
{
    migraphx::shape a_shape{migraphx::shape::float_type, {1, 2, 2, 3}};
    std::vector<float> data(12);
    std::iota(data.begin(), data.end(), 0);

    {
        migraphx::program p;
        auto* mm                  = p.get_main_module();
        auto l                    = mm->add_literal(migraphx::literal{a_shape, data});
        std::vector<int64_t> perm = {0, 3, 1, 2};
        mm->add_instruction(migraphx::make_op("transpose", {{"permutation", perm}}), l);
        p.compile(migraphx::make_target("ref"));
        auto result = p.eval({}).back();
    }
    {
        migraphx::program p;
        auto* mm                  = p.get_main_module();
        auto l                    = mm->add_literal(migraphx::literal{a_shape, data});
        std::vector<int64_t> perm = {0, 3, 1, 2};
        auto result =
            mm->add_instruction(migraphx::make_op("transpose", {{"permutation", perm}}), l);
        mm->add_instruction(migraphx::make_op("contiguous"), result);
        p.compile(migraphx::make_target("ref"));
        auto result2 = p.eval({}).back();

        std::vector<float> results_vector(12);
        result2.visit([&](auto output) { results_vector.assign(output.begin(), output.end()); });
        std::vector<float> gold = {0, 3, 6, 9, 1, 4, 7, 10, 2, 5, 8, 11};
        EXPECT(migraphx::verify_range(results_vector, gold));
    }
}

TEST_CASE(transpose_dyn_test)
{
    migraphx::program p;
    auto* mm = p.get_main_module();
    migraphx::shape s{migraphx::shape::float_type, {{1, 4}, {2, 2}, {2, 2}, {3, 3}}};
    auto l                    = mm->add_parameter("X", s);
    std::vector<int64_t> perm = {0, 3, 1, 2};
    mm->add_instruction(migraphx::make_op("transpose", {{"permutation", perm}}), l);
    p.compile(migraphx::make_target("ref"));

    std::vector<float> data(12);
    std::iota(data.begin(), data.end(), 0);
    migraphx::parameter_map params;
    migraphx::shape input_fixed_shape{migraphx::shape::float_type, {1, 2, 2, 3}};
    params["X"] = migraphx::argument(input_fixed_shape, data.data());
    auto result = p.eval(params).back();

    std::vector<size_t> new_lens = {1, 3, 2, 2};
    EXPECT(result.get_shape().lens() == new_lens);

    std::vector<float> results_vector(12);
    result.visit([&](auto output) { results_vector.assign(output.begin(), output.end()); });
    std::vector<float> gold = {0, 3, 6, 9, 1, 4, 7, 10, 2, 5, 8, 11};
    EXPECT(migraphx::verify_range(results_vector, gold));
}

TEST_CASE(unsqueeze_test)
{
    {
        migraphx::program p;
        auto* mm = p.get_main_module();
        std::vector<float> data(4 * 3 * 3);
        migraphx::shape s1{migraphx::shape::float_type, {4, 3, 3}};
        migraphx::shape s2{migraphx::shape::float_type, {4, 1, 3, 3}};
        auto l0 = mm->add_literal(migraphx::literal{s1, data});
        mm->add_instruction(migraphx::make_op("unsqueeze", {{"axes", {1}}}), l0);
        p.compile(migraphx::make_target("ref"));
        auto result = p.eval({}).back();
        EXPECT(result.get_shape() == s2);
    }
    {
        migraphx::program p;
        auto* mm = p.get_main_module();
        std::vector<float> data(4 * 3 * 3);
        migraphx::shape s1{migraphx::shape::float_type, {4, 3, 3}};
        migraphx::shape s2{migraphx::shape::float_type, {4, 3, 1, 3}};
        auto l0 = mm->add_literal(migraphx::literal{s1, data});
        mm->add_instruction(migraphx::make_op("unsqueeze", {{"axes", {2}}}), l0);
        p.compile(migraphx::make_target("ref"));
        auto result = p.eval({}).back();
        EXPECT(result.get_shape() == s2);
    }
}

TEST_CASE(unsqueeze_dyn_test)
{
    migraphx::program p;
    auto* mm = p.get_main_module();

    migraphx::shape s1{migraphx::shape::float_type, {{1, 4}, {3, 3}, {3, 3}}};
    auto p0 = mm->add_parameter("x", s1);
    mm->add_instruction(migraphx::make_op("unsqueeze", {{"axes", {1}}}), p0);
    p.compile(migraphx::make_target("ref"));

    std::vector<float> input_data(4 * 3 * 3);
    migraphx::parameter_map params0;
    migraphx::shape input_fixed_shape0{migraphx::shape::float_type, {4, 3, 3}};
    params0["x"] = migraphx::argument(input_fixed_shape0, input_data.data());
    auto result  = p.eval(params0).back();
    migraphx::shape s2{migraphx::shape::float_type, {4, 1, 3, 3}};
    EXPECT(result.get_shape() == s2);
}

TEST_CASE(where_test)
{
    migraphx::program p;
    auto* mm = p.get_main_module();
    migraphx::shape sb{migraphx::shape::bool_type, {3, 3}};
    migraphx::shape sx{migraphx::shape::float_type, {3, 3}};

    std::vector<bool> b{true, true, true, false, false, false, true, false, true};
    std::vector<float> x(9, 1.0);
    std::vector<float> y(9, 2.0);

    auto lb = mm->add_literal(migraphx::literal{sb, b});
    auto lx = mm->add_literal(migraphx::literal{sx, x});
    auto ly = mm->add_literal(migraphx::literal{sx, y});
    auto w  = mm->add_instruction(migraphx::make_op("where"), lb, lx, ly);
    mm->add_return({w});
    p.compile(migraphx::make_target("ref"));
    auto result = p.eval({}).back();
    std::vector<float> result_vec;
    result.visit([&](auto output) { result_vec.assign(output.begin(), output.end()); });
    std::vector<float> gold(9);
    for(int i = 0; i < gold.size(); ++i)
        gold[i] = b[i] ? x[i] : y[i];

    EXPECT(migraphx::verify_range(result_vec, gold));
}

TEST_CASE(where_dyn_test)
{
    migraphx::program p;
    auto* mm = p.get_main_module();
    migraphx::shape sb{migraphx::shape::bool_type, {{2, 3}, {2, 3}}};
    migraphx::shape sx{migraphx::shape::float_type, {{2, 3}, {2, 3}}};

    auto lb = mm->add_parameter("predicate", sb);
    auto lx = mm->add_parameter("X", sx);
    auto ly = mm->add_parameter("Y", sx);
    mm->add_instruction(migraphx::make_op("where"), lb, lx, ly);
    p.compile(migraphx::make_target("ref"));

    std::vector<char> b{1, 1, 1, 0, 0, 0, 1, 0, 1};
    std::vector<float> x(9, 1.0);
    std::vector<float> y(9, 2.0);
    migraphx::parameter_map params;
    migraphx::shape input_fixed_shape0{migraphx::shape::float_type, {3, 3}};
    migraphx::shape input_fixed_shape1{migraphx::shape::uint8_type, {3, 3}};
    params["X"] = migraphx::argument(input_fixed_shape0, x.data());
    params["Y"] = migraphx::argument(input_fixed_shape0, y.data());

    params["predicate"] = migraphx::argument(input_fixed_shape1, b.data());

    auto result = p.eval(params).back();
    std::vector<float> results_vector(3 * 3);
    result.visit([&](auto output) { results_vector.assign(output.begin(), output.end()); });
    std::vector<float> gold{1, 1, 1, 2, 2, 2, 1, 2, 1};
    EXPECT(migraphx::verify_range(results_vector, gold));
}

TEST_CASE(where_broadcasted_inputs_test)
{
    migraphx::program p;
    auto* mm = p.get_main_module();
    migraphx::shape sb{migraphx::shape::bool_type, {3, 3}};

    std::vector<bool> b{true, true, true, false, false, false, true, false, true};

    auto lb  = mm->add_literal(migraphx::literal{sb, b});
    auto lx  = mm->add_literal(migraphx::literal(1.0f));
    auto ly  = mm->add_literal(migraphx::literal(2.0f));
    auto mbx = mm->add_instruction(migraphx::make_op("multibroadcast", {{"out_lens", {3, 3}}}), lx);
    auto mby = mm->add_instruction(migraphx::make_op("multibroadcast", {{"out_lens", {3, 3}}}), ly);
    auto w   = mm->add_instruction(migraphx::make_op("where"), lb, mbx, mby);
    mm->add_return({w});
    p.compile(migraphx::make_target("ref"));
    auto result = p.eval({}).back();
    std::vector<float> result_vec;
    result.visit([&](auto output) { result_vec.assign(output.begin(), output.end()); });
    std::vector<float> gold(9);
    std::vector<float> x(9, 1.0);
    std::vector<float> y(9, 2.0);
    for(int i = 0; i < gold.size(); ++i)
        gold[i] = b[i] ? x[i] : y[i];

    EXPECT(migraphx::verify_range(result_vec, gold));
}

int main(int argc, const char* argv[]) { test::run(argc, argv); }<|MERGE_RESOLUTION|>--- conflicted
+++ resolved
@@ -1849,9 +1849,6 @@
     EXPECT(migraphx::verify_range(results_vector, gold));
 }
 
-<<<<<<< HEAD
-TEST_CASE(convolution_backwards_1d)
-=======
 TEST_CASE(convert_nan_upcast_test)
 {
     migraphx::program p;
@@ -1926,8 +1923,7 @@
         results_vector.begin(), results_vector.end(), [](const auto& x) { return std::isnan(x); }));
 }
 
-TEST_CASE(deconv_1d_test)
->>>>>>> db63cc77
+TEST_CASE(convolution_backwards_1d)
 {
     migraphx::shape s{migraphx::shape::float_type, {1, 1, 3}};
     std::vector<float> x_data{0, 0.5, 1};
