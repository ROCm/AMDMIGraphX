#####################################################################################
# The MIT License (MIT)
#
# Copyright (c) 2015-2025 Advanced Micro Devices, Inc. All rights reserved.
#
# Permission is hereby granted, free of charge, to any person obtaining a copy
# of this software and associated documentation files (the "Software"), to deal
# in the Software without restriction, including without limitation the rights
# to use, copy, modify, merge, publish, distribute, sublicense, and/or sell
# copies of the Software, and to permit persons to whom the Software is
# furnished to do so, subject to the following conditions:
#
# The above copyright notice and this permission notice shall be included in
# all copies or substantial portions of the Software.
#
# THE SOFTWARE IS PROVIDED "AS IS", WITHOUT WARRANTY OF ANY KIND, EXPRESS OR
# IMPLIED, INCLUDING BUT NOT LIMITED TO THE WARRANTIES OF MERCHANTABILITY,
# FITNESS FOR A PARTICULAR PURPOSE AND NONINFRINGEMENT.  IN NO EVENT SHALL THE
# AUTHORS OR COPYRIGHT HOLDERS BE LIABLE FOR ANY CLAIM, DAMAGES OR OTHER
# LIABILITY, WHETHER IN AN ACTION OF CONTRACT, TORT OR OTHERWISE, ARISING FROM,
# OUT OF OR IN CONNECTION WITH THE SOFTWARE OR THE USE OR OTHER DEALINGS IN
# THE SOFTWARE.
#####################################################################################
cmake_minimum_required(VERSION 3.15 FATAL_ERROR)

if("${CMAKE_SOURCE_DIR}" STREQUAL "${CMAKE_BINARY_DIR}")
    message(FATAL_ERROR "The binary and source directroy cannot be the same")
endif()

# Setup valid strings for build type
if (NOT CMAKE_CONFIGURATION_TYPES)
    set(CMAKE_CONFIGURATION_TYPES "Debug;Release;RelWithDebInfo;MinSizeRel" CACHE STRING "Configs")
endif()

get_property(MIGRAPHX_GENERATOR_IS_MULTI_CONFIG GLOBAL PROPERTY GENERATOR_IS_MULTI_CONFIG)
# This has to be initialized before the project() command appears
# Set the default of CMAKE_BUILD_TYPE to be release, unless user specifies with -D.  MSVC_IDE does not use CMAKE_BUILD_TYPE
if(NOT MIGRAPHX_GENERATOR_IS_MULTI_CONFIG)
    set(CMAKE_BUILD_TYPE Release CACHE STRING
        "Choose the type of build, options are: None Debug Release RelWithDebInfo MinSizeRel.")
    set_property(CACHE CMAKE_BUILD_TYPE PROPERTY STRINGS ${CMAKE_CONFIGURATION_TYPES})
endif()

if(NOT WIN32)
    set(CMAKE_INSTALL_PREFIX "/opt/rocm" CACHE PATH "")
    set(CMAKE_BUILD_RPATH "${CMAKE_BINARY_DIR}/lib")
endif()

list(APPEND CMAKE_PREFIX_PATH /opt/rocm /opt/rocm/llvm $ENV{ROCM_PATH} $ENV{HIP_PATH})
list(APPEND CMAKE_MODULE_PATH ${CMAKE_CURRENT_SOURCE_DIR}/cmake)

project(migraphx LANGUAGES C CXX)
include(CTest)

find_package(ROCM REQUIRED)
find_package(Threads REQUIRED)

option(MIGRAPHX_ENABLE_PYTHON "Enable python bindings" ON)
<<<<<<< HEAD
=======
endif()
option(MIGRAPHX_ENABLE_TENSORFLOW "Enable TensorFlow integration" ON)
option(MIGRAPHX_ENABLE_ONNX "Enable ONNX model import" ON)

if(WIN32)
option(MIGRAPHX_USE_ROCBLAS "Enable MIGraphX to use rocBLAS" OFF)
else()
option(MIGRAPHX_USE_ROCBLAS "Enable MIGraphX to use rocBLAS" ON)
endif()
>>>>>>> 154bceb2

if(WIN32)
option(MIGRAPHX_USE_MIOPEN "Enable MIGraphX to use MIOpen" OFF)
else()
option(MIGRAPHX_USE_MIOPEN "Enable MIGraphX to use MIOpen" ON)
endif()

option(MIGRAPHX_USE_ROCBLAS "Enable MIGraphX to use rocBLAS" ON)
option(MIGRAPHX_USE_HIPBLASLT "Enable MIGraphX to use hipBLASLt" ON)

if(MIGRAPHX_USE_HIPBLASLT AND NOT MIGRAPHX_USE_ROCBLAS)
    message(FATAL_ERROR "hipBLASLt requires rocBLAS, but MIGRAPHX_USE_ROCBLAS is OFF")
endif()

# By default build shared libraries
option(BUILD_SHARED_LIBS "Create shared libraries" ON)

if(WIN32) # CK is not yet ported to Windows
option(MIGRAPHX_USE_COMPOSABLEKERNEL "Enable MIGraphX to use composable kernel JIT library" OFF)
else()
option(MIGRAPHX_USE_COMPOSABLEKERNEL "Enable MIGraphX to use composable kernel JIT library" ON)
endif()

find_path(HALF_INCLUDE_DIR half.hpp PATH_SUFFIXES half)
if (NOT HALF_INCLUDE_DIR)
    message(FATAL_ERROR "Could not find half.hpp - Please check that the install path of half.hpp has been added to CMAKE_PREFIX_PATH")
else()
    message(STATUS "half.hpp is at ${HALF_INCLUDE_DIR}")
endif()

include(CheckTypeSize)
set(CMAKE_REQUIRED_INCLUDES ${HALF_INCLUDE_DIR})
set(CMAKE_EXTRA_INCLUDE_FILES half.hpp)
check_type_size("half_float::detail::expr" HALF_EXPR LANGUAGE CXX)
set(CMAKE_REQUIRED_INCLUDES)
set(CMAKE_EXTRA_INCLUDE_FILES)

include(ROCMSetupVersion)

option(BUILD_DEV "Build for development purpose only" OFF)

rocm_setup_version(VERSION 2.13.0)
math(EXPR MIGRAPHX_SO_MAJOR_VERSION "(${PROJECT_VERSION_MAJOR} * 1000 * 1000) + (${PROJECT_VERSION_MINOR} * 1000) + ${PROJECT_VERSION_PATCH}")
set(MIGRAPHX_SO_VERSION ${MIGRAPHX_SO_MAJOR_VERSION}.0)

option( BUILD_SHARED_LIBS "Build as a shared library" ON )

include(CheckCXXCompilerFlag)
check_cxx_compiler_flag("--cuda-host-only -x hip" HAS_HIP)
if(HAS_HIP)
    message(STATUS "Enable gpu backend")
    set(MIGRAPHX_ENABLE_GPU On CACHE BOOL "")
else()
    set(MIGRAPHX_ENABLE_GPU Off CACHE BOOL "")
endif()

# Disable cpu backend by default
set(MIGRAPHX_ENABLE_CPU Off CACHE BOOL "")

# Disable fpga backend by default
set(MIGRAPHX_ENABLE_FPGA Off CACHE BOOL "")

set(MIGRAPHX_HAS_EXECUTORS_DEFAULT Off)
find_package(ParallelSTL QUIET)
if(ParallelSTL_FOUND)
    set(MIGRAPHX_HAS_EXECUTORS_DEFAULT On)
endif()
option(MIGRAPHX_HAS_EXECUTORS "C++ supports parallel executors" ${MIGRAPHX_HAS_EXECUTORS_DEFAULT})
if(MIGRAPHX_HAS_EXECUTORS AND ParallelSTL_USES_TBB)
    list(APPEND PACKAGE_DEPENDS libtbb2)
endif()

if(WIN32)
    add_compile_definitions("$<$<COMPILE_LANGUAGE:C,CXX>:_CRT_SECURE_NO_WARNINGS;_USE_MATH_DEFINES>")
endif()

set(CMAKE_CXX_STANDARD_DEFAULT "")
if(MSVC)
    add_compile_options($<$<COMPILE_LANGUAGE:CXX>:/std:c++17>)
else()
    add_compile_options($<$<COMPILE_LANGUAGE:CXX>:-std=c++17>)
endif()

include(EnableCompilerWarnings)
include(ROCMClangTidy)
if(CMAKE_CXX_COMPILER MATCHES ".*clang\\+\\+.*")
    set(MIGRAPHX_TIDY_ERRORS ERRORS * -readability-inconsistent-declaration-parameter-name)
# Enable tidy on hip
elseif(MIGRAPHX_ENABLE_GPU)
    set(MIGRAPHX_TIDY_ERRORS ALL)
endif()
rocm_enable_clang_tidy(
    CHECKS
        bugprone-*
        cert-*
        clang-analyzer-*
        clang-diagnostic-*
        cppcoreguidelines-*
        google-*
        hicpp-multiway-paths-covered
        hicpp-signed-bitwise
        llvm-namespace-comment
        misc-*
	-misc-confusable-identifiers
        -misc-use-anonymous-namespace
        modernize-*
        performance-*
        readability-*
        -bugprone-crtp-constructor-accessibility
        -bugprone-easily-swappable-parameters
        -bugprone-implicit-widening-of-multiplication-result
        -bugprone-macro-parentheses
        -bugprone-return-const-ref-from-parameter
        -bugprone-signed-char-misuse
        -bugprone-unchecked-optional-access
        # Disable the aliased reserved identifiers
        -cert-dcl37-c
        -cert-dcl51-cpp
        -cert-err33-c
        -cert-str34-c
        # We seed random numbers with constants for reproducibility
        -cert-msc32-c
        -cert-msc51-cpp
        # Disable all alpha checks by default
        -clang-analyzer-alpha*
        # Enable some alpha checks
        clang-analyzer-alpha.core.CallAndMessageUnInitRefArg
        clang-analyzer-alpha.core.Conversion
        clang-analyzer-alpha.core.IdenticalExpr
        clang-analyzer-alpha.core.PointerArithm
        clang-analyzer-alpha.core.PointerSub
        clang-analyzer-alpha.core.TestAfterDivZero
        clang-analyzer-alpha.cplusplus.InvalidIterator
        clang-analyzer-alpha.cplusplus.IteratorRange
        clang-analyzer-alpha.cplusplus.MismatchedIterator
        clang-analyzer-alpha.cplusplus.MisusedMovedObject
        -bugprone-switch-missing-default-case
        -bugprone-empty-catch
        -clang-analyzer-optin.performance.Padding
        -clang-diagnostic-deprecated-declarations
        -clang-diagnostic-disabled-macro-expansion
        -clang-diagnostic-extern-c-compat
        -clang-diagnostic-unused-command-line-argument
        -cppcoreguidelines-avoid-const-or-ref-data-members
        -cppcoreguidelines-avoid-do-while
        -cppcoreguidelines-explicit-virtual-functions
        -cppcoreguidelines-init-variables
        -cppcoreguidelines-misleading-capture-default-by-value
        -cppcoreguidelines-missing-std-forward
        -cppcoreguidelines-pro-bounds-array-to-pointer-decay
        -cppcoreguidelines-pro-bounds-constant-array-index
        -cppcoreguidelines-pro-bounds-pointer-arithmetic
        -cppcoreguidelines-pro-type-member-init
        -cppcoreguidelines-pro-type-reinterpret-cast
        -cppcoreguidelines-pro-type-union-access
        -cppcoreguidelines-pro-type-vararg
        -cppcoreguidelines-special-member-functions
        -cppcoreguidelines-use-default-member-init
        -cppcoreguidelines-virtual-class-destructor
        -google-readability-*
        -google-runtime-int
        -google-runtime-references
        -misc-include-cleaner
        -misc-macro-parentheses
        -misc-no-recursion
        -modernize-concat-nested-namespaces
        -modernize-pass-by-value
        -modernize-type-traits
        -modernize-use-default-member-init
        -modernize-use-nodiscard
        -modernize-use-override
        -modernize-use-trailing-return-type
        -modernize-use-transparent-functors
        -performance-avoid-endl
        -performance-type-promotion-in-math-fn
        -performance-enum-size
        -readability-braces-around-statements
        -readability-avoid-nested-conditional-operator
        -readability-convert-member-functions-to-static
        -readability-else-after-return
        -readability-function-cognitive-complexity
        -readability-identifier-length
        -readability-math-missing-parentheses
        -readability-named-parameter
        -readability-redundant-member-init
        -readability-redundant-string-init
        -readability-suspicious-call-argument
        -readability-uppercase-literal-suffix
        -*-avoid-c-arrays
        -*-explicit-constructor
        -*-magic-numbers
        -*-narrowing-conversions
        -*-non-private-member-variables-in-classes
        -*-use-auto
        -*-use-emplace
        -*-use-equals-default
    ${MIGRAPHX_TIDY_ERRORS}
    HEADER_FILTER
        ".*hpp"
    EXTRA_ARGS
        -UNDEBUG
        -DMIGRAPHX_USE_CLANG_TIDY
    CLANG_ARGS
        -analyzer-max-loop 10
        -analyzer-inline-max-stack-depth 10
        -analyzer-config optin.cplusplus.UninitializedObject:Pedantic=true
        -analyzer-config widen-loops=true
        -analyzer-config unroll-loops=true
        -analyzer-config cfg-lifetime=true
        -analyzer-config cfg-scopes=true
)
include(ROCMCppCheck)
rocm_enable_cppcheck(
    CHECKS
        warning
        style
        performance
        portability
    SUPPRESS
        ConfigurationNotChecked
        unmatchedSuppression
        unusedFunction
        ctuPointerArith
        noExplicitConstructor
        passedByValue
        unusedStructMember
        functionStatic
        functionConst
        shadowFunction
        shadowVar
        shadowVariable
        unsafeClassDivZero
        # Disable because of too many FPs
        arithOperationsOnVoidPointer
        definePrefix:*test/include/test.hpp
        ctuOneDefinitionRuleViolation:*test/*
        useSmartPointer:*src/api/api.cpp
        useSmartPointer:*make_shared_array.hpp
        migraphx-RedundantLocalVariable:*src/api/api.cpp
        migraphx-UseSmartPointer:*src/api/api.cpp
    FORCE
    INCONCLUSIVE
    RULE_FILE
        ${CMAKE_CURRENT_SOURCE_DIR}/tools/cppcheck/rules.xml
    ADDONS
        ${CMAKE_CURRENT_SOURCE_DIR}/tools/cppcheck/migraphx.py
    SOURCES
        examples/
        src/
        test/
    INCLUDE
        ${CMAKE_CURRENT_SOURCE_DIR}/src/include
        ${CMAKE_CURRENT_SOURCE_DIR}/src/targets/cpu/include
        ${CMAKE_CURRENT_SOURCE_DIR}/src/targets/gpu/include
        ${CMAKE_CURRENT_SOURCE_DIR}/src/targets/gpu/device/include
        ${CMAKE_CURRENT_SOURCE_DIR}/src/targets/gpu/kernels/include
        ${CMAKE_CURRENT_SOURCE_DIR}/test/include
    DEFINE
        MIGRAPHX_MLIR=1
        MIGRAPHX_HAS_EXECUTORS=0
        CPPCHECK=1
        MIGRAPHX_USE_MIOPEN=1
        BUILD_DEV=
        __device__=
        __host__=
        __global__=
    UNDEFINE
        MIGRAPHX_USE_CLANG_TIDY
        DOXYGEN
        HAS_HALF_V1
        TYPE_ERASED_DECLARATION
        NDEBUG
)

include(ROCMCreatePackage)
include(ROCMTest)

set(CMAKE_LIBRARY_OUTPUT_DIRECTORY ${CMAKE_CURRENT_BINARY_DIR}/lib)
set(CMAKE_ARCHIVE_OUTPUT_DIRECTORY ${CMAKE_CURRENT_BINARY_DIR}/lib)
set(CMAKE_RUNTIME_OUTPUT_DIRECTORY ${CMAKE_CURRENT_BINARY_DIR}/bin)
add_subdirectory(src)
add_subdirectory(docs)
if(BUILD_TESTING)
    rocm_enable_test_package(migraphx)
    add_subdirectory(test)
endif()
add_subdirectory(tools)

set(DEST_DIR ${CMAKE_BINARY_DIR})
file(GLOB backend_files ${CMAKE_SOURCE_DIR}/src/py/backend/*.py)
file(MAKE_DIRECTORY ${DEST_DIR}/lib/onnx_migraphx)
foreach(py_file ${backend_files})
    configure_file(${py_file} ${DEST_DIR}/lib/onnx_migraphx/. COPYONLY)
endforeach(py_file)

if(BUILD_ADDRESS_SANITIZER)
    set(DEPENDS_HIP_RUNTIME "hip-runtime-amd-asan" )
else()
    set(DEPENDS_HIP_RUNTIME "hip-runtime-amd" )
endif()

if(MIGRAPHX_USE_MIOPEN)
    list(APPEND PACKAGE_DEPENDS miopen-hip)
endif()
if(MIGRAPHX_USE_ROCBLAS)
    list(APPEND PACKAGE_DEPENDS rocblas)
endif()

if(MIGRAPHX_USE_HIPBLASLT)
    list(APPEND PACKAGE_DEPENDS hipblaslt)
endif()

rocm_package_add_deb_dependencies(SHARED_DEPENDS "hip-dev")
rocm_package_add_rpm_dependencies(SHARED_DEPENDS "hip-devel")

rocm_create_package(
    NAME MIGraphX
    DESCRIPTION "AMD graph optimizer"
    MAINTAINER "AMDMIGraphX Maintainer <migraphx-lib.support@amd.com>"
    LDCONFIG
    PTH
    DEPENDS ${DEPENDS_HIP_RUNTIME} half ${PACKAGE_DEPENDS}
)<|MERGE_RESOLUTION|>--- conflicted
+++ resolved
@@ -56,18 +56,8 @@
 find_package(Threads REQUIRED)
 
 option(MIGRAPHX_ENABLE_PYTHON "Enable python bindings" ON)
-<<<<<<< HEAD
-=======
-endif()
 option(MIGRAPHX_ENABLE_TENSORFLOW "Enable TensorFlow integration" ON)
 option(MIGRAPHX_ENABLE_ONNX "Enable ONNX model import" ON)
-
-if(WIN32)
-option(MIGRAPHX_USE_ROCBLAS "Enable MIGraphX to use rocBLAS" OFF)
-else()
-option(MIGRAPHX_USE_ROCBLAS "Enable MIGraphX to use rocBLAS" ON)
-endif()
->>>>>>> 154bceb2
 
 if(WIN32)
 option(MIGRAPHX_USE_MIOPEN "Enable MIGraphX to use MIOpen" OFF)
