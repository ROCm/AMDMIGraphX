--- conflicted
+++ resolved
@@ -201,10 +201,6 @@
         -clang-diagnostic-disabled-macro-expansion
         -clang-diagnostic-extern-c-compat
         -clang-diagnostic-unused-command-line-argument
-<<<<<<< HEAD
-        -cppcoreguidelines-avoid-do-while
-=======
->>>>>>> 196bc9fc
         -cppcoreguidelines-avoid-capture-default-when-capturing-this
         -cppcoreguidelines-avoid-const-or-ref-data-members
         -cppcoreguidelines-avoid-do-while
@@ -223,14 +219,6 @@
         -cppcoreguidelines-special-member-functions
         -cppcoreguidelines-use-default-member-init
         -cppcoreguidelines-virtual-class-destructor
-<<<<<<< HEAD
-        -cppcoreguidelines-avoid-capture-default-when-capturing-this
-        -cppcoreguidelines-rvalue-reference-param-not-moved
-        -cppcoreguidelines-special-member-functions
-        -cppcoreguidelines-use-default-member-init
-        -cppcoreguidelines-virtual-class-destructor
-=======
->>>>>>> 196bc9fc
         -google-readability-*
         -google-runtime-int
         -google-runtime-references
