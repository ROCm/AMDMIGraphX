--- conflicted
+++ resolved
@@ -4979,52 +4979,14 @@
 }
 
 TEST_CASE(reduce_max_dynamic_axis0)
-{ /*
-     migraphx::program p;
-     auto* mm = p.get_main_module();
-     migraphx::shape::dynamic_dimension dd{3, 2, 2};
-     migraphx::shape s{migraphx::shape::float_type, {dd}};
-     // auto input = migraphx::literal{s, {1, 2, 3, 4, 5, 6, 7, 8, 9, 10, 11, 12}};
-     // auto l0    = mm->add_literal(input);
-
-
-     auto input = mm->add_parameter("X", s);
-     std::vector<float> input_data{1, 2, 3, 4, 5, 6, 7, 8, 9, 10, 11, 12};
-     auto populate_op = migraphx::make_op("identity");
-     mm->add_instruction(populate_op, input);
-
-     mm->add_instruction(migraphx::make_op("reduce_max", {{"axes", {0}}}), input);
-
-     // mm->add_instruction(migraphx::make_op("reduce_max", {{"axes", {0}}}), l0);
-     p.compile(migraphx::ref::target{});
-     auto result = p.eval({}).back();
-     std::vector<float> results_vector;
-     result.visit([&](auto output) { results_vector.assign(output.begin(), output.end()); });
-     std::vector<float> gold{9, 10, 11, 12};
-     EXPECT(results_vector == gold);
- */
-    migraphx::program p;
-    auto* mm = p.get_main_module();
-<<<<<<< HEAD
+{
+    migraphx::program p;
+    auto* mm = p.get_main_module();
     migraphx::shape s{migraphx::shape::float_type, {{2, 4, 2}, {3, 5, 3}}};
     auto input = mm->add_parameter("X", s);
     std::vector<float> input_data{1, 2, 3, 4, 5, 6, 7, 8, 9, 10, 11, 12};
     auto reduce_max_op = migraphx::make_op("reduce_max", {{"axes", {0}}});
     mm->add_instruction(reduce_max_op, input);
-=======
-    // migraphx::shape::dynamic_dimension dd0{3, 2, 2};
-    // migraphx::shape::dynamic_dimension dd1{3, 2, 2};
-    // migraphx::shape s{migraphx::shape::float_type, {dd0, dd1}};  // a shape with dynamic
-    // dimension.  Charlie
-    //     //  didn't think it would work, but it looks like it does.
-    migraphx::shape s{migraphx::shape::float_type, {{2, 4, 2}, {3, 5, 3}}};
-    auto input = mm->add_parameter("X", s); // parameter X
-    std::vector<float> input_data{
-        1, 2, 3, 4, 5, 6, 7, 8, 9, 10, 11, 12}; // these values will be fed to X, inputs to eval
-    auto reduce_max_op = migraphx::make_op("reduce_max", {{"axes", {0}}});
-    mm->add_instruction(reduce_max_op,
-                        input); // input to the first program instruction is X.  We'll reduce axis 0
->>>>>>> 8d23ef5d
     p.compile(migraphx::ref::target{});
 
     migraphx::parameter_map params0;
