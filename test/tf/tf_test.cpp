--- conflicted
+++ resolved
@@ -52,16 +52,10 @@
 TEST_CASE(addv2_test)
 {
     migraphx::program p;
-<<<<<<< HEAD
     auto* mm = p.get_main_module();
     auto l0  = mm->add_parameter("0", migraphx::shape{migraphx::shape::float_type, {1, 2, 2, 3}});
     auto l1  = mm->add_parameter("1", migraphx::shape{migraphx::shape::float_type, {1, 2, 2, 3}});
-    mm->add_instruction(migraphx::op::add{}, l0, l1);
-=======
-    auto l0 = p.add_parameter("0", migraphx::shape{migraphx::shape::float_type, {1, 2, 2, 3}});
-    auto l1 = p.add_parameter("1", migraphx::shape{migraphx::shape::float_type, {1, 2, 2, 3}});
-    p.add_instruction(migraphx::make_op("add"), l0, l1);
->>>>>>> 8d21fdc9
+    mm->add_instruction(migraphx::make_op("add"), l0, l1);
     auto prog = optimize_tf("addv2_test.pb", false);
 
     EXPECT(p == prog);
