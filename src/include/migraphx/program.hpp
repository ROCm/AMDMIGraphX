--- conflicted
+++ resolved
@@ -18,8 +18,6 @@
 namespace migraphx {
 inline namespace MIGRAPHX_INLINE_NS {
 
-<<<<<<< HEAD
-=======
 using module     = program;
 using module_ref = module*;
 
@@ -28,7 +26,6 @@
 
 struct program_impl;
 
->>>>>>> b59e79b2
 const operation& get_operation(instruction_ref ins);
 
 /**
@@ -98,11 +95,7 @@
     friend bool operator==(const program& x, const program& y);
     friend bool operator!=(const program& x, const program& y) { return !(x == y); }
 
-<<<<<<< HEAD
-    module& get_main_module() { return main_module; }
-=======
     module* get_main_module() { return this; }
->>>>>>> b59e79b2
 
     private:
     void assign(const program& p);
