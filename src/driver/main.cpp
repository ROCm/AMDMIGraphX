/*
 * The MIT License (MIT)
 *
 * Copyright (c) 2015-2025 Advanced Micro Devices, Inc. All rights reserved.
 *
 * Permission is hereby granted, free of charge, to any person obtaining a copy
 * of this software and associated documentation files (the "Software"), to deal
 * in the Software without restriction, including without limitation the rights
 * to use, copy, modify, merge, publish, distribute, sublicense, and/or sell
 * copies of the Software, and to permit persons to whom the Software is
 * furnished to do so, subject to the following conditions:
 *
 * The above copyright notice and this permission notice shall be included in
 * all copies or substantial portions of the Software.
 *
 * THE SOFTWARE IS PROVIDED "AS IS", WITHOUT WARRANTY OF ANY KIND, EXPRESS OR
 * IMPLIED, INCLUDING BUT NOT LIMITED TO THE WARRANTIES OF MERCHANTABILITY,
 * FITNESS FOR A PARTICULAR PURPOSE AND NONINFRINGEMENT.  IN NO EVENT SHALL THE
 * AUTHORS OR COPYRIGHT HOLDERS BE LIABLE FOR ANY CLAIM, DAMAGES OR OTHER
 * LIABILITY, WHETHER IN AN ACTION OF CONTRACT, TORT OR OTHERWISE, ARISING FROM,
 * OUT OF OR IN CONNECTION WITH THE SOFTWARE OR THE USE OR OTHER DEALINGS IN
 * THE SOFTWARE.
 */

#include "verify.hpp"
#include "verify_options.hpp"
#include "argument_parser.hpp"
#include "command.hpp"
#include "mlir.hpp"
#include "precision.hpp"
#include "passes.hpp"
#include "perf.hpp"
#include "models.hpp"
#include "marker_roctx.hpp"

<<<<<<< HEAD
#ifdef MIGRAPHX_ENABLE_TENSORFLOW
#include <migraphx/tf.hpp>
#endif
#ifdef MIGRAPHX_ENABLE_ONNX
=======
#ifdef HAVE_TENSORFLOW
#include <migraphx/tf.hpp>
#endif
#ifdef HAVE_ONNX
>>>>>>> 34584077
#include <migraphx/onnx.hpp>
#endif
#ifdef MIGRAPHX_ENABLE_PYTHON
#include <migraphx/py.hpp>
#endif
#include <migraphx/stringutils.hpp>
#include <migraphx/convert_to_json.hpp>
#include <migraphx/load_save.hpp>
#include <migraphx/json.hpp>
#include <migraphx/version.h>

#include <migraphx/dead_code_elimination.hpp>
#include <migraphx/eliminate_identity.hpp>
#include <migraphx/eliminate_pad.hpp>
#include <migraphx/generate.hpp>
#include <migraphx/pass_manager.hpp>
#include <migraphx/propagate_constant.hpp>
#include <migraphx/quantization.hpp>
#include <migraphx/register_op.hpp>
#include <migraphx/simplify_algebra.hpp>
#include <migraphx/simplify_reshapes.hpp>
#include <migraphx/register_target.hpp>

#include <migraphx/netron_output.hpp>

#include <fstream>

namespace migraphx {
namespace driver {
inline namespace MIGRAPHX_INLINE_NS {

inline static std::string get_version()
{
    return "MIGraphX Version: " + std::to_string(MIGRAPHX_VERSION_MAJOR) + "." +
           std::to_string(MIGRAPHX_VERSION_MINOR) + "." + std::to_string(MIGRAPHX_VERSION_PATCH) +
           "." MIGRAPHX_VERSION_TWEAK;
}

struct loader
{
    std::string file;
    std::string file_type;
    unsigned batch              = 1;
    bool is_nhwc                = true;
    bool is_test                = false;
    unsigned trim               = 0;
    bool optimize               = false;
    bool mlir                   = false;
    bool skip_unknown_operators = false;
    bool brief                  = false;
    std::string output_type;
    std::string output;
    std::string default_dyn_dim;
    std::vector<std::string> param_dims;
    std::vector<std::string> dim_params;
    std::vector<std::string> dyn_param_dims;
    std::vector<std::string> output_names;
    std::vector<std::string> passes;

    void parse(argument_parser& ap)
    {
        ap(file, {}, ap.metavar("<input file>"), ap.file_exist(), ap.required(), ap.group("input"));
        ap(is_test,
           {"--test"},
           ap.help("Run a single GEMM to test MIGraphX"),
           ap.set_value(true),
           ap.group("input"));
<<<<<<< HEAD
#ifdef MIGRAPHX_ENABLE_ONNX
        ap(file_type, {"--onnx"}, ap.help("Load as onnx"), ap.set_value("onnx"));
#endif
#ifdef MIGRAPHX_ENABLE_TENSORFLOW
=======
#ifdef HAVE_ONNX
        ap(file_type, {"--onnx"}, ap.help("Load as onnx"), ap.set_value("onnx"));
#endif
#ifdef HAVE_TENSORFLOW
>>>>>>> 34584077
        ap(file_type, {"--tf"}, ap.help("Load as tensorflow"), ap.set_value("tf"));
#endif
        ap(file_type, {"--migraphx"}, ap.help("Load as MIGraphX"), ap.set_value("migraphx"));
        ap(file_type, {"--migraphx-json"}, ap.help("Load as MIGraphX JSON"), ap.set_value("json"));
        ap(batch,
           {"--batch"},
           ap.help("For a static model, sets default_dim_value size (commonly batch size). For a "
                   "dynamic batch model, sets the batch "
                   "size at runtime."));
        ap(is_nhwc, {"--nhwc"}, ap.help("Treat tensorflow format as nhwc"), ap.set_value(true));
        ap(skip_unknown_operators,
           {"--skip-unknown-operators"},
           ap.help("Skip unknown operators when parsing and continue to parse."),
           ap.set_value(true));
        ap(is_nhwc, {"--nchw"}, ap.help("Treat tensorflow format as nchw"), ap.set_value(false));
        ap(trim, {"--trim", "-t"}, ap.help("Trim instructions from the end"));
        ap(param_dims,
           {"--input-dim"},
           ap.help("Dim of a parameter (format: \"@name d1 d2 dn\")"),
           ap.append(),
           ap.nargs(2));
        ap(dim_params,
           {"--dim-param"},
           ap.help("Symbolic parameter dimension name (fixed / dynamic) - "
                   "(fixed format): \"@dim_param_name\" \"x\" / "
                   "(dynamic format): \"@dim_param_name\" \"{min:x, max:y, optimals:[o1,o2]}\""),
           ap.append(),
           ap.nargs(2));
        ap(dyn_param_dims,
           {"--dyn-input-dim"},
           ap.help("Dynamic dimensions of a parameter (format: \"@name_1\" \"[{min:x, max:y, "
                   "optimals:[o1,o2,...]}, dim2,dim3, ...]\", \"@name_2\", ... You can supply a "
                   "single integer value for a dimension to specify it as fixed."),
           ap.append(),
           ap.nargs(2));
        ap(default_dyn_dim,
           {"--default-dyn-dim"},
           ap.help("Default dynamic dimension (format: \"{min:x, max:y, optimals:[o1,o2]}\")."));
        ap(output_names,
           {"--output-names"},
           ap.help("Names of node output (format: \"name_1 name_2 name_n\")"),
           ap.append(),
           ap.nargs(2));
        ap(optimize, {"--optimize", "-O"}, ap.help("Optimize when reading"), ap.set_value(true));
        ap(mlir, {"--mlir"}, ap.help("Offload everything to mlir"), ap.set_value(true));
        ap(passes, {"--apply-pass", "-p"}, ap.help("Passes to apply to model"), ap.append());
        ap(output_type,
           {"--graphviz", "-g"},
           ap.help("Print out a graphviz representation."),
           ap.set_value("graphviz"));
        ap(brief, {"--brief"}, ap.help("Make the output brief."), ap.set_value(true));
        ap(output_type,
           {"--cpp"},
           ap.help("Print out the program as C++ program."),
           ap.set_value("cpp"));
        ap(output_type,
           {"--python", "--py"},
           ap.help("Print out the program as python program."),
           ap.set_value("py"));
        ap(output_type, {"--json"}, ap.help("Print out program as json."), ap.set_value("json"));
        ap(output_type,
           {"--text"},
           ap.help("Print out program in text format."),
           ap.set_value("text"));
        ap(output_type,
           {"--binary"},
           ap.help("Print out program in binary format."),
           ap.set_value("binary"));
        ap(output_type,
           {"--netron"},
           ap.help("Print out program as Netron readable json."),
           ap.set_value("netron"));
        ap(output, {"--output", "-o"}, ap.help("Output to file."));
    }

    static auto parse_param_dims(const std::vector<std::string>& param_dims_info)
    {
        std::unordered_map<std::string, std::vector<std::size_t>> map_input_dims;
        std::string name = "";
        for(auto&& x : param_dims_info)
        {
            if(x[0] == '@')
            {
                name = x.substr(1);
            }
            else
            {
                map_input_dims[name].push_back(value_parser<std::size_t>::apply(x));
            }
        }

        return map_input_dims;
    }

    static auto parse_dyn_dims_json(const std::string& dd_json)
    {
        // expecting a json string like "[{min:1,max:64,optimals:[1,2,4,8]},3,224,224]"
        auto v = from_json_string(convert_to_json(dd_json));
        std::vector<migraphx::shape::dynamic_dimension> dyn_dims;
        std::transform(v.begin(), v.end(), std::back_inserter(dyn_dims), [&](const auto& x) {
            if(x.is_object())
                return from_value<migraphx::shape::dynamic_dimension>(x);
            auto d = x.template to<std::size_t>();
            return migraphx::shape::dynamic_dimension{d, d};
        });
        return dyn_dims;
    }

    static auto parse_dyn_dims_map(const std::vector<std::string>& param_dyn_dims)
    {
        // expecting vector of strings formatted like
        // {"@param_name_0", "dd_json_0", "@param_name_1", "dd_json_1", ...}
        std::unordered_map<std::string, std::vector<shape::dynamic_dimension>> map_dyn_input_dims;
        std::string name = "";
        for(auto&& x : param_dyn_dims)
        {
            if(x[0] == '@')
            {
                name = x.substr(1);
            }
            else
            {
                map_dyn_input_dims[name] = parse_dyn_dims_json(x);
            }
        }
        return map_dyn_input_dims;
    }

    static auto parse_dim_params(const std::vector<std::string>& dim_params_info)
    {
        std::unordered_map<std::string, shape::dynamic_dimension> map_dim_params;
        std::string name = "";
        for(auto&& x : dim_params_info)
        {
            if(x[0] == '@')
            {
                name = x.substr(1);
            }
            else
            {
                if(std::all_of(x.begin(), x.end(), [](char ch) {
                       return std::isdigit(static_cast<unsigned char>(ch));
                   }))
                    map_dim_params[name] = {std::stoul(x), std::stoul(x)};
                else
                {
                    auto dyn_dim = parse_dyn_dims_json(x);
                    if(dyn_dim.size() != 1)
                        MIGRAPHX_THROW("dim_param must only specifiy one dimension");
                    map_dim_params[name] = dyn_dim.front();
                }
            }
        }

        return map_dim_params;
    }

    static auto parse_output_names(const std::vector<std::string>& output_names_info)
    {
        std::vector<std::string> output_node_names;
        std::transform(output_names_info.begin(),
                       output_names_info.end(),
                       std::back_inserter(output_node_names),
                       [&](const auto& x) { return value_parser<std::string>::apply(x); });

        return output_node_names;
    }

<<<<<<< HEAD
#ifdef MIGRAPHX_ENABLE_TENSORFLOW
=======
#ifdef HAVE_TENSORFLOW
>>>>>>> 34584077
    tf_options get_tf_options() const
    {
        auto map_input_dims    = parse_param_dims(param_dims);
        auto output_node_names = parse_output_names(output_names);
        tf_options options;
        options.is_nhwc           = is_nhwc;
        options.batch_size        = batch;
        options.map_input_dims    = map_input_dims;
        options.output_node_names = output_node_names;
        return options;
    }
#endif

<<<<<<< HEAD
#ifdef MIGRAPHX_ENABLE_ONNX
=======
#ifdef HAVE_ONNX
>>>>>>> 34584077
    onnx_options get_onnx_options() const
    {
        auto map_input_dims     = parse_param_dims(param_dims);
        auto map_dyn_input_dims = parse_dyn_dims_map(dyn_param_dims);
        auto map_dim_params     = parse_dim_params(dim_params);
        onnx_options options;
        if(default_dyn_dim.empty())
        {
            options.default_dim_value = batch;
        }
        else
        {
            auto v                        = from_json_string(convert_to_json(default_dyn_dim));
            options.default_dyn_dim_value = from_value<migraphx::shape::dynamic_dimension>(v);
        }
        options.skip_unknown_operators = skip_unknown_operators;
        options.print_program_on_error = true;
        options.map_input_dims         = map_input_dims;
        options.map_dyn_input_dims     = map_dyn_input_dims;
        options.dim_params             = map_dim_params;
        return options;
    }
#endif

    static std::string get_file_type(const std::string& file)
    {
        if(ends_with(file, ".json"))
            return "json";
<<<<<<< HEAD
#ifdef MIGRAPHX_ENABLE_ONNX
        else if(ends_with(file, ".onnx"))
            return "onnx";
#endif
#ifdef MIGRAPHX_ENABLE_TENSORFLOW
=======
#ifdef HAVE_ONNX
        else if(ends_with(file, ".onnx"))
            return "onnx";
#endif
#ifdef HAVE_TENSORFLOW
>>>>>>> 34584077
        else if(ends_with(file, ".pb"))
            return "tf";
#endif
#ifdef MIGRAPHX_ENABLE_PYTHON
        else if(ends_with(file, ".py"))
            return "py";
#endif
        else
            return "migraphx";
    }

    program load()
    {
        program p;
        if(is_test)
        {
            p = test_gemm();
        }
        else
        {
            if(file_type.empty())
            {
                file_type = get_file_type(file);
            }
            std::cout << "Reading: " << file << std::endl;
            if(file_type == "json")
            {
                file_options options;
                options.format = "json";
                p              = migraphx::load(file, options);
            }
<<<<<<< HEAD
#ifdef MIGRAPHX_ENABLE_ONNX
=======
#ifdef HAVE_ONNX
>>>>>>> 34584077
            else if(file_type == "onnx")
            {
                p = parse_onnx(file, get_onnx_options());
            }
#endif
<<<<<<< HEAD
#ifdef MIGRAPHX_ENABLE_TENSORFLOW
=======
#ifdef HAVE_TENSORFLOW
>>>>>>> 34584077
            else if(file_type == "tf")
            {
                p = parse_tf(file, get_tf_options());
            }
#endif
#ifdef MIGRAPHX_ENABLE_PYTHON
            else if(file_type == "py")
            {
                p = migraphx::load_py(file);
            }
#endif
            else if(file_type == "migraphx")
            {
                p = migraphx::load(file);
            }
        }
        if(trim > 0)
        {
            auto* mm  = p.get_main_module();
            auto last = std::prev(mm->end(), trim);
            mm->remove_instructions(last, mm->end());
        }
        // Remove unused variable when exporting to cpp
        if(output_type == "cpp")
            migraphx::run_passes(*p.get_main_module(), {migraphx::dead_code_elimination{}});
        if(optimize)
        {
            migraphx::run_passes(*p.get_main_module(),
                                 {
                                     migraphx::eliminate_identity{},
                                     migraphx::dead_code_elimination{},
                                     migraphx::simplify_algebra{},
                                     migraphx::dead_code_elimination{},
                                     migraphx::simplify_reshapes{},
                                     migraphx::dead_code_elimination{},
                                     migraphx::propagate_constant{},
                                     migraphx::dead_code_elimination{},
                                     migraphx::eliminate_pad{},
                                     migraphx::dead_code_elimination{},
                                 });
        }
        if(not passes.empty())
            migraphx::run_passes(p, get_passes(passes));
        if(mlir)
            offload_to_mlir(p);
        return p;
    }

    static void write(std::ostream& os, const std::vector<char>& buffer)
    {
        os.write(buffer.data(), buffer.size());
    }

    void save(const program& p) const
    {
        auto* os = &std::cout;
        std::ofstream fs;
        if(not output.empty())
        {
            fs.open(output, std::ios::binary);
            os = &fs;
        }

        std::string type = output_type;
        if(type.empty())
        {
            if(output.empty())
                type = "text";
            else
                type = "binary";
        }

        if(type == "py")
            p.print_py(*os);
        else if(type == "cpp")
            p.print_cpp(*os);
        else if(type == "graphviz")
            p.print_graph(*os, brief);
        else if(type == "text")
            *os << p << std::endl;
        else if(type == "json")
            *os << to_json_string(p.to_value()) << std::endl;
        else if(type == "binary")
            write(*os, save_buffer(p));
        else if(type == "netron")
            *os << make_netron_output(p) << std::endl;
    }
};

struct program_params
{
    std::vector<std::string> fill0{};
    std::vector<std::string> fill1{};
    void parse(argument_parser& ap)
    {
        ap(fill0, {"--fill0"}, ap.help("Fill parameter with 0s"), ap.append(), ap.nargs(2));
        ap(fill1, {"--fill1"}, ap.help("Fill parameter with 1s"), ap.append(), ap.nargs(2));
    }

    auto generate(const program& p, const target& t, bool offload, unsigned batch)
    {
        parameter_map m;
        auto param_shapes = p.get_parameter_shapes();
        std::unordered_map<std::string, shape> static_param_shapes;
        std::transform(
            param_shapes.cbegin(),
            param_shapes.cend(),
            std::inserter(static_param_shapes, static_param_shapes.end()),
            [&](const auto& x) { return std::make_pair(x.first, x.second.to_static(batch)); });
        for(auto&& s : fill0)
            m[s] = fill_argument(static_param_shapes.at(s), 0);
        for(auto&& s : fill1)
            m[s] = fill_argument(static_param_shapes.at(s), 1);
        fill_param_map(m, static_param_shapes, t, offload);
        return m;
    }
};

struct compiler_target
{
#ifdef HAVE_GPU
    std::string target_name = "gpu";
#elif defined(HAVE_CPU)
    std::string target_name = "cpu";
#elif defined(HAVE_FPGA)
    std::string target_name = "fpga";
#else
    std::string target_name = "ref";
#endif

    void parse(argument_parser& ap)
    {
        ap(target_name, {"--gpu"}, ap.help("Compile on the gpu"), ap.set_value("gpu"));
        ap(target_name, {"--cpu"}, ap.help("Compile on the cpu"), ap.set_value("cpu"));
        ap(target_name,
           {"--ref"},
           ap.help("Compile on the reference implementation"),
           ap.set_value("ref"));
    }

    target get_target() const { return make_target(target_name); }
};

struct compiler
{
    loader l;
    program_params parameters;
    compiler_target ct;
    compile_options co;
    bool to_fp16 = false;
    bool to_bf16 = false;
    bool to_fp8  = false;
    bool to_int8 = false;
    bool to_int4 = false;

    std::vector<std::string> fill0;
    std::vector<std::string> fill1;
    void parse(argument_parser& ap)
    {
        l.parse(ap);
        parameters.parse(ap);
        ct.parse(ap);
        ap(co.offload_copy,
           {"--enable-offload-copy"},
           ap.help("Enable implicit offload copying"),
           ap.set_value(true));
        ap(co.fast_math,
           {"--disable-fast-math"},
           ap.help("Disable fast math optimization"),
           ap.set_value(false));
        ap(co.exhaustive_tune,
           {"--exhaustive-tune"},
           ap.help("Exhastively search for best tuning parameters for kernels"),
           ap.set_value(true));
        ap(to_fp16, {"--fp16"}, ap.help("Quantize for fp16"), ap.set_value(true));
        ap(to_bf16, {"--bf16"}, ap.help("Quantize for bf16"), ap.set_value(true));
        ap(to_int8, {"--int8"}, ap.help("Quantize for int8"), ap.set_value(true));
        ap(to_fp8, {"--fp8"}, ap.help("Quantize for fp8"), ap.set_value(true));
        ap(to_int4, {"--int4-weights"}, ap.help("Quantize weights for int4"), ap.set_value(true));
    }

    auto params(const program& p)
    {
        return parameters.generate(p, ct.get_target(), co.offload_copy, l.batch);
    }

    auto host_params(const program& p)
    {
        return parameters.generate(p, ct.get_target(), true, l.batch);
    }

    program compile()
    {
        auto p = l.load();
        // Dont compile if its already been compiled

        if(p.is_compiled())
        {
            if(ct.target_name == "gpu")
            {
                if(is_offload_copy_set(p) and not co.offload_copy)
                {
                    std::cout
                        << "[WARNING]: MIGraphX program was likely compiled with offload_copy "
                           "set, Try "
                           "passing "
                           "`--enable-offload-copy` if program run fails.\n";
                }
                else if(not is_offload_copy_set(p) and co.offload_copy)
                {
                    std::cout << "[WARNING]: MIGraphX program was likely compiled without "
                                 "offload_copy set, Try "
                                 "removing "
                                 "`--enable-offload-copy` if program run "
                                 "fails.\n";
                }
            }

            return p;
        }
        auto t = ct.get_target();
        if(to_fp16)
        {
            quantize_fp16(p);
        }
        if(to_bf16)
        {
            quantize_bf16(p);
        }
        if(to_int8)
        {
            quantize_int8(p, t, {host_params(p)});
        }
        if(to_fp8)
        {
            quantize_fp8(p, t, {host_params(p)});
        }
        if(to_int4)
        {
            quantize_int4_weights(p);
        }
        p.compile(t, co);
        l.save(p);
        return p;
    }
};

struct read : command<read>
{
    loader l;
    void parse(argument_parser& ap) { l.parse(ap); }

    void run()
    {
        auto p = l.load();
        l.save(p);
    }
};

struct params : command<params>
{
    loader l;
    void parse(argument_parser& ap) { l.parse(ap); }

    void run()
    {
        auto p = l.load();
        for(auto&& param : p.get_parameter_shapes())
            std::cout << param.first << ": " << param.second << std::endl;
    }
};

struct verify : command<verify>
{
    compiler c;
    std::optional<double> rms_tol;
    std::optional<double> atol;
    std::optional<double> rtol;
    bool per_instruction = false;
    bool reduce          = false;
    bool bisect          = false;
    verify_options vo;
    void parse(argument_parser& ap)
    {
        c.parse(ap);
        ap(rms_tol, {"--rms-tol"}, ap.help("Tolerance for the RMS error"));
        ap(atol, {"--atol"}, ap.help("Tolerance for the elementwise absolute difference"));
        ap(rtol, {"--rtol"}, ap.help("Tolerance for the elementwise relative difference"));
        ap(per_instruction,
           {"-i", "--per-instruction"},
           ap.help("Verify each instruction"),
           ap.set_value(true));
        ap(reduce, {"-r", "--reduce"}, ap.help("Reduce program and verify"), ap.set_value(true));
        ap(bisect, {"-b", "--bisect"}, ap.help("Bisect program and verify"), ap.set_value(true));
        ap(vo.ref_use_double,
           {"--ref-use-double"},
           ap.help("Convert floating point values to double on ref"),
           ap.set_value(true));
        ap(vo.compiled_model, {"--compiled-model", "-c"}, ap.help("Compiled model to use"));
    }

    void run()
    {
        auto p = c.l.load();
        c.l.save(p);
        std::cout << p << std::endl;

        auto t = c.ct.get_target();
        auto m = c.parameters.generate(p, t, true, c.l.batch);

        if(c.to_fp16)
        {
            vo.quantize = precision::fp16;
        }
        if(c.to_bf16)
        {
            vo.quantize = precision::bf16;
        }
        if(c.to_int8)
        {
            vo.quantize = precision::int8;
        }

        auto tols = get_tolerances(p, vo, rms_tol, atol, rtol);
        std::cout << "rms_tol: " << tols.rms_tol << std::endl;
        std::cout << "atol: " << tols.atol << std::endl;
        std::cout << "rtol: " << tols.rtol << std::endl;

        if(per_instruction)
        {
            verify_instructions(p, t, c.co, vo, tols);
        }
        else if(reduce)
        {
            verify_reduced_program(p, t, c.co, vo, m, tols);
        }
        else if(bisect)
        {
            verify_bisected_program(p, t, c.co, vo, m, tols);
        }
        else
        {
            verify_program(c.l.file, p, t, c.co, vo, m, tols);
        }
    }
};

struct compile : command<compile>
{
    compiler c;
    void parse(argument_parser& ap) { c.parse(ap); }

    void run()
    {
        std::cout << "Compiling ... " << std::endl;
        c.compile();
    }
};

struct run_cmd : command<run_cmd>
{
    compiler c;
    void parse(argument_parser& ap) { c.parse(ap); }

    void run()
    {
        std::cout << "Compiling ... " << std::endl;
        auto p = c.compile();
        std::cout << "Allocating params ... " << std::endl;
        auto m = c.params(p);
        p.eval(m);
        std::cout << p << std::endl;
    }
};

struct time_cmd : command<time_cmd>
{
    compiler c;
    unsigned n = 100;
    void parse(argument_parser& ap)
    {
        ap(n, {"--iterations", "-n"}, ap.help("Number of iterations to run."));
        c.parse(ap);
    }

    void run()
    {
        std::cout << "Compiling ... " << std::endl;
        auto p = c.compile();
        std::cout << "Allocating params ... " << std::endl;
        auto m = c.params(p);
        std::cout << "Running ... " << std::endl;
        double t = time_run(p, m, n);
        std::cout << "Total time: " << t << "ms" << std::endl;
    }
};

struct perf : command<perf>
{
    compiler c;
    unsigned n    = 100;
    bool detailed = false;
    void parse(argument_parser& ap)
    {
        c.parse(ap);
        ap(n, {"--iterations", "-n"}, ap.help("Number of iterations to run for perf report"));
        ap(detailed,
           {"--detailed", "-d"},
           ap.help("Show a more detailed summary report"),
           ap.set_value(true));
    }

    void run()
    {
        std::cout << "Compiling ... " << std::endl;
        auto p = c.compile();
        std::cout << "Allocating params ... " << std::endl;
        auto m = c.params(p);
        std::cout << "Running performance report ... " << std::endl;
        p.perf_report(std::cout, n, m, c.l.batch, detailed);
    }
};

struct roctx : command<roctx>
{
    compiler c;
    void parse(argument_parser& ap) { c.parse(ap); }

    void run()
    {
        std::cout << "Compiling ... " << std::endl;
        auto p = c.compile();
        std::cout << "Allocating params ... " << std::endl;
        auto m = c.params(p);
        std::cout << "rocTX:\tLoading rocTX library..." << std::endl;
        auto rtx = create_marker_roctx();
        p.mark(m, std::move(rtx));
    }
};

struct op : command<op>
{
    bool show_ops = false;
    std::string op_name{};
    void parse(argument_parser& ap)
    {
        ap(op_name, {}, ap.metavar("<MIGraphX operator name>"));
        ap(show_ops,
           {"--list", "-l"},
           ap.help("List all the operators of MIGraphX"),
           ap.set_value(true));
    }
    void run() const
    {
        if(show_ops)
        {
            for(const auto& name : get_operators())
                std::cout << name << std::endl;
        }
        else
        {
            auto op = load_op(op_name);
            std::cout << op_name << ": " << std::endl;
            std::cout << to_pretty_json_string(op.to_value()) << std::endl;
        }
    }
};

<<<<<<< HEAD
#ifdef MIGRAPHX_ENABLE_ONNX
=======
#ifdef HAVE_ONNX
>>>>>>> 34584077

struct onnx : command<onnx>
{
    bool show_ops = false;
    void parse(argument_parser& ap)
    {
        ap(show_ops,
           {"--list", "-l"},
           ap.help("List all onnx operators supported by MIGraphX"),
           ap.set_value(true));
    }
    void run() const
    {
        if(show_ops)
        {
            for(const auto& name : get_onnx_operators())
                std::cout << name << std::endl;
        }
    }
};

#endif

<<<<<<< HEAD
#ifdef MIGRPAHX_ENABLE_TENSORFLOW
=======
#ifdef HAVE_TENSORFLOW
>>>>>>> 34584077

struct tf : command<tf>
{
    bool show_ops = false;
    void parse(argument_parser& ap)
    {
        ap(show_ops,
           {"--list", "-l"},
           ap.help("List all tf operators supported by MIGraphX"),
           ap.set_value(true));
    }
    void run() const
    {
        if(show_ops)
        {
            for(const auto& name : get_tf_operators())
                std::cout << name << std::endl;
        }
    }
};

#endif

struct main_command
{
    static std::string get_command_help(const std::string& title = colorize(color::fg_yellow,
                                                                            "COMMANDS:"))
    {
        std::string result = title + "\n";
        std::vector<std::string> commands(get_commands().size());
        std::transform(get_commands().begin(),
                       get_commands().end(),
                       commands.begin(),
                       [](const auto& p) { return colorize(color::fg_green, p.first); });
        std::sort(commands.begin(), commands.end());
        return std::accumulate(commands.begin(),
                               commands.end(),
                               result,
                               [](const auto& r, auto&& s) { return r + "    " + s + "\n"; });
    }
    void parse(argument_parser& ap)
    {
        std::string version_str = get_version();
        ap(wrong_commands, {}, ap.metavar("<command>"), ap.append());
        ap(nullptr, {"-h", "--help"}, ap.help("Show help"), ap.show_help(get_command_help()));
        ap(nullptr,
           {"-v", "--version"},
           ap.help("Show MIGraphX version"),
           ap.show_help(version_str));
        ap(nullptr, {"--ort-sha"}, ap.help("Show MIGraphX onnx runtime SHA"));

        // Trim command off of exe name
        ap.set_exe_name(ap.get_exe_name().substr(0, ap.get_exe_name().size() - 5));
        ap.set_exe_name_to(exe_name);
    }

    std::vector<std::string> wrong_commands{};
    std::string exe_name = "<exe>";

    void run()
    {
        std::cout << color::fg_red << color::bold << "error: " << color::reset;
        auto it = std::find_if(wrong_commands.begin(), wrong_commands.end(), [](const auto& c) {
            return get_commands().count(c) > 0;
        });
        if(it == wrong_commands.end())
        {
            std::cout << "'" << color::fg_yellow << wrong_commands.front() << color::reset
                      << "' is not a valid command." << std::endl;
            std::cout << get_command_help("Available commands:");
        }
        else
        {
            std::cout << "command '" << color::fg_yellow << *it << color::reset
                      << "' must be first argument" << std::endl;
            std::cout << std::endl;

            std::cout << color::fg_yellow << "USAGE:" << color::reset << std::endl;
            std::cout << "    " << exe_name << " " << *it << " <options>" << std::endl;
        }
        std::cout << std::endl;
    }
};

} // namespace MIGRAPHX_INLINE_NS
} // namespace driver
} // namespace migraphx

using namespace migraphx::driver; // NOLINT
int main(int argc, const char* argv[], const char* envp[])
{
    std::vector<std::string> args(argv + 1, argv + argc);
    // no argument, print the help infomration by default
    if(args.empty())
    {
        args.push_back("-h");
    }

    auto&& m = get_commands();
    auto cmd = args.front();

    if(cmd == "--ort-sha")
    {
        std::cout << MIGRAPHX_ORT_SHA1 << std::endl;
        return 0;
    }
    if(cmd == "-v" or cmd == "--version")
    {
        std::cout << get_version() << std::endl;
        return 0;
    }

    if(m.count(cmd) > 0)
    {
        std::string driver_invocation =
            std::string(argv[0]) + " " + migraphx::to_string_range(args, " ");
        std::cout << "Running [ " << get_version() << " ]: " << driver_invocation << std::endl;

        std::string mgx_env_var;
        for(const char** env = envp; *env != nullptr; ++env)
        {
            std::string env_var(*env);
            size_t pos = env_var.find('=');
            if(pos != std::string::npos)
            {
                std::string key = env_var.substr(0, pos);
                if(key.find("MIGRAPHX") != std::string::npos)
                {
                    mgx_env_var += env_var + " \\ \n";
                }
            }
        }

        if(not mgx_env_var.empty())
        {
            std::cout << mgx_env_var;
        }

        m.at(cmd)(argv[0],
                  {args.begin() + 1, args.end()}); // run driver command found in commands map

        if(not mgx_env_var.empty())
        {
            std::cout << mgx_env_var;
        }

        std::cout << "[ " << get_version() << " ] Complete: " << driver_invocation << std::endl;
    }
    else
    {
        run_command<main_command>(argv[0], args);
    }

    return 0;
}<|MERGE_RESOLUTION|>--- conflicted
+++ resolved
@@ -33,17 +33,10 @@
 #include "models.hpp"
 #include "marker_roctx.hpp"
 
-<<<<<<< HEAD
-#ifdef MIGRAPHX_ENABLE_TENSORFLOW
-#include <migraphx/tf.hpp>
-#endif
-#ifdef MIGRAPHX_ENABLE_ONNX
-=======
 #ifdef HAVE_TENSORFLOW
 #include <migraphx/tf.hpp>
 #endif
 #ifdef HAVE_ONNX
->>>>>>> 34584077
 #include <migraphx/onnx.hpp>
 #endif
 #ifdef MIGRAPHX_ENABLE_PYTHON
@@ -111,17 +104,10 @@
            ap.help("Run a single GEMM to test MIGraphX"),
            ap.set_value(true),
            ap.group("input"));
-<<<<<<< HEAD
-#ifdef MIGRAPHX_ENABLE_ONNX
-        ap(file_type, {"--onnx"}, ap.help("Load as onnx"), ap.set_value("onnx"));
-#endif
-#ifdef MIGRAPHX_ENABLE_TENSORFLOW
-=======
 #ifdef HAVE_ONNX
         ap(file_type, {"--onnx"}, ap.help("Load as onnx"), ap.set_value("onnx"));
 #endif
 #ifdef HAVE_TENSORFLOW
->>>>>>> 34584077
         ap(file_type, {"--tf"}, ap.help("Load as tensorflow"), ap.set_value("tf"));
 #endif
         ap(file_type, {"--migraphx"}, ap.help("Load as MIGraphX"), ap.set_value("migraphx"));
@@ -290,11 +276,7 @@
         return output_node_names;
     }
 
-<<<<<<< HEAD
-#ifdef MIGRAPHX_ENABLE_TENSORFLOW
-=======
 #ifdef HAVE_TENSORFLOW
->>>>>>> 34584077
     tf_options get_tf_options() const
     {
         auto map_input_dims    = parse_param_dims(param_dims);
@@ -308,11 +290,7 @@
     }
 #endif
 
-<<<<<<< HEAD
-#ifdef MIGRAPHX_ENABLE_ONNX
-=======
 #ifdef HAVE_ONNX
->>>>>>> 34584077
     onnx_options get_onnx_options() const
     {
         auto map_input_dims     = parse_param_dims(param_dims);
@@ -341,19 +319,11 @@
     {
         if(ends_with(file, ".json"))
             return "json";
-<<<<<<< HEAD
-#ifdef MIGRAPHX_ENABLE_ONNX
-        else if(ends_with(file, ".onnx"))
-            return "onnx";
-#endif
-#ifdef MIGRAPHX_ENABLE_TENSORFLOW
-=======
 #ifdef HAVE_ONNX
         else if(ends_with(file, ".onnx"))
             return "onnx";
 #endif
 #ifdef HAVE_TENSORFLOW
->>>>>>> 34584077
         else if(ends_with(file, ".pb"))
             return "tf";
 #endif
@@ -385,21 +355,13 @@
                 options.format = "json";
                 p              = migraphx::load(file, options);
             }
-<<<<<<< HEAD
-#ifdef MIGRAPHX_ENABLE_ONNX
-=======
 #ifdef HAVE_ONNX
->>>>>>> 34584077
             else if(file_type == "onnx")
             {
                 p = parse_onnx(file, get_onnx_options());
             }
 #endif
-<<<<<<< HEAD
-#ifdef MIGRAPHX_ENABLE_TENSORFLOW
-=======
 #ifdef HAVE_TENSORFLOW
->>>>>>> 34584077
             else if(file_type == "tf")
             {
                 p = parse_tf(file, get_tf_options());
@@ -868,11 +830,7 @@
     }
 };
 
-<<<<<<< HEAD
-#ifdef MIGRAPHX_ENABLE_ONNX
-=======
 #ifdef HAVE_ONNX
->>>>>>> 34584077
 
 struct onnx : command<onnx>
 {
@@ -896,11 +854,7 @@
 
 #endif
 
-<<<<<<< HEAD
-#ifdef MIGRPAHX_ENABLE_TENSORFLOW
-=======
 #ifdef HAVE_TENSORFLOW
->>>>>>> 34584077
 
 struct tf : command<tf>
 {
