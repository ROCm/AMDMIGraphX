#include <google/protobuf/text_format.h>
#include <google/protobuf/io/zero_copy_stream_impl.h>
#include <onnx.pb.h>
#include <iostream>
#include <fstream>
#include <unordered_map>
#include <functional>
#include <array>
#include <utility>
#include <vector>

#include <migraphx/fallthrough.hpp>
#include <migraphx/program.hpp>
#include <migraphx/make_op.hpp>
#include <migraphx/ranges.hpp>
#include <migraphx/instruction.hpp>
#include <migraphx/config.hpp>
#include <migraphx/onnx.hpp>
#include <migraphx/pad_calc.hpp>
#include <migraphx/type_traits.hpp>
#include <migraphx/float_equal.hpp>

#include <migraphx/op/as_shape.hpp>
#include <migraphx/op/batch_norm_inference.hpp>
#include <migraphx/op/broadcast.hpp>
#include <migraphx/op/concat.hpp>
#include <migraphx/op/convert.hpp>
#include <migraphx/op/gather.hpp>
#include <migraphx/op/gru.hpp>
#include <migraphx/op/lrn.hpp>
#include <migraphx/op/lstm.hpp>
#include <migraphx/op/multibroadcast.hpp>
#include <migraphx/op/pad.hpp>
#include <migraphx/op/reshape.hpp>
#include <migraphx/op/rnn.hpp>
#include <migraphx/op/rnn_last_cell_output.hpp>
#include <migraphx/op/rnn_last_hs_output.hpp>
#include <migraphx/op/rnn_variable_seq_lens.hpp>
#include <migraphx/op/rnn_var_sl_last_output.hpp>
#include <migraphx/op/scalar.hpp>
#include <migraphx/op/slice.hpp>
#include <migraphx/op/squeeze.hpp>
#include <migraphx/op/transpose.hpp>
#include <migraphx/op/undefined.hpp>
#include <migraphx/op/unknown.hpp>
#include <migraphx/op/unsqueeze.hpp>

namespace migraphx {
inline namespace MIGRAPHX_INLINE_NS {

namespace onnx = onnx_for_migraphx;

struct onnx_parser
{
    using attribute_map = std::unordered_map<std::string, onnx::AttributeProto>;
    struct node_info
    {
        attribute_map attributes{};
        std::size_t num_outputs = 1;
    };
    using node_map = std::unordered_map<std::string, onnx::NodeProto>;
    using op_func =
        std::function<std::vector<instruction_ref>(node_info, std::vector<instruction_ref>)>;
    node_map nodes;
    std::unordered_map<std::string, instruction_ref> instructions;
    program prog                  = program();
    bool is_pytorch               = false;
    std::size_t default_dim_value = 1;
    std::unordered_map<std::string, std::vector<std::size_t>> map_input_dims;
    bool skip_unknown_operators = false;

    std::unordered_map<std::string, op_func> ops;
    std::unordered_map<std::string, operation> map_actv_funcs;

    onnx_parser()
    {
        // sort onnx operator alphabetically through name
<<<<<<< HEAD
        add_generic_op("Abs", op::abs{});
        add_generic_op("Acos", op::acos{});
        add_generic_op("Acosh", op::acosh{});
        add_generic_op("Asin", op::asin{});
        add_generic_op("Asinh", op::asinh{});
        add_generic_op("Atan", op::atan{});
        add_generic_op("Atanh", op::atanh{});
        add_generic_op("Ceil", op::ceil{});
        add_generic_op("Cos", op::cos{});
        add_generic_op("Cosh", op::cosh{});
        add_generic_op("Erf", op::erf{});
        add_generic_op("Exp", op::exp{});
        add_generic_op("Floor", op::floor{});
        add_generic_op("Identity", op::identity{});
        add_generic_op("Log", op::log{});
        add_generic_op("Neg", op::neg{});
        add_generic_op("Reciprocal", op::recip{});
        add_generic_op("Relu", op::relu{});
        add_generic_op("Round", op::round{});
        add_generic_op("Sigmoid", op::sigmoid{});
        add_generic_op("Sign", op::sign{});
        add_generic_op("Sin", op::sin{});
        add_generic_op("Sinh", op::sinh{});
        add_generic_op("Sqrt", op::sqrt{});
        add_generic_op("Tan", op::tan{});
        add_generic_op("Tanh", op::tanh{});

        add_binary_op("Add", op::add{});
        add_binary_op("Div", op::div{});
        add_binary_op("Mul", op::mul{});
        add_binary_op("Pow", op::pow{});
        add_binary_op("PRelu", op::prelu{});
        add_binary_op("Sub", op::sub{});

        add_variadic_op("Sum", op::add{});
        add_variadic_op("Max", op::max{});
        add_variadic_op("Min", op::min{});
=======
        add_generic_op("Abs", "abs");
        add_generic_op("Acos", "acos");
        add_generic_op("Acosh", "acosh");
        add_generic_op("Asin", "asin");
        add_generic_op("Asinh", "asinh");
        add_generic_op("Atan", "atan");
        add_generic_op("Atanh", "atanh");
        add_generic_op("Ceil", "ceil");
        add_generic_op("Concat", "concat");
        add_generic_op("Cos", "cos");
        add_generic_op("Cosh", "cosh");
        add_generic_op("Dropout", "identity");
        add_generic_op("Erf", "erf");
        add_generic_op("Exp", "exp");
        add_generic_op("Flatten", "flatten");
        add_generic_op("Floor", "floor");
        add_generic_op("Gather", "gather", true);
        add_generic_op("Identity", "identity");
        add_generic_op("Log", "log");
        add_generic_op("LogSoftmax", "logsoftmax");
        add_generic_op("Neg", "neg");
        add_generic_op("Reciprocal", "recip");
        add_generic_op("Relu", "relu");
        add_generic_op("Round", "round");
        add_generic_op("Sigmoid", "sigmoid");
        add_generic_op("Sign", "sign");
        add_generic_op("Sin", "sin");
        add_generic_op("Sinh", "sinh");
        add_generic_op("Softmax", "softmax");
        add_generic_op("Sqrt", "sqrt");
        add_generic_op("Squeeze", "squeeze", true);
        add_generic_op("Tan", "tan");
        add_generic_op("Tanh", "tanh");
        add_generic_op("Unsqueeze", "unsqueeze", true);

        add_binary_op("Add", "add");
        add_binary_op("Div", "div");
        add_binary_op("Mul", "mul");
        add_binary_op("Pow", "pow");
        add_binary_op("PRelu", "prelu");
        add_binary_op("Sub", "sub");

        add_variadic_op("Sum", "add");
        add_variadic_op("Max", "max");
        add_variadic_op("Min", "min");
>>>>>>> 42a97dfb

        add_mem_op("ATen", &onnx_parser::parse_aten);
        add_mem_op("AveragePool", &onnx_parser::parse_pooling);
        add_mem_op("ArgMax", "argmax", &onnx_parser::parse_arg_op);
        add_mem_op("ArgMin", "argmin", &onnx_parser::parse_arg_op);
        add_mem_op("BatchNormalization", &onnx_parser::parse_batchnorm);
        add_mem_op("Cast", &onnx_parser::parse_cast);
        add_mem_op("Clip", &onnx_parser::parse_clip);
        add_mem_op("Constant", &onnx_parser::parse_constant);
        add_mem_op("ConstantFill", &onnx_parser::parse_constant_fill);
        add_mem_op("ConstantOfShape", &onnx_parser::parse_constant_of_shape);
        add_mem_op("Conv", "convolution", &onnx_parser::parse_conv);
        add_mem_op("ConvInteger", "quant_convolution", &onnx_parser::parse_conv);
        add_mem_op("ConvTranspose", &onnx_parser::parse_conv_transpose);
        add_mem_op("Dropout", &onnx_parser::parse_dropout);
        add_mem_op("Elu", &onnx_parser::parse_elu);
        add_mem_op("Equal", &onnx_parser::parse_equal);
        add_mem_op("Expand", &onnx_parser::parse_expand);
        add_mem_op("GatherElements", &onnx_parser::parse_gather_elements);
        add_mem_op("Gemm", &onnx_parser::parse_gemm);
        add_mem_op("GlobalAveragePool", &onnx_parser::parse_pooling);
        add_mem_op("GlobalMaxPool", &onnx_parser::parse_pooling);
        add_mem_op("GRU", &onnx_parser::parse_gru);
        add_mem_op("ImageScaler", &onnx_parser::parse_imagescaler);
        add_mem_op("InstanceNormalization", &onnx_parser::parse_instancenorm);
        add_mem_op("LeakyRelu", &onnx_parser::parse_leaky_relu);
        add_mem_op("LRN", &onnx_parser::parse_lrn);
        add_mem_op("LSTM", &onnx_parser::parse_lstm);
        add_mem_op("MatMul", "dot", &onnx_parser::parse_matmul);
        add_mem_op("MatMulInteger", "quant_dot", &onnx_parser::parse_matmul);
        add_mem_op("MaxPool", &onnx_parser::parse_pooling);
        add_mem_op("NonZero", &onnx_parser::parse_nonzero);
        add_mem_op("OneHot", &onnx_parser::parse_onehot);
        add_mem_op("Pad", &onnx_parser::parse_pad);
        add_mem_op("Range", &onnx_parser::parse_range);
        add_mem_op("ReduceL1", &onnx_parser::parse_reduce_l1);
        add_mem_op("ReduceL2", &onnx_parser::parse_reduce_l2);
        add_mem_op("ReduceLogSum", &onnx_parser::parse_reduce_log_sum);
        add_mem_op("ReduceLogSumExp", &onnx_parser::parse_reduce_log_sum_exp);
        add_mem_op("ReduceMax", "reduce_max", &onnx_parser::parse_reduce_oper);
        add_mem_op("ReduceMean", "reduce_mean", &onnx_parser::parse_reduce_oper);
        add_mem_op("ReduceMin", "reduce_min", &onnx_parser::parse_reduce_oper);
        add_mem_op("ReduceProd", "reduce_prod", &onnx_parser::parse_reduce_oper);
        add_mem_op("ReduceSum", "reduce_sum", &onnx_parser::parse_reduce_oper);
        add_mem_op("ReduceSumSquare", &onnx_parser::parse_reduce_sum_square);
        add_mem_op("Reshape", &onnx_parser::parse_reshape);
        add_mem_op("RNN", &onnx_parser::parse_rnn);
        add_mem_op("Shape", &onnx_parser::parse_shape);
        add_mem_op("Slice", &onnx_parser::parse_slice);
        add_mem_op("Split", &onnx_parser::parse_split);
        add_mem_op("Tile", &onnx_parser::parse_tile);
        add_mem_op("Transpose", &onnx_parser::parse_transpose);

        // init the activation function map
        init_actv_func();
    }

    void init_actv_func()
    {
        // Support name format of all lower case or the first letter capital
        map_actv_funcs.insert(std::make_pair("tanh", make_op("tanh")));
        map_actv_funcs.insert(std::make_pair("relu", make_op("relu")));
        map_actv_funcs.insert(std::make_pair("sigmoid", make_op("sigmoid")));
        map_actv_funcs.insert(std::make_pair("leakyrelu", make_op("leaky_relu")));
        map_actv_funcs.insert(std::make_pair("elu", make_op("elu")));
    }

    static operation load(const std::string& name, const node_info& info)
    {
        auto op = make_op(name);
        auto v  = op.to_value();
        for(auto&& x : v)
        {
            if(info.attributes.count(x.get_key()) == 0)
                continue;
            literal s = parse_value(info.attributes.at(x.get_key()));
            if(x.is_array())
            {
                std::vector<value> values;
                s.visit([&](auto y) {
                    std::transform(y.begin(), y.end(), std::back_inserter(values), [](auto z) {
                        return value(z);
                    });
                });
                x = values;
            }
            else
            {
                s.visit([&](auto y) { x = y.front(); });
            }
        }
        op.from_value(v);
        return op;
    }

    template <class F>
    void add_op(std::string name, F f)
    {
        ops.emplace(name, [=](auto&&... xs) {
            return std::vector<instruction_ref>{f(std::forward<decltype(xs)>(xs)...)};
        });
    }

    // Multi output op
    template <class F>
    void add_multi_op(std::string name, F f)
    {
        ops.emplace(name, f);
    }

    template <class F>
    void add_mem_op(const std::string& name, F f)
    {
        add_op(name, [=](auto&&... xs) {
            return std::mem_fn(f)(*this, name, std::forward<decltype(xs)>(xs)...);
        });
    }

    template <class F>
    void add_mem_op(const std::string& onnx_name, const std::string& op_name, F f)
    {
        add_op(onnx_name, [=](auto&&... xs) {
            return std::mem_fn(f)(*this, onnx_name, op_name, std::forward<decltype(xs)>(xs)...);
        });
    }

    void add_binary_op(const std::string& onnx_name, const std::string& op_name)
    {
        add_op(onnx_name, [this, op_name](node_info info, std::vector<instruction_ref> args) {
            if(args.size() != 2)
                MIGRAPHX_THROW("binary operators should have 2 operands");
            if(contains(info.attributes, "broadcast") and contains(info.attributes, "axis"))
            {
                uint64_t broadcasted = parse_value(info.attributes.at("broadcast")).at<uint64_t>();
                if(broadcasted != 0)
                {
                    uint64_t axis = parse_value(info.attributes.at("axis")).at<uint64_t>();
                    auto l = prog.add_instruction(op::broadcast{axis, args[0]->get_shape().lens()},
                                                  args[1]);
                    return prog.add_instruction(make_op(op_name), args[0], l);
                }
                return prog.add_instruction(make_op(op_name), args);
            }
            else
            {
                return add_broadcastable_binary_op(args[0], args[1], op_name);
            }
        });
    }

    std::vector<std::size_t> compute_broadcasted_lens(std::vector<std::size_t> s0,
                                                      std::vector<std::size_t> s1)
    {
        // Example:
        // s0 = (3,2,4,5) and s1 = (2,1,1)
        //
        // In this case we need to broadcast (:,1,1) portion of
        // s1 plus broadcast the 1st dimension of s1
        // giving output_lens = (3,2,4,5)
        //
        // Another example:
        // s0 = (3,2,1,5) and s1 = (2,7,5)
        // In this case we need to broadcast the (:,:,1:,:) axis
        // of s0 plus the 1st dimension of s1 giving
        // output_lens = (3,2,7,5)
        if(s0.size() > s1.size())
        {
            s0.swap(s1);
        }

        std::vector<std::size_t> out_lens(s1);
        auto offset = s1.size() - s0.size();
        std::transform(s0.begin(),
                       s0.end(),
                       s1.begin() + offset,
                       out_lens.begin() + offset,
                       [&](auto a, auto b) {
                           if(a != b and a != 1 and b != 1)
                           {
                               MIGRAPHX_THROW("COMPUTE_BROADCASTLEN: shape {" +
                                              to_string_range(s0) + "} and {" +
                                              to_string_range(s1) + "} mismatch!");
                           }
                           return std::max(a, b);
                       });

        return out_lens;
    }

    instruction_ref make_contiguous(instruction_ref ins)
    {
        if(ins->get_shape().standard())
        {
            return ins;
        }

        return prog.add_instruction(make_op("contiguous"), ins);
    }

    instruction_ref
    add_broadcastable_binary_op(instruction_ref arg0, instruction_ref arg1, const std::string& name)
    {
        if(arg0->get_shape().lens() != arg1->get_shape().lens())
        {
            // Get lengths for both arguments
            auto s0       = arg0->get_shape().lens();
            auto s1       = arg1->get_shape().lens();
            auto out_lens = compute_broadcasted_lens(s0, s1);

            auto l0 = arg0;
            if(arg0->get_shape().lens() != out_lens)
                l0 = prog.add_instruction(op::multibroadcast{out_lens}, arg0);

            auto l1 = arg1;
            if(arg1->get_shape().lens() != out_lens)
                l1 = prog.add_instruction(op::multibroadcast{out_lens}, arg1);

            return prog.add_instruction(make_op(name), l0, l1);
        }
        else
        {
            return prog.add_instruction(make_op(name), {arg0, arg1});
        }
    }

    void add_generic_op(const std::string& onnx_name,
                        const std::string& op_name,
                        bool contiguous = false)
    {
        add_op(
            onnx_name,
            [this, op_name, contiguous](const node_info& info, std::vector<instruction_ref> args) {
                auto op = load(op_name, info);
                if(contiguous)
                {
                    std::transform(args.begin(), args.end(), args.begin(), [&](auto arg) {
                        return this->make_contiguous(arg);
                    });
                }
                return prog.add_instruction(op, args);
            });
    }

    void add_variadic_op(const std::string& onnx_name, const std::string& op_name)
    {
        add_op(onnx_name, [this, op_name](const node_info&, std::vector<instruction_ref> args) {
            return std::accumulate(std::next(args.begin()),
                                   args.end(),
                                   args.front(),
                                   [this, op_name](instruction_ref a, instruction_ref b) {
                                       return add_broadcastable_binary_op(a, b, op_name);
                                   });
        });
    }

    template <class T>
    std::vector<int64_t> to_int64_vector(const std::vector<T>& input_vector)
    {
        std::vector<int64_t> output_vector(input_vector.begin(), input_vector.end());
        return output_vector;
    }

    instruction_ref
    add_bias(const std::vector<instruction_ref>& args, instruction_ref curr_ins, uint64_t axis)
    {
        if(args.size() == 3)
        {
            auto bias_bcast =
                prog.add_instruction(op::broadcast{axis, curr_ins->get_shape().lens()}, args[2]);
            return prog.add_instruction(make_op("add"), curr_ins, bias_bcast);
        }
        return curr_ins;
    }

    static bool is_asym_padding(const std::vector<int64_t>& padding)
    {
        assert(padding.size() % 2 == 0);
        size_t pad_ndims = padding.size() / 2;

        for(size_t i = 0; i < pad_ndims; i++)
        {
            if(padding[i] != padding[i + pad_ndims])
            {
                return true;
            }
        }
        return false;
    }

    void check_asym_padding(instruction_ref& ins,
                            const std::vector<int64_t>& padding,
                            value& v,
                            int count_include_pad = 0,
                            float pad_val         = 0)
    {
        size_t pad_ndims  = padding.size() / 2;
        auto left_pad_it  = padding.begin();
        auto right_pad_it = left_pad_it + pad_ndims;

        if(is_asym_padding(padding) or count_include_pad == 1)
        {
            std::vector<int64_t> asym_pads{0, 0, 0, 0}; // don't pad N and C
            // add left pads
            asym_pads.insert(asym_pads.begin() + 2, left_pad_it, right_pad_it);
            // add right pads
            asym_pads.insert(asym_pads.begin() + pad_ndims + 4, right_pad_it, padding.end());
            ins = prog.add_instruction(op::pad{asym_pads, pad_val}, ins);
        }
        else
        {
            v["padding"] = std::vector<size_t>(left_pad_it, right_pad_it);
        }
    }

    instruction_ref
    parse_clip(const std::string&, node_info info, std::vector<instruction_ref> args)
    {
        auto input_lens = args[0]->get_shape().lens();
        instruction_ref min_arg;
        instruction_ref max_arg;
        bool min_used = false;
        bool max_used = false;

        if(args.size() == 3)
        {
            min_arg  = args[1];
            max_arg  = args[2];
            min_used = true;
            max_used = true;
        }
        else if(args.size() == 2)
        {
            min_arg  = args[1];
            min_used = true;
        }
        // if using previous opset for attributes
        else if(contains(info.attributes, "min") and contains(info.attributes, "max"))
        {

            float min_val = parse_value(info.attributes.at("min")).at<float>();
            float max_val = parse_value(info.attributes.at("max")).at<float>();
            min_arg       = prog.add_literal(min_val);
            max_arg       = prog.add_literal(max_val);
            min_used      = true;
            max_used      = true;
        }

        if(min_used)
            min_arg = prog.add_instruction(op::multibroadcast{input_lens}, min_arg);

        if(max_used)
            max_arg = prog.add_instruction(op::multibroadcast{input_lens}, max_arg);

        if(min_used and max_used)
            return prog.add_instruction(make_op("clip"), args[0], min_arg, max_arg);
        if(min_used)
            return prog.add_instruction(make_op("max"), args[0], min_arg);

        return prog.add_instruction(make_op("identity"), args[0]);
    }

    instruction_ref parse_arg_op(const std::string&,
                                 const std::string& op_name,
                                 node_info info,
                                 std::vector<instruction_ref> args)
    {
        int64_t axis = 0;
        if(contains(info.attributes, "axis"))
        {
            axis = static_cast<int64_t>(parse_value(info.attributes.at("axis")).at<int>());
        }

        int keep_dims = 1;
        if(contains(info.attributes, "keepdims"))
        {
            keep_dims = parse_value(info.attributes.at("keepdims")).at<int>();
        }

        if(keep_dims == 0)
        {
            auto ins = prog.add_instruction(make_op(op_name, {{"axis", axis}}), std::move(args));
            return prog.add_instruction(op::squeeze{{axis}}, ins);
        }
        else
        {
            return prog.add_instruction(make_op(op_name, {{"axis", axis}}), std::move(args));
        }
    }

    void calc_reflect_indices(std::vector<int>& indices, const int64_t num_dims)
    {
        int k         = 0;
        bool reversed = false;
        // in reflect padding, if the num_pads > num_dims,
        // compute the extra pad indices periodically, ex. ( 1, 2, 3, 2, 1, 0)
        for(int& idx : indices)
        {
            if(k == num_dims - 1)
                reversed = true;
            if(k == 0)
                reversed = false;
            if(reversed)
                k--;
            else
                k++;
            idx = k;
        }
    }

    instruction_ref reflect_pad(const std::vector<int64_t>& pads, instruction_ref input)
    {
        size_t num_dims = pads.size() / 2;
        std::vector<int> ldims(pads.begin(), pads.begin() + num_dims);
        std::vector<int> rdims(pads.begin() + num_dims, pads.end());
        assert(ldims.size() == rdims.size());

        std::vector<int64_t> axes(num_dims);
        std::iota(axes.begin(), axes.end(), int64_t{0});

        // iterate over dimensions, starting from lowest dimension
        for(int64_t i = num_dims - 1; i >= 0; i--)
        {
            auto axis   = i;
            auto lcount = ldims.at(i);
            auto rcount = rdims.at(i);
            if(lcount == 0 and rcount == 0) // no padding for current dim
                continue;

            // calculate starts and ends for each iteration since shape may change
            std::vector<size_t> dims = input->get_shape().lens();
            std::vector<int64_t> starts(axes.size(), 0);
            std::vector<int64_t> ends(dims.begin(), dims.end());
            std::vector<instruction_ref> slices;

            auto starts_it = starts.begin() + i;
            auto ends_it   = ends.begin() + i;
            auto dims_it   = dims.begin() + i;

            std::vector<int> l_indices(lcount);
            std::vector<int> r_indices(rcount);

            // compute slice indices in a periodic fashion
            calc_reflect_indices(l_indices, *dims_it);
            calc_reflect_indices(r_indices, *dims_it);

            for(int idx : l_indices)
            {
                *starts_it = idx;
                *ends_it   = *starts_it + 1;
                slices.push_back(prog.add_instruction(op::slice{axes, starts, ends}, input));
            }
            // when padding on the left side, the outermost pad should be at the beginning
            std::reverse(slices.begin(), slices.end());
            slices.push_back(input);
            for(int idx : r_indices)
            {
                *starts_it = *dims_it - idx - 1;
                *ends_it   = *starts_it + 1;
                slices.push_back(prog.add_instruction(op::slice{axes, starts, ends}, input));
            }
            input = prog.add_instruction(op::concat{axis}, slices);
        }
        return input;
    }

    void check_attr_sizes(size_t kdims, size_t attr_size, const std::string& error_msg)
    {
        if(kdims != attr_size)
        {
            MIGRAPHX_THROW(error_msg + " k-dims: " + to_string(kdims) +
                           " attribute size: " + to_string(attr_size));
        }
    }

    void recalc_conv_attributes(value& v, size_t kdims)
    {
        if(v["padding"].size() != kdims)
        {
            v["padding"].resize(kdims);
            std::fill_n(v["padding"].begin(), kdims, 0);
        }
        if(v["stride"].size() != kdims)
        {
            v["stride"].resize(kdims);
            std::fill_n(v["stride"].begin(), kdims, 1);
        }
        if(v["dilation"].size() != kdims)
        {
            v["dilation"].resize(kdims);
            std::fill_n(v["dilation"].begin(), kdims, 1);
        }
    }

    static void cal_auto_padding_size(node_info info,
                                      value& v,
                                      const std::vector<std::size_t>& k_lens,
                                      const std::vector<std::size_t>& dilation,
                                      const std::vector<std::size_t>& in_lens,
                                      std::vector<int64_t>& paddings)
    {
        size_t kdims = in_lens.size() - 2;
        assert(k_lens.size() == kdims and dilation.size() == kdims);

        if(!contains(info.attributes, "auto_pad"))
        {
            return;
        }

        auto auto_pad = info.attributes["auto_pad"].s();
        if(auto_pad.find("SAME") != std::string::npos)
        {
            bool is_same_upper = (auto_pad.find("SAME_UPPER") != std::string::npos);
            paddings.resize(2 * kdims);

            for(size_t i = 0; i < paddings.size() / 2; i++)
            {
                calculate_padding(i,
                                  paddings,
                                  in_lens[i + 2],
                                  v["stride"][i].to<int64_t>(),
                                  dilation[i],
                                  k_lens[i],
                                  is_same_upper);
            }
        }
    }

    static void check_padding_mode(node_info info, const std::string& op_name)
    {
        // ensure pads availabe only when auto_pad is "NOT_SET"
        if(contains(info.attributes, "pads") and contains(info.attributes, "auto_pad"))
        {
            auto s = info.attributes["auto_pad"].s();
            if(to_upper(s) != "NOTSET")
            {
                MIGRAPHX_THROW("PARSE_" + op_name +
                               ": auto_pad and padding cannot be specified simultaneously");
            }
        }
    }

    instruction_ref parse_conv(const std::string&,
                               const std::string& op_name,
                               node_info info,
                               std::vector<instruction_ref> args)
    {
        auto op      = make_op(op_name);
        auto values  = op.to_value();
        auto l0      = args[0];
        auto weights = args[1];
        auto in_lens = l0->get_shape().lens();
        assert(in_lens.size() > 2);
        auto kdims = in_lens.size() - 2;

        // ensure pads availabe only when auto_pad is "NOT_SET"
        check_padding_mode(info, "CONV");

        if(contains(info.attributes, "strides"))
        {
            values["stride"].clear();
            copy(info.attributes["strides"].ints(), std::back_inserter(values["stride"]));
            check_attr_sizes(kdims, values["stride"].size(), "PARSE_CONV: inconsistent strides");
        }
        if(contains(info.attributes, "dilations"))
        {
            values["dilation"].clear();
            copy(info.attributes["dilations"].ints(), std::back_inserter(values["dilation"]));
            check_attr_sizes(
                kdims, values["dilation"].size(), "PARSE_CONV: inconsistent dilations");
        }

        std::vector<int64_t> padding;
        if(contains(info.attributes, "pads"))
        {
            values["padding"].clear();
            copy(info.attributes["pads"].ints(), std::back_inserter(padding));
            check_attr_sizes(kdims, padding.size() / 2, "PARSE_CONV: inconsistent paddings");
        }

        if(contains(info.attributes, "auto_pad"))
        {
            auto weight_lens = weights->get_shape().lens();
            std::vector<std::size_t> k_lens(weight_lens.begin() + 2, weight_lens.end());
            cal_auto_padding_size(info,
                                  values,
                                  k_lens,
                                  values["dilation"].to_vector<std::size_t>(),
                                  in_lens,
                                  padding);
            auto auto_pad = info.attributes["auto_pad"].s();
            if(auto_pad.find("SAME") != std::string::npos)
            {
                values["padding_mode"] = to_value(op::padding_mode_t::same);
            }
        }
        check_asym_padding(l0, padding, values);

        if(contains(info.attributes, "group"))
        {
            values["group"] = parse_value(info.attributes.at("group")).at<int>();
        }

        recalc_conv_attributes(values, kdims);

        op.from_value(values);
        auto l1 = prog.add_instruction(op, l0, args[1]);
        return add_bias(args, l1, 1);
    }

    instruction_ref
    parse_conv_transpose(const std::string&, node_info info, std::vector<instruction_ref> args)
    {
        operation op = make_op("deconvolution");
        value values = op.to_value();
        // op::deconvolution op;
        auto l0 = args[0];
        std::vector<std::int64_t> padding;
        bool asym_padding = false;
        auto in_lens      = l0->get_shape().lens();
        assert(in_lens.size() > 2);
        auto kdims = in_lens.size() - 2;

        // ensure pads availabe only when auto_pad is "NOT_SET"
        check_padding_mode(info, "CONV_TRANSPOSE");

        if(contains(info.attributes, "pads"))
        {
            copy(info.attributes["pads"].ints(), std::back_inserter(padding));

            asym_padding = is_asym_padding(padding);

            if(not asym_padding)
            {
                size_t pad_ndims = padding.size() / 2;
                check_attr_sizes(kdims, pad_ndims, "PARSE_CONV_TRANSPOSE: inconsistent paddings");
                values["padding"].clear();
                std::transform(padding.begin(),
                               padding.begin() + pad_ndims,
                               std::back_inserter(values["padding"]),
                               [](auto pad_val) { return pad_val; });
            }
        }
        if(contains(info.attributes, "strides"))
        {
            values["stride"].clear();
            copy(info.attributes["strides"].ints(), std::back_inserter(values["stride"]));
            check_attr_sizes(
                kdims, values["stride"].size(), "PARSE_CONV_TRANSPOSE: inconsistent strides");
        }
        if(contains(info.attributes, "dilations"))
        {
            values["dilation"].clear();
            copy(info.attributes["dilations"].ints(), std::back_inserter(values["dilation"]));
            check_attr_sizes(
                kdims, values["dilation"].size(), "PARSE_CONV_TRANSPOSE: inconsistent dilations");
        }
        if(contains(info.attributes, "auto_pad"))
        {
            auto s = info.attributes["auto_pad"].s();
            if(contains(info.attributes, "pads") and to_upper(s) != "NOTSET")
            {
                MIGRAPHX_THROW("PARSE_CONV_TRANSPOSE: auto_pad and padding cannot be specified "
                               "simultaneously");
            }

            if(s.find("SAME") != std::string::npos)
            {
                values["padding_mode"] = to_value(op::padding_mode_t::same);
            }
        }

        if(contains(info.attributes, "group"))
        {
            values["group"] = parse_value(info.attributes.at("group")).at<int>();
        }

        recalc_conv_attributes(values, kdims);

        op.from_value(values);
        auto l1                   = prog.add_instruction(op, l0, args[1]);
        std::vector<int64_t> dims = to_int64_vector(l1->get_shape().lens());
        std::vector<int64_t> curr_shape(dims.begin() + 2, dims.end());
        if(asym_padding)
        {
            std::vector<int64_t> axes(kdims);
            std::iota(axes.begin(), axes.end(), 2); // ignore first 2 dims

            auto pad_kdim_start = padding.begin() + kdims;
            std::vector<int64_t> starts(padding.begin(), pad_kdim_start);

            std::vector<int64_t> ends{};
            std::transform(curr_shape.begin(),
                           curr_shape.end(),
                           pad_kdim_start,
                           std::back_inserter(ends),
                           [](auto curr_dim, auto pad_dim) { return curr_dim - pad_dim; });

            l1 = prog.add_instruction(op::slice{axes, starts, ends}, l1);
        }

        if(contains(info.attributes, "output_padding"))
        {
            size_t non_kdims = dims.size() * 2 - kdims;
            std::vector<int64_t> output_padding(non_kdims, 0);
            copy(info.attributes["output_padding"].ints(), std::back_inserter(output_padding));
            check_attr_sizes(kdims,
                             output_padding.size() - non_kdims,
                             "PARSE_CONV_TRANSPOSE: inconsistent output padding");
            l1 = prog.add_instruction(op::pad{output_padding}, l1);
        }

        if(contains(info.attributes, "output_shape"))
        {
            std::vector<int64_t> output_shape;
            copy(info.attributes["output_shape"].ints(), std::back_inserter(output_shape));
            check_attr_sizes(
                kdims, output_shape.size(), "PARSE_CONV_TRANSPOSE: inconsistent output shape");
            dims = to_int64_vector(l1->get_shape().lens());
            copy(dims.begin() + 2, dims.end(), curr_shape.begin());
            if(curr_shape != output_shape)
            {
                std::vector<int64_t> target_padding(dims.size() * 2 - kdims, 0);
                std::transform(output_shape.begin(),
                               output_shape.end(),
                               curr_shape.begin(),
                               std::back_inserter(target_padding),
                               [](auto out_dim, auto curr_dim) { return out_dim - curr_dim; });
                l1 = prog.add_instruction(op::pad{target_padding}, l1);
            }
        }

        return add_bias(args, l1, 1);
    }

    static void
    tune_padding_to_symmetric(int64_t& left, int64_t& right, const int stride, int64_t& s_start)
    {
        s_start = 0;
        if(left > right)
        {
            right = left;
        }
        else if(left < right)
        {
            auto diff = right - left;
            s_start   = (diff + stride - 1) / stride;
            left      = left + s_start * stride;
            right     = left;
        }
    }

    static void tune_padding_size(const value& v,
                                  std::vector<int64_t>& padding,
                                  int count_include_pad,
                                  std::vector<int64_t>& s_start)
    {
        // maxpooling or count_include_pad is 1, no change is required.
        if(v.at("mode").to<std::string>() == "max" or count_include_pad == 1)
        {
            return;
        }

        // if padding is symmetric, return directly
        if(!is_asym_padding(padding))
        {
            return;
        }

        // asymmetric padding, make it symmetric
        std::size_t n_dims = padding.size() / 2;
        s_start.resize(n_dims);
        for(std::size_t i = 0; i < n_dims; ++i)
        {
            tune_padding_to_symmetric(
                padding[i], padding[i + n_dims], v.at("stride")[i].to<int64_t>(), s_start[i]);
        }
    }

    instruction_ref
    parse_pooling(const std::string& name, node_info info, std::vector<instruction_ref> args)
    {
        std::string mode = ends_with(name, "MaxPool") ? "max" : "average";
        operation op     = make_op("pooling", {{"mode", mode}});
        value values     = op.to_value();
        auto l0          = args[0];
        auto in_lens     = l0->get_shape().lens();
        assert(in_lens.size() > 2);
        auto kdims = in_lens.size() - 2;

        if(starts_with(name, "Global"))
        {
            values["lengths"] = std::vector<size_t>(in_lens.begin() + 2, in_lens.end());
        }

        // does not support ceil_mode
        if(contains(info.attributes, "ceil_mode"))
        {
            values["ceil_mode"] = static_cast<bool>(info.attributes.at("ceil_mode").i());
        }

        // count include padding, if count include pad is 1, we always use
        // explicit pad
        int count_include_pad = 0;
        if(contains(info.attributes, "count_include_pad"))
        {
            count_include_pad = info.attributes.at("count_include_pad").i();
        }

        if(contains(info.attributes, "strides"))
        {
            values["stride"].clear();
            copy(info.attributes["strides"].ints(), std::back_inserter(values["stride"]));
            check_attr_sizes(kdims, values["stride"].size(), "PARSE_POOLING: inconsistent strides");
        }
        if(contains(info.attributes, "kernel_shape"))
        {
            values["lengths"].clear();
            copy(info.attributes["kernel_shape"].ints(), std::back_inserter(values["lengths"]));
            check_attr_sizes(
                kdims, values["lengths"].size(), "PARSE_POOLING: inconsistent lengths");
        }

        // ensure pads availabe only when auto_pad is "NOT_SET"
        check_padding_mode(info, "POOLING");

        std::vector<int64_t> paddings;
        float pad_val = ((mode == "max") ? std::numeric_limits<float>::lowest() : 0.0f);
        if(contains(info.attributes, "pads"))
        {
            values["padding"].clear();
            copy(info.attributes["pads"].ints(), std::back_inserter(paddings));
            check_attr_sizes(
                kdims, paddings.size() / 2, "PARSE_POOLING: inconsistent explicit paddings");
        }

        if(contains(info.attributes, "auto_pad"))
        {
            values["padding"].clear();
            // return paddings could be empty, then setting to 0 for no padding
            cal_auto_padding_size(info,
                                  values,
                                  values["lengths"].to_vector<std::size_t>(),
                                  {1, 1},
                                  in_lens,
                                  paddings);
        }

        if(paddings.size() != 2 * kdims)
        {
            paddings.resize(kdims * 2);
            std::fill_n(paddings.begin(), 2 * kdims, 0);
        }

        if(values["padding"].size() != kdims)
        {
            values["padding"].resize(kdims);
            std::fill_n(values["padding"].begin(), kdims, 0);
        }

        if(values["stride"].size() != kdims)
        {
            values["stride"].resize(kdims);
            std::fill_n(values["stride"].begin(), kdims, 1);
        }
        // used to calculate the supposed output shape
        std::vector<int64_t> orig_padding(paddings.begin(), paddings.end());

        std::vector<int64_t> slice_start;
        std::vector<int64_t> slice_end;
        tune_padding_size(values, paddings, count_include_pad, slice_start);

        if(!slice_start.empty())
        {
            // calculate expected output shape
            orig_padding.insert(orig_padding.begin() + kdims, 2, 0);
            orig_padding.insert(orig_padding.begin(), 2, 0);
            op::pad pad{orig_padding, 0.0f};
            shape padded_shape = pad.compute_shape({l0->get_shape()});
            auto out_lens      = make_op("pooling", values).compute_shape({padded_shape}).lens();

            // compute slice_end information
            slice_end.resize(slice_start.size());
            std::transform(out_lens.begin() + 2,
                           out_lens.end(),
                           slice_start.begin(),
                           slice_end.begin(),
                           [](auto i, auto j) { return i + j; });
        }

        check_asym_padding(l0, paddings, values, count_include_pad, pad_val);
        in_lens = l0->get_shape().lens();
        for(size_t i = 0; i < kdims; i++)
        {
            if(values["lengths"][i].to<int64_t>() >
               in_lens[i + 2] + 2 * values["padding"][i].to<int64_t>())
            {
                MIGRAPHX_THROW("PARSE_POOLING: kernel shape is too large");
            }
        }
        op.from_value(values);
        auto l1 = prog.add_instruction(op, l0);
        if(!slice_start.empty())
        {
            std::vector<int64_t> axes(kdims);
            std::iota(axes.begin(), axes.end(), 2);
            l1 = prog.add_instruction(op::slice{axes, slice_start, slice_end}, l1);
        }

        return l1;
    }

    instruction_ref
    parse_reshape(const std::string&, node_info info, std::vector<instruction_ref> args)
    {
        op::reshape op;
        if(args.size() == 1)
        {
            literal s = parse_value(info.attributes.at("shape"));
            s.visit([&](auto v) { copy(v, std::back_inserter(op.dims)); });
        }
        if(args.size() == 2)
        {
            auto s = args[1]->eval();
            check_arg_empty(s, "Reshape: dynamic shape is not supported");
            s.visit([&](auto v) { copy(v, std::back_inserter(op.dims)); });
        }

        return prog.add_instruction(op, make_contiguous(args[0]));
    }

    instruction_ref
    parse_gather_elements(const std::string&, node_info info, std::vector<instruction_ref> args)
    {
        int axis = 0;
        if(contains(info.attributes, "axis"))
        {
            axis = parse_value(info.attributes.at("axis")).at<int>();
        }

        // standardize input data and index
        auto arg_data = make_contiguous(args[0]);
        auto arg_ind  = make_contiguous(args[1]);

        auto data_s = arg_data->get_shape();
        auto ind_s  = arg_ind->get_shape();

        if(data_s.lens().size() != ind_s.lens().size())
        {
            MIGRAPHX_THROW("PARSE_GATHER_ELEMENTS: input data and index must have the same rank!");
        }

        int n_rank     = static_cast<int>(data_s.lens().size());
        int tuned_axis = (axis < 0) ? (axis + n_rank) : axis;

        auto axis_stride      = data_s.strides()[tuned_axis];
        int64_t data_elem_num = static_cast<int64_t>(data_s.elements());
        // reshape the input data as one dimension and used as input data
        // to the gather operator
        arg_data = prog.add_instruction(op::reshape{{data_elem_num}}, arg_data);

        std::size_t elem_num = ind_s.elements();
        std::vector<int> ind_index(elem_num);
        std::iota(ind_index.begin(), ind_index.end(), 0);

        // convert index in input indices to that in input data
        std::vector<int> data_indices(elem_num);
        std::transform(ind_index.begin(), ind_index.end(), data_indices.begin(), [&](auto i) {
            return data_s.index(ind_s.multi(i));
        });

        std::vector<int> vec_axis_ind(elem_num);
        std::transform(ind_index.begin(), ind_index.end(), vec_axis_ind.begin(), [&](auto i) {
            return ind_s.multi(i)[tuned_axis];
        });

        auto l_shape_idx =
            prog.add_literal(literal(ind_s, data_indices.begin(), data_indices.end()));
        auto l_dim_idx = prog.add_literal(literal(ind_s, vec_axis_ind.begin(), vec_axis_ind.end()));
        auto l_stride  = prog.add_literal(literal{{ind_s.type(), {1}}, {axis_stride}});
        l_stride       = prog.add_instruction(op::multibroadcast{ind_s.lens()}, l_stride);
        auto dim_diff  = prog.add_instruction(make_op("sub"), arg_ind, l_dim_idx);
        auto delta     = prog.add_instruction(make_op("mul"), dim_diff, l_stride);
        auto ind       = prog.add_instruction(make_op("add"), l_shape_idx, delta);

        op::gather op{0};
        return prog.add_instruction(op, arg_data, ind);
    }

    instruction_ref
    parse_slice(const std::string&, node_info info, std::vector<instruction_ref> args)
    {
        op::slice op;

        // slice can have up to 5 inputs, we first check the 5th one
        // to decide whether MIGRAPHX can handle this slice
        if(args.size() == 5)
        {
            migraphx::argument step_arg = args.back()->eval();
            check_arg_empty(step_arg, "PARSE_SLICE: cannot handle variable steps for slice");
            std::vector<int> steps;
            step_arg.visit([&](auto s) { steps.assign(s.begin(), s.end()); });
            if(!std::all_of(steps.begin(), steps.end(), [](auto s) { return s == 1; }))
            {
                MIGRAPHX_THROW("PARSE_SLICE: cannot handle step other than 1");
            }
        }

        if(args.size() >= 4)
        {
            migraphx::argument axes_arg = args.at(3)->eval();
            check_arg_empty(axes_arg, "PARSE_SLICE: cannot handle variable axes for slice");
            axes_arg.visit([&](auto s) { op.axes.assign(s.begin(), s.end()); });
        }
        else if(contains(info.attributes, "axes"))
        {
            literal s = parse_value(info.attributes.at("axes"));
            s.visit([&](auto v) { copy(v, std::back_inserter(op.axes)); });
        }

        if(args.size() >= 3)
        {
            migraphx::argument end_arg = args.at(2)->eval();
            check_arg_empty(end_arg, "PARSE_SLICE: cannot handle variable ends for slice");
            end_arg.visit([&](auto s) { op.ends.assign(s.begin(), s.end()); });
        }
        else if(contains(info.attributes, "ends"))
        {
            literal s = parse_value(info.attributes.at("ends"));
            s.visit([&](auto v) { copy(v, std::back_inserter(op.ends)); });
        }

        if(args.size() >= 2)
        {
            migraphx::argument start_arg = args.at(1)->eval();
            check_arg_empty(start_arg, "PARSE_SLICE: cannot handle variable starts for slice");
            start_arg.visit([&](auto s) { op.starts.assign(s.begin(), s.end()); });
        }
        else if(contains(info.attributes, "starts"))
        {
            literal s = parse_value(info.attributes.at("starts"));
            s.visit([&](auto v) { copy(v, std::back_inserter(op.starts)); });
        }

        if(op.axes.empty())
        {
            std::vector<int64_t> axes(args[0]->get_shape().lens().size());
            std::iota(axes.begin(), axes.end(), int64_t{0});
            op.axes = axes;
        }

        return prog.add_instruction(op, args[0]);
    }

    instruction_ref
    parse_constant(const std::string&, node_info info, const std::vector<instruction_ref>&)
    {
        literal v = parse_value(info.attributes.at("value"));
        // return empty literal
        if(v.get_shape().elements() == 0)
        {
            return prog.add_literal(literal{});
        }

        auto dim_size = info.attributes.at("value").t().dims_size();
        // if dim_size is 0, it is a scalar
        if(dim_size == 0)
        {
            migraphx::shape scalar_shape{v.get_shape().type()};
            return prog.add_literal(migraphx::literal{scalar_shape, v.data()});
        }

        return prog.add_literal(v);
    }

    instruction_ref
    parse_gemm(const std::string&, node_info info, std::vector<instruction_ref> args)
    {
        float alpha = 1.0f;
        float beta  = 1.0f;
        bool transa = false;
        bool transb = false;
        if(contains(info.attributes, "alpha"))
        {
            alpha = parse_value(info.attributes.at("alpha")).at<float>();
        }
        if(contains(info.attributes, "beta"))
        {
            beta = parse_value(info.attributes.at("beta")).at<float>();
        }
        if(contains(info.attributes, "transA"))
        {
            transa = parse_value(info.attributes.at("transA")).at<bool>();
        }
        if(contains(info.attributes, "transB"))
        {
            transb = parse_value(info.attributes.at("transB")).at<bool>();
        }

        std::vector<int64_t> perm(args[0]->get_shape().lens().size());
        std::iota(perm.begin(), perm.end(), int64_t{0});
        // swap the last two elements
        std::swap(*perm.rbegin(), *(perm.rbegin() + 1));

        auto l1 = (transa) ? prog.add_instruction(op::transpose{perm}, args[0]) : args[0];
        auto l2 = (transb) ? prog.add_instruction(op::transpose{perm}, args[1]) : args[1];
        if(args.size() == 3)
        {
            if(beta != 0.f && args[2]->get_shape().elements() > 0)
            {
                auto out_lens   = l1->get_shape().lens();
                out_lens.back() = l2->get_shape().lens().back();
                auto l3         = args[2];
                auto l3_lens    = l3->get_shape().lens();
                if(!std::equal(out_lens.begin(), out_lens.end(), l3_lens.begin(), l3_lens.end()))
                {
                    l3 = prog.add_instruction(op::multibroadcast{out_lens}, args[2]);
                }
                return prog.add_instruction(
                    make_op("dot", {{"alpha", alpha}, {"beta", beta}}), l1, l2, l3);
            }
        }

        return prog.add_instruction(make_op("dot", {{"alpha", alpha}, {"beta", beta}}), l1, l2);
    }

    instruction_ref parse_matmul(const std::string&,
                                 const std::string& op_name,
                                 const node_info&,
                                 std::vector<instruction_ref> args)
    {
        auto l0      = args[0];
        auto l1      = args[1];
        auto l0_lens = l0->get_shape().lens();
        auto l1_lens = l1->get_shape().lens();

        // args[0] is a vector, prepend 1 to the shape
        bool is_a_prepended = false;
        if(l0_lens.size() == 1)
        {
            is_a_prepended = true;
            l0_lens.insert(l0_lens.begin(), 1);
            l0 = prog.add_instruction(op::unsqueeze{{0}}, args[0]);
        }

        bool is_b_appended = false;
        if(l1_lens.size() == 1)
        {
            is_b_appended = true;
            l1_lens.push_back(1);
            l1 = prog.add_instruction(op::unsqueeze{{1}}, args[1]);
        }

        instruction_ref bl0 = l0;
        instruction_ref bl1 = l1;
        if(!std::equal(l0_lens.rbegin() + 2, l0_lens.rend(), l1_lens.rbegin() + 2, l1_lens.rend()))
        {
            auto l0_it = l0_lens.begin() + l0_lens.size() - 2;
            std::vector<std::size_t> l0_broadcasted_lens(l0_lens.begin(), l0_it);
            auto l1_it = l1_lens.begin() + l1_lens.size() - 2;
            std::vector<std::size_t> l1_broadcasted_lens(l1_lens.begin(), l1_it);
            auto output_lens = compute_broadcasted_lens(l0_broadcasted_lens, l1_broadcasted_lens);
            l0_broadcasted_lens = output_lens;
            l0_broadcasted_lens.insert(l0_broadcasted_lens.end(), l0_it, l0_lens.end());
            l1_broadcasted_lens = output_lens;
            l1_broadcasted_lens.insert(l1_broadcasted_lens.end(), l1_it, l1_lens.end());
            if(l0_lens != l0_broadcasted_lens)
            {
                bl0 = prog.add_instruction(op::multibroadcast{l0_broadcasted_lens}, l0);
            }
            if(l1_lens != l1_broadcasted_lens)
            {
                bl1 = prog.add_instruction(op::multibroadcast{l1_broadcasted_lens}, l1);
            }
        }

        auto dot_res =
            prog.add_instruction(make_op(op_name, {{"alpha", 1}, {"beta", 0}}), bl0, bl1);
        int64_t num_axis = static_cast<int64_t>(dot_res->get_shape().lens().size());
        if(is_a_prepended)
        {
            dot_res = prog.add_instruction(op::squeeze{{num_axis - 2}}, dot_res);
            --num_axis;
        }
        if(is_b_appended)
        {
            dot_res = prog.add_instruction(op::squeeze{{num_axis - 1}}, dot_res);
        }

        return dot_res;
    }

    instruction_ref
    parse_batchnorm(const std::string&, node_info info, std::vector<instruction_ref> args)
    {
        float epsilon                                     = 1e-5f;
        float momentum                                    = 0.9f;
        op::batch_norm_inference::bn_infer_mode_t bn_mode = op::batch_norm_inference::spatial;
        if(contains(info.attributes, "epsilon"))
        {
            epsilon = parse_value(info.attributes.at("epsilon")).at<float>();
        }
        if(contains(info.attributes, "momentum"))
        {
            momentum = parse_value(info.attributes.at("momentum")).at<float>();
        }
        if(contains(info.attributes, "spatial"))
        {
            bn_mode = (parse_value(info.attributes.at("spatial")).at<uint64_t>() > 0)
                          ? op::batch_norm_inference::spatial
                          : op::batch_norm_inference::per_activation;
        }
        op::batch_norm_inference op{epsilon, momentum, bn_mode};
        return prog.add_instruction(op, std::move(args));
    }

    instruction_ref
    parse_instancenorm(const std::string&, node_info info, std::vector<instruction_ref> args)
    {
        // y = scale * ( x - mean ) / sqrt ( variance + epsilon ) + bias
        // mean = reduce_mean({D1, D2, ... Dk}, x)
        // variance = reduce_mean({D1, D2, ... Dk}, (x - mean)^2)

        float epsilon = 1e-5f;
        if(contains(info.attributes, "epsilon"))
        {
            epsilon = parse_value(info.attributes.at("epsilon")).at<float>();
        }
        auto x     = args[0];
        auto scale = args[1];
        auto bias  = args[2];
        auto dims  = x->get_shape().lens();
        auto ndims = dims.size();
        assert(ndims >= 2);
        auto kdims = ndims - 2;

        std::vector<int64_t> axes(kdims);
        std::iota(axes.begin(), axes.end(), 2);

        auto mean            = prog.add_instruction(make_op("reduce_mean", {{"axes", axes}}), x);
        auto mean_bcast      = prog.add_instruction(op::multibroadcast{dims}, mean);
        auto l0              = prog.add_instruction(make_op("sqdiff"), x, mean_bcast);
        auto variance        = prog.add_instruction(make_op("reduce_mean", {{"axes", axes}}), l0);
        auto l1              = prog.add_instruction(make_op("sub"), x, mean_bcast);
        auto epsilon_literal = prog.add_literal(epsilon);
        auto epsilon_bcast   = prog.add_instruction(op::multibroadcast{dims}, epsilon_literal);
        auto variance_bcast  = prog.add_instruction(op::multibroadcast{dims}, variance);
        auto l2              = prog.add_instruction(make_op("add"), variance_bcast, epsilon_bcast);
        auto l3              = prog.add_instruction(make_op("rsqrt"), l2);
        auto l4              = prog.add_instruction(make_op("mul"), l1, l3);
        auto scale_bcast     = prog.add_instruction(op::broadcast{1, dims}, scale);
        ;
        auto bias_bcast = prog.add_instruction(op::broadcast{1, dims}, bias);
        auto l5         = prog.add_instruction(make_op("mul"), l4, scale_bcast);
        return prog.add_instruction(make_op("add"), l5, bias_bcast);
    }

    instruction_ref
    parse_leaky_relu(const std::string&, node_info info, std::vector<instruction_ref> args)
    {
        float alpha = 0.01; // default alpha val for leaky relu
        if(contains(info.attributes, "alpha"))
        {
            alpha = parse_value(info.attributes.at("alpha")).at<float>();
        }
        auto op = make_op("leaky_relu", {{"alpha", alpha}});
        return prog.add_instruction(op, args.front());
    }

    instruction_ref parse_elu(const std::string&, node_info info, std::vector<instruction_ref> args)
    {
        float alpha = 1.0; // default alpha val for elu
        if(contains(info.attributes, "alpha"))
        {
            alpha = parse_value(info.attributes.at("alpha")).at<float>();
        }
        auto op = make_op("elu", {{"alpha", alpha}});
        return prog.add_instruction(op, args.front());
    }

    instruction_ref parse_lrn(const std::string&, node_info info, std::vector<instruction_ref> args)
    {
        float alpha = 0.0001;
        float beta  = 0.75;
        float bias  = 1.0;
        int size    = 1;
        if(contains(info.attributes, "alpha"))
            alpha = parse_value(info.attributes.at("alpha")).at<float>();
        if(contains(info.attributes, "beta"))
            beta = parse_value(info.attributes.at("beta")).at<float>();
        if(contains(info.attributes, "bias"))
            bias = parse_value(info.attributes.at("bias")).at<float>();
        if(contains(info.attributes, "size"))
            size = parse_value(info.attributes.at("size")).at<int>();
        op::lrn op{alpha, beta, bias, size};
        return prog.add_instruction(op, args.front());
    }

    instruction_ref
    parse_imagescaler(const std::string&, node_info info, std::vector<instruction_ref> args)
    {
        float scale = 1.0;
        std::vector<float> bias{};
        if(contains(info.attributes, "scale"))
        {
            scale = parse_value(info.attributes.at("scale")).at<float>();
        }

        if(contains(info.attributes, "bias"))
        {
            auto&& bias_floats = info.attributes["bias"].floats();
            bias               = std::vector<float>(bias_floats.begin(), bias_floats.end());
        }
        auto input_shape       = args.front()->get_shape();
        auto const& input_lens = input_shape.lens();
        auto input_type        = input_shape.type();

        auto scale_val = prog.add_literal(literal{shape{input_type}, {scale}});
        auto bias_vals = prog.add_literal(literal{shape{input_type, {bias.size()}}, bias});

        auto scale_tensor = prog.add_instruction(migraphx::op::scalar{input_lens}, scale_val);
        auto img_scaled =
            prog.add_instruction(migraphx::make_op("mul"), args.front(), scale_tensor);
        auto bias_bcast = prog.add_instruction(migraphx::op::broadcast{1, input_lens}, bias_vals);
        return prog.add_instruction(migraphx::make_op("add"), img_scaled, bias_bcast);
    }

    instruction_ref
    parse_transpose(const std::string&, node_info info, std::vector<instruction_ref> args)
    {
        std::vector<int64_t> perm{};
        if(contains(info.attributes, "perm"))
        {
            auto&& perm_vals = info.attributes["perm"].ints();
            perm             = std::vector<int64_t>(perm_vals.begin(), perm_vals.end());
        }
        return prog.add_instruction(migraphx::op::transpose{perm}, args.front());
    }

    instruction_ref parse_pad(const std::string&, node_info info, std::vector<instruction_ref> args)
    {
        std::vector<int64_t> pads{};
        if(args.size() >= 2)
        {
            auto pad_arg = args.at(1)->eval();
            check_arg_empty(pad_arg, "PARSE_PAD: pad input must be constant");
            pad_arg.visit([&](auto v) { pads.assign(v.begin(), v.end()); });
        }
        else if(contains(info.attributes, "pads"))
        {
            auto&& pad_vals = info.attributes["pads"].ints();
            pads            = std::vector<int64_t>(pad_vals.begin(), pad_vals.end());
        }
        else
        {
            MIGRAPHX_THROW("PARSE_PAD: pad must be available");
        }

        // check if padding is actually being done (at least one value is nonzero)
        if(std::all_of(pads.begin(), pads.end(), [](const int& i) { return i == 0; }))
        {
            return prog.add_instruction(make_op("identity"), args.front());
        }

        if(contains(info.attributes, "mode"))
        {
            auto mode = info.attributes.at("mode").s();
            if(mode == "reflect")
                return reflect_pad(pads, args.front());
            if(mode != "constant")
            {
                MIGRAPHX_THROW(
                    "PARSE_PAD: migraphx currently only supports constant and reflect padding");
            }
        }

        float value = 0.0f;
        // third input is the value
        if(args.size() == 3)
        {
            auto val_ins = args.at(2);
            if(!val_ins->can_eval())
            {
                MIGRAPHX_THROW("PARSE_PAD: input value must be constant");
            }
            auto val_arg = val_ins->eval();
            if(val_arg.get_shape().elements() != 1)
            {
                MIGRAPHX_THROW("PARSE_PAD: value should contain only one element");
            }
            value = val_arg.at<float>();
        }
        else if(contains(info.attributes, "value"))
        {
            value = parse_value(info.attributes.at("value")).at<float>();
        }

        return prog.add_instruction(migraphx::op::pad{pads, value}, args.front());
    }
    // Use a literal instruction to replace the shape since, output of
    // shape operator are literals in migraphx
    instruction_ref
    parse_shape(const std::string&, const node_info&, std::vector<instruction_ref> args)
    {
        if(args.size() != 1)
            MIGRAPHX_THROW("Shape: operator should have 1 operand");
        std::vector<std::size_t> arg_shape = args[0]->get_shape().lens();
        std::vector<int64_t> vec_shape(arg_shape.size());
        migraphx::shape s(migraphx::shape::int64_type, {arg_shape.size()});
        std::transform(arg_shape.begin(), arg_shape.end(), vec_shape.begin(), [](auto i) {
            return int64_t(i);
        });
        return prog.add_literal(migraphx::literal{s, vec_shape});
    }

    // Use a literal instruction to replace the constantFill operator. In RNN, input shape
    // and value are fixed, so no need to do the actual computation for the constantFill
    // operator
    instruction_ref
    parse_constant_fill(const std::string&, node_info info, std::vector<instruction_ref> args)
    {
        int input_as_shape = 0;
        int dtype          = 1;
        float value        = 0.0f;

        if(contains(info.attributes, "dtype"))
        {
            dtype = parse_value(info.attributes.at("dtype")).at<int>();
        }
        shape::type_t type = get_type(dtype);

        if(contains(info.attributes, "input_as_shape"))
        {
            input_as_shape = parse_value(info.attributes.at("input_as_shape")).at<int>();
        }

        if(contains(info.attributes, "value"))
        {
            value = parse_value(info.attributes.at("value")).at<float>();
        }

        if(contains(info.attributes, "extra_shape"))
        {
            MIGRAPHX_THROW("ConstantFill: cannot handle extra shape attribute");
        }

        if(input_as_shape == 1)
        {
            if(args.size() != 1)
            {
                MIGRAPHX_THROW("ConstantFill: need an input argument as output shape");
            }

            if(contains(info.attributes, "shape"))
            {
                MIGRAPHX_THROW("ConstantFill: cannot set the shape argument and pass in an input "
                               "at the same time");
            }

            migraphx::argument in = args[0]->eval();
            check_arg_empty(in, "ConstantFill: dynamic shape is not supported");

            std::vector<std::size_t> dims;
            in.visit([&](auto input) { dims.assign(input.begin(), input.end()); });
            migraphx::shape s(type, dims);
            std::vector<float> values(s.elements(), value);
            return prog.add_literal(migraphx::literal(s, values));
        }
        else if(input_as_shape == 0)
        {
            if(!contains(info.attributes, "shape"))
            {
                MIGRAPHX_THROW("ConstantFill: attribute output shape is needed");
            }

            literal ls = parse_value(info.attributes.at("shape"));
            std::vector<std::size_t> dims;
            ls.visit([&](auto s) { dims.assign(s.begin(), s.end()); });
            migraphx::shape s{type, dims};
            std::vector<float> values(s.elements(), value);
            return prog.add_literal(migraphx::literal(s, values));
        }
        else
        {
            MIGRAPHX_THROW("ConstantFill: wrong value of attribute input_as_shape");
        }
    }

    instruction_ref
    parse_constant_of_shape(const std::string&, node_info info, std::vector<instruction_ref> args)
    {
        literal l_val{};
        if(contains(info.attributes, "value"))
        {
            l_val = parse_value(info.attributes.at("value"));
            if(l_val.get_shape().elements() != 1)
            {
                MIGRAPHX_THROW("ConstantOfShape: attribute value can contain only 1 elements!");
            }
        }
        else
        {
            l_val = literal({shape::float_type, {1}, {0}}, {0.0f});
        }

        // input is empty, output is a scalar
        auto type = l_val.get_shape().type();

        if(args.empty())
        {
            MIGRAPHX_THROW("ConstantOfShape : must have 1 input!");
        }
        else
        {
            migraphx::shape s;
            // empty input tensor, output is a scalar
            if(args[0]->get_shape().elements() == 0)
            {
                s = migraphx::shape{type, {1}, {0}};
            }
            else
            {
                migraphx::argument in = args[0]->eval();
                check_arg_empty(in, "ConstantOfShape: dynamic shape is not supported");

                std::vector<std::size_t> dims;
                in.visit([&](auto input) { dims.assign(input.begin(), input.end()); });
                s = migraphx::shape{type, dims};
            }

            literal l_out{};
            l_val.visit([&](auto val) {
                using val_type = std::remove_cv_t<typename decltype(val)::value_type>;
                // l_val contains only one element
                std::vector<val_type> out_vec(s.elements(), val.front());
                l_out = literal(s, out_vec);
            });

            return prog.add_literal(l_out);
        }
    }

    instruction_ref
    parse_expand(const std::string&, const node_info&, std::vector<instruction_ref> args)
    {
        auto in_lens             = args[0]->get_shape().lens();
        migraphx::argument arg_s = args[1]->eval();
        check_arg_empty(arg_s, "Expand: dynamic shape is not supported");
        std::vector<std::size_t> dims;
        arg_s.visit([&](auto input) { dims.assign(input.begin(), input.end()); });
        auto out_lens = compute_broadcasted_lens(in_lens, dims);
        return prog.add_instruction(op::multibroadcast{out_lens}, args[0]);
    }

    std::vector<instruction_ref>
    parse_rnn(const std::string&, node_info info, std::vector<instruction_ref> args)
    {
        migraphx::shape input_shape = args[0]->get_shape();
        std::size_t hidden_size     = args[1]->get_shape().lens()[1];

        if(contains(info.attributes, "hidden_size"))
        {
            std::size_t hidden_size_att = parse_value(info.attributes.at("hidden_size")).at<int>();
            if(hidden_size != hidden_size_att)
            {
                MIGRAPHX_THROW("RNN: hidden size mismatch in input and attribute");
            }
        }

        // Handling of direction to be added later
        std::string direction{"forward"};
        if(contains(info.attributes, "direction"))
        {
            direction = info.attributes.at("direction").s();
        }

        op::rnn_direction dirct = op::rnn_direction::forward;
        if(direction == "bidirectional")
        {
            dirct = op::rnn_direction::bidirectional;
        }
        else if(direction == "reverse")
        {
            dirct = op::rnn_direction::reverse;
        }

        std::vector<std::string> vec_names{"tanh"};
        if(contains(info.attributes, "activations"))
        {
            auto names = info.attributes.at("activations").strings();
            vec_names.clear();
            vec_names.resize(names.size());
            std::transform(names.begin(), names.end(), vec_names.begin(), [](auto name) {
                return to_lower(name);
            });
        }

        auto name_it = std::find_if(vec_names.begin(), vec_names.end(), [&](auto& name) {
            return (map_actv_funcs.count(name) == 0);
        });
        if(name_it != vec_names.end())
        {
            MIGRAPHX_THROW("RNN: activation function " + std::string(*name_it) + " not supported");
        }

        // bidirectional case should have two activation functions.
        // one is for forward, and the other is for reverse.
        // if only one actv function is provided, we use it in both
        // forward and reverse direction
        if(dirct == op::rnn_direction::bidirectional)
        {
            if(vec_names.size() == 1)
            {
                vec_names.push_back(vec_names.at(0));
            }
        }

        std::vector<operation> vec_actv_funcs(vec_names.size());
        std::transform(vec_names.begin(),
                       vec_names.end(),
                       vec_actv_funcs.begin(),
                       [&](const auto& fn) { return map_actv_funcs[fn]; });

        // To be added later
        float clip = 0.0;
        if(contains(info.attributes, "clip"))
        {
            clip = parse_value(info.attributes.at("clip")).at<float>();
        }

        // if the number of arguments is less than 6, append
        // undefined operator to have 6 arguments
        if(args.size() < 6)
        {
            auto ins = prog.add_instruction(op::undefined{});
            args.insert(args.end(), (6 - args.size()), ins);
        }

        // first output for the concatenation of hidden states
        auto hidden_states = prog.add_instruction(op::rnn{hidden_size, vec_actv_funcs, dirct, clip},
                                                  std::move(args));

        // second output for the last hidden state
        auto last_output = prog.add_instruction(op::rnn_last_hs_output{}, hidden_states);

        return {hidden_states, last_output};
    }

    std::vector<instruction_ref>
    parse_gru(const std::string&, node_info info, std::vector<instruction_ref> args)
    {
        migraphx::shape input_shape = args[0]->get_shape();
        std::size_t hidden_size     = args[2]->get_shape().lens()[2];

        if(contains(info.attributes, "hidden_size"))
        {
            std::size_t hidden_size_att = parse_value(info.attributes.at("hidden_size")).at<int>();
            if(hidden_size != hidden_size_att)
            {
                MIGRAPHX_THROW("GRU: hidden size mismatch in input and attribute");
            }
        }

        // Handling of direction to be added later
        std::string direction{"forward"};
        if(contains(info.attributes, "direction"))
        {
            direction = info.attributes.at("direction").s();
        }

        op::rnn_direction dirct = op::rnn_direction::forward;
        if(direction == "bidirectional")
        {
            dirct = op::rnn_direction::bidirectional;
        }
        else if(direction == "reverse")
        {
            dirct = op::rnn_direction::reverse;
        }

        std::vector<std::string> vec_names = {"sigmoid", "tanh"};
        if(contains(info.attributes, "activations"))
        {
            auto names = info.attributes.at("activations").strings();
            vec_names.clear();
            vec_names.resize(names.size());
            std::transform(names.begin(), names.end(), vec_names.begin(), [](auto name) {
                return to_lower(name);
            });
        }

        // need 4 activation functions
        if(dirct == op::rnn_direction::bidirectional)
        {
            // 4 activation functions are used in the bidirectional
            // scenario. No spec is provided in onnx::operator. we
            // use the algorithm that: if 1 actv function is provided,
            // repeat 1 four times. If 2 actv functins are provided,
            // assume forward and reverse use the same pair of actv
            // functions. For the case of 3 actv functions provided,
            // assume the 3rd one is repeated once and used by the
            // reverse direction.
            // This may need change later
            if(vec_names.size() == 1)
            {
                vec_names.insert(vec_names.end(), 3, vec_names.at(0));
            }
            else if(vec_names.size() == 2)
            {
                // repeat the activation functions
                vec_names.push_back(vec_names.at(0));
                vec_names.push_back(vec_names.at(1));
            }
            else if(vec_names.size() == 3)
            {
                vec_names.push_back(vec_names.at(2));
            }
        }
        else
        {
            if(vec_names.size() == 1)
            {
                vec_names.push_back(vec_names.at(0));
            }
        }

        auto name_it = std::find_if(vec_names.begin(), vec_names.end(), [&](auto& name) {
            return (map_actv_funcs.count(name) == 0);
        });
        if(name_it != vec_names.end())
        {
            MIGRAPHX_THROW("GRU: activation function " + std::string(*name_it) + " not supported");
        }

        std::vector<operation> vec_actv_funcs(vec_names.size());
        std::transform(vec_names.begin(),
                       vec_names.end(),
                       vec_actv_funcs.begin(),
                       [&](const auto& name) { return map_actv_funcs[name]; });

        float clip = 0.0;
        if(contains(info.attributes, "clip"))
        {
            clip = parse_value(info.attributes.at("clip")).at<float>();
        }

        int linear_before_reset = 0;
        if(contains(info.attributes, "linear_before_reset"))
        {
            linear_before_reset = parse_value(info.attributes.at("linear_before_reset")).at<int>();
        }

        // append undefined opeator to make 6 arguments
        if(args.size() < 6)
        {
            auto ins = prog.add_instruction(op::undefined{});
            args.insert(args.end(), 6 - args.size(), ins);
        }

        // first output for concatenation of hidden states
        auto hidden_states = prog.add_instruction(
            op::gru{hidden_size, vec_actv_funcs, dirct, clip, linear_before_reset},
            std::move(args));

        // second output for last gru output
        auto last_output = prog.add_instruction(op::rnn_last_hs_output{}, hidden_states);

        return {hidden_states, last_output};
    }

    void lstm_actv_functions(op::rnn_direction dirct, std::vector<std::string>& actv_func_names)
    {
        // need 6 activation functions for bidirectional directions
        if(dirct == op::rnn_direction::bidirectional)
        {
            // 6 activation functions are used in the bidirectional
            // scenario. No spec is provided in onnx::operator. we
            // use the algorithm that: if 1 actv function is provided,
            // repeat 1st six times. If 2 actv functins are provided,
            // repeat 2nd once, then repeat all three once
            // if 3 actv funcs are provide, repeat all three once.
            // the same algorithm is used for 4, 5, and 6 actv funcions
            // provided. This may need change later
            switch(actv_func_names.size())
            {
            case 1:
                actv_func_names = {actv_func_names.at(0),
                                   actv_func_names.at(0),
                                   actv_func_names.at(0),
                                   actv_func_names.at(0),
                                   actv_func_names.at(0),
                                   actv_func_names.at(0)};
                break;

            case 2:
                // repeat the 2nd actv func once, then repeat all three another time
                actv_func_names = {actv_func_names.at(0),
                                   actv_func_names.at(1),
                                   actv_func_names.at(1),
                                   actv_func_names.at(0),
                                   actv_func_names.at(1),
                                   actv_func_names.at(1)};
                break;

            case 3:
                // repeat all three actv funcs once
                actv_func_names = {actv_func_names.at(0),
                                   actv_func_names.at(1),
                                   actv_func_names.at(2),
                                   actv_func_names.at(0),
                                   actv_func_names.at(1),
                                   actv_func_names.at(2)};
                break;

            case 4:
                actv_func_names = {actv_func_names.at(0),
                                   actv_func_names.at(1),
                                   actv_func_names.at(2),
                                   actv_func_names.at(3),
                                   actv_func_names.at(3),
                                   actv_func_names.at(3)};
                break;

            case 5:
                actv_func_names = {actv_func_names.at(0),
                                   actv_func_names.at(1),
                                   actv_func_names.at(2),
                                   actv_func_names.at(3),
                                   actv_func_names.at(4),
                                   actv_func_names.at(4)};
                break;

            default: break;
            }
        }
        else
        {
            switch(actv_func_names.size())
            {
            case 1:
                actv_func_names = {
                    actv_func_names.at(0), actv_func_names.at(0), actv_func_names.at(0)};
                break;

            case 2:
                // repeat the 2nd actv func once, so we have 3 actv funcs
                actv_func_names = {
                    actv_func_names.at(0), actv_func_names.at(1), actv_func_names.at(1)};
                break;

            default: break;
            }
        }
    }

    std::vector<instruction_ref>
    parse_lstm(const std::string&, node_info info, std::vector<instruction_ref> args)
    {
        migraphx::shape input_shape = args[0]->get_shape();
        std::size_t hidden_size     = args[2]->get_shape().lens()[2];

        if(contains(info.attributes, "hidden_size"))
        {
            std::size_t hidden_size_att = parse_value(info.attributes.at("hidden_size")).at<int>();
            if(hidden_size != hidden_size_att)
            {
                MIGRAPHX_THROW("LSTM: hidden size mismatch in input and attribute");
            }
        }

        // Handling of direction to be added later
        std::string direction{"forward"};
        if(contains(info.attributes, "direction"))
        {
            direction = info.attributes.at("direction").s();
        }

        op::rnn_direction dirct = op::rnn_direction::forward;
        if(direction == "bidirectional")
        {
            dirct = op::rnn_direction::bidirectional;
        }
        else if(direction == "reverse")
        {
            dirct = op::rnn_direction::reverse;
        }
        else if(direction == "forward")
        {
            dirct = op::rnn_direction::forward;
        }
        else
        {
            MIGRAPHX_THROW("LSTM: incorrect direction attribute");
        }

        std::vector<std::string> vec_names = {"sigmoid", "tanh", "tanh"};
        if(contains(info.attributes, "activations"))
        {
            auto names = info.attributes.at("activations").strings();
            vec_names.clear();
            vec_names.resize(names.size());
            std::transform(names.begin(), names.end(), vec_names.begin(), [](auto name) {
                return to_lower(name);
            });
        }

        lstm_actv_functions(dirct, vec_names);

        auto name_it = std::find_if(vec_names.begin(), vec_names.end(), [&](auto& name) {
            return (map_actv_funcs.count(name) == 0);
        });
        if(name_it != vec_names.end())
        {
            MIGRAPHX_THROW("LSTM: activation function " + std::string(*name_it) + " not supported");
        }

        std::vector<operation> vec_actv_funcs(vec_names.size());
        std::transform(vec_names.begin(),
                       vec_names.end(),
                       vec_actv_funcs.begin(),
                       [&](const auto& name) { return map_actv_funcs[name]; });

        float clip = 0.0;
        if(contains(info.attributes, "clip"))
        {
            clip = parse_value(info.attributes.at("clip")).at<float>();
        }

        int input_forget = 0;
        if(contains(info.attributes, "input_forget"))
        {
            input_forget = parse_value(info.attributes.at("input_forget")).at<int>();
        }

        // append undefined opeator to make 6 arguments
        if(args.size() < 8)
        {
            auto ins = prog.add_instruction(op::undefined{});
            args.insert(args.end(), 8 - args.size(), ins);
        }

        // first output for concatenation of hidden states
        auto hidden_states = prog.add_instruction(
            op::lstm{hidden_size, vec_actv_funcs, dirct, clip, input_forget}, std::move(args));

        auto last_output = prog.add_instruction(op::rnn_last_hs_output{}, hidden_states);

        // third output for last cell output
        auto last_cell_output = prog.add_instruction(op::rnn_last_cell_output{}, hidden_states);

        return {hidden_states, last_output, last_cell_output};
    }

    instruction_ref parse_reduce_oper(const std::string&,
                                      const std::string& op_name,
                                      node_info info,
                                      std::vector<instruction_ref> args)
    {
        std::size_t n_dim = args.front()->get_shape().lens().size();

        // default to reduce over all dimensions
        std::vector<int64_t> axes(n_dim);
        std::iota(axes.begin(), axes.end(), 0);
        if(contains(info.attributes, "axes"))
        {
            axes.clear();
            auto&& attr_axes = info.attributes["axes"].ints();
            axes             = std::vector<int64_t>(attr_axes.begin(), attr_axes.end());
        }

        int keep_dims = 1;
        if(contains(info.attributes, "keepdims"))
        {
            keep_dims = parse_value(info.attributes.at("keepdims")).at<int>();
        }

        if(keep_dims == 1)
        {
            return prog.add_instruction(make_op(op_name, {{"axes", axes}}), std::move(args));
        }
        else
        {
            auto ins = prog.add_instruction(make_op(op_name, {{"axes", axes}}), std::move(args));
            return prog.add_instruction(op::squeeze{axes}, ins);
        }
    }

    instruction_ref
    parse_reduce_l1(const std::string&, node_info info, std::vector<instruction_ref> args)
    {
        auto abs_ins = prog.add_instruction(make_op("abs"), args[0]);
        return parse_reduce_oper({}, "reduce_sum", std::move(info), {abs_ins});
    }

    instruction_ref
    parse_reduce_l2(const std::string&, node_info info, std::vector<instruction_ref> args)
    {
        auto square_ins = prog.add_instruction(make_op("mul"), args[0], args[0]);
        auto sum_ins    = parse_reduce_oper({}, "reduce_sum", std::move(info), {square_ins});
        return prog.add_instruction(make_op("sqrt"), sum_ins);
    }

    instruction_ref
    parse_reduce_log_sum(const std::string&, node_info info, std::vector<instruction_ref> args)
    {
        auto sum_ins = parse_reduce_oper({}, "reduce_sum", std::move(info), std::move(args));
        return prog.add_instruction(make_op("log"), sum_ins);
    }

    instruction_ref
    parse_reduce_log_sum_exp(const std::string&, node_info info, std::vector<instruction_ref> args)
    {
        auto exp_ins = prog.add_instruction(make_op("exp"), args[0]);
        auto sum_ins = parse_reduce_oper({}, "reduce_sum", std::move(info), {exp_ins});
        return prog.add_instruction(make_op("log"), sum_ins);
    }

    instruction_ref
    parse_reduce_sum_square(const std::string&, node_info info, std::vector<instruction_ref> args)
    {
        auto square_ins = prog.add_instruction(make_op("mul"), args[0], args[0]);
        return parse_reduce_oper({}, "reduce_sum", std::move(info), {square_ins});
    }

    instruction_ref
    parse_cast(const std::string&, node_info info, std::vector<instruction_ref> args)
    {
        if(!contains(info.attributes, "to"))
        {
            MIGRAPHX_THROW("PARSE_CAST: missing to type attribute!");
        }

        int to_type        = parse_value(info.attributes.at("to")).at<int>();
        shape::type_t type = get_type(to_type);
        return prog.add_instruction(op::convert{type}, std::move(args));
    }

    std::vector<instruction_ref>
    parse_split(const std::string&, node_info info, std::vector<instruction_ref> args)
    {
        int64_t axis = 0;
        if(contains(info.attributes, "axis"))
        {
            axis = parse_value(info.attributes.at("axis")).at<int>();
        }

        auto lens      = args[0]->get_shape().lens();
        int64_t n_rank = static_cast<int64_t>(lens.size());
        if((axis < -n_rank) || (axis >= n_rank))
        {
            MIGRAPHX_THROW("PARSE_SPLIT: axis attribute out of rank!");
        }
        int64_t tuned_axis = (axis < 0) ? axis + n_rank : axis;

        std::vector<int64_t> vec_splits;
        if(contains(info.attributes, "split"))
        {
            literal s = parse_value(info.attributes.at("split"));
            s.visit([&](auto v) { vec_splits.assign(v.begin(), v.end()); });

            if(std::accumulate(vec_splits.begin(), vec_splits.end(), int64_t(0)) !=
               static_cast<int64_t>(lens[tuned_axis]))
            {
                MIGRAPHX_THROW("PARSE_SPLIT: sum of split attribute unequal to dim size of axis!");
            }
        }
        // no split attribute, input is equally divided
        else
        {
            if((lens[tuned_axis] % info.num_outputs) != 0)
            {
                MIGRAPHX_THROW("PARSE_SPLIT: input cannot be equally divided into " +
                               to_string(info.num_outputs) + " splits!");
            }
            auto dl = lens[tuned_axis] / info.num_outputs;
            vec_splits.resize(info.num_outputs, dl);
        }

        std::vector<instruction_ref> ret_ins;
        int64_t start = 0;
        for(auto sl : vec_splits)
        {
            ret_ins.push_back(
                prog.add_instruction(op::slice{{axis}, {start}, {start + sl}}, args[0]));
            start += sl;
        }

        return ret_ins;
    }

    instruction_ref
    parse_onehot(const std::string&, node_info info, std::vector<instruction_ref> args)
    {
        migraphx::argument depth_arg = args[1]->eval();
        check_arg_empty(depth_arg, "PARSE_ONEHOT: depth - dynamic shape not supported");
        size_t depth = depth_arg.at<size_t>();

        int64_t axis = -1;
        if(contains(info.attributes, "axis"))
        {
            axis = info.attributes.at("axis").i();
        }

        std::vector<float> depth_input(depth * depth, 0.0f);
        for(int i = 0; i < depth; i++)
        {
            depth_input[depth * i + i] = 1.0f;
        }

        auto type = args[2]->get_shape().type();
        shape s{type, {depth, depth}};
        auto l_val      = prog.add_literal({s, depth_input});
        auto gather_out = prog.add_instruction(op::gather{0}, {l_val, args[0]});

        // Finally, we need a transpose to move the inner most dim to the axis dim
        int n_rank = gather_out->get_shape().lens().size();
        if(axis < -n_rank or axis >= n_rank)
        {
            MIGRAPHX_THROW("PARSE_ONEHOT: axis out of range");
        }
        int64_t tuned_axis = (axis < 0) ? axis + n_rank : axis;
        std::vector<int64_t> perm(n_rank - 1);
        std::iota(perm.begin(), perm.end(), 0);
        perm.insert(perm.begin() + tuned_axis, n_rank - 1);
        auto tr_out = prog.add_instruction(op::transpose{perm}, gather_out);
        auto lens   = tr_out->get_shape().lens();

        auto off_val       = prog.add_instruction(op::slice{{0}, {0}, {1}}, args[2]);
        auto on_val        = prog.add_instruction(op::slice{{0}, {1}, {2}}, args[2]);
        auto diff          = prog.add_instruction(make_op("sub"), on_val, off_val);
        auto unsq_off_val  = prog.add_instruction(op::multibroadcast{lens}, off_val);
        auto unsq_diff_val = prog.add_instruction(op::multibroadcast{lens}, diff);
        auto l_mul         = prog.add_instruction(make_op("mul"), tr_out, unsq_diff_val);
        return prog.add_instruction(make_op("add"), l_mul, unsq_off_val);
    }

    instruction_ref
    parse_tile(const std::string&, const node_info&, std::vector<instruction_ref> args)
    {
        migraphx::argument arg_s = args[1]->eval();
        check_arg_empty(arg_s, "PARSE_TILE: dynamic shape is not supported");
        std::vector<std::int64_t> repeats;
        arg_s.visit([&](auto input) { repeats.assign(input.begin(), input.end()); });

        auto l0 = args[0];
        for(int i = 0; i < repeats.size(); i++)
        {
            auto l1 = l0;
            for(int j = 1; j < repeats[i]; j++)
            {
                l0 = prog.add_instruction(op::concat{i}, l0, l1);
            }
        }
        return l0;
    }

    instruction_ref
    parse_range(const std::string&, const node_info&, std::vector<instruction_ref> args)
    {

        auto start_arg = args[0]->eval();
        check_arg_empty(start_arg, "PARSE_RANGE: start arg dynamic shape is not supported");
        auto limit_arg = args[1]->eval();
        check_arg_empty(limit_arg, "PARSE_RANGE: limit arg dynamic shape is not supported");
        auto delta_arg = args[2]->eval();
        check_arg_empty(delta_arg, "PARSE_RANGE: delta arg dynamic shape is not supported");

        assert(args[0]->get_shape().elements() == 1 and args[1]->get_shape().elements() == 1 and
               args[2]->get_shape().elements() == 1);

        instruction_ref l0;

        visit_all(start_arg, limit_arg, delta_arg)([&](auto start, auto limit, auto delta) {
            auto start_val = start.front();
            auto limit_val = limit.front();
            auto delta_val = delta.front();

            size_t num_elements = static_cast<size_t>(
                ceil(static_cast<double>(limit_val - start_val) / static_cast<double>(delta_val)));

            assert(num_elements > 0);

            using type = decltype(start_val);

            std::vector<type> range_vals(num_elements);

            std::generate(range_vals.begin(), range_vals.end(), [&]() {
                auto result = start_val;
                start_val += delta_val;
                return result;
            });

            l0 = prog.add_literal({shape{args[0]->get_shape().type(), {num_elements}}, range_vals});
        });
        return l0;
    }

    enum class reduce_mode_t
    {
        sum  = 0,
        mean = 1,
        max  = 2
    };

    instruction_ref parse_embedding_bag(const node_info& info, std::vector<instruction_ref> args)
    {
        if(args[2]->get_shape().elements() != 1)
            MIGRAPHX_THROW("PARSE_EMBEDDING_BAG: MIGraphX only supports offsets of size 1");
        reduce_mode_t reduce_mode = reduce_mode_t::sum;
        if(contains(info.attributes, "mode"))
        {
            reduce_mode = static_cast<reduce_mode_t>(info.attributes.at("mode").i());
        }

        auto l0 = prog.add_instruction(op::gather{}, args[0], args[1]);
        switch(reduce_mode)
        {
        case reduce_mode_t::sum:
            l0 = prog.add_instruction(make_op("reduce_sum", {{"axes", {0}}}), l0);
            break;
        case reduce_mode_t::mean:
            l0 = prog.add_instruction(make_op("reduce_mean", {{"axes", {0}}}), l0);
            break;
        case reduce_mode_t::max:
            l0 = prog.add_instruction(make_op("reduce_max", {{"axes", {0}}}), l0);
            break;
        }
        return l0;
    }

    instruction_ref
    parse_aten(const std::string&, const node_info& info, std::vector<instruction_ref> args)
    {
        if(contains(info.attributes, "operator"))
        {
            auto op_name = info.attributes.at("operator").s();
            if(op_name.find("embedding_bag") != std::string::npos)
            {
                return parse_embedding_bag(info, std::move(args));
            }
        }
        MIGRAPHX_THROW("PARSE_ATEN: unsupported custom operator");
    }

    std::vector<instruction_ref>
    parse_dropout(const std::string&, const node_info&, std::vector<instruction_ref> args)
    {
        auto out = prog.add_instruction(op::identity{}, args[0]);
        auto s   = args[0]->get_shape();
        std::vector<int8_t> vec(s.elements(), 1);
        shape mask_s{shape::bool_type, s.lens()};
        auto mask = prog.add_literal(literal(mask_s, vec));

        return {out, mask};
    }

    template <class T>
    std::vector<std::size_t> nonzero_indices(const std::vector<T>& data)
    {
        std::vector<std::size_t> indices;
        for(std::size_t i = 0; i < data.size(); ++i)
        {
            if(!float_equal(data[i], 0))
                indices.push_back(i);
        }

        return indices;
    }

    instruction_ref
    parse_nonzero(const std::string&, const node_info&, std::vector<instruction_ref> args)
    {
        migraphx::argument data_arg = args.back()->eval();
        check_arg_empty(data_arg, "PARSE_NONZERO: cannot support non-constant input!");

        std::vector<std::size_t> indices;
        data_arg.visit([&](auto val) {
            using val_type = std::remove_cv_t<typename decltype(val)::value_type>;
            std::vector<val_type> vec_data;
            vec_data.assign(val.begin(), val.end());
            indices = this->nonzero_indices(vec_data);
        });

        shape in_s = args[0]->get_shape();
        shape out_s{shape::int64_type, {in_s.lens().size(), indices.size()}};

        std::vector<int64_t> out_data(out_s.elements());
        for(std::size_t i = 0; i < indices.size(); ++i)
        {
            auto idx = in_s.multi(indices[i]);
            for(std::size_t j = 0; j < in_s.lens().size(); ++j)
            {
                out_data[out_s.index({j, i})] = idx[j];
            }
        }

        return prog.add_literal(literal(out_s, out_data));
    }

    instruction_ref
    parse_equal(const std::string&, const node_info&, std::vector<instruction_ref> args)
    {
<<<<<<< HEAD
        auto l = prog.add_instruction(op::equal{}, args);
        return prog.add_instruction(op::convert{shape::bool_type}, l);
=======
        auto l = add_broadcastable_binary_op(args[0], args[1], "equal");
        if(l->get_shape().type() != shape::bool_type)
        {
            l = prog.add_instruction(op::convert{shape::bool_type}, l);
        }
        return l;
>>>>>>> 42a97dfb
    }

    void parse_from(std::istream& is)
    {
        onnx::ModelProto model;
        if(model.ParseFromIstream(&is))
        {
            if(model.has_graph())
            {
                this->parse_graph(model.graph());
            }
        }
        else
        {
            MIGRAPHX_THROW("Failed reading onnx file.");
        }
    }

    void parse_from(const void* data, std::size_t size)
    {
        onnx::ModelProto model;
        if(model.ParseFromArray(data, size))
        {
            if(model.has_graph())
            {
                this->parse_graph(model.graph());
            }
        }
        else
        {
            MIGRAPHX_THROW("Failed reading onnx file.");
        }
    }

    void parse_graph(const onnx::GraphProto& graph)
    {
        for(auto&& f : graph.initializer())
            instructions[f.name()] = prog.add_literal(parse_tensor(f));

        for(auto&& input : graph.input())
        {
            const std::string& name = input.name();
            // input not in initializer_data, so it is a real input
            if(!contains(instructions, name))
            {
                std::vector<std::size_t> dims;
                if(map_input_dims.count(name) > 0)
                {
                    dims = map_input_dims.at(name);
                }

                shape s            = parse_type(input.type(), dims);
                instructions[name] = prog.add_parameter(name, s);
            }
        }

        for(auto&& node : graph.node())
        {
            std::vector<instruction_ref> args;
            for(auto&& input : node.input())
            {
                if(input.empty())
                {
                    this->parse_undefined(input);
                }
                if(instructions.count(input) == 0)
                {
                    MIGRAPHX_THROW("PARSE_GRAPH: invalid onnx file. Input \"" + input +
                                   "\" is unavailable due to unordered nodes!");
                }
                args.push_back(instructions.at(input));
            }

            std::vector<instruction_ref> result;
            std::size_t output_num = static_cast<std::size_t>(node.output().size());
            if(ops.count(node.op_type()) == 0)
            {
                if(skip_unknown_operators)
                    result.push_back(prog.add_instruction(op::unknown{node.op_type()}, args));
                else
                    MIGRAPHX_THROW("Unknown operator: " + node.op_type());
            }
            else
            {
                result = ops[node.op_type()]({get_attributes(node), output_num}, args);
            }

            output_num = std::min<std::size_t>(output_num, result.size());
            std::transform(node.output().begin(),
                           node.output().begin() + output_num,
                           result.begin(),
                           std::inserter(instructions, instructions.end()),
                           [](auto&& x, auto&& y) { return std::make_pair(x, y); });
        }

        // Find instructions corresponding to the output
        auto prog_output = graph.output();
        std::vector<std::string> all_output_names;
        std::vector<std::string> prog_output_names;
        std::transform(prog_output.begin(),
                       prog_output.end(),
                       std::back_inserter(all_output_names),
                       [](auto& node) { return node.name(); });
        std::copy_if(
            all_output_names.begin(),
            all_output_names.end(),
            std::back_inserter(prog_output_names),
            [&](const auto& name) { return !(name.empty() or instructions.count(name) == 0); });

        std::vector<instruction_ref> output_ins;
        std::transform(prog_output_names.begin(),
                       prog_output_names.end(),
                       std::back_inserter(output_ins),
                       [&](const auto& name) { return instructions[name]; });

        // add the return instuction
        prog.add_return(output_ins);
    }

    void parse_undefined(const std::string& name)
    {
        auto ins           = prog.add_instruction(op::undefined{});
        instructions[name] = ins;
    }

    static attribute_map get_attributes(const onnx::NodeProto& node)
    {
        std::unordered_map<std::string, onnx::AttributeProto> result;
        for(auto&& attr : node.attribute())
        {
            result[attr.name()] = attr;
        }
        return result;
    }

    static shape::type_t get_type(int dtype)
    {
        switch(dtype)
        {
        case 1: return shape::float_type;
        case 2: return shape::uint8_type;
        case 3: return shape::int8_type;
        case 4: return shape::uint16_type;
        case 5: return shape::int16_type;
        case 6: return shape::int32_type;
        case 7: return shape::int64_type;
        case 9: return shape::bool_type;
        case 10: return shape::half_type;
        case 11: return shape::double_type;
        case 12: return shape::uint32_type;
        case 13: return shape::uint64_type;
        default:
        {
            MIGRAPHX_THROW("Prototensor data type " + std::to_string(dtype) + " not supported");
        }
        }
    }

    template <class T>
    static literal from_repeated(shape::type_t t, const T& r)
    {
        std::size_t size = r.size();
        return literal{{t, {size}}, r.begin(), r.end()};
    }

    static literal parse_value(const onnx::AttributeProto& attr)
    {
        switch(attr.type())
        {
        case onnx::AttributeProto::FLOAT: return literal{attr.f()};
        case onnx::AttributeProto::INT: return literal{attr.i()};
        case onnx::AttributeProto::TENSOR: return parse_tensor(attr.t());
        case onnx::AttributeProto::FLOATS: return from_repeated(shape::float_type, attr.floats());
        case onnx::AttributeProto::INTS: return from_repeated(shape::int64_type, attr.ints());
        case onnx::AttributeProto::UNDEFINED:
        case onnx::AttributeProto::GRAPH:
        case onnx::AttributeProto::STRING:
        case onnx::AttributeProto::STRINGS:
        case onnx::AttributeProto::TENSORS:
        case onnx::AttributeProto::SPARSE_TENSOR:
        case onnx::AttributeProto::SPARSE_TENSORS:
        case onnx::AttributeProto::GRAPHS: return {};
        }
        MIGRAPHX_THROW("PARSE_VALUE: Invalid attribute type " + std::to_string(attr.type()));
    }

    static literal parse_tensor(const onnx::TensorProto& t)
    {
        std::vector<std::size_t> dims(t.dims().begin(), t.dims().end());
        if(t.has_raw_data())
        {
            const std::string& s = t.raw_data();
            auto type            = get_type(t.data_type());
            return create_literal(type, dims, s.data());
        }

        switch(t.data_type())
        {
        case onnx::TensorProto::BOOL: return create_literal(shape::bool_type, dims, t.int32_data());
        case onnx::TensorProto::INT8: return create_literal(shape::int8_type, dims, t.int32_data());
        case onnx::TensorProto::UINT8:
            return create_literal(shape::uint8_type, dims, t.int32_data());
        case onnx::TensorProto::INT16:
            return create_literal(shape::int16_type, dims, t.int32_data());
        case onnx::TensorProto::UINT16:
            return create_literal(shape::uint16_type, dims, t.int32_data());
        case onnx::TensorProto::INT32:
            return create_literal(shape::int32_type, dims, t.int32_data());
        case onnx::TensorProto::UINT32:
            return create_literal(shape::uint32_type, dims, t.uint64_data());
        case onnx::TensorProto::INT64:
            return create_literal(shape::int64_type, dims, t.int64_data());
        case onnx::TensorProto::UINT64:
            return create_literal(shape::uint64_type, dims, t.uint64_data());
        case onnx::TensorProto::FLOAT16:
        {
            std::vector<uint16_t> data_uint16(t.int32_data().begin(), t.int32_data().end());
            std::vector<half> data_half;
            std::transform(data_uint16.begin(),
                           data_uint16.end(),
                           std::back_inserter(data_half),
                           [](uint16_t raw_val) { return *reinterpret_cast<half*>(&raw_val); });
            return create_literal(shape::half_type, dims, data_half);
        }
        case onnx::TensorProto::DOUBLE:
            return create_literal(shape::double_type, dims, t.double_data());
        case onnx::TensorProto::FLOAT:
            return create_literal(shape::float_type, dims, t.float_data());
        case onnx::TensorProto::UNDEFINED:
        case onnx::TensorProto::STRING:
        case onnx::TensorProto::COMPLEX64:
        case onnx::TensorProto::COMPLEX128: throw std::runtime_error("");
        }
        MIGRAPHX_THROW("PARSE_TENSOR: Invalid tensor type");
    }

    static literal
    create_literal(shape::type_t shape_type, const std::vector<size_t>& dims, const char* data)
    {
        // in case of scalar constants in onnx file, use dims=1 to fill initializer data
        if(dims.empty())
            return literal{{shape_type}, data};
        return literal{{shape_type, dims}, data};
    }

    template <class T, MIGRAPHX_REQUIRES(not std::is_pointer<T>{})>
    static literal create_literal(shape::type_t shape_type, const std::vector<size_t>& dims, T data)
    {
        if(dims.empty())
            return literal{{shape_type}, data.begin(), data.end()};
        return literal{{shape_type, dims}, data.begin(), data.end()};
    }

    shape parse_type(const onnx::TypeProto& t, const std::vector<std::size_t>& input_dims)
    {
        shape::type_t shape_type = get_type(t.tensor_type().elem_type());
        if(!input_dims.empty())
        {
            return {shape_type, input_dims};
        }

        std::vector<std::size_t> dims;
        auto&& tensor_dims = t.tensor_type().shape().dim();
        std::transform(tensor_dims.begin(),
                       tensor_dims.end(),
                       std::back_inserter(dims),
                       [&](auto&& d) -> std::size_t {
                           if(d.has_dim_value())
                           {
                               if(static_cast<int>(d.dim_value()) <= 0)
                               {
                                   return default_dim_value;
                               }
                               return d.dim_value();
                           }
                           else
                           {
                               return default_dim_value;
                           }
                       });

        if(dims.empty())
            return {shape_type};

        return {shape_type, dims};
    }

    void check_arg_empty(const argument& arg, const std::string& msg)
    {
        if(arg.empty())
        {
            MIGRAPHX_THROW(msg);
        }
    }
};

template <class... Ts>
program parse_onnx_from(const onnx_options& options, Ts&&... xs)
{
    onnx_parser parser;
    parser.map_input_dims         = options.map_input_dims;
    parser.default_dim_value      = options.default_dim_value;
    parser.skip_unknown_operators = options.skip_unknown_operators;

    if(options.print_program_on_error)
    {
        // Log the program when it can't be parsed
        try
        {
            parser.parse_from(std::forward<Ts>(xs)...);
        }
        catch(...)
        {
            std::cerr << parser.prog << std::endl;
            throw;
        }
    }
    else
    {
        parser.parse_from(std::forward<Ts>(xs)...);
    }
    return std::move(parser.prog);
}

program parse_onnx(const std::string& name, const onnx_options& options)
{
    std::fstream input(name.c_str(), std::ios::in | std::ios::binary);
    return parse_onnx_from(options, input);
}

program parse_onnx_buffer(const std::string& buffer, const onnx_options& options)
{
    return parse_onnx_from(options, buffer.data(), buffer.size());
}

program parse_onnx_buffer(const void* data, std::size_t size, const onnx_options& options)
{
    return parse_onnx_from(options, data, size);
}

} // namespace MIGRAPHX_INLINE_NS
} // namespace migraphx<|MERGE_RESOLUTION|>--- conflicted
+++ resolved
@@ -75,45 +75,6 @@
     onnx_parser()
     {
         // sort onnx operator alphabetically through name
-<<<<<<< HEAD
-        add_generic_op("Abs", op::abs{});
-        add_generic_op("Acos", op::acos{});
-        add_generic_op("Acosh", op::acosh{});
-        add_generic_op("Asin", op::asin{});
-        add_generic_op("Asinh", op::asinh{});
-        add_generic_op("Atan", op::atan{});
-        add_generic_op("Atanh", op::atanh{});
-        add_generic_op("Ceil", op::ceil{});
-        add_generic_op("Cos", op::cos{});
-        add_generic_op("Cosh", op::cosh{});
-        add_generic_op("Erf", op::erf{});
-        add_generic_op("Exp", op::exp{});
-        add_generic_op("Floor", op::floor{});
-        add_generic_op("Identity", op::identity{});
-        add_generic_op("Log", op::log{});
-        add_generic_op("Neg", op::neg{});
-        add_generic_op("Reciprocal", op::recip{});
-        add_generic_op("Relu", op::relu{});
-        add_generic_op("Round", op::round{});
-        add_generic_op("Sigmoid", op::sigmoid{});
-        add_generic_op("Sign", op::sign{});
-        add_generic_op("Sin", op::sin{});
-        add_generic_op("Sinh", op::sinh{});
-        add_generic_op("Sqrt", op::sqrt{});
-        add_generic_op("Tan", op::tan{});
-        add_generic_op("Tanh", op::tanh{});
-
-        add_binary_op("Add", op::add{});
-        add_binary_op("Div", op::div{});
-        add_binary_op("Mul", op::mul{});
-        add_binary_op("Pow", op::pow{});
-        add_binary_op("PRelu", op::prelu{});
-        add_binary_op("Sub", op::sub{});
-
-        add_variadic_op("Sum", op::add{});
-        add_variadic_op("Max", op::max{});
-        add_variadic_op("Min", op::min{});
-=======
         add_generic_op("Abs", "abs");
         add_generic_op("Acos", "acos");
         add_generic_op("Acosh", "acosh");
@@ -125,7 +86,6 @@
         add_generic_op("Concat", "concat");
         add_generic_op("Cos", "cos");
         add_generic_op("Cosh", "cosh");
-        add_generic_op("Dropout", "identity");
         add_generic_op("Erf", "erf");
         add_generic_op("Exp", "exp");
         add_generic_op("Flatten", "flatten");
@@ -159,7 +119,6 @@
         add_variadic_op("Sum", "add");
         add_variadic_op("Max", "max");
         add_variadic_op("Min", "min");
->>>>>>> 42a97dfb
 
         add_mem_op("ATen", &onnx_parser::parse_aten);
         add_mem_op("AveragePool", &onnx_parser::parse_pooling);
@@ -2406,7 +2365,7 @@
     std::vector<instruction_ref>
     parse_dropout(const std::string&, const node_info&, std::vector<instruction_ref> args)
     {
-        auto out = prog.add_instruction(op::identity{}, args[0]);
+        auto out = prog.add_instruction(make_op("identity"), args[0]);
         auto s   = args[0]->get_shape();
         std::vector<int8_t> vec(s.elements(), 1);
         shape mask_s{shape::bool_type, s.lens()};
@@ -2461,17 +2420,12 @@
     instruction_ref
     parse_equal(const std::string&, const node_info&, std::vector<instruction_ref> args)
     {
-<<<<<<< HEAD
-        auto l = prog.add_instruction(op::equal{}, args);
-        return prog.add_instruction(op::convert{shape::bool_type}, l);
-=======
         auto l = add_broadcastable_binary_op(args[0], args[1], "equal");
         if(l->get_shape().type() != shape::bool_type)
         {
             l = prog.add_instruction(op::convert{shape::bool_type}, l);
         }
         return l;
->>>>>>> 42a97dfb
     }
 
     void parse_from(std::istream& is)
