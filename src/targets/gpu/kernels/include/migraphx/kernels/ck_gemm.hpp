/*
 * The MIT License (MIT)
 *
 * Copyright (c) 2015-2022 Advanced Micro Devices, Inc. All rights reserved.
 *
 * Permission is hereby granted, free of charge, to any person obtaining a copy
 * of this software and associated documentation files (the "Software"), to deal
 * in the Software without restriction, including without limitation the rights
 * to use, copy, modify, merge, publish, distribute, sublicense, and/or sell
 * copies of the Software, and to permit persons to whom the Software is
 * furnished to do so, subject to the following conditions:
 *
 * The above copyright notice and this permission notice shall be included in
 * all copies or substantial portions of the Software.
 *
 * THE SOFTWARE IS PROVIDED "AS IS", WITHOUT WARRANTY OF ANY KIND, EXPRESS OR
 * IMPLIED, INCLUDING BUT NOT LIMITED TO THE WARRANTIES OF MERCHANTABILITY,
 * FITNESS FOR A PARTICULAR PURPOSE AND NONINFRINGEMENT.  IN NO EVENT SHALL THE
 * AUTHORS OR COPYRIGHT HOLDERS BE LIABLE FOR ANY CLAIM, DAMAGES OR OTHER
 * LIABILITY, WHETHER IN AN ACTION OF CONTRACT, TORT OR OTHERWISE, ARISING FROM,
 * OUT OF OR IN CONNECTION WITH THE SOFTWARE OR THE USE OR OTHER DEALINGS IN
 * THE SOFTWARE.
 */
#ifndef MIGRAPHX_GUARD_KERNELS_CK_GEMM_HPP
#define MIGRAPHX_GUARD_KERNELS_CK_GEMM_HPP

#include <migraphx/kernels/index.hpp>
#include <migraphx/kernels/algorithm.hpp>
#include <migraphx/kernels/integral_constant.hpp>
#include <migraphx/kernels/tensor_view.hpp>
#include <migraphx/kernels/ck.hpp>
#include <migraphx/kernels/ck_gemm_includes.hpp>

namespace migraphx {

template <class G, class A, class B, class E, class... Ds>
__device__ void ck_gemm(A a, B b, E e, Ds... ds)
{
<<<<<<< HEAD
    constexpr const auto a_grid_desc_ak0_m_ak1 =
        G::MakeAGridDescriptor_AK0_M_AK1(to_ck_tensor<A>());
    constexpr const auto b_grid_desc_bk0_n_bk1 =
        G::MakeBGridDescriptor_BK0_N_BK1(to_ck_tensor<B>());
    constexpr const auto c_grid_desc_m_n   = G::MakeCGridDescriptor_M_N(to_ck_tensor<C>());
    constexpr const auto block_2_ctile_map = G::MakeDefaultBlock2CTileMap(c_grid_desc_m_n);
=======
    constexpr const G gemm{};
>>>>>>> 97072183

    constexpr const auto a_grid_desc_m_k = gemm.matrix_padder.PadADescriptor_M_K(to_ck_tensor<A>());
    constexpr const auto b_grid_desc_n_k = gemm.matrix_padder.PadBDescriptor_N_K(to_ck_tensor<B>());
    constexpr const auto e_grid_desc_m_n = gemm.matrix_padder.PadCDescriptor_M_N(to_ck_tensor<E>());
    constexpr const auto ds_grid_desc_m_n =
        ck::make_tuple(gemm.matrix_padder.PadCDescriptor_M_N(to_ck_tensor<Ds>())...);
    constexpr const auto block_2_etile_map = gemm.MakeDefaultBlock2ETileMap(e_grid_desc_m_n);

    using GridwiseGemm = typename G::GridwiseGemm;

    // tensor descriptors for block/thread-wise copy
    constexpr auto a_grid_desc_ak0_m_ak1 =
        GridwiseGemm::MakeDefaultAGridDescriptor_AK0_M_AK1(a_grid_desc_m_k);
    constexpr auto b_grid_desc_bk0_n_bk1 =
        GridwiseGemm::MakeDefaultBGridDescriptor_BK0_N_BK1(b_grid_desc_n_k);

    constexpr auto ds_grid_desc_mblock_mperblock_nblock_nperblock =
        GridwiseGemm::MakeDsGridDescriptor_MBlock_MPerBlock_NBlock_NPerBlock(ds_grid_desc_m_n);

    constexpr auto e_grid_desc_mblock_mperblock_nblock_nperblock =
        GridwiseGemm::MakeEGridDescriptor_MBlock_MPerBlock_NBlock_NPerBlock(e_grid_desc_m_n);

    __shared__ char p_shared_block[GridwiseGemm::GetSharedMemoryNumberOfByte()];

    constexpr const bool HasMainKBlockLoop =
        GridwiseGemm::CalculateHasMainKBlockLoop(a_grid_desc_ak0_m_ak1.GetLength(ck::Number<0>{}) *
                                                 a_grid_desc_ak0_m_ak1.GetLength(ck::Number<2>{}));
    GridwiseGemm::template Run<HasMainKBlockLoop>(a.data(),
                                                  b.data(),
                                                  ck::make_tuple(ds.data()...),
                                                  e.data(),
                                                  p_shared_block,
                                                  gemm.a_element_op,
                                                  gemm.b_element_op,
                                                  gemm.cde_element_op,
                                                  a_grid_desc_ak0_m_ak1,
                                                  b_grid_desc_bk0_n_bk1,
                                                  ds_grid_desc_mblock_mperblock_nblock_nperblock,
                                                  e_grid_desc_mblock_mperblock_nblock_nperblock,
                                                  block_2_etile_map);
}

} // namespace migraphx
#endif<|MERGE_RESOLUTION|>--- conflicted
+++ resolved
@@ -36,16 +36,12 @@
 template <class G, class A, class B, class E, class... Ds>
 __device__ void ck_gemm(A a, B b, E e, Ds... ds)
 {
-<<<<<<< HEAD
     constexpr const auto a_grid_desc_ak0_m_ak1 =
         G::MakeAGridDescriptor_AK0_M_AK1(to_ck_tensor<A>());
     constexpr const auto b_grid_desc_bk0_n_bk1 =
         G::MakeBGridDescriptor_BK0_N_BK1(to_ck_tensor<B>());
     constexpr const auto c_grid_desc_m_n   = G::MakeCGridDescriptor_M_N(to_ck_tensor<C>());
     constexpr const auto block_2_ctile_map = G::MakeDefaultBlock2CTileMap(c_grid_desc_m_n);
-=======
-    constexpr const G gemm{};
->>>>>>> 97072183
 
     constexpr const auto a_grid_desc_m_k = gemm.matrix_padder.PadADescriptor_M_K(to_ck_tensor<A>());
     constexpr const auto b_grid_desc_n_k = gemm.matrix_padder.PadBDescriptor_N_K(to_ck_tensor<B>());
