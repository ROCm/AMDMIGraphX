/*
 * The MIT License (MIT)
 *
 * Copyright (c) 2015-2025 Advanced Micro Devices, Inc. All rights reserved.
 *
 * Permission is hereby granted, free of charge, to any person obtaining a copy
 * of this software and associated documentation files (the "Software"), to deal
 * in the Software without restriction, including without limitation the rights
 * to use, copy, modify, merge, publish, distribute, sublicense, and/or sell
 * copies of the Software, and to permit persons to whom the Software is
 * furnished to do so, subject to the following conditions:
 *
 * The above copyright notice and this permission notice shall be included in
 * all copies or substantial portions of the Software.
 *
 * THE SOFTWARE IS PROVIDED "AS IS", WITHOUT WARRANTY OF ANY KIND, EXPRESS OR
 * IMPLIED, INCLUDING BUT NOT LIMITED TO THE WARRANTIES OF MERCHANTABILITY,
 * FITNESS FOR A PARTICULAR PURPOSE AND NONINFRINGEMENT.  IN NO EVENT SHALL THE
 * AUTHORS OR COPYRIGHT HOLDERS BE LIABLE FOR ANY CLAIM, DAMAGES OR OTHER
 * LIABILITY, WHETHER IN AN ACTION OF CONTRACT, TORT OR OTHERWISE, ARISING FROM,
 * OUT OF OR IN CONNECTION WITH THE SOFTWARE OR THE USE OR OTHER DEALINGS IN
 * THE SOFTWARE.
 */
#ifndef MIGRAPHX_GUARD_GPU_COMPILER_HPP
#define MIGRAPHX_GUARD_GPU_COMPILER_HPP

#include <migraphx/gpu/config.hpp>
#include <migraphx/auto_register.hpp>
#include <migraphx/operation.hpp>
#include <migraphx/value.hpp>
#include <migraphx/module.hpp>
#include <migraphx/instruction.hpp>
#include <migraphx/optional.hpp>
#include <migraphx/rank.hpp>
#include <migraphx/gpu/tuning_config.hpp>
#include <functional>
#include <utility>

namespace migraphx {
inline namespace MIGRAPHX_INLINE_NS {
namespace gpu {

struct context;

struct compiler_replace
{
    compiler_replace() = default;

    compiler_replace(const operation& op) : code_objects{{op}} {}

    template <class F>
    compiler_replace(const operation& op, F f)
        : code_objects{{op}}, replace_fn(make_replace(std::move(f)))
    {
    }

    template <class F, class Trace>
    compiler_replace(const operation& op, F f, Trace t)
        : code_objects{{op}}, replace_fn(make_replace(f)), trace_fn(t)
    {
    }

    template <class F>
    compiler_replace(const std::vector<operation>& op, F f)
        : code_objects{op}, replace_fn(make_replace_all(std::move(f)))
    {
    }

    template <class F, class Trace>
    compiler_replace(const std::vector<operation>& op, F f, Trace t)
        : code_objects{op}, replace_fn(make_replace_all(std::move(f))), trace_fn(t)
    {
    }

    std::vector<operation> code_objects = {};
    std::function<void(const compiler_replace& cr, module& m, instruction_ref ins)> replace_fn =
        nullptr;
    std::function<void(std::ostream& os, instruction_ref ins)> trace_fn = nullptr;
    std::unordered_map<std::string, double> fill_map                    = {};

    template <class F>
    static auto make_replace(F f)
    {
        return [f = std::move(f)](const compiler_replace& cr, module& m, instruction_ref ins) {
            f(m, ins, cr.code_objects.front());
        };
    }

    template <class F>
    static auto make_replace_all(F f)
    {
        return [f = std::move(f)](const compiler_replace& cr, module& m, instruction_ref ins) {
            f(m, ins, cr.code_objects);
        };
    }

    void replace(module& m, instruction_ref ins) const
    {
        if(replace_fn)
            replace_fn(*this, m, ins);
        else
        {
            // BUG: code_objects.front() not valid
            if(code_objects.size() != 1)
            {
                MIGRAPHX_THROW("Provide custom replace function to insert multiple code objects\n");
            }
            m.replace_instruction(ins, code_objects.front(), ins->inputs());
        }
    }

    void trace(std::ostream& os, instruction_ref ins) const
    {
        if(trace_fn)
            trace_fn(os, ins);
    }
};

using compiler_compile =
    std::function<compiler_replace(context&, instruction_ref, operation, const value&)>;
using compiler_compile_op =
    std::function<operation(context&, const std::vector<shape>& inputs, const value&)>;
using compiler_tuning_config =
    std::function<optional<tuning_config>(context&, instruction_ref, const operation&, bool)>;

MIGRAPHX_GPU_EXPORT void register_compiler(const std::string& name,
                                           compiler_compile c,
                                           compiler_compile_op cop,
                                           compiler_tuning_config ctg);

MIGRAPHX_GPU_EXPORT bool has_compiler_for(const std::string& name);
MIGRAPHX_GPU_EXPORT compiler_replace compile(context& ctx,
                                             instruction_ref ins,
                                             const operation& op,
                                             const value& solution);
MIGRAPHX_GPU_EXPORT operation compile_op(const std::string& name,
                                         context& ctx,
                                         const std::vector<shape>& inputs,
                                         const value& v);
MIGRAPHX_GPU_EXPORT optional<tuning_config>
get_tuning_config(context& ctx, instruction_ref ins, const operation& op, bool exhaustive);

template <class T>
void register_compiler()
{
    T c;
    for(auto&& name : c.names())
    {
        register_compiler(
            name,
            [=](auto&&... xs) {
                return c.invoke_compile(rank<1>{}, std::forward<decltype(xs)>(xs)...);
            },
            [=](auto&&... xs) { return c.compile_op(std::forward<decltype(xs)>(xs)...); },
            [=](auto&&... xs) { return c.get_tuning_config(std::forward<decltype(xs)>(xs)...); });
    }
}

struct register_compiler_action
{
    template <class T>
    static void apply()
    {
        register_compiler<T>();
    }
};

template <class T>
using auto_register_compiler = auto_register<register_compiler_action, T>;

template <class Derived>
struct compiler : auto_register_compiler<Derived>
{
    const Derived& derived() const { return static_cast<const Derived&>(*this); }
    optional<tuning_config>
    get_tuning_config(context&, instruction_ref, const operation&, bool) const
    {
        return nullopt;
    }
<<<<<<< HEAD
    operation compile_op(context&, const std::vector<shape>&, const value&) const
    {
        MIGRAPHX_THROW("Missing override function");
        return {};
=======

    // TODO: make it a compile error if this is not overridden by Derived rather than runtime error.
    // Could rename Derived function to something like compile_op_impl.
    // Or refactor to type-erased interface.
    operation compile_op(context&, const std::vector<shape>&, const value&) const
    {
        MIGRAPHX_THROW("Missing override function");
>>>>>>> d6bf1fc7
    }

    template <class D = Derived>
    auto
    invoke_compile(rank<1>, context& ctx, instruction_ref ins, operation op, const value& solution)
        const -> decltype(std::declval<D>().compile(ctx, ins, std::move(op), solution))
    {
        return derived().compile(ctx, ins, std::move(op), solution);
    }

    template <class D = Derived>
    auto
    invoke_compile(rank<0>, context& ctx, instruction_ref ins, operation op, const value& solution)
        const -> decltype(std::declval<D>().compile(ctx, ins, std::move(op)))
    {
        assert(solution.empty());
        (void)solution;
        return derived().compile(ctx, ins, std::move(op));
    }
};

} // namespace gpu
} // namespace MIGRAPHX_INLINE_NS
} // namespace migraphx

#endif // MIGRAPHX_GUARD_GPU_COMPILER_HPP<|MERGE_RESOLUTION|>--- conflicted
+++ resolved
@@ -177,12 +177,6 @@
     {
         return nullopt;
     }
-<<<<<<< HEAD
-    operation compile_op(context&, const std::vector<shape>&, const value&) const
-    {
-        MIGRAPHX_THROW("Missing override function");
-        return {};
-=======
 
     // TODO: make it a compile error if this is not overridden by Derived rather than runtime error.
     // Could rename Derived function to something like compile_op_impl.
@@ -190,7 +184,6 @@
     operation compile_op(context&, const std::vector<shape>&, const value&) const
     {
         MIGRAPHX_THROW("Missing override function");
->>>>>>> d6bf1fc7
     }
 
     template <class D = Derived>
