--- conflicted
+++ resolved
@@ -710,10 +710,7 @@
         auto shape_transform = match::name(shape_transforms());
         auto input_has_shape_transform =
             match::args(match::skip(match::name("contiguous"))(shape_transform));
-<<<<<<< HEAD
-=======
         auto not_layout = match::none_of(match::name("layout"));
->>>>>>> e81e3f75
         return match::pointwise(
             match::used_once(), not_layout, input_has_shape_transform, output_not_pointwise);
     }
@@ -957,30 +954,6 @@
 {
     auto matcher() const
     {
-<<<<<<< HEAD
-        auto contiguous = match::name("contiguous");
-        auto scalar_mbr = match::name("multibroadcast")(match::scalar_shape());
-        auto reshapes   = match::name("flatten", "reshape", "squeeze", "transpose", "unsqueeze");
-        auto bind_mbr   = scalar_mbr.bind("multibroadcast");
-        return reshapes(match::arg(0)(match::skip(contiguous)(bind_mbr)));
-    }
-
-    void apply(module& m, const match::matcher_result& mr) const
-    {
-        auto mbr      = mr.instructions["multibroadcast"];
-        auto ins      = mr.result; // (un)squeeze/flatten/reshape/transpose
-        auto out_lens = ins->get_shape().lens();
-        m.replace_instruction(
-            ins, migraphx::make_op("multibroadcast", {{"out_lens", out_lens}}), mbr->inputs()[0]);
-    }
-};
-
-struct find_reshape_dot
-{
-    auto matcher() const
-    {
-=======
->>>>>>> e81e3f75
         auto rsp   = match::name("reshape").bind("rsp");
         auto other = match::skip_broadcasts(match::any().bind("other"));
         return match::name("dot")(match::used_once(), match::either_arg(0, 1)(rsp, other));
@@ -1090,7 +1063,6 @@
 struct find_mul_add_shape_op_dot
 {
     auto matcher() const
-<<<<<<< HEAD
     {
         auto shape_ops             = match::name("transpose", "convert");
         auto const_mul_add         = match::name("mul", "add")(match::either_arg(0, 1)(
@@ -1102,19 +1074,6 @@
 
     void apply(module& m, const match::matcher_result& r) const
     {
-=======
-    {
-        auto shape_ops             = match::name("transpose", "convert");
-        auto const_mul_add         = match::name("mul", "add")(match::either_arg(0, 1)(
-            match::is_constant().bind("const"), match::any().bind("input")));
-        auto match_shape_op        = shape_ops(match::args(const_mul_add.bind("pw")));
-        auto skip_shape_op_outputs = match::skip_output(match::any_of(shape_ops));
-        return match_shape_op(skip_shape_op_outputs(match::name("dot")));
-    }
-
-    void apply(module& m, const match::matcher_result& r) const
-    {
->>>>>>> e81e3f75
         auto shape_ins = r.result;
         auto pw        = r.instructions["pw"];
         auto constant  = r.instructions["const"];
@@ -1147,12 +1106,7 @@
                             find_slice_transpose{},
                             find_unary_shape_transforms{},
                             find_reshape_dot{},
-<<<<<<< HEAD
-                            find_mul_add_shape_op_dot{},
-                            find_scalar_multibroadcast_reshape_or_transpose{});
-=======
                             find_mul_add_shape_op_dot{});
->>>>>>> e81e3f75
         dead_code_elimination{}.apply(m);
     });
 }
