#include <iostream>
#include <vector>
#include <migraphx/literal.hpp>
#include <migraphx/operators.hpp>
#include <migraphx/instruction.hpp>
#include <migraphx/quantization.hpp>
#include <migraphx/cpu/target.hpp>
#include <migraphx/verify.hpp>
#include <migraphx/onnx.hpp>
#include "test.hpp"
#include <migraphx/half.hpp>

float sigmoid(float x) { return 1 / (1 + expf(-x)); }

float elu(float a, float x) { return x > 0 ? x : a * std::expm1(x); }

TEST_CASE(slice_test)
{
    {
        migraphx::program p;
        std::vector<int> data(2 * 2 * 3);
        std::iota(data.begin(), data.end(), 0);
        migraphx::shape s{migraphx::shape::int32_type, {2, 2, 3}};
        auto l0 = p.add_literal(migraphx::literal{s, data});
        p.add_instruction(migraphx::op::slice{{2}, {1}, {3}}, l0);
        migraphx::shape s2{migraphx::shape::int32_type, {2, 2, 2}, {6, 3, 1}};
        EXPECT(p.get_shape() == s2);
        p.compile(migraphx::cpu::target{});
        migraphx::shape sresult{migraphx::shape::int32_type, {2, 2, 2}, {4, 2, 1}};
        auto result           = p.eval({});
        std::vector<int> gold = {1, 2, 4, 5, 7, 8, 10, 11};
        std::vector<int> results_vector(2 * 2 * 2);
        result.visit([&](auto output) { results_vector.assign(output.begin(), output.end()); });
        EXPECT(migraphx::verify_range(results_vector, gold));
        EXPECT(result.get_shape() == sresult);
    }
    {
        migraphx::program p;
        std::vector<int> data(2 * 2 * 3);
        std::iota(data.begin(), data.end(), 0);
        migraphx::shape s{migraphx::shape::int32_type, {2, 2, 3}};
        auto l0 = p.add_literal(migraphx::literal{s, data});
        p.add_instruction(migraphx::op::slice{{0, 1, 2}, {0, 0, 0}, {2, 2, 2}}, l0);
        migraphx::shape s2{migraphx::shape::int32_type, {2, 2, 2}, {6, 3, 1}};
        EXPECT(p.get_shape() == s2);
        p.compile(migraphx::cpu::target{});
        migraphx::shape sresult{migraphx::shape::int32_type, {2, 2, 2}, {4, 2, 1}};
        auto result           = p.eval({});
        std::vector<int> gold = {0, 1, 3, 4, 6, 7, 9, 10};
        std::vector<int> results_vector(2 * 2 * 2);
        result.visit([&](auto output) { results_vector.assign(output.begin(), output.end()); });
        EXPECT(migraphx::verify_range(results_vector, gold));
        EXPECT(result.get_shape() == sresult);
    }
}

TEST_CASE(concat_test)
{
    {
        migraphx::program p;
        std::size_t axis       = 1;
        std::vector<int> data0 = {0, 1, 5, 6};
        std::vector<int> data1 = {2, 3, 4, 7, 8, 9};
        std::vector<int> data2 = {10, 20};
        migraphx::shape s0{migraphx::shape::int32_type, {2, 2}};
        migraphx::shape s1{migraphx::shape::int32_type, {2, 3}};
        migraphx::shape s2{migraphx::shape::int32_type, {2, 1}};
        auto l0 = p.add_literal(migraphx::literal{s0, data0});
        auto l1 = p.add_literal(migraphx::literal{s1, data1});
        auto l2 = p.add_literal(migraphx::literal{s2, data2});
        p.add_instruction(migraphx::op::concat{axis}, l0, l1, l2);
        p.compile(migraphx::cpu::target{});
        auto result           = p.eval({});
        std::vector<int> gold = {0, 1, 2, 3, 4, 10, 5, 6, 7, 8, 9, 20};
        std::vector<int> results_vector(2 * 6);
        result.visit([&](auto output) { results_vector.assign(output.begin(), output.end()); });
        EXPECT(migraphx::verify_range(results_vector, gold));
        EXPECT(migraphx::verify_range(result.get_shape().lens(), std::vector<std::size_t>({2, 6})));
        EXPECT(
            migraphx::verify_range(result.get_shape().strides(), std::vector<std::size_t>({6, 1})));
    }
    {
        migraphx::program p;
        std::size_t axis       = 0;
        std::vector<int> data0 = {0, 1, 2, 3};
        std::vector<int> data1 = {4, 5, 6, 7, 8, 9};
        std::vector<int> data2 = {10, 11};
        migraphx::shape s0{migraphx::shape::int32_type, {2, 2}};
        migraphx::shape s1{migraphx::shape::int32_type, {3, 2}};
        migraphx::shape s2{migraphx::shape::int32_type, {1, 2}};
        auto l0 = p.add_literal(migraphx::literal{s0, data0});
        auto l1 = p.add_literal(migraphx::literal{s1, data1});
        auto l2 = p.add_literal(migraphx::literal{s2, data2});
        p.add_instruction(migraphx::op::concat{axis}, l0, l1, l2);
        p.compile(migraphx::cpu::target{});
        auto result           = p.eval({});
        std::vector<int> gold = {0, 1, 2, 3, 4, 5, 6, 7, 8, 9, 10, 11};
        std::vector<int> results_vector(6 * 2);
        result.visit([&](auto output) { results_vector.assign(output.begin(), output.end()); });
        EXPECT(migraphx::verify_range(results_vector, gold));
        EXPECT(migraphx::verify_range(result.get_shape().lens(), std::vector<std::size_t>({6, 2})));
        EXPECT(
            migraphx::verify_range(result.get_shape().strides(), std::vector<std::size_t>({2, 1})));
    }
}

TEST_CASE(gather_test)
{
    {
        migraphx::program p;

        std::vector<float> data(3 * 3);
        std::iota(data.begin(), data.end(), 0.5);
        migraphx::shape s{migraphx::shape::float_type, {3, 3}};
        auto a0 = p.add_literal(migraphx::literal{s, data});
        migraphx::shape s_indices{migraphx::shape::int32_type, {1, 2}};
        std::vector<int> indices{0, 2};
        auto a1  = p.add_literal(migraphx::literal{s_indices, indices});
        int axis = 0;
        p.add_instruction(migraphx::op::gather{axis}, a0, a1);
        p.compile(migraphx::cpu::target{});
        auto result = p.eval({});
        std::vector<float> res_data(4 * 5);
        std::vector<float> golden = {0.5f, 1.5f, 2.5f, 6.5f, 7.5f, 8.5f};
        result.visit([&](auto output) { res_data.assign(output.begin(), output.end()); });
        EXPECT(migraphx::verify_range(res_data, golden));
    }

    {
        migraphx::program p;

        std::vector<float> data(3 * 3);
        std::iota(data.begin(), data.end(), 0.5);
        migraphx::shape s{migraphx::shape::float_type, {3, 3}};
        auto a0 = p.add_literal(migraphx::literal{s, data});
        migraphx::shape s_indices{migraphx::shape::int32_type, {1, 2}};
        std::vector<int> indices{0, 2};
        auto a1  = p.add_literal(migraphx::literal{s_indices, indices});
        int axis = 1;
        p.add_instruction(migraphx::op::gather{axis}, a0, a1);
        p.compile(migraphx::cpu::target{});
        auto result = p.eval({});
        std::vector<float> res_data(4 * 5);
        std::vector<float> golden = {0.5f, 2.5f, 3.5f, 5.5f, 6.5f, 8.5f};
        result.visit([&](auto output) { res_data.assign(output.begin(), output.end()); });
        EXPECT(migraphx::verify_range(res_data, golden));
    }

    {
        migraphx::program p;

        std::vector<float> data(3 * 3);
        std::iota(data.begin(), data.end(), 0.5);
        migraphx::shape s{migraphx::shape::float_type, {3, 3}};
        auto a0 = p.add_literal(migraphx::literal{s, data});
        migraphx::shape s_indices{migraphx::shape::int32_type, {1, 2}};
        std::vector<int> indices{0, 2};
        auto a1  = p.add_literal(migraphx::literal{s_indices, indices});
        int axis = -1;
        p.add_instruction(migraphx::op::gather{axis}, a0, a1);
        p.compile(migraphx::cpu::target{});
        auto result = p.eval({});
        std::vector<float> res_data(4 * 5);
        std::vector<float> golden = {0.5f, 2.5f, 3.5f, 5.5f, 6.5f, 8.5f};
        result.visit([&](auto output) { res_data.assign(output.begin(), output.end()); });
        EXPECT(migraphx::verify_range(res_data, golden));
    }

    {
        migraphx::program p;

        std::vector<float> data(3 * 3);
        std::iota(data.begin(), data.end(), 0.5);
        migraphx::shape s{migraphx::shape::float_type, {3, 3}};
        auto a0 = p.add_literal(migraphx::literal{s, data});
        // scalar index
        migraphx::shape s_indices{migraphx::shape::int32_type};
        std::vector<int> indices{0};
        auto a1  = p.add_literal(migraphx::literal{s_indices, indices});
        int axis = -1;
        p.add_instruction(migraphx::op::gather{axis}, a0, a1);
        p.compile(migraphx::cpu::target{});
        auto result = p.eval({});
        std::vector<float> res_data{};
        std::vector<float> golden = {0.5f, 3.5f, 6.5f};
        result.visit([&](auto output) { res_data.assign(output.begin(), output.end()); });
        EXPECT(migraphx::verify_range(res_data, golden));
    }

    {
        migraphx::program p;

        std::vector<float> data(3);
        std::iota(data.begin(), data.end(), 0.5);
        migraphx::shape s{migraphx::shape::float_type, {3}};
        auto a0 = p.add_literal(migraphx::literal{s, data});
        // scalar index
        migraphx::shape s_indices{migraphx::shape::int32_type};
        std::vector<int> indices{0};
        auto a1  = p.add_literal(migraphx::literal{s_indices, indices});
        int axis = -1;
        p.add_instruction(migraphx::op::gather{axis}, a0, a1);
        p.compile(migraphx::cpu::target{});
        auto result = p.eval({});
        std::vector<float> res_data{};
        std::vector<float> golden = {0.5f};
        result.visit([&](auto output) { res_data.assign(output.begin(), output.end()); });
        EXPECT(migraphx::verify_range(res_data, golden));
    }
}

TEST_CASE(squeeze_test)
{
    {
        migraphx::program p;
        std::vector<float> data(4 * 3 * 3);
        migraphx::shape s1{migraphx::shape::float_type, {4, 1, 3, 1, 3}};
        migraphx::shape s2{migraphx::shape::float_type, {4, 3, 1, 3}};
        auto l0 = p.add_literal(migraphx::literal{s1, data});
        p.add_instruction(migraphx::op::squeeze{{1}}, l0);
        p.compile(migraphx::cpu::target{});
        auto result = p.eval({});
        EXPECT(result.get_shape() == s2);
    }
    {
        migraphx::program p;
        std::vector<float> data(4 * 3 * 3);
        migraphx::shape s1{migraphx::shape::float_type, {4, 1, 3, 1, 3}};
        migraphx::shape s2{migraphx::shape::float_type, {4, 1, 3, 3}};
        auto l0 = p.add_literal(migraphx::literal{s1, data});
        p.add_instruction(migraphx::op::squeeze{{3}}, l0);
        p.compile(migraphx::cpu::target{});
        auto result = p.eval({});
        EXPECT(result.get_shape() == s2);
    }
    {
        migraphx::program p;
        std::vector<float> data(4 * 3 * 3);
        migraphx::shape s1{migraphx::shape::float_type, {4, 1, 3, 1, 3}};
        migraphx::shape s2{migraphx::shape::float_type, {4, 3, 3}};
        auto l0 = p.add_literal(migraphx::literal{s1, data});
        p.add_instruction(migraphx::op::squeeze{}, l0);
        p.compile(migraphx::cpu::target{});
        auto result = p.eval({});
        EXPECT(result.get_shape() == s2);
    }
}

TEST_CASE(unsqueeze_test)
{
    {
        migraphx::program p;
        std::vector<float> data(4 * 3 * 3);
        migraphx::shape s1{migraphx::shape::float_type, {4, 3, 3}};
        migraphx::shape s2{migraphx::shape::float_type, {4, 1, 3, 3}};
        auto l0 = p.add_literal(migraphx::literal{s1, data});
        p.add_instruction(migraphx::op::unsqueeze{{1}}, l0);
        p.compile(migraphx::cpu::target{});
        auto result = p.eval({});
        EXPECT(result.get_shape() == s2);
    }
    {
        migraphx::program p;
        std::vector<float> data(4 * 3 * 3);
        migraphx::shape s1{migraphx::shape::float_type, {4, 3, 3}};
        migraphx::shape s2{migraphx::shape::float_type, {4, 3, 1, 3}};
        auto l0 = p.add_literal(migraphx::literal{s1, data});
        p.add_instruction(migraphx::op::unsqueeze{{2}}, l0);
        p.compile(migraphx::cpu::target{});
        auto result = p.eval({});
        EXPECT(result.get_shape() == s2);
    }
}

TEST_CASE(globalavgpool_test)
{
    migraphx::program p;
    auto s     = migraphx::shape{migraphx::shape::float_type, {1, 3, 2, 2}};
    auto op    = migraphx::op::pooling{"average"};
    auto lens  = s.lens();
    op.lengths = {lens[2], lens[3]};

    std::vector<float> data{0.3, 0.2, 0.4, 0.1, 0.8, 0.5, 0.9, 0.1, 0.1, 0.7, 0.1, 0.6};
    auto l0 = p.add_literal(migraphx::literal{s, data});
    p.add_instruction(op, l0);
    p.compile(migraphx::cpu::target{});
    auto result = p.eval({});

    std::vector<float> results_vector(3);
    result.visit([&](auto output) { results_vector.assign(output.begin(), output.end()); });
    std::vector<float> gold{0.25, 0.575, 0.375};
    EXPECT(migraphx::verify_range(results_vector, gold));
}

TEST_CASE(globalmaxpool_test)
{
    migraphx::program p;
    auto s     = migraphx::shape{migraphx::shape::float_type, {1, 3, 2, 2}};
    auto op    = migraphx::op::pooling{"max"};
    auto lens  = s.lens();
    op.lengths = {lens[2], lens[3]};

    std::vector<float> data{0.3, 0.2, 0.4, 0.1, 0.8, 0.5, 0.9, 0.1, 0.1, 0.7, 0.1, 0.6};
    auto l0 = p.add_literal(migraphx::literal{s, data});
    p.add_instruction(op, l0);
    p.compile(migraphx::cpu::target{});
    auto result = p.eval({});

    std::vector<float> results_vector(3);
    result.visit([&](auto output) { results_vector.assign(output.begin(), output.end()); });
    std::vector<float> gold{0.4, 0.9, 0.7};
    EXPECT(migraphx::verify_range(results_vector, gold));
}

TEST_CASE(im2col_3x3_no_pad_identity_test)
{
    std::size_t f[2]    = {3, 3};
    std::size_t size[2] = {3, 3};
    std::array<std::size_t, 2> padding{{0, 0}};
    std::array<std::size_t, 2> stride{{1, 1}};
    std::array<std::size_t, 2> dilation{{1, 1}};
    std::size_t channels = 1;

    std::vector<int32_t> weights(channels * f[0] * f[1]);
    std::vector<int32_t> input(channels * size[0] * size[1]);
    std::iota(input.begin(), input.end(), 0);

    migraphx::program p;
    migraphx::shape s_image{migraphx::shape::int32_type, {1, channels, size[0], size[1]}};
    migraphx::shape s_weights{migraphx::shape::int32_type, {1, channels, f[0], f[1]}};
    auto l_image   = p.add_literal(migraphx::literal{s_image, input});
    auto l_weights = p.add_literal(migraphx::literal{s_weights, weights});
    p.add_instruction(migraphx::op::im2col{padding, stride, dilation}, l_image, l_weights);
    p.compile(migraphx::cpu::target{});
    auto result = p.eval({});

    std::size_t col_height = (size[0] - f[0] + 2 * padding[0]) / stride[0] + 1;
    std::size_t col_width  = (size[1] - f[1] + 2 * padding[1]) / stride[1] + 1;
    std::vector<float> results_vector(channels * f[0] * f[1] * col_height * col_width);
    result.visit([&](auto output) { results_vector.assign(output.begin(), output.end()); });
    EXPECT(migraphx::verify_range(results_vector, input));
}

TEST_CASE(im2col_3x3_no_pad_test)
{
    std::size_t f[2]    = {3, 3};
    std::size_t size[2] = {4, 4};
    std::array<std::size_t, 2> padding{{0, 0}};
    std::array<std::size_t, 2> stride{{1, 1}};
    std::array<std::size_t, 2> dilation{{1, 1}};
    std::size_t channels = 1;

    std::vector<int32_t> weights(channels * f[0] * f[1]);
    std::vector<int32_t> input(channels * size[0] * size[1]);
    std::iota(input.begin(), input.end(), 0);

    migraphx::program p;
    migraphx::shape s_image{migraphx::shape::int32_type, {1, channels, size[0], size[1]}};
    migraphx::shape s_weights{migraphx::shape::int32_type, {1, channels, f[0], f[1]}};
    auto l_image   = p.add_literal(migraphx::literal{s_image, input});
    auto l_weights = p.add_literal(migraphx::literal{s_weights, weights});
    p.add_instruction(migraphx::op::im2col{padding, stride, dilation}, l_image, l_weights);
    p.compile(migraphx::cpu::target{});
    auto result = p.eval({});

    std::vector<int> correct = {0, 1, 2, 4, 5, 6,  8,  9,  10, 1, 2, 3, 5, 6,  7,  9,  10, 11,
                                4, 5, 6, 8, 9, 10, 12, 13, 14, 5, 6, 7, 9, 10, 11, 13, 14, 15};

    std::size_t col_height = (size[0] - f[0] + 2 * padding[0]) / stride[0] + 1;
    std::size_t col_width  = (size[1] - f[1] + 2 * padding[1]) / stride[1] + 1;
    std::vector<float> results_vector(channels * f[0] * f[1] * col_height * col_width);
    result.visit([&](auto output) { results_vector.assign(output.begin(), output.end()); });
    EXPECT(migraphx::verify_range(results_vector, correct));
}

TEST_CASE(im2col_3x3_stride_2_no_pad_test)
{
    std::size_t f[2]    = {3, 3};
    std::size_t size[2] = {6, 6};
    std::array<std::size_t, 2> padding{{0, 0}};
    std::array<std::size_t, 2> stride{{2, 2}};
    std::array<std::size_t, 2> dilation{{1, 1}};
    std::size_t channels = 1;

    std::vector<int32_t> weights(channels * f[0] * f[1]);
    std::vector<int32_t> input(channels * size[0] * size[1]);
    std::iota(input.begin(), input.end(), 0);

    migraphx::program p;
    migraphx::shape s_image{migraphx::shape::int32_type, {1, channels, size[0], size[1]}};
    migraphx::shape s_weights{migraphx::shape::int32_type, {1, channels, f[0], f[1]}};
    auto l_image   = p.add_literal(migraphx::literal{s_image, input});
    auto l_weights = p.add_literal(migraphx::literal{s_weights, weights});
    p.add_instruction(migraphx::op::im2col{padding, stride, dilation}, l_image, l_weights);
    p.compile(migraphx::cpu::target{});
    auto result = p.eval({});

    std::vector<int> correct = {0,  1,  2,  6,  7,  8,  12, 13, 14, 2,  3,  4,
                                8,  9,  10, 14, 15, 16, 12, 13, 14, 18, 19, 20,
                                24, 25, 26, 14, 15, 16, 20, 21, 22, 26, 27, 28};

    std::size_t col_height = (size[0] - f[0] + 2 * padding[0]) / stride[0] + 1;
    std::size_t col_width  = (size[1] - f[1] + 2 * padding[1]) / stride[1] + 1;
    std::vector<float> results_vector(channels * f[0] * f[1] * col_height * col_width);
    result.visit([&](auto output) { results_vector.assign(output.begin(), output.end()); });
    EXPECT(migraphx::verify_range(results_vector, correct));
}

TEST_CASE(im2col_3x3_with_padding_test)
{
    std::size_t f[2]    = {3, 3};
    std::size_t size[2] = {2, 2};
    std::array<std::size_t, 2> padding{{1, 1}};
    std::array<std::size_t, 2> stride{{1, 1}};
    std::array<std::size_t, 2> dilation{{1, 1}};
    std::size_t channels = 1;

    std::vector<int32_t> weights(channels * f[0] * f[1]);
    std::vector<int32_t> input(channels * size[0] * size[1]);
    std::iota(input.begin(), input.end(), 0);

    migraphx::program p;
    migraphx::shape s_image{migraphx::shape::int32_type, {1, channels, size[0], size[1]}};
    migraphx::shape s_weights{migraphx::shape::int32_type, {1, channels, f[0], f[1]}};
    auto l_image   = p.add_literal(migraphx::literal{s_image, input});
    auto l_weights = p.add_literal(migraphx::literal{s_weights, weights});
    p.add_instruction(migraphx::op::im2col{padding, stride, dilation}, l_image, l_weights);
    p.compile(migraphx::cpu::target{});
    auto result = p.eval({});

    std::vector<int> correct = {0, 0, 0, 0, 0, 1, 0, 2, 3, 0, 0, 0, 0, 1, 0, 2, 3, 0,
                                0, 0, 1, 0, 2, 3, 0, 0, 0, 0, 1, 0, 2, 3, 0, 0, 0, 0};

    std::size_t col_height = (size[0] - f[0] + 2 * padding[0]) / stride[0] + 1;
    std::size_t col_width  = (size[1] - f[1] + 2 * padding[1]) / stride[1] + 1;
    std::vector<float> results_vector(channels * f[0] * f[1] * col_height * col_width);
    result.visit([&](auto output) { results_vector.assign(output.begin(), output.end()); });
    EXPECT(migraphx::verify_range(results_vector, correct));
}

TEST_CASE(batch_norm_inference_test)
{
    migraphx::program p;
    const size_t width       = 2;
    const size_t height      = 2;
    const size_t channels    = 4;
    const size_t batches     = 2;
    const float x_val        = 8.0;
    const float mean_val     = 2.0;
    const float variance_val = 4.0;
    const float scale_val    = 2.0f;
    const float bias_val     = 1.0f;
    const float output_val = scale_val * (x_val - mean_val) / (std::sqrt(variance_val)) + bias_val;

    migraphx::shape s{migraphx::shape::float_type, {batches, channels, height, width}};
    migraphx::shape vars{migraphx::shape::float_type, {channels}};
    std::vector<float> x_data(width * height * channels * batches);
    std::vector<float> scale_data(channels);
    std::vector<float> bias_data(channels);
    std::vector<float> mean_data(channels);
    std::vector<float> variance_data(channels);

    std::fill(x_data.begin(), x_data.end(), x_val);
    std::fill(mean_data.begin(), mean_data.end(), mean_val);
    std::fill(variance_data.begin(), variance_data.end(), variance_val);
    std::fill(scale_data.begin(), scale_data.end(), scale_val);
    std::fill(bias_data.begin(), bias_data.end(), bias_val);

    auto x        = p.add_literal(migraphx::literal{s, x_data});
    auto scale    = p.add_literal(migraphx::literal{vars, scale_data});
    auto bias     = p.add_literal(migraphx::literal{vars, bias_data});
    auto mean     = p.add_literal(migraphx::literal{vars, mean_data});
    auto variance = p.add_literal(migraphx::literal{vars, variance_data});

    p.add_instruction(migraphx::op::batch_norm_inference{}, x, scale, bias, mean, variance);
    p.compile(migraphx::cpu::target{});
    auto result = p.eval({});

    std::vector<float> result_vector(width * height * channels * batches);
    std::vector<float> gold(width * height * channels * batches);
    std::fill(gold.begin(), gold.end(), output_val);
    result.visit([&](auto output) { result_vector.assign(output.begin(), output.end()); });

    EXPECT(migraphx::verify_range(result_vector, gold));
}

TEST_CASE(im2col_3x3_with_channels_identity_test)
{
    std::size_t f[2]    = {3, 3};
    std::size_t size[2] = {3, 3};
    std::array<std::size_t, 2> padding{{0, 0}};
    std::array<std::size_t, 2> stride{{1, 1}};
    std::array<std::size_t, 2> dilation{{1, 1}};
    std::size_t channels = 2;

    std::vector<int32_t> weights(channels * f[0] * f[1]);
    std::vector<int32_t> input(channels * size[0] * size[1]);
    std::iota(input.begin(), input.end(), 0);

    migraphx::program p;
    migraphx::shape s_image{migraphx::shape::int32_type, {1, channels, size[0], size[1]}};
    migraphx::shape s_weights{migraphx::shape::int32_type, {1, channels, f[0], f[1]}};
    auto l_image   = p.add_literal(migraphx::literal{s_image, input});
    auto l_weights = p.add_literal(migraphx::literal{s_weights, weights});
    p.add_instruction(migraphx::op::im2col{padding, stride, dilation}, l_image, l_weights);
    p.compile(migraphx::cpu::target{});
    auto result = p.eval({});

    std::size_t col_height = (size[0] - f[0] + 2 * padding[0]) / stride[0] + 1;
    std::size_t col_width  = (size[1] - f[1] + 2 * padding[1]) / stride[1] + 1;
    std::vector<float> results_vector(channels * f[0] * f[1] * col_height * col_width);
    result.visit([&](auto output) { results_vector.assign(output.begin(), output.end()); });
    EXPECT(migraphx::verify_range(results_vector, input));
}

TEST_CASE(exp_test)
{
    migraphx::program p;
    migraphx::shape s{migraphx::shape::float_type, {3}};
    auto l = p.add_literal(migraphx::literal{s, {-1, 0, 1}});
    p.add_instruction(migraphx::op::exp{}, l);
    p.compile(migraphx::cpu::target{});
    auto result = p.eval({});
    std::vector<float> results_vector(3);
    result.visit([&](auto output) { results_vector.assign(output.begin(), output.end()); });
    std::vector<float> gold = {0.36787944f, 1.f, 2.71828183f};
    EXPECT(migraphx::verify_range(results_vector, gold));
}

TEST_CASE(erf_test)
{
    migraphx::program p;
    migraphx::shape s{migraphx::shape::float_type, {4}};
    auto l =
        p.add_literal(migraphx::literal{s, {0.73785057, 1.58165966, -0.43597795, -0.01677432}});
    p.add_instruction(migraphx::op::erf{}, l);
    p.compile(migraphx::cpu::target{});
    auto result = p.eval({});
    std::vector<float> results_vector;
    result.visit([&](auto output) { results_vector.assign(output.begin(), output.end()); });
    std::vector<float> gold = {0.70327317, 0.97470088, -0.46247893, -0.01892602};
    EXPECT(migraphx::verify_range(results_vector, gold));
}

TEST_CASE(log_test)
{
    migraphx::program p;
    migraphx::shape s{migraphx::shape::float_type, {3}};
    auto l = p.add_literal(migraphx::literal{s, {1, 2, 3}});
    p.add_instruction(migraphx::op::log{}, l);
    p.compile(migraphx::cpu::target{});
    auto result = p.eval({});
    std::vector<float> results_vector(3);
    result.visit([&](auto output) { results_vector.assign(output.begin(), output.end()); });
    std::vector<float> gold = {0.0f, 0.6931471806f, 1.0986122887f};
    EXPECT(migraphx::verify_range(results_vector, gold));
}

TEST_CASE(pow_test)
{
    migraphx::program p;
    migraphx::shape s{migraphx::shape::float_type, {3}};
    auto b = p.add_literal(migraphx::literal{s, {1, 2, 3}});
    auto e = p.add_literal(migraphx::literal{s, {1, 2, 3}});
    p.add_instruction(migraphx::op::pow{}, b, e);
    p.compile(migraphx::cpu::target{});
    auto result = p.eval({});
    std::vector<float> results_vector;
    result.visit([&](auto output) { results_vector.assign(output.begin(), output.end()); });
    std::vector<float> gold = {1.0f, 4.0f, 27.0f};
    EXPECT(migraphx::verify_range(results_vector, gold));
}

TEST_CASE(sin_test)
{
    migraphx::program p;
    migraphx::shape s{migraphx::shape::float_type, {3}};
    auto l = p.add_literal(migraphx::literal{s, {-1, 0, 1}});
    p.add_instruction(migraphx::op::sin{}, l);
    p.compile(migraphx::cpu::target{});
    auto result = p.eval({});
    std::vector<float> results_vector(3);
    result.visit([&](auto output) { results_vector.assign(output.begin(), output.end()); });
    std::vector<float> gold = {-0.84147098f, 0.f, 0.84147098f};
    EXPECT(migraphx::verify_range(results_vector, gold));
}

TEST_CASE(cos_test)
{
    migraphx::program p;
    migraphx::shape s{migraphx::shape::float_type, {3}};
    auto l = p.add_literal(migraphx::literal{s, {-1, 0, 1}});
    p.add_instruction(migraphx::op::cos{}, l);
    p.compile(migraphx::cpu::target{});
    auto result = p.eval({});
    std::vector<float> results_vector(3);
    result.visit([&](auto output) { results_vector.assign(output.begin(), output.end()); });
    std::vector<float> gold = {0.54030231f, 1.f, 0.54030231f};
    EXPECT(migraphx::verify_range(results_vector, gold));
}

TEST_CASE(tan_test)
{
    migraphx::program p;
    migraphx::shape s{migraphx::shape::float_type, {3}};
    auto l = p.add_literal(migraphx::literal{s, {-1, 0, 1}});
    p.add_instruction(migraphx::op::tan{}, l);
    p.compile(migraphx::cpu::target{});
    auto result = p.eval({});
    std::vector<float> results_vector(3);
    result.visit([&](auto output) { results_vector.assign(output.begin(), output.end()); });
    std::vector<float> gold = {-1.55740772f, 0.0f, 1.55740772f};
    EXPECT(migraphx::verify_range(results_vector, gold));
}

TEST_CASE(asin_test)
{
    migraphx::program p;
    migraphx::shape s{migraphx::shape::float_type, {3}};
    std::vector<float> data{-0.5f, 0.0f, 0.9f};
    auto l = p.add_literal(migraphx::literal{s, data});
    p.add_instruction(migraphx::op::asin{}, l);
    p.compile(migraphx::cpu::target{});
    auto result = p.eval({});
    std::vector<float> results_vector(3);
    result.visit([&](auto output) { results_vector.assign(output.begin(), output.end()); });
    std::vector<float> gold = {-0.5235987756f, 0.f, 1.119769515};
    EXPECT(migraphx::verify_range(results_vector, gold));
}

TEST_CASE(acos_test)
{
    migraphx::program p;
    migraphx::shape s{migraphx::shape::double_type, {3}};
    std::vector<float> data{-0.8f, 0.0f, 1.0f};
    auto l = p.add_literal(migraphx::literal{s, data});
    p.add_instruction(migraphx::op::acos{}, l);
    p.compile(migraphx::cpu::target{});
    auto result = p.eval({});
    std::vector<float> results_vector(3);
    result.visit([&](auto output) { results_vector.assign(output.begin(), output.end()); });
    std::vector<float> gold = {2.4980915448f, 1.5707963268f, 0.0f};
    EXPECT(migraphx::verify_range(results_vector, gold));
}

TEST_CASE(atan_test)
{
    migraphx::program p;
    migraphx::shape s{migraphx::shape::double_type, {3}};
    auto l = p.add_literal(migraphx::literal{s, {-1, 0, 1}});
    p.add_instruction(migraphx::op::atan{}, l);
    p.compile(migraphx::cpu::target{});
    auto result = p.eval({});
    std::vector<float> results_vector(3);
    result.visit([&](auto output) { results_vector.assign(output.begin(), output.end()); });
    std::vector<float> gold = {-0.7853981634f, 0.0f, 0.7853981634f};
    EXPECT(migraphx::verify_range(results_vector, gold));
}

TEST_CASE(add_test)
{
    migraphx::program p;
    migraphx::shape s{migraphx::shape::float_type, {3}};
    auto l1 = p.add_literal(migraphx::literal{s, {-1, 0, 1}});
    auto l2 = p.add_literal(migraphx::literal{s, {1, 2, 3}});
    p.add_instruction(migraphx::op::add{}, l1, l2);
    p.compile(migraphx::cpu::target{});
    auto result = p.eval({});
    std::vector<float> results_vector(3);
    result.visit([&](auto output) { results_vector.assign(output.begin(), output.end()); });
    std::vector<float> gold = {0, 2, 4};
    EXPECT(migraphx::verify_range(results_vector, gold));
}

TEST_CASE(broadcast_test)
{
    migraphx::program p;
    migraphx::shape a_shape{migraphx::shape::int32_type, {2, 2}};
    std::vector<int32_t> a_data{0, 0, 0, 0};
    migraphx::shape b_shape{migraphx::shape::int32_type, {2}};
    std::vector<int32_t> b_data{-2, -3};
    uint64_t axis = 0;
    auto l1       = p.add_literal(migraphx::literal{a_shape, a_data});
    auto l2       = p.add_literal(migraphx::literal{b_shape, b_data});
    p.add_instruction(migraphx::op::broadcast{axis, l1->get_shape().lens()}, l2);
    p.compile(migraphx::cpu::target{});
    auto result = p.eval({});
    auto output = result.get<int32_t>();
    EXPECT(output(0, 0) == -2);
    EXPECT(output(0, 1) == -2);
    EXPECT(output(1, 0) == -3);
    EXPECT(output(1, 1) == -3);
}
TEST_CASE(add_broadcast_test)
{
    {
        migraphx::program p;
        migraphx::shape a_shape{migraphx::shape::float_type, {2, 2, 3}};
        std::vector<float> a_data{0, 1, 2, 3, 4, 5, 6, 7, 8, 9, 10, 11};
        migraphx::shape b_shape{migraphx::shape::float_type, {2, 2}};
        std::vector<float> b_data{0, -1, -2, -3};
        uint64_t axis = 0;
        auto l1       = p.add_literal(migraphx::literal{a_shape, a_data});
        auto l2       = p.add_literal(migraphx::literal{b_shape, b_data});
        auto l3 = p.add_instruction(migraphx::op::broadcast{axis, l1->get_shape().lens()}, l2);
        p.add_instruction(migraphx::op::add{}, l1, l3);
        p.compile(migraphx::cpu::target{});
        auto result = p.eval({});
        EXPECT(result.get_shape().packed());
        std::vector<float> results_vector(12);
        result.visit([&](auto output) { results_vector.assign(output.begin(), output.end()); });
        std::vector<float> gold = {0, 1, 2, 2, 3, 4, 4, 5, 6, 6, 7, 8};
        EXPECT(migraphx::verify_range(results_vector, gold));
    }
    {
        migraphx::program p;
        migraphx::shape a_shape{migraphx::shape::float_type, {2, 2, 3}};
        std::vector<float> a_data{0, 1, 2, 3, 4, 5, 6, 7, 8, 9, 10, 11};
        migraphx::shape b_shape{migraphx::shape::float_type, {2, 2, 1}};
        std::vector<float> b_data{0, -1, -2, -3};
        auto l1 = p.add_literal(migraphx::literal{a_shape, a_data});
        auto l2 = p.add_literal(migraphx::literal{b_shape, b_data});
        auto l3 = p.add_instruction(migraphx::op::multibroadcast{{2, 2, 3}}, l1);
        auto l4 = p.add_instruction(migraphx::op::multibroadcast{{2, 2, 3}}, l2);
        p.add_instruction(migraphx::op::add{}, l3, l4);
        p.compile(migraphx::cpu::target{});
        auto result = p.eval({});
        EXPECT(result.get_shape().packed());
        std::vector<float> results_vector(12);
        result.visit([&](auto output) { results_vector.assign(output.begin(), output.end()); });
        std::vector<float> gold = {0, 1, 2, 2, 3, 4, 4, 5, 6, 6, 7, 8};
        EXPECT(migraphx::verify_range(results_vector, gold));
    }
}

TEST_CASE(sub_test)
{
    migraphx::program p;
    migraphx::shape s{migraphx::shape::float_type, {3}};
    auto l1 = p.add_literal(migraphx::literal{s, {-1, 0, 1}});
    auto l2 = p.add_literal(migraphx::literal{s, {1, 2, 3}});
    p.add_instruction(migraphx::op::sub{}, l1, l2);
    p.compile(migraphx::cpu::target{});
    auto result = p.eval({});
    std::vector<float> results_vector(3);
    result.visit([&](auto output) { results_vector.assign(output.begin(), output.end()); });
    std::vector<float> gold = {-2, -2, -2};
    EXPECT(migraphx::verify_range(results_vector, gold));
}

TEST_CASE(mul_test)
{
    migraphx::program p;
    migraphx::shape s{migraphx::shape::float_type, {3}};
    auto l1 = p.add_literal(migraphx::literal{s, {-1, 0, 1}});
    auto l2 = p.add_literal(migraphx::literal{s, {1, 2, 3}});
    p.add_instruction(migraphx::op::mul{}, l1, l2);
    p.compile(migraphx::cpu::target{});
    auto result = p.eval({});
    std::vector<float> results_vector(3);
    result.visit([&](auto output) { results_vector.assign(output.begin(), output.end()); });
    std::vector<float> gold = {-1, 0, 3};
    EXPECT(migraphx::verify_range(results_vector, gold));
}

TEST_CASE(div_test)
{
    migraphx::program p;
    migraphx::shape s{migraphx::shape::float_type, {3}};
    auto l1 = p.add_literal(migraphx::literal{s, {-1.0f, 0.5f, 1.0f}});
    auto l2 = p.add_literal(migraphx::literal{s, {1.0f, 2.0f, 4.0f}});
    p.add_instruction(migraphx::op::div{}, l1, l2);
    p.compile(migraphx::cpu::target{});
    auto result = p.eval({});
    std::vector<float> results_vector(3);
    result.visit([&](auto output) { results_vector.assign(output.begin(), output.end()); });
    std::vector<float> gold = {-1.f, 0.25f, 0.25f};
    EXPECT(migraphx::verify_range(results_vector, gold));
}

TEST_CASE(relu_test)
{
    migraphx::program p;
    migraphx::shape s{migraphx::shape::float_type, {3}};
    auto l = p.add_literal(migraphx::literal{s, {-1.f, 0.f, 1.f}});
    p.add_instruction(migraphx::op::relu{}, l);
    p.compile(migraphx::cpu::target{});
    auto result = p.eval({});
    std::vector<float> results_vector(3);
    result.visit([&](auto output) { results_vector.assign(output.begin(), output.end()); });
    std::vector<float> gold = {0.f, 0.f, 1.f};
    EXPECT(migraphx::verify_range(results_vector, gold));
}

TEST_CASE(leaky_relu_test)
{
    migraphx::program p;
    migraphx::shape s{migraphx::shape::float_type, {3}};
    auto l = p.add_literal(migraphx::literal{s, {-1.f, 0.f, 1.f}});
    p.add_instruction(migraphx::op::leaky_relu{0.01}, l);
    p.compile(migraphx::cpu::target{});
    auto result = p.eval({});
    std::vector<float> results_vector(3);
    result.visit([&](auto output) { results_vector.assign(output.begin(), output.end()); });
    std::vector<float> gold = {-0.01f, 0.f, 1.f};
    EXPECT(migraphx::verify_range(results_vector, gold));
}

TEST_CASE(lrn_test)
{
    migraphx::program p;
    migraphx::shape s{migraphx::shape::float_type, {1, 5, 1, 1}};
    auto l = p.add_literal(migraphx::literal{s, {-2.0f, 1.0f, 0.f, 1.0f, 2.0f}});
    p.add_instruction(migraphx::op::lrn{0.0001, 0.75, 1, 5}, l);
    p.compile(migraphx::cpu::target{});
    auto result = p.eval({});
    std::vector<float> results_vector(5);
    result.visit([&](auto output) { results_vector.assign(output.begin(), output.end()); });
    std::vector<float> gold = {-2 / 1.000075, 1 / 1.00009, 0 / 1.000145, 1 / 1.00009, 2 / 1.000075};
    EXPECT(migraphx::verify_range(results_vector, gold));
}

TEST_CASE(imagescaler_test)
{
    migraphx::program p;
    migraphx::shape s{migraphx::shape::float_type, {1, 3, 2, 2}};
    auto img           = p.add_literal(migraphx::literal{s,
                                               {0.2,
                                                0.3,
                                                0.5,
                                                0.4,

                                                0.7,
                                                0.8,
                                                0.1,
                                                0.9,

                                                0.15,
                                                0.25,
                                                0.35,
                                                0.45}});
    auto scale_val     = p.add_literal(2.f);
    auto scaled_tensor = p.add_instruction(migraphx::op::scalar{s.lens()}, scale_val);
    auto img_scaled    = p.add_instruction(migraphx::op::mul{}, img, scaled_tensor);
    auto bias_vals     = p.add_literal(
        migraphx::literal{migraphx::shape{migraphx::shape::float_type, {3}}, {0.01, 0.02, 0.03}});
    auto bias_bcast = p.add_instruction(migraphx::op::broadcast{1, s.lens()}, bias_vals);
    p.add_instruction(migraphx::op::add{}, img_scaled, bias_bcast);
    p.compile(migraphx::cpu::target{});
    auto result = p.eval({});
    std::vector<float> results_vector(12);
    result.visit([&](auto output) { results_vector.assign(output.begin(), output.end()); });
    std::vector<float> gold = {0.41,
                               0.61,
                               1.01,
                               0.81,

                               1.42,
                               1.62,
                               0.22,
                               1.82,

                               0.33,
                               0.53,
                               0.73,
                               0.93};
    EXPECT(migraphx::verify_range(results_vector, gold));
}

TEST_CASE(reshape_test)
{
    migraphx::shape a_shape{migraphx::shape::float_type, {24, 1, 1, 1}};
    std::vector<float> data(24);
    std::iota(data.begin(), data.end(), -3);
    {
        migraphx::program p;
        auto l                         = p.add_literal(migraphx::literal{a_shape, data});
        std::vector<int64_t> new_shape = {8, 3, 1, 1};
        p.add_instruction(migraphx::op::reshape{new_shape}, l);
        p.compile(migraphx::cpu::target{});
        auto result = p.eval({});
        std::vector<float> results_vector(3);
        result.visit([&](auto output) { results_vector.assign(output.begin(), output.end()); });
        EXPECT(migraphx::verify_range(results_vector, data));
    }
    {
        migraphx::program p;
        auto l                         = p.add_literal(migraphx::literal{a_shape, data});
        std::vector<int64_t> new_shape = {1, 3, 4, 2};
        p.add_instruction(migraphx::op::reshape{new_shape}, l);
        p.compile(migraphx::cpu::target{});
        auto result = p.eval({});
        std::vector<float> results_vector(3);
        result.visit([&](auto output) { results_vector.assign(output.begin(), output.end()); });
        EXPECT(migraphx::verify_range(results_vector, data));
    }
    {
        migraphx::program p;
        auto l                         = p.add_literal(migraphx::literal{a_shape, data});
        std::vector<int64_t> new_shape = {1, 3, 4, 2};
        p.add_instruction(migraphx::op::reshape{new_shape}, l);
        p.compile(migraphx::cpu::target{});
        auto result = p.eval({});
        std::vector<float> results_vector(3);
        result.visit([&](auto output) { results_vector.assign(output.begin(), output.end()); });
        EXPECT(migraphx::verify_range(results_vector, data));
    }
}

TEST_CASE(maxpool_test)
{
    migraphx::program p;
    std::vector<float> a = {
        -2.1314404,  -1.63041711, 1.54562736,  1.04625261,  -1.42931843, -0.48703974, 0.4065806,
        -0.1524526,  1.30775225,  0.45538983,  -0.06631992, -1.75332725, 1.33493888,  0.47327688,
        0.36873096,  1.18358743,  -0.34640595, 1.22098756,  0.01946825,  -0.20238149, 0.43348005,
        -0.67991608, -0.83041084, 0.93537551,  0.70241445,  -0.5654031,  -1.30899191, -0.26735824,
        -0.52444768, 1.99097753,  1.86504853,  -0.26506025, 0.26236168,  0.43763575,  0.95300823,
        -1.02733946, -0.74655169, -0.5374338,  -0.28901565, -0.59789604, 0.5310151,   0.99125904,
        0.40609556,  -1.57175648, 0.22031412,  1.45862222,  0.53217483,  1.39087725,  1.00170159,
        -0.87175864, -1.7204628,  -1.72008383, -0.38656762, -0.01443311, 1.46645272,  -1.39995027,
        0.22505587,  -0.43461126, -0.05511411, -0.79950953, -0.01439556, 0.08795211,  1.18943918,
        -0.84079367, -1.73383629, -0.55662078, -0.30626822, -0.67339015, 0.44179603,  0.54316711,
        0.40899998,  -0.27831686, -1.11900508, -0.0881724,  0.35483059,  2.36277103,  -0.04765317,
        -0.36865309, 0.73814237,  1.47151589,  1.36546791,  -0.32649881, -1.0517807,  2.24768877,
        0.68883753,  0.58646208,  -0.91017133, -0.50462508, -0.4013325,  -0.72348958, -0.47368807,
        0.35285577,  -1.01817429, -0.5152272,  0.60321307,  0.43521205,  -0.23733577, 0.66427642,
        0.82949388,  0.82443929,  0.71550399,  0.34561086,  0.68570769,  -0.40718508, -1.20350206,
        0.15793853,  -2.31013632, -0.07934658, -0.09348056, 0.36576006,  2.46601582,  0.11090943,
        0.9144392,   0.56759721,  -0.22112127, -0.21955389, 0.72474903,  -1.28448462, 1.53285873,
        0.37437943,  0.31409341,  1.95433736,  0.91620457,  0.86205518,  1.24365854,  0.19248386,
        0.22526583,  0.13462132,  -0.27561715, -2.06446075, -0.02306402, -1.38278747, 1.1411345,
        1.31293464,  -1.86041689, 1.06763375,  -0.26541466, 1.4545635,   1.11430049,  -0.66491818,
        0.87101674,  0.67768967,  -1.02062869, -1.05031872, -2.2764678,  -2.0200038,  0.37592548,
        -0.26701379, -0.83388507, 0.19403623,  1.00968623,  0.11020003,  1.16736257,  -1.1160326,
        0.47346735,  0.6126079,   -0.19135755, 1.33624589,  -0.29802522, -0.57873946, -1.06555879,
        -0.20686582, 1.36892557,  -0.19937795, 0.8649236,   -1.40126073, 1.53441942,  0.34682792,
        -1.31724346, -1.32898355, 2.40126371,  0.07845283,  1.35732043,  -0.63678312, 0.39429256,
        -1.36487007, -0.31026676, -0.44981545, -0.28994772, -0.14657612, -1.75206447, -0.70612341,
        1.20071781,  -1.64647579, -0.7133292,  0.88494766,  0.52119428,  -2.77387547, 2.07681108,
        -0.90133125, 0.2847338,   0.6174528,   -0.20616426, -0.64263535, -1.08496261, 0.54275119,
        -0.88503587, 0.6629802,   1.47319221,  -1.05829155, -0.97027361, -0.93187737, -1.39954746,
        -0.52359426, -0.14743951, 1.51522756,  0.2078452,   -1.28156149, -1.19363916, -0.78680223,
        -0.89094824, 1.30212069,  -0.77974445, -0.58411664, 0.48764706,  -0.67132682};
    std::vector<float> c = {1.33493888, 1.54562736, 1.22098756, 1.33493888, 1.18358743, 1.99097753,
                            1.00170159, 1.45862222, 1.39087725, 1.46645272, 1.18943918, -0.01443311,
                            1.47151589, 2.36277103, 2.24768877, 0.68883753, 0.82949388, 0.71550399,
                            1.95433736, 2.46601582, 1.53285873, 1.95433736, 1.06763375, 1.4545635,
                            1.33624589, 1.16736257, 0.6126079,  1.36892557, 2.40126371, 1.53441942,
                            0.52119428, 2.07681108, 0.88494766, 1.51522756, 0.54275119, 0.6629802};
    migraphx::shape a_shape{migraphx::shape::float_type, {2, 3, 6, 6}};
    auto al = p.add_literal(migraphx::literal{a_shape, a});
    p.add_instruction(migraphx::op::pooling{"max", {{0, 0}}, {{2, 2}}, {{3, 2}}}, al);
    p.compile(migraphx::cpu::target{});
    auto result = p.eval({});
    // std::cout << result.get_shape() << std::endl;
    std::vector<float> results_vector(36);
    result.visit([&](auto output) { results_vector.assign(output.begin(), output.end()); });
    EXPECT(migraphx::verify_range(results_vector, c));
}

TEST_CASE(softmax_simple_test)
{
    migraphx::program p;
    std::vector<float> a = {0.25, 0.75};
    std::vector<float> s = {0.377541, 0.622459};
    migraphx::shape a_shape{migraphx::shape::float_type, {1, 2}};
    auto al = p.add_literal(migraphx::literal{a_shape, a});
    p.add_instruction(migraphx::op::softmax{1}, al);
    p.compile(migraphx::cpu::target{});
    auto result = p.eval({});
    std::vector<float> results_vector(2);
    result.visit([&](auto output) { results_vector.assign(output.begin(), output.end()); });
    EXPECT(migraphx::verify_range(results_vector, s));
}

TEST_CASE(softmax_test)
{
    migraphx::program p;
    std::vector<float> a = {
        -5.61869681e-01, 9.07827199e-01,  1.29255986e+00,  3.18533443e-02,  -1.22183852e-03,
        -2.83830553e-01, -1.03245842e+00, -9.28322077e-01, -8.82696748e-01, 1.11327164e-01,
        -9.20038462e-01, 8.47388089e-01,  2.51734018e-01,  1.50563884e+00,  2.23056650e+00,
        -6.17576987e-02, -1.00264274e-01, -6.10369384e-01, 1.17537189e+00,  -2.51560897e-01,
        -8.50333512e-01, -8.03578615e-01, -6.51194930e-01, -2.58137047e-01, 4.65528190e-01,
        3.23284641e-02,  -1.54700470e+00, 1.38096774e+00,  5.39869189e-01,  -7.56884992e-01,
        1.81503093e+00,  -2.11269641e+00, 1.92466557e+00,  1.77230799e+00,  2.21660900e+00,
        1.56777036e+00,  -2.08995026e-03, 3.50566894e-01,  -1.15042710e+00, -1.18577778e+00,
        8.90633047e-01,  -6.63949102e-02, 1.44661188e+00,  1.59215283e+00,  -2.56262213e-01,
        9.39079225e-01,  4.07298543e-02,  3.86590779e-01,  6.09607756e-01,  8.22331488e-01,
        -2.82126725e-01, -9.49052632e-01, -4.24012303e-01, -5.32990396e-01, -3.18386006e+00,
        3.27092171e-01,  -1.33315325e+00, 3.62459183e-01,  3.74710828e-01,  -1.30302286e+00,
        1.79680198e-01,  -4.51832324e-01, 4.34282750e-01,  -7.09520102e-01, 6.20333970e-01,
        -1.28712380e+00, 2.04130828e-01,  -7.70607769e-01, 1.61889160e+00,  -1.50951004e+00,
        -4.10505563e-01, -3.56566496e-02, -1.29747534e+00, -1.49967879e-01, 7.77626812e-01,
        -8.28408226e-02, 2.73412596e-02,  5.79780899e-03,  9.87900198e-02,  -7.95276761e-01,
        -1.38536084e+00, -6.63573861e-01, 3.89783204e-01,  -1.30670881e+00, -7.62425125e-01,
        -4.04883057e-01, 6.24344349e-01,  3.68128955e-01,  -1.01577950e+00, -3.06715906e-01,
        5.67961395e-01,  2.98198581e-01,  -1.63613629e+00, -3.75131965e-01, -6.75393403e-01,
        2.59172034e+00,  6.75538957e-01,  9.07939598e-02,  1.92257717e-01,  -1.21592450e+00,
        -2.73682117e-01, 1.25232983e+00,  -1.39969170e+00, -1.91483587e-01, 2.57732719e-01,
        3.10056299e-01,  1.41833842e+00,  -1.81386679e-01, 3.92868072e-01,  -8.14771175e-01,
        2.02392387e+00,  -9.42091495e-02, -3.77683818e-01, 2.05638766e+00,  2.93796062e-01,
        -6.02131486e-01, 2.70461679e-01,  -8.92358482e-01, 1.04388881e+00,  2.66154885e-01};

    std::vector<float> s = {
        0.30191708, 0.59879845, 0.50029165, 0.24915339, 0.36823985, 0.13190967, 0.0349741,
        0.18750034, 0.21905553, 0.27000085, 0.0547399,  0.56318235, 0.47422904, 0.78964758,
        0.91381913, 0.44601166, 0.47902739, 0.13120073, 0.4449684,  0.18766427, 0.15753111,
        0.07844277, 0.05120674, 0.36648798, 0.14637007, 0.13152322, 0.01560997, 0.29065287,
        0.49196178, 0.10550152, 0.81890774, 0.06369215, 0.62972021, 0.74931765, 0.67285055,
        0.35034987, 0.28612873, 0.31931475, 0.04220394, 0.16093165, 0.22390974, 0.11915915,
        0.3115395,  0.35899726, 0.22190949, 0.57518375, 0.13888834, 0.7753762,  0.4642328,
        0.57055861, 0.21954368, 0.34515455, 0.09486015, 0.40631217, 0.01842281, 0.48770609,
        0.06652815, 0.36023033, 0.42343026, 0.24226256, 0.17348589, 0.44066274, 0.6865865,
        0.17296699, 0.46923906, 0.06921105, 0.3570261,  0.4125829,  0.73165393, 0.15302512,
        0.29499072, 0.33932695, 0.30852377, 0.40762195, 0.40170741, 0.36259529, 0.60848355,
        0.42618036, 0.31721094, 0.02960522, 0.28256637, 0.24389413, 0.2725659,  0.10663581,
        0.27622163, 0.28264219, 0.53652936, 0.09476089, 0.40890986, 0.34848392, 0.32572666,
        0.53076893, 0.11529481, 0.29117745, 0.14625968, 0.8756339,  0.49818122, 0.10656087,
        0.1813329,  0.17664003, 0.21410346, 0.80408043, 0.02315119, 0.27155462, 0.32804728,
        0.13268511, 0.61795473, 0.49703068, 0.41696799, 0.10175809, 0.71028161, 0.29929739,
        0.17377149, 0.76075399, 0.20071237, 0.32632929, 0.36892858, 0.09416146, 0.26656723,
        0.42914796};

    migraphx::shape a_shape{migraphx::shape::float_type, {5, 3, 4, 2}};
    auto al = p.add_literal(migraphx::literal{a_shape, a});
    p.add_instruction(migraphx::op::softmax{}, al);
    p.compile(migraphx::cpu::target{});
    auto result = p.eval({});
    std::vector<float> results_vector(120);
    result.visit([&](auto output) { results_vector.assign(output.begin(), output.end()); });
    EXPECT(migraphx::verify_range(results_vector, s));
}

TEST_CASE(logsoftmax_test_axis_0)
{
    migraphx::program p;
    std::vector<float> a = {
        1.93885877,  -1.20006269, 0.90960855,  0.42108916,  -1.50797544, -1.31047913, 1.07816336,
        -1.13288733, -0.86411064, 0.97800238,  0.76631385,  2.07962834,  -0.8940665,  -1.62855592,
        -0.53763057, -1.48165117, -0.64154112, 0.42486547,  0.89330917,  -2.42022666, 0.192611,
        -0.01257413, -1.5326607,  0.53137897,  -1.52383859, 0.46994381,  0.00453619,  0.0066996,
        1.58394908,  0.84216752,  -0.04137941, -0.88580789, 1.44055158,  -0.17621241, -1.98917923,
        -0.08610038, 0.79020567,  -0.67714548, 0.42774631,  0.1376574,   2.23569227,  1.16681234,
        -1.21191456, -0.28411502, -0.18688975, 1.67552548,  2.48357974,  0.95891282,  -0.06616535,
        -0.99628491, 1.04314606,  -1.22943315, 0.76930403,  0.31106618};

    std::vector<float> s = {
        -0.135261, -2.843968, -0.659995, -0.488413, -1.051857, -2.812936, -0.250956, -0.353985,
        -1.155980, -0.603651, -0.211969, -0.175371, -1.336552, -3.885010, -1.871544, -0.837083,
        -0.887745, -0.433338, -1.158864, -4.911197, -1.147972, -0.666711, -0.996874, -0.981418,
        -0.851145, -0.853988, -0.858112, -2.067420, -0.059956, -0.727436, -0.950881, -0.429689,
        -0.061906, -1.505332, -1.210277, -0.377970, -0.791448, -1.655428, -1.827253, -0.304828,
        -0.020762, -0.167101, -0.567346, -0.530319, -1.045094, -0.376648, -0.007391, -0.381670,
        -0.720302, -0.460499, -0.469651, -0.556740, -0.554628, -0.551582};

    migraphx::shape a_shape{migraphx::shape::float_type, {2, 3, 3, 3}};
    auto al  = p.add_literal(migraphx::literal{a_shape, a});
    int axis = 0;
    p.add_instruction(migraphx::op::logsoftmax{axis}, al);
    p.compile(migraphx::cpu::target{});
    auto result = p.eval({});
    std::vector<float> results_vector;
    result.visit([&](auto output) { results_vector.assign(output.begin(), output.end()); });
    EXPECT(migraphx::verify_range(results_vector, s));
}

TEST_CASE(logsoftmax_test_axis_1)
{
    migraphx::program p;
    std::vector<float> a = {
        1.93885877,  -1.20006269, 0.90960855,  0.42108916,  -1.50797544, -1.31047913, 1.07816336,
        -1.13288733, -0.86411064, 0.97800238,  0.76631385,  2.07962834,  -0.8940665,  -1.62855592,
        -0.53763057, -1.48165117, -0.64154112, 0.42486547,  0.89330917,  -2.42022666, 0.192611,
        -0.01257413, -1.5326607,  0.53137897,  -1.52383859, 0.46994381,  0.00453619,  0.0066996,
        1.58394908,  0.84216752,  -0.04137941, -0.88580789, 1.44055158,  -0.17621241, -1.98917923,
        -0.08610038, 0.79020567,  -0.67714548, 0.42774631,  0.1376574,   2.23569227,  1.16681234,
        -1.21191456, -0.28411502, -0.18688975, 1.67552548,  2.48357974,  0.95891282,  -0.06616535,
        -0.99628491, 1.04314606,  -1.22943315, 0.76930403,  0.31106618};

    std::vector<float> s = {
        -0.550468, -2.132973, -1.549746, -0.650533, -1.051529, -2.248570, -0.141017, -2.028357,
        -1.947730, -1.511324, -0.166597, -0.379726, -1.965689, -1.172109, -1.475721, -2.700831,
        -1.537011, -0.658754, -1.596017, -3.353137, -2.266743, -1.084197, -1.076214, -0.406712,
        -2.743019, -0.425526, -1.079083, -2.139486, -1.270584, -1.024088, -1.154231, -3.201762,
        -0.888957, -0.532855, -3.103583, -1.221339, -1.355980, -3.531678, -1.438510, -0.975194,
        -0.080261, -1.162697, -1.568557, -1.398519, -1.322129, -0.470660, -0.370953, -0.907343,
        -1.179017, -3.312239, -1.286363, -1.586076, -0.345100, -0.824173};

    migraphx::shape a_shape{migraphx::shape::float_type, {2, 3, 3, 3}};
    auto al  = p.add_literal(migraphx::literal{a_shape, a});
    int axis = 1;
    p.add_instruction(migraphx::op::logsoftmax{axis}, al);
    p.compile(migraphx::cpu::target{});
    auto result = p.eval({});
    std::vector<float> results_vector;
    result.visit([&](auto output) { results_vector.assign(output.begin(), output.end()); });
    EXPECT(migraphx::verify_range(results_vector, s));
}

TEST_CASE(logsoftmax_test_axis_2)
{
    migraphx::program p;
    std::vector<float> a = {
        1.93885877,  -1.20006269, 0.90960855,  0.42108916,  -1.50797544, -1.31047913, 1.07816336,
        -1.13288733, -0.86411064, 0.97800238,  0.76631385,  2.07962834,  -0.8940665,  -1.62855592,
        -0.53763057, -1.48165117, -0.64154112, 0.42486547,  0.89330917,  -2.42022666, 0.192611,
        -0.01257413, -1.5326607,  0.53137897,  -1.52383859, 0.46994381,  0.00453619,  0.0066996,
        1.58394908,  0.84216752,  -0.04137941, -0.88580789, 1.44055158,  -0.17621241, -1.98917923,
        -0.08610038, 0.79020567,  -0.67714548, 0.42774631,  0.1376574,   2.23569227,  1.16681234,
        -1.21191456, -0.28411502, -0.18688975, 1.67552548,  2.48357974,  0.95891282,  -0.06616535,
        -0.99628491, 1.04314606,  -1.22943315, 0.76930403,  0.31106618};

    std::vector<float> s = {
        -0.495957, -1.031212, -0.245531, -2.013726, -1.339125, -2.465619, -1.356652, -0.964037,
        -2.019250, -0.214522, -0.289569, -0.234392, -2.086591, -2.684439, -2.851651, -2.674176,
        -1.697424, -1.889155, -0.401029, -3.064586, -1.173030, -1.306912, -2.177020, -0.834262,
        -2.818177, -0.174415, -1.361105, -1.024571, -0.106766, -1.167645, -1.072650, -2.576522,
        -0.569261, -1.207483, -3.679894, -2.095913, -0.504264, -3.039291, -1.290559, -1.156812,
        -0.126453, -0.551493, -2.506384, -2.646261, -1.905195, -0.206994, -0.191369, -0.959754,
        -1.948685, -3.671233, -0.875521, -3.111952, -1.905644, -1.6076011};

    migraphx::shape a_shape{migraphx::shape::float_type, {2, 3, 3, 3}};
    auto al  = p.add_literal(migraphx::literal{a_shape, a});
    int axis = 2;
    p.add_instruction(migraphx::op::logsoftmax{axis}, al);
    p.compile(migraphx::cpu::target{});
    auto result = p.eval({});
    std::vector<float> results_vector;
    result.visit([&](auto output) { results_vector.assign(output.begin(), output.end()); });
    EXPECT(migraphx::verify_range(results_vector, s));
}

TEST_CASE(logsoftmax_test_axis_3)
{
    migraphx::program p;
    std::vector<float> a = {
        1.93885877,  -1.20006269, 0.90960855,  0.42108916,  -1.50797544, -1.31047913, 1.07816336,
        -1.13288733, -0.86411064, 0.97800238,  0.76631385,  2.07962834,  -0.8940665,  -1.62855592,
        -0.53763057, -1.48165117, -0.64154112, 0.42486547,  0.89330917,  -2.42022666, 0.192611,
        -0.01257413, -1.5326607,  0.53137897,  -1.52383859, 0.46994381,  0.00453619,  0.0066996,
        1.58394908,  0.84216752,  -0.04137941, -0.88580789, 1.44055158,  -0.17621241, -1.98917923,
        -0.08610038, 0.79020567,  -0.67714548, 0.42774631,  0.1376574,   2.23569227,  1.16681234,
        -1.21191456, -0.28411502, -0.18688975, 1.67552548,  2.48357974,  0.95891282,  -0.06616535,
        -0.99628491, 1.04314606,  -1.22943315, 0.76930403,  0.31106618};

    std::vector<float> s = {
        -0.336904, -3.475825, -1.366154, -0.279366, -2.208430, -2.010934, -0.225511, -2.436562,
        -2.167785, -1.572415, -1.784104, -0.470789, -1.067459, -1.801948, -0.711023, -2.307197,
        -1.467087, -0.400681, -0.426983, -3.740518, -1.127681, -1.078919, -2.599005, -0.534965,
        -2.561400, -0.567617, -1.033025, -2.097713, -0.520463, -1.262245, -1.763230, -2.607658,
        -0.281299, -0.814243, -2.627210, -0.724131, -0.655704, -2.123055, -1.018163, -2.480634,
        -0.382599, -1.451479, -1.843102, -0.915303, -0.818078, -1.316929, -0.508875, -2.033541,
        -1.487672, -2.417791, -0.378360, -2.568531, -0.569794, -1.028032};

    migraphx::shape a_shape{migraphx::shape::float_type, {2, 3, 3, 3}};
    auto al  = p.add_literal(migraphx::literal{a_shape, a});
    int axis = 3;
    p.add_instruction(migraphx::op::logsoftmax{axis}, al);
    p.compile(migraphx::cpu::target{});
    auto result = p.eval({});
    std::vector<float> results_vector;
    result.visit([&](auto output) { results_vector.assign(output.begin(), output.end()); });
    EXPECT(migraphx::verify_range(results_vector, s));
}

TEST_CASE(argmax_test_0)
{
    migraphx::program p;
    std::vector<float> data = {1.2255,  1.6834,  -2.0305, -0.3221, 0.4701,  0.2583, 0.7545, 2.5758,
                               -1.6849, 0.0928,  0.9022,  -0.8765, -0.4090, 0.9301, 2.0724, -1.5706,
                               0.4867,  -0.1493, 0.6957,  -0.2179, 0.7142,  0.7177, 0.0183, 1.3497};
    std::vector<int64_t> res_gold = {0, 0, 1, 0, 1, 0, 0, 0, 1, 1, 0, 1};
    migraphx::shape data_shape{migraphx::shape::float_type, {2, 3, 4}};
    auto dl = p.add_literal(migraphx::literal{data_shape, data});
    p.add_instruction(migraphx::op::argmax{0}, dl);
    p.compile(migraphx::cpu::target{});
    auto result = p.eval({});
    std::vector<int64_t> result_vec;
    result.visit([&](auto output) { result_vec.assign(output.begin(), output.end()); });

    EXPECT(migraphx::verify_range(result_vec, res_gold));
}

TEST_CASE(argmax_test_1)
{
    migraphx::program p;
    std::vector<float> data = {1.2255,  1.6834,  -2.0305, -0.3221, 0.4701,  0.2583, 0.7545, 2.5758,
                               -1.6849, 0.0928,  0.9022,  -0.8765, -0.4090, 0.9301, 2.0724, -1.5706,
                               0.4867,  -0.1493, 0.6957,  -0.2179, 0.7142,  0.7177, 0.0183, 1.3497};
    std::vector<int64_t> res_gold = {0, 0, 2, 1, 2, 0, 0, 2};
    migraphx::shape data_shape{migraphx::shape::float_type, {2, 3, 4}};
    auto dl = p.add_literal(migraphx::literal{data_shape, data});
    p.add_instruction(migraphx::op::argmax{1}, dl);
    p.compile(migraphx::cpu::target{});
    auto result = p.eval({});
    std::vector<int64_t> result_vec;
    result.visit([&](auto output) { result_vec.assign(output.begin(), output.end()); });

    EXPECT(migraphx::verify_range(result_vec, res_gold));
}

TEST_CASE(argmax_test_2)
{
    migraphx::program p;
    std::vector<float> data = {1.2255,  1.6834,  -2.0305, -0.3221, 0.4701,  0.2583, 0.7545, 2.5758,
                               -1.6849, 0.0928,  0.9022,  -0.8765, -0.4090, 0.9301, 2.0724, -1.5706,
                               0.4867,  -0.1493, 0.6957,  -0.2179, 0.7142,  0.7177, 0.0183, 1.3497};
    std::vector<int64_t> res_gold = {1, 3, 2, 2, 2, 3};
    migraphx::shape data_shape{migraphx::shape::float_type, {2, 3, 4}};
    auto dl = p.add_literal(migraphx::literal{data_shape, data});
    p.add_instruction(migraphx::op::argmax{2}, dl);
    p.compile(migraphx::cpu::target{});
    auto result = p.eval({});
    std::vector<int64_t> result_vec;
    result.visit([&](auto output) { result_vec.assign(output.begin(), output.end()); });

    EXPECT(migraphx::verify_range(result_vec, res_gold));
}

TEST_CASE(argmin_test_0)
{
    migraphx::program p;
    std::vector<float> data = {1.2255,  1.6834,  -2.0305, -0.3221, 0.4701,  0.2583, 0.7545, 2.5758,
                               -1.6849, 0.0928,  0.9022,  -0.8765, -0.4090, 0.9301, 2.0724, -1.5706,
                               0.4867,  -0.1493, 0.6957,  -0.2179, 0.7142,  0.7177, 0.0183, 1.3497};
    std::vector<int64_t> res_gold = {1, 1, 0, 1, 0, 1, 1, 1, 0, 0, 1, 0};
    migraphx::shape data_shape{migraphx::shape::float_type, {2, 3, 4}};
    auto dl = p.add_literal(migraphx::literal{data_shape, data});
    p.add_instruction(migraphx::op::argmin{0}, dl);
    p.compile(migraphx::cpu::target{});
    auto result = p.eval({});
    std::vector<int64_t> result_vec;
    result.visit([&](auto output) { result_vec.assign(output.begin(), output.end()); });

    EXPECT(migraphx::verify_range(result_vec, res_gold));
}

TEST_CASE(argmin_test_1)
{
    migraphx::program p;
    std::vector<float> data = {1.2255,  1.6834,  -2.0305, -0.3221, 0.4701,  0.2583, 0.7545, 2.5758,
                               -1.6849, 0.0928,  0.9022,  -0.8765, -0.4090, 0.9301, 2.0724, -1.5706,
                               0.4867,  -0.1493, 0.6957,  -0.2179, 0.7142,  0.7177, 0.0183, 1.3497};
    std::vector<int64_t> res_gold = {2, 2, 0, 2, 0, 1, 2, 0};
    migraphx::shape data_shape{migraphx::shape::float_type, {2, 3, 4}};
    auto dl = p.add_literal(migraphx::literal{data_shape, data});
    p.add_instruction(migraphx::op::argmin{1}, dl);
    p.compile(migraphx::cpu::target{});
    auto result = p.eval({});
    std::vector<int64_t> result_vec;
    result.visit([&](auto output) { result_vec.assign(output.begin(), output.end()); });

    EXPECT(migraphx::verify_range(result_vec, res_gold));
}

TEST_CASE(argmin_test_2)
{
    migraphx::program p;
    std::vector<float> data = {1.2255,  1.6834,  -2.0305, -0.3221, 0.4701,  0.2583, 0.7545, 2.5758,
                               -1.6849, 0.0928,  0.9022,  -0.8765, -0.4090, 0.9301, 2.0724, -1.5706,
                               0.4867,  -0.1493, 0.6957,  -0.2179, 0.7142,  0.7177, 0.0183, 1.3497};
    std::vector<int64_t> res_gold = {2, 1, 0, 3, 3, 2};
    migraphx::shape data_shape{migraphx::shape::float_type, {2, 3, 4}};
    auto dl = p.add_literal(migraphx::literal{data_shape, data});
    p.add_instruction(migraphx::op::argmin{2}, dl);
    p.compile(migraphx::cpu::target{});
    auto result = p.eval({});
    std::vector<int64_t> result_vec;
    result.visit([&](auto output) { result_vec.assign(output.begin(), output.end()); });

    EXPECT(migraphx::verify_range(result_vec, res_gold));
}

TEST_CASE(conv2d_test)
{
    migraphx::program p;
    std::vector<float> a = {
        2.71567607,  -0.9960829,  0.91671127,  0.28140706,  0.63235772,  0.08077253,  0.80927712,
        -0.59108931, -1.05421555, -2.76622486, -0.85044265, -0.52049929, 0.67726439,  -0.65290606,
        0.02345525,  -0.33579525, 0.38901961,  1.05473483,  -1.31188095, 1.8963089,   -0.07265259,
        0.947339,    0.41949373,  -0.70814759, 0.25892952,  1.07311416,  1.2571274,   -0.62318051,
        -0.19951548, -0.94232577, -0.29393643, 0.42292568,  -0.80230367, 1.40909171,  0.63617158,
        0.13900366,  1.09253144,  -0.15265895, 1.54781747,  0.72780299,  1.09189606,  -0.38068101,
        0.97057933,  -0.58958799, 1.56188643,  0.21474874,  0.58725154,  -1.27097559, -0.03024297,
        1.09437096,  -0.4897908,  0.34838957,  -1.31042492, -1.69069934, 0.86956722,  -0.40457946,
        0.46691212,  1.29273605,  0.26464137,  0.22073045,  -1.02178168, 0.22163901,  -1.84387338,
        0.75522131,  -0.45775682, -0.42241111, -1.50944722, 1.07256448,  -1.95876884, -0.28106022,
        0.3341668,   2.13129425,  -1.14728117, -1.06555498, -0.298444,   -0.88322699, -0.65866792,
        -2.06007552, 0.01374334,  0.45612028,  0.52715492,  1.01914406,  -1.72659791, 0.80650896,
        0.16860051,  2.24112225,  -0.78620857, 0.36566174,  -0.07020134, -0.47976932, -0.68230027,
        -0.94711417, -0.54506505, 1.66504931,  -0.71860826, 0.61132306};

    std::vector<float> c = {
        2.82721668e-02,  6.44195229e-02,  1.53499246e-02,  1.72468081e-01,  -6.33238107e-02,
        9.49496776e-02,  1.40258059e-01,  -7.92879611e-02, -1.29301161e-01, 3.11307609e-03,
        -1.90624535e-01, 1.13238767e-01,  -2.80647576e-02, 3.12882811e-02,  -3.52091640e-02,
        3.33581865e-02,  6.43158704e-02,  7.40238279e-02,  -1.00106120e-01, -9.56912562e-02,
        1.44342467e-01,  9.40258950e-02,  6.36333972e-02,  1.66158378e-03,  -8.91554281e-02,
        2.58734226e-02,  1.70919895e-02,  1.78214177e-01,  8.84564668e-02,  8.98126513e-02,
        -1.63809001e-01, 1.37802169e-01,  1.66439757e-01,  -1.45631135e-02, 1.88469887e-04,
        4.76950556e-02,  -1.91969007e-01, -1.76233292e-01, -7.70473927e-02, 1.14828631e-01,
        1.76608220e-01,  -1.50728196e-01, 1.99946314e-02,  -5.88052124e-02, 1.31612435e-01,
        1.61106288e-02,  -1.35080189e-01, 1.49512306e-01,  3.86456847e-02,  1.29330024e-01,
        -3.22975963e-02, -5.60784787e-02, -5.41997552e-02, 4.78562862e-02};

    std::vector<float> s = {0.27039781,
                            0.19105849,
                            -0.06339942,
                            -0.65087199,
                            0.40867025,
                            0.05063812,
                            -0.14907975,
                            0.49018705,
                            -0.49197209,
                            0.33236548,
                            -0.39374301,
                            0.16012701,
                            0.06574871,
                            0.71606487,
                            -0.55201721,
                            -0.46427044};
    migraphx::shape a_shape{migraphx::shape::float_type, {2, 3, 4, 4}};
    auto al = p.add_literal(migraphx::literal{a_shape, a});

    migraphx::shape c_shape{migraphx::shape::float_type, {2, 3, 3, 3}};
    auto cl = p.add_literal(migraphx::literal{c_shape, c});

    p.add_instruction(migraphx::op::convolution{}, al, cl);
    p.compile(migraphx::cpu::target{});
    auto result = p.eval({});

    std::vector<float> results_vector(16);
    result.visit([&](auto output) { results_vector.assign(output.begin(), output.end()); });
    EXPECT(migraphx::verify_range(results_vector, s));
}

TEST_CASE(conv2d_padding_test)
{
    migraphx::program p;
    std::vector<float> a = {
        2.71567607,  -0.9960829,  0.91671127,  0.28140706,  0.63235772,  0.08077253,  0.80927712,
        -0.59108931, -1.05421555, -2.76622486, -0.85044265, -0.52049929, 0.67726439,  -0.65290606,
        0.02345525,  -0.33579525, 0.38901961,  1.05473483,  -1.31188095, 1.8963089,   -0.07265259,
        0.947339,    0.41949373,  -0.70814759, 0.25892952,  1.07311416,  1.2571274,   -0.62318051,
        -0.19951548, -0.94232577, -0.29393643, 0.42292568,  -0.80230367, 1.40909171,  0.63617158,
        0.13900366,  1.09253144,  -0.15265895, 1.54781747,  0.72780299,  1.09189606,  -0.38068101,
        0.97057933,  -0.58958799, 1.56188643,  0.21474874,  0.58725154,  -1.27097559, -0.03024297,
        1.09437096,  -0.4897908,  0.34838957,  -1.31042492, -1.69069934, 0.86956722,  -0.40457946,
        0.46691212,  1.29273605,  0.26464137,  0.22073045,  -1.02178168, 0.22163901,  -1.84387338,
        0.75522131,  -0.45775682, -0.42241111, -1.50944722, 1.07256448,  -1.95876884, -0.28106022,
        0.3341668,   2.13129425,  -1.14728117, -1.06555498, -0.298444,   -0.88322699, -0.65866792,
        -2.06007552, 0.01374334,  0.45612028,  0.52715492,  1.01914406,  -1.72659791, 0.80650896,
        0.16860051,  2.24112225,  -0.78620857, 0.36566174,  -0.07020134, -0.47976932, -0.68230027,
        -0.94711417, -0.54506505, 1.66504931,  -0.71860826, 0.61132306};

    std::vector<float> c = {
        -0.16115488, -0.09800646, -0.05412646, 0.10475694,  0.00555485,  -0.12667653, 0.0458357,
        -0.02656217, -0.16338061, 0.15037455,  0.0102711,   0.01303349,  0.05242859,  0.02034754,
        0.04751867,  -0.17038961, -0.1434752,  -0.10770349, 0.05676742,  -0.15838449, 0.10128359,
        -0.18958683, 0.11954515,  0.10758857,  -0.01058291, -0.12797487, 0.08971019,  0.18793164,
        -0.00881396, -0.06588994, -0.13321903, -0.03300409, 0.01439607,  0.07618178,  -0.11556662,
        0.00764295,  0.12956454,  -0.08937147, -0.12763587, 0.04674943,  0.05765297,  0.11336918,
        0.14747436,  -0.06199479, -0.01166052, -0.12432006, -0.04494537, -0.17581205, 0.09475745,
        0.1149437,   -0.1014564,  0.0274073,   -0.01323579, -0.11092556};

    std::vector<float> s = {
        -0.0201216,  0.40407312,  -0.39005592, -0.0631946,  0.37963012,  -0.64611685, 0.1349397,
        -0.54113752, 0.28533003,  0.27667275,  -0.16442731, -0.181494,   0.30564839,  0.58744538,
        0.32015014,  0.24969585,  -0.27367792, -0.53308117, 0.41236052,  0.26136363,  -0.01489828,
        0.57652152,  -0.38506854, 0.119615,    0.0437076,   0.04779706,  0.57887721,  0.23126155,
        0.05695833,  -0.68200272, 0.02063358,  -0.10267162, 0.8062973,   -0.38149622, -0.40134856,
        -0.03353126, 0.38991132,  -0.3478111,  0.03661491,  0.25783631,  0.62772679,  -0.1961118,
        0.76423508,  -0.36241418, -0.20994355, -0.12368261, -0.9406727,  0.02340185,  -0.08793129,
        -0.02471633, -0.58163726, -0.02211772, -0.42014724, 0.77525634,  0.504951,    -0.20537445,
        -0.20369984, -0.83037728, -1.40423918, -0.46160448, -0.22944322, 0.36074194,  0.49579027,
        0.46527559};

    migraphx::shape a_shape{migraphx::shape::float_type, {2, 3, 4, 4}};
    auto al = p.add_literal(migraphx::literal{a_shape, a});

    migraphx::shape c_shape{migraphx::shape::float_type, {2, 3, 3, 3}};
    auto cl = p.add_literal(migraphx::literal{c_shape, c});

    p.add_instruction(migraphx::op::convolution{{{1, 1}}, {{1, 1}}}, al, cl);
    p.compile(migraphx::cpu::target{});
    auto result = p.eval({});

    std::vector<float> results_vector(64);
    result.visit([&](auto output) { results_vector.assign(output.begin(), output.end()); });
    EXPECT(migraphx::verify_range(results_vector, s));
}

TEST_CASE(conv2d_padding_stride_test)
{
    migraphx::program p;
    std::vector<float> a = {
        2.71567607,  -0.9960829,  0.91671127,  0.28140706,  0.63235772,  0.08077253,  0.80927712,
        -0.59108931, -1.05421555, -2.76622486, -0.85044265, -0.52049929, 0.67726439,  -0.65290606,
        0.02345525,  -0.33579525, 0.38901961,  1.05473483,  -1.31188095, 1.8963089,   -0.07265259,
        0.947339,    0.41949373,  -0.70814759, 0.25892952,  1.07311416,  1.2571274,   -0.62318051,
        -0.19951548, -0.94232577, -0.29393643, 0.42292568,  -0.80230367, 1.40909171,  0.63617158,
        0.13900366,  1.09253144,  -0.15265895, 1.54781747,  0.72780299,  1.09189606,  -0.38068101,
        0.97057933,  -0.58958799, 1.56188643,  0.21474874,  0.58725154,  -1.27097559, -0.03024297,
        1.09437096,  -0.4897908,  0.34838957,  -1.31042492, -1.69069934, 0.86956722,  -0.40457946,
        0.46691212,  1.29273605,  0.26464137,  0.22073045,  -1.02178168, 0.22163901,  -1.84387338,
        0.75522131,  -0.45775682, -0.42241111, -1.50944722, 1.07256448,  -1.95876884, -0.28106022,
        0.3341668,   2.13129425,  -1.14728117, -1.06555498, -0.298444,   -0.88322699, -0.65866792,
        -2.06007552, 0.01374334,  0.45612028,  0.52715492,  1.01914406,  -1.72659791, 0.80650896,
        0.16860051,  2.24112225,  -0.78620857, 0.36566174,  -0.07020134, -0.47976932, -0.68230027,
        -0.94711417, -0.54506505, 1.66504931,  -0.71860826, 0.61132306};

    std::vector<float> c = {
        -0.14601797, -0.13000923, 0.06521662,  0.06178288,  -0.11083675, 0.10154136,  0.09990512,
        0.06030385,  -0.11374587, -0.17523311, -0.14344215, 0.17802463,  0.06300922,  -0.15325832,
        0.07066704,  0.05166031,  0.00615084,  -0.02606523, 0.08083995,  -0.17913306, 0.0624622,
        0.0735731,   -0.04198661, -0.0164391,  -0.06374192, 0.16569914,  0.10681538,  0.07370754,
        0.02802075,  0.00282027,  0.15104802,  -0.11084409, -0.00197773, 0.07924436,  0.03528272,
        0.04765259,  -0.15896152, 0.07917164,  0.12125669,  -0.1154705,  -0.11999125, 0.12749968,
        -0.06269585, 0.18658121,  -0.03944227, 0.0111798,   -0.17731084, 0.11789055,  -0.09982193,
        0.08142821,  0.0729029,   0.11303909,  0.12735154,  0.03885292};

    std::vector<float> s = {-0.20817225,
                            0.87965256,
                            0.14958936,
                            -1.24887264,
                            -0.06540672,
                            0.20778663,
                            0.40456355,
                            -0.99900877,
                            0.4917807,
                            0.1994698,
                            0.64205718,
                            0.37798831,
                            -0.25315839,
                            0.44276932,
                            -0.16138598,
                            0.79344082};

    migraphx::shape a_shape{migraphx::shape::float_type, {2, 3, 4, 4}};
    auto al = p.add_literal(migraphx::literal{a_shape, a});

    migraphx::shape c_shape{migraphx::shape::float_type, {2, 3, 3, 3}};
    auto cl = p.add_literal(migraphx::literal{c_shape, c});

    p.add_instruction(migraphx::op::convolution{{{1, 1}}, {{2, 2}}}, al, cl);
    p.compile(migraphx::cpu::target{});
    auto result = p.eval({});

    std::vector<float> results_vector(16);
    result.visit([&](auto output) { results_vector.assign(output.begin(), output.end()); });
    EXPECT(migraphx::verify_range(results_vector, s));
}

TEST_CASE(transpose_test)
{
    migraphx::shape a_shape{migraphx::shape::float_type, {1, 2, 2, 3}};
    std::vector<float> data(12);
    std::iota(data.begin(), data.end(), 0);

    {
        migraphx::program p;
        auto l                    = p.add_literal(migraphx::literal{a_shape, data});
        std::vector<int64_t> perm = {0, 3, 1, 2};
        p.add_instruction(migraphx::op::transpose{perm}, l);
        p.compile(migraphx::cpu::target{});
        auto result = p.eval({});

        result.visit([&](auto output) {
            std::vector<size_t> new_lens = {1, 3, 2, 2};
            EXPECT(bool{output.get_shape().lens() == new_lens});
        });
    }
    {
        migraphx::program p;
        auto l                    = p.add_literal(migraphx::literal{a_shape, data});
        std::vector<int64_t> perm = {0, 3, 1, 2};
        auto result               = p.add_instruction(migraphx::op::transpose{perm}, l);
        p.add_instruction(migraphx::op::contiguous{}, result);
        p.compile(migraphx::cpu::target{});
        auto result2 = p.eval({});

        std::vector<float> results_vector(12);
        result2.visit([&](auto output) { results_vector.assign(output.begin(), output.end()); });
        std::vector<float> gold = {0, 3, 6, 9, 1, 4, 7, 10, 2, 5, 8, 11};
        EXPECT(migraphx::verify_range(results_vector, gold));
    }
}

TEST_CASE(contiguous_test)
{
    migraphx::shape a_shape{migraphx::shape::float_type, {1, 3, 2, 2}, {12, 1, 6, 3}};
    std::vector<float> data(12);
    std::iota(data.begin(), data.end(), 0);

    migraphx::program p;
    auto l = p.add_literal(migraphx::literal{a_shape, data});
    p.add_instruction(migraphx::op::contiguous{}, l);
    p.compile(migraphx::cpu::target{});
    auto result = p.eval({});

    std::vector<float> results_vector(12);
    result.visit([&](auto output) { results_vector.assign(output.begin(), output.end()); });
    std::vector<size_t> new_lens    = {1, 3, 2, 2};
    std::vector<size_t> new_strides = {12, 1, 6, 3};
    std::vector<float> gold         = {0, 3, 6, 9, 1, 4, 7, 10, 2, 5, 8, 11};
    EXPECT(migraphx::verify_range(results_vector, gold));
}

TEST_CASE(identity_test)
{
    migraphx::program p;
    migraphx::shape s{migraphx::shape::float_type, {2, 2}};
    std::vector<int> data{1, 2, 3, 4};
    auto l = p.add_literal(migraphx::literal{s, data});
    p.add_instruction(migraphx::op::identity{}, l);
    p.compile(migraphx::cpu::target{});
    auto result = p.eval({});
    std::vector<int> results_vector(4);
    result.visit([&](auto output) { results_vector.assign(output.begin(), output.end()); });
    EXPECT(std::equal(data.begin(), data.end(), results_vector.begin()));
}

TEST_CASE(abs_test)
{
    migraphx::program p;
    migraphx::shape s{migraphx::shape::float_type, {2, 2}};
    auto l = p.add_literal(migraphx::literal{s, {-1, 2, -3, 4}});
    p.add_instruction(migraphx::op::abs{}, l);
    p.compile(migraphx::cpu::target{});
    auto result = p.eval({});
    std::vector<float> results_vector(4);
    result.visit([&](auto output) { results_vector.assign(output.begin(), output.end()); });
    std::vector<float> gold{1, 2, 3, 4};
    EXPECT(migraphx::verify_range(results_vector, gold));
}

TEST_CASE(sigmoid_test)
{
    migraphx::program p;
    migraphx::shape s{migraphx::shape::float_type, {2, 2}};
    auto l = p.add_literal(migraphx::literal{s, {-1, 2, -3, 4}});
    p.add_instruction(migraphx::op::sigmoid{}, l);
    p.compile(migraphx::cpu::target{});
    auto result = p.eval({});
    std::vector<float> results_vector(4);
    result.visit([&](auto output) { results_vector.assign(output.begin(), output.end()); });
    std::vector<float> gold{sigmoid(-1), sigmoid(2), sigmoid(-3), sigmoid(4)};
    EXPECT(migraphx::verify_range(results_vector, gold));
}

TEST_CASE(sinh_test)
{
    migraphx::program p;
    migraphx::shape s{migraphx::shape::float_type, {2, 2}};
    auto l = p.add_literal(migraphx::literal{s, {-1.0, 2.0, -3.0, 4.0}});
    p.add_instruction(migraphx::op::sinh{}, l);
    p.compile(migraphx::cpu::target{});
    auto result = p.eval({});
    std::vector<float> results_vector(4);
    result.visit([&](auto output) { results_vector.assign(output.begin(), output.end()); });
    std::vector<float> gold{sinhf(-1), sinhf(2), sinhf(-3), sinhf(4)};
    EXPECT(migraphx::verify_range(results_vector, gold));
}

TEST_CASE(cosh_test)
{
    migraphx::program p;
    migraphx::shape s{migraphx::shape::float_type, {2, 2}};
    auto l = p.add_literal(migraphx::literal{s, {-1.0, 2.0, -3.0, 4.0}});
    p.add_instruction(migraphx::op::cosh{}, l);
    p.compile(migraphx::cpu::target{});
    auto result = p.eval({});
    std::vector<float> results_vector(4);
    result.visit([&](auto output) { results_vector.assign(output.begin(), output.end()); });
    std::vector<float> gold{coshf(-1), coshf(2), coshf(-3), coshf(4)};
    EXPECT(migraphx::verify_range(results_vector, gold));
}

TEST_CASE(tanh_test)
{
    migraphx::program p;
    migraphx::shape s{migraphx::shape::float_type, {2, 2}};
    auto l = p.add_literal(migraphx::literal{s, {-1.0, 2.0, -3.0, 4.0}});
    p.add_instruction(migraphx::op::tanh{}, l);
    p.compile(migraphx::cpu::target{});
    auto result = p.eval({});
    std::vector<float> results_vector(4);
    result.visit([&](auto output) { results_vector.assign(output.begin(), output.end()); });
    std::vector<float> gold{tanhf(-1), tanhf(2), tanhf(-3), tanhf(4)};
    EXPECT(migraphx::verify_range(results_vector, gold));
}

TEST_CASE(elu_test)
{
    migraphx::program p;
    migraphx::shape s{migraphx::shape::float_type, {2, 2}};
    auto l      = p.add_literal(migraphx::literal{s, {-1.0, 2.0, -3.0, 4.0}});
    float alpha = 0.5;
    p.add_instruction(migraphx::op::elu{alpha}, l);
    p.compile(migraphx::cpu::target{});
    auto result = p.eval({});
    std::vector<float> results_vector(4);
    result.visit([&](auto output) { results_vector.assign(output.begin(), output.end()); });
    std::vector<float> gold{elu(alpha, -1), elu(alpha, 2), elu(alpha, -3), elu(alpha, 4)};
    EXPECT(migraphx::verify_range(results_vector, gold));
}

TEST_CASE(max_test)
{
    migraphx::program p;
    migraphx::shape s{migraphx::shape::float_type, {3}};
    auto l0       = p.add_literal(migraphx::literal{s, {1, 4, 3}});
    auto l1       = p.add_literal(migraphx::literal{s, {2, 8, 6}});
    auto l2       = p.add_literal(migraphx::literal{s, {7, 5, 9}});
    auto curr_max = p.add_instruction(migraphx::op::max{}, l0, l1);
    p.add_instruction(migraphx::op::max{}, curr_max, l2);
    p.compile(migraphx::cpu::target{});
    auto result = p.eval({});
    std::vector<float> results_vector(4);
    result.visit([&](auto output) { results_vector.assign(output.begin(), output.end()); });
    std::vector<float> gold{7, 8, 9};
    EXPECT(migraphx::verify_range(results_vector, gold));
}

TEST_CASE(min_test)
{
    migraphx::program p;
    migraphx::shape s{migraphx::shape::float_type, {3}};
    auto l0       = p.add_literal(migraphx::literal{s, {1, 4, 3}});
    auto l1       = p.add_literal(migraphx::literal{s, {2, 8, 6}});
    auto l2       = p.add_literal(migraphx::literal{s, {7, 5, 9}});
    auto curr_min = p.add_instruction(migraphx::op::min{}, l0, l1);
    p.add_instruction(migraphx::op::min{}, curr_min, l2);
    p.compile(migraphx::cpu::target{});
    auto result = p.eval({});
    std::vector<float> results_vector(4);
    result.visit([&](auto output) { results_vector.assign(output.begin(), output.end()); });
    std::vector<float> gold{1, 4, 3};
    EXPECT(migraphx::verify_range(results_vector, gold));
}

TEST_CASE(pad_test)
{
    migraphx::program p;
    migraphx::shape s{migraphx::shape::float_type, {2, 2}};
    auto l0 = p.add_literal(migraphx::literal{s, {1, 2, 3, 4}});
    p.add_instruction(migraphx::op::pad{{1, 1, 1, 1}}, l0);
    p.compile(migraphx::cpu::target{});
    auto result = p.eval({});
    std::vector<float> results_vector(16);
    result.visit([&](auto output) { results_vector.assign(output.begin(), output.end()); });
    std::vector<float> gold{0, 0, 0, 0, 0, 1, 2, 0, 0, 3, 4, 0, 0, 0, 0, 0};
    EXPECT(migraphx::verify_range(results_vector, gold));
}

TEST_CASE(fp16_test)
{
    migraphx::program p;
    migraphx::shape s{migraphx::shape::half_type, {1}};
    migraphx::half a{1.5};
    migraphx::half b{2.5};
    migraphx::half c{4.0};
    auto l0 = p.add_literal(migraphx::literal{s, {a}});
    auto l1 = p.add_literal(migraphx::literal{s, {b}});
    p.add_instruction(migraphx::op::add{}, l0, l1);
    p.compile(migraphx::cpu::target{});
    auto result = p.eval({});
    std::vector<migraphx::half> results_vector(1);
    result.visit([&](auto output) { results_vector.assign(output.begin(), output.end()); });
    std::vector<migraphx::half> gold{c};
    EXPECT(migraphx::verify_range(results_vector, gold));
}

TEST_CASE(fp32_fp16_test)
{
    auto create_program = [] {
        migraphx::program p;
        migraphx::shape s{migraphx::shape::float_type, {2, 3}};
        std::vector<float> data(2 * 3);
        std::iota(data.begin(), data.end(), 1.0f);
        auto l1 = p.add_literal(migraphx::literal(s, data));
        auto l2 = p.add_literal(migraphx::literal(s, data));
        p.add_instruction(migraphx::op::add{}, l1, l2);
        return p;
    };

    auto test_case = [&](std::vector<std::string>&& op_names) {
        std::vector<float> gold_res = {2.0, 4.0, 6.0, 8.0, 10.0, 12.0};
        auto p                      = create_program();
        migraphx::quantize(p, op_names);
        p.compile(migraphx::cpu::target{});
        auto result = p.eval({});
        std::vector<float> res;
        result.visit([&](auto output) { res.assign(output.begin(), output.end()); });
        EXPECT(migraphx::verify_range(res, gold_res));
    };

    test_case({"all"});
    test_case({"add"});
}

TEST_CASE(clip_test)
{
    migraphx::program p;
    migraphx::shape s{migraphx::shape::float_type, {3}};
    auto l = p.add_literal(migraphx::literal{s, {-1.0, 0.0, 10.0}});
    migraphx::op::clip op;
    op.max_val = 6.0;
    op.min_val = 0.0;
    p.add_instruction(op, l);
    p.compile(migraphx::cpu::target{});
    auto result = p.eval({});
    std::vector<float> results_vector(3);
    result.visit([&](auto output) { results_vector.assign(output.begin(), output.end()); });
    std::vector<float> gold = {0.0, 0.0, 6.0};
    EXPECT(migraphx::verify_range(results_vector, gold));
}

TEST_CASE(reduce_sum_axis0)
{
    migraphx::program p;
    migraphx::shape s{migraphx::shape::float_type, {3, 2, 2}};
    auto input = migraphx::literal{s, {1, 2, 3, 4, 5, 6, 7, 8, 9, 10, 11, 12}};
    auto l0    = p.add_literal(input);
    p.add_instruction(migraphx::op::reduce_sum{{0}}, l0);
    p.compile(migraphx::cpu::target{});
    auto result = p.eval({});
    std::vector<float> results_vector;
    result.visit([&](auto output) { results_vector.assign(output.begin(), output.end()); });
    std::vector<float> gold{15, 18, 21, 24};
    EXPECT(results_vector == gold);
}

TEST_CASE(reduce_sum_axis1)
{
    migraphx::program p;
    migraphx::shape s{migraphx::shape::float_type, {3, 2, 2}};
    auto input = migraphx::literal{s, {1, 2, 3, 4, 5, 6, 7, 8, 9, 10, 11, 12}};
    auto l0    = p.add_literal(input);
    p.add_instruction(migraphx::op::reduce_sum{{1}}, l0);
    p.compile(migraphx::cpu::target{});
    auto result = p.eval({});
    std::vector<float> results_vector;
    result.visit([&](auto output) { results_vector.assign(output.begin(), output.end()); });
    std::vector<float> gold{4, 6, 12, 14, 20, 22};
    EXPECT(results_vector == gold);
}

TEST_CASE(reduce_sum_axis2)
{
    migraphx::program p;
    migraphx::shape s{migraphx::shape::float_type, {3, 2, 2}};
    auto input = migraphx::literal{s, {1, 2, 3, 4, 5, 6, 7, 8, 9, 10, 11, 12}};
    auto l0    = p.add_literal(input);
    p.add_instruction(migraphx::op::reduce_sum{{2}}, l0);
    p.compile(migraphx::cpu::target{});
    auto result = p.eval({});
    std::vector<float> results_vector;
    result.visit([&](auto output) { results_vector.assign(output.begin(), output.end()); });
    std::vector<float> gold{3, 7, 11, 15, 19, 23};
    EXPECT(results_vector == gold);
}

TEST_CASE(reduce_sum_axis02)
{
    migraphx::program p;
    migraphx::shape s{migraphx::shape::float_type, {3, 2, 2}};
    auto input = migraphx::literal{s, {1, 2, 3, 4, 5, 6, 7, 8, 9, 10, 11, 12}};
    auto l0    = p.add_literal(input);
    p.add_instruction(migraphx::op::reduce_sum{{0, 2}}, l0);
    p.compile(migraphx::cpu::target{});
    auto result = p.eval({});
    std::vector<float> results_vector;
    result.visit([&](auto output) { results_vector.assign(output.begin(), output.end()); });
    std::vector<float> gold{33, 45};
    EXPECT(results_vector == gold);
}

TEST_CASE(reduce_sum_axis12)
{
    migraphx::program p;
    migraphx::shape s{migraphx::shape::float_type, {3, 2, 2}};
    auto input = migraphx::literal{s, {1, 2, 3, 4, 5, 6, 7, 8, 9, 10, 11, 12}};
    auto l0    = p.add_literal(input);
    p.add_instruction(migraphx::op::reduce_sum{{1, 2}}, l0);
    p.compile(migraphx::cpu::target{});
    auto result = p.eval({});
    std::vector<float> results_vector;
    result.visit([&](auto output) { results_vector.assign(output.begin(), output.end()); });
    std::vector<float> gold{10, 26, 42};
    EXPECT(results_vector == gold);
}

<<<<<<< HEAD
TEST_CASE(reduce_mean_test1)
=======
TEST_CASE(reduce_mean_axis1)
>>>>>>> 3003844f
{
    migraphx::program p;
    migraphx::shape s{migraphx::shape::float_type, {3, 2, 2}};
    auto input = migraphx::literal{s, {1, 2, 3, 4, 5, 6, 7, 8, 9, 10, 11, 12}};
    auto l0    = p.add_literal(input);
    p.add_instruction(migraphx::op::reduce_mean{{1}}, l0);
    p.compile(migraphx::cpu::target{});
    auto result = p.eval({});
    std::vector<float> results_vector;
    result.visit([&](auto output) { results_vector.assign(output.begin(), output.end()); });
    std::vector<float> gold{2, 3, 6, 7, 10, 11};
    EXPECT(results_vector == gold);
}

<<<<<<< HEAD
TEST_CASE(reduce_mean_test2)
=======
TEST_CASE(reduce_mean_axis2)
>>>>>>> 3003844f
{
    migraphx::program p;
    migraphx::shape s{migraphx::shape::float_type, {3, 2, 2}};
    auto input = migraphx::literal{s, {1, 2, 3, 4, 5, 6, 7, 8, 9, 10, 11, 12}};
    auto l0    = p.add_literal(input);
    p.add_instruction(migraphx::op::reduce_mean{{2}}, l0);
    p.compile(migraphx::cpu::target{});
    auto result = p.eval({});
    std::vector<float> results_vector;
    result.visit([&](auto output) { results_vector.assign(output.begin(), output.end()); });
    std::vector<float> gold{1.5f, 3.5f, 5.5f, 7.5f, 9.5f, 11.5f};
    EXPECT(results_vector == gold);
}

<<<<<<< HEAD
TEST_CASE(reduce_mean_test02)
=======
TEST_CASE(reduce_mean_axis02)
>>>>>>> 3003844f
{
    migraphx::program p;
    migraphx::shape s{migraphx::shape::float_type, {3, 2, 2}};
    auto input = migraphx::literal{s, {1, 2, 3, 4, 5, 6, 7, 8, 9, 10, 11, 12}};
    auto l0    = p.add_literal(input);
    p.add_instruction(migraphx::op::reduce_mean{{0, 2}}, l0);
    p.compile(migraphx::cpu::target{});
    auto result = p.eval({});
    std::vector<float> results_vector;
    result.visit([&](auto output) { results_vector.assign(output.begin(), output.end()); });
    std::vector<float> gold{5.5, 7.5};
    EXPECT(results_vector == gold);
}

<<<<<<< HEAD
TEST_CASE(reduce_mean_test12)
=======
TEST_CASE(reduce_mean_axis12)
>>>>>>> 3003844f
{
    migraphx::program p;
    migraphx::shape s{migraphx::shape::float_type, {3, 2, 2}};
    auto input = migraphx::literal{s, {1, 2, 3, 4, 5, 6, 7, 8, 9, 10, 11, 12}};
    auto l0    = p.add_literal(input);
    p.add_instruction(migraphx::op::reduce_mean{{1, 2}}, l0);
    p.compile(migraphx::cpu::target{});
    auto result = p.eval({});
    std::vector<float> results_vector;
    result.visit([&](auto output) { results_vector.assign(output.begin(), output.end()); });
    std::vector<float> gold{2.5f, 6.5f, 10.5f};
    EXPECT(results_vector == gold);
}

TEST_CASE(reduce_mean_int)
{
    migraphx::program p;
    migraphx::shape s{migraphx::shape::int32_type, {3, 2, 2}};
    auto input = migraphx::literal{s, {1, 2, 3, 4, 5, 6, 7, 8, 9, 10, 11, 12}};
    auto l0    = p.add_literal(input);
    p.add_instruction(migraphx::op::reduce_mean{{1, 2}}, l0);
    p.compile(migraphx::cpu::target{});
    auto result = p.eval({});
    std::vector<int> results_vector;
    result.visit([&](auto output) { results_vector.assign(output.begin(), output.end()); });
    std::vector<int> gold{2, 6, 10};
    EXPECT(results_vector == gold);
}

int main(int argc, const char* argv[]) { test::run(argc, argv); }<|MERGE_RESOLUTION|>--- conflicted
+++ resolved
@@ -1793,11 +1793,7 @@
     EXPECT(results_vector == gold);
 }
 
-<<<<<<< HEAD
-TEST_CASE(reduce_mean_test1)
-=======
 TEST_CASE(reduce_mean_axis1)
->>>>>>> 3003844f
 {
     migraphx::program p;
     migraphx::shape s{migraphx::shape::float_type, {3, 2, 2}};
@@ -1812,11 +1808,7 @@
     EXPECT(results_vector == gold);
 }
 
-<<<<<<< HEAD
-TEST_CASE(reduce_mean_test2)
-=======
 TEST_CASE(reduce_mean_axis2)
->>>>>>> 3003844f
 {
     migraphx::program p;
     migraphx::shape s{migraphx::shape::float_type, {3, 2, 2}};
@@ -1831,11 +1823,7 @@
     EXPECT(results_vector == gold);
 }
 
-<<<<<<< HEAD
-TEST_CASE(reduce_mean_test02)
-=======
 TEST_CASE(reduce_mean_axis02)
->>>>>>> 3003844f
 {
     migraphx::program p;
     migraphx::shape s{migraphx::shape::float_type, {3, 2, 2}};
@@ -1850,11 +1838,7 @@
     EXPECT(results_vector == gold);
 }
 
-<<<<<<< HEAD
-TEST_CASE(reduce_mean_test12)
-=======
 TEST_CASE(reduce_mean_axis12)
->>>>>>> 3003844f
 {
     migraphx::program p;
     migraphx::shape s{migraphx::shape::float_type, {3, 2, 2}};
