#include <iostream>
#include <vector>
#include <migraphx/literal.hpp>
#include <migraphx/operators.hpp>
#include <migraphx/program.hpp>
#include <migraphx/instruction.hpp>
#include <migraphx/instruction_ref.hpp>
#include <migraphx/pass_manager.hpp>
#include <migraphx/dead_code_elimination.hpp>
#include <migraphx/eliminate_identity.hpp>
#include <migraphx/onnx.hpp>
#include <migraphx/make_op.hpp>

#include <migraphx/serialize.hpp>

#include "test.hpp"

migraphx::program optimize_onnx(const std::string& name, bool eliminate_deadcode = false)
{
    migraphx::onnx_options options;
    options.skip_unknown_operators = true;
    auto prog                      = migraphx::parse_onnx(name, options);
    auto* mm                       = prog.get_main_module();
    if(eliminate_deadcode)
        migraphx::run_passes(*mm, {migraphx::dead_code_elimination{}});

    // remove the last identity instruction
    auto last_ins = std::prev(mm->end());
    if(last_ins->name() == "@return")
    {
        mm->remove_instruction(last_ins);
    }

    return prog;
}

TEST_CASE(acos_test)
{
    migraphx::program p;
    auto* mm   = p.get_main_module();
    auto input = mm->add_parameter("x", migraphx::shape{migraphx::shape::float_type, {10}});
    mm->add_instruction(migraphx::make_op("acos"), input);

    auto prog = optimize_onnx("acos_test.onnx");

    EXPECT(p == prog);
}

TEST_CASE(acosh_test)
{
    migraphx::program p;
    auto* mm   = p.get_main_module();
    auto input = mm->add_parameter("x", migraphx::shape{migraphx::shape::float_type, {10}});
    mm->add_instruction(migraphx::make_op("acosh"), input);

    auto prog = optimize_onnx("acosh_test.onnx");

    EXPECT(p == prog);
}

TEST_CASE(add_bcast_test)
{
    migraphx::program p;
    auto* mm = p.get_main_module();
    auto l0  = mm->add_parameter("0", migraphx::shape{migraphx::shape::float_type, {2, 3, 4, 5}});
    auto l1  = mm->add_parameter("1", migraphx::shape{migraphx::shape::float_type, {3, 4}});
    auto l2  = mm->add_instruction(
        migraphx::make_op("broadcast", {{"axis", 1}, {"dims", l0->get_shape().lens()}}), l1);
    mm->add_instruction(migraphx::make_op("add"), l0, l2);

    auto prog = optimize_onnx("add_bcast_test.onnx");

    EXPECT(p == prog);
}

TEST_CASE(add_fp16_test)
{
    migraphx::program p;
    auto* mm = p.get_main_module();
    auto l0 =
        mm->add_literal(migraphx::literal{migraphx::shape{migraphx::shape::half_type, {1}}, {1.5}});
    auto l1 =
        mm->add_literal(migraphx::literal{migraphx::shape{migraphx::shape::half_type, {1}}, {2.5}});
    mm->add_instruction(migraphx::make_op("add"), l0, l1);
    auto prog = optimize_onnx("add_fp16_test.onnx");

    EXPECT(p == prog);
}

TEST_CASE(add_scalar_test)
{
    migraphx::program p;
    auto* mm = p.get_main_module();
    auto l0  = mm->add_parameter("0", migraphx::shape{migraphx::shape::uint8_type, {2, 3, 4, 5}});
    auto l1  = mm->add_parameter("1", migraphx::shape{migraphx::shape::uint8_type});
    auto m1  = mm->add_instruction(
        migraphx::make_op("multibroadcast", {{"output_lens", {2, 3, 4, 5}}}), l1);
    auto r = mm->add_instruction(migraphx::make_op("add"), l0, m1);
    mm->add_return({r});
    auto prog = migraphx::parse_onnx("add_scalar_test.onnx");

    EXPECT(p == prog);
}

TEST_CASE(argmax_test)
{
    migraphx::program p;
    auto* mm = p.get_main_module();
    auto l0  = mm->add_parameter("x", migraphx::shape{migraphx::shape::float_type, {3, 4, 5, 6}});
    auto ins = mm->add_instruction(migraphx::make_op("argmax", {{"axis", 2}}), l0);
    mm->add_instruction(migraphx::make_op("squeeze", {{"axes", {2}}}), ins);
    auto prog = optimize_onnx("argmax_test.onnx");

    EXPECT(p == prog);
}

TEST_CASE(argmin_test)
{
    migraphx::program p;
    auto* mm = p.get_main_module();
    auto l0  = mm->add_parameter("x", migraphx::shape{migraphx::shape::float_type, {3, 4, 5, 6}});
    auto ins = mm->add_instruction(migraphx::make_op("argmin", {{"axis", 3}}), l0);
    mm->add_instruction(migraphx::make_op("squeeze", {{"axes", {3}}}), ins);
    auto prog = optimize_onnx("argmin_test.onnx");

    EXPECT(p == prog);
}

TEST_CASE(asin_test)
{
    migraphx::program p;
    auto* mm   = p.get_main_module();
    auto input = mm->add_parameter("x", migraphx::shape{migraphx::shape::float_type, {10}});
    mm->add_instruction(migraphx::make_op("asin"), input);

    auto prog = optimize_onnx("asin_test.onnx");

    EXPECT(p == prog);
}

TEST_CASE(asinh_test)
{
    migraphx::program p;
    auto* mm   = p.get_main_module();
    auto input = mm->add_parameter("x", migraphx::shape{migraphx::shape::float_type, {10}});
    mm->add_instruction(migraphx::make_op("asinh"), input);

    auto prog = optimize_onnx("asinh_test.onnx");

    EXPECT(p == prog);
}

TEST_CASE(atan_test)
{
    migraphx::program p;
    auto* mm   = p.get_main_module();
    auto input = mm->add_parameter("x", migraphx::shape{migraphx::shape::float_type, {10}});
    mm->add_instruction(migraphx::make_op("atan"), input);

    auto prog = optimize_onnx("atan_test.onnx");

    EXPECT(p == prog);
}

TEST_CASE(atanh_test)
{
    migraphx::program p;
    auto* mm   = p.get_main_module();
    auto input = mm->add_parameter("x", migraphx::shape{migraphx::shape::float_type, {10}});
    mm->add_instruction(migraphx::make_op("atanh"), input);

    auto prog = optimize_onnx("atanh_test.onnx");

    EXPECT(p == prog);
}

TEST_CASE(averagepool_1d_test)
{
    migraphx::program p;
    auto* mm = p.get_main_module();
    auto l0  = mm->add_parameter("0", {migraphx::shape::float_type, {1, 3, 5}});
    mm->add_instruction(
        migraphx::make_op(
            "pooling", {{"mode", "average"}, {"padding", {0}}, {"stride", {1}}, {"lengths", {3}}}),
        l0);

    auto prog = optimize_onnx("averagepool_1d_test.onnx");
    EXPECT(p == prog);
}

TEST_CASE(averagepool_3d_test)
{
    migraphx::program p;
    auto* mm = p.get_main_module();
    auto l0  = mm->add_parameter("0", {migraphx::shape::float_type, {1, 3, 5, 5, 5}});
    mm->add_instruction(migraphx::make_op("pooling",
                                          {{"mode", "average"},
                                           {"padding", {0, 0, 0}},
                                           {"stride", {1, 1, 1}},
                                           {"lengths", {3, 3, 3}}}),
                        l0);

    auto prog = optimize_onnx("averagepool_3d_test.onnx");
    EXPECT(p == prog);
}

TEST_CASE(averagepool_notset_test)
{
    migraphx::program p;
    auto* mm   = p.get_main_module();
    auto input = mm->add_parameter("x", migraphx::shape{migraphx::shape::float_type, {1, 1, 5, 5}});
    auto ins   = mm->add_instruction(
        migraphx::make_op(
            "pooling",
            {{"mode", "average"}, {"padding", {2, 2}}, {"stride", {2, 2}}, {"lengths", {6, 6}}}),
        input);
    auto ret = mm->add_instruction(
        migraphx::make_op("slice", {{"axes", {2, 3}}, {"starts", {1, 1}}, {"ends", {2, 2}}}), ins);
    mm->add_return({ret});
    auto prog = migraphx::parse_onnx("averagepool_notset_test.onnx");

    EXPECT(p == prog);
}

TEST_CASE(averagepool_nt_cip_test)
{
    migraphx::program p;
    auto* mm   = p.get_main_module();
    auto input = mm->add_parameter("x", migraphx::shape{migraphx::shape::float_type, {1, 1, 5, 5}});
    std::vector<int64_t> pads = {0, 0, 0, 0, 0, 0, 1, 1};
    auto ins_pad = mm->add_instruction(migraphx::make_op("pad", {{"pads", pads}}), input);
    auto ret     = mm->add_instruction(
        migraphx::make_op(
            "pooling",
            {{"mode", "average"}, {"padding", {0, 0}}, {"stride", {2, 2}}, {"lengths", {6, 6}}}),
        ins_pad);
    mm->add_return({ret});

    auto prog = migraphx::parse_onnx("averagepool_nt_cip_test.onnx");
    EXPECT(p == prog);
}

TEST_CASE(averagepool_same_lower_test)
{
    migraphx::program p;
    auto* mm   = p.get_main_module();
    auto input = mm->add_parameter("x", migraphx::shape{migraphx::shape::float_type, {1, 1, 5, 5}});
    auto ins   = mm->add_instruction(
        migraphx::make_op(
            "pooling",
            {{"mode", "average"}, {"padding", {1, 1}}, {"stride", {1, 1}}, {"lengths", {2, 2}}}),
        input);
    auto ret = mm->add_instruction(
        migraphx::make_op("slice", {{"axes", {2, 3}}, {"starts", {0, 0}}, {"ends", {5, 5}}}), ins);
    mm->add_return({ret});
    auto prog = migraphx::parse_onnx("averagepool_same_lower_test.onnx");

    EXPECT(p == prog);
}

TEST_CASE(averagepool_sl_cip_test)
{
    migraphx::program p;
    auto* mm   = p.get_main_module();
    auto input = mm->add_parameter("x", migraphx::shape{migraphx::shape::float_type, {1, 1, 5, 5}});
    std::vector<int64_t> pads = {0, 0, 1, 1, 0, 0, 0, 0};
    auto ins_pad = mm->add_instruction(migraphx::make_op("pad", {{"pads", pads}}), input);
    auto ret     = mm->add_instruction(
        migraphx::make_op(
            "pooling",
            {{"mode", "average"}, {"padding", {0, 0}}, {"stride", {1, 1}}, {"lengths", {2, 2}}}),
        ins_pad);
    mm->add_return({ret});
    auto prog = migraphx::parse_onnx("averagepool_sl_cip_test.onnx");

    EXPECT(p == prog);
}

TEST_CASE(averagepool_same_upper_test)
{
    migraphx::program p;
    auto* mm   = p.get_main_module();
    auto input = mm->add_parameter("x", migraphx::shape{migraphx::shape::float_type, {1, 1, 5, 5}});
    auto ins   = mm->add_instruction(
        migraphx::make_op(
            "pooling",
            {{"mode", "average"}, {"padding", {1, 1}}, {"stride", {1, 1}}, {"lengths", {2, 2}}}),
        input);
    auto ret = mm->add_instruction(
        migraphx::make_op("slice", {{"axes", {2, 3}}, {"starts", {1, 1}}, {"ends", {6, 6}}}), ins);
    mm->add_return({ret});
    auto prog = migraphx::parse_onnx("averagepool_same_upper_test.onnx");

    EXPECT(p == prog);
}

TEST_CASE(batchnorm_1d_test)
{
    migraphx::program p;
    auto* mm = p.get_main_module();
    auto l0  = mm->add_parameter("0", {migraphx::shape::float_type, {1, 3, 5}});
    auto l1  = mm->add_parameter("1", {migraphx::shape::float_type, {3}});
    auto l2  = mm->add_parameter("2", {migraphx::shape::float_type, {3}});
    auto l3  = mm->add_parameter("3", {migraphx::shape::float_type, {3}});
    auto l4  = mm->add_parameter("4", {migraphx::shape::float_type, {3}});
    mm->add_instruction(migraphx::make_op("batch_norm_inference"), l0, l1, l2, l3, l4);

    auto prog = optimize_onnx("batchnorm_1d_test.onnx");
    EXPECT(p == prog);
}

TEST_CASE(batchnorm_3d_test)
{
    migraphx::program p;
    auto* mm = p.get_main_module();
    auto l0  = mm->add_parameter("0", {migraphx::shape::float_type, {1, 3, 5, 5, 5}});
    auto l1  = mm->add_parameter("1", {migraphx::shape::float_type, {3}});
    auto l2  = mm->add_parameter("2", {migraphx::shape::float_type, {3}});
    auto l3  = mm->add_parameter("3", {migraphx::shape::float_type, {3}});
    auto l4  = mm->add_parameter("4", {migraphx::shape::float_type, {3}});
    mm->add_instruction(migraphx::make_op("batch_norm_inference"), l0, l1, l2, l3, l4);

    auto prog = optimize_onnx("batchnorm_3d_test.onnx");
    EXPECT(p == prog);
}

TEST_CASE(cast_test)
{
    migraphx::program p;
    auto* mm = p.get_main_module();
    auto l   = mm->add_parameter("x", migraphx::shape{migraphx::shape::half_type, {10}});
    mm->add_instruction(
        migraphx::make_op("convert",
                          {{"target_type", migraphx::to_value(migraphx::shape::float_type)}}),
        l);

    auto prog = optimize_onnx("cast_test.onnx");
    EXPECT(p == prog);
}

TEST_CASE(ceil_test)
{
    migraphx::program p;
    auto* mm   = p.get_main_module();
    auto input = mm->add_parameter("x", migraphx::shape{migraphx::shape::float_type, {10}});
    mm->add_instruction(migraphx::make_op("ceil"), input);

    auto prog = optimize_onnx("ceil_test.onnx");

    EXPECT(p == prog);
}

TEST_CASE(clip_test)
{
    migraphx::program p;
    auto* mm     = p.get_main_module();
    auto l0      = mm->add_parameter("0", migraphx::shape{migraphx::shape::float_type, {3}});
    auto min_val = mm->add_literal(0.0f);
    auto max_val = mm->add_literal(6.0f);
    min_val =
        mm->add_instruction(migraphx::make_op("multibroadcast", {{"output_lens", {3}}}), min_val);
    max_val =
        mm->add_instruction(migraphx::make_op("multibroadcast", {{"output_lens", {3}}}), max_val);
    mm->add_instruction(migraphx::make_op("clip"), l0, min_val, max_val);
    auto prog = optimize_onnx("clip_test.onnx");

    EXPECT(p == prog);
}

TEST_CASE(clip_test_op11_max_only)
{
    migraphx::program p;
    auto* mm     = p.get_main_module();
    auto max_val = mm->add_literal(0.0f);
    auto l0      = mm->add_parameter("0", migraphx::shape{migraphx::shape::float_type, {3}});
    mm->add_instruction(migraphx::make_op("undefined"));
    max_val =
        mm->add_instruction(migraphx::make_op("multibroadcast", {{"output_lens", {3}}}), max_val);
    auto r = mm->add_instruction(migraphx::make_op("min"), l0, max_val);
    mm->add_return({r});

    auto prog = migraphx::parse_onnx("clip_test_op11_max_only.onnx");

    EXPECT(p == prog);
}

TEST_CASE(clip_test_op11)
{
    migraphx::program p;
    auto* mm     = p.get_main_module();
    auto min_val = mm->add_literal(0.0f);
    auto max_val = mm->add_literal(6.0f);
    auto l0      = mm->add_parameter("0", migraphx::shape{migraphx::shape::float_type, {3}});
    min_val =
        mm->add_instruction(migraphx::make_op("multibroadcast", {{"output_lens", {3}}}), min_val);
    max_val =
        mm->add_instruction(migraphx::make_op("multibroadcast", {{"output_lens", {3}}}), max_val);
    mm->add_instruction(migraphx::make_op("clip"), l0, min_val, max_val);
    auto prog = optimize_onnx("clip_test_op11.onnx");

    EXPECT(p == prog);
}

TEST_CASE(clip_test_op11_min_only)
{
    migraphx::program p;
    auto* mm     = p.get_main_module();
    auto min_val = mm->add_literal(0.0f);
    auto l0      = mm->add_parameter("0", migraphx::shape{migraphx::shape::float_type, {3}});
    min_val =
        mm->add_instruction(migraphx::make_op("multibroadcast", {{"output_lens", {3}}}), min_val);
    mm->add_instruction(migraphx::make_op("max"), l0, min_val);
    auto prog = optimize_onnx("clip_test_op11_min_only.onnx");

    EXPECT(p == prog);
}

TEST_CASE(clip_test_op11_no_args)
{
    migraphx::program p;
    auto* mm = p.get_main_module();
    auto l0  = mm->add_parameter("0", migraphx::shape{migraphx::shape::float_type, {3}});
    mm->add_instruction(migraphx::make_op("identity"), l0);
    auto prog = optimize_onnx("clip_test_op11_no_args.onnx");

    EXPECT(p == prog);
}

TEST_CASE(clip_test_op11_no_args1)
{
    migraphx::program p;
    auto* mm = p.get_main_module();

    auto l0 = mm->add_parameter("0", migraphx::shape{migraphx::shape::float_type, {3}});
    mm->add_instruction(migraphx::make_op("undefined"));
    auto r = mm->add_instruction(migraphx::make_op("identity"), l0);
    mm->add_return({r});
    auto prog = migraphx::parse_onnx("clip_test_op11_no_args1.onnx");

    EXPECT(p == prog);
}

TEST_CASE(concat_test)
{
    migraphx::program p;
    auto* mm = p.get_main_module();
    auto l0  = mm->add_parameter("0", migraphx::shape{migraphx::shape::float_type, {2, 4, 3}});
    auto l1  = mm->add_parameter("1", migraphx::shape{migraphx::shape::float_type, {7, 4, 3}});
    mm->add_instruction(migraphx::make_op("concat", {{"axis", 0}}), l0, l1);
    auto prog = optimize_onnx("concat_test.onnx");

    EXPECT(p == prog);
}

TEST_CASE(constant_test)
{
    migraphx::program p;
    auto* mm = p.get_main_module();
    mm->add_literal(
        migraphx::literal{migraphx::shape{migraphx::shape::float_type, {3}}, {0, 1, 2}});
    auto prog = optimize_onnx("constant_test.onnx");

    EXPECT(p == prog);
}

TEST_CASE(constant_fill_test)
{

    migraphx::program p;
    auto* mm = p.get_main_module();
    migraphx::shape s{migraphx::shape::float_type, {2, 3}};
    std::vector<float> value(s.elements(), 1.0);
    mm->add_literal(migraphx::literal{s, value});
    auto prog = optimize_onnx("constant_fill_test.onnx");

    EXPECT(p == prog);
}

TEST_CASE(constant_fill_input_as_shape_test)
{
    migraphx::program p;
    auto* mm = p.get_main_module();
    auto l0  = mm->add_literal(migraphx::literal{{migraphx::shape::int32_type, {2}}, {2, 3}});
    std::vector<std::size_t> dims(l0->get_shape().elements());
    migraphx::literal ls = l0->get_literal();
    ls.visit([&](auto s) { dims.assign(s.begin(), s.end()); });
    migraphx::shape s{migraphx::shape::float_type, dims};
    std::vector<float> value(s.elements(), 1.0);
    mm->add_literal(migraphx::literal{s, value});
    auto prog = optimize_onnx("constant_fill_input_as_shape_test.onnx");

    EXPECT(p == prog);
}

TEST_CASE(constant_scalar_test)
{
    migraphx::program p;
    auto* mm = p.get_main_module();
    mm->add_literal(migraphx::literal{migraphx::shape{migraphx::shape::int32_type, {1}}, {1}});
    auto prog = optimize_onnx("constant_scalar_test.onnx");

    EXPECT(p == prog);
}

TEST_CASE(const_of_shape_empty_input_test)
{
    migraphx::program p;
    auto* mm = p.get_main_module();
    mm->add_literal(migraphx::literal());
    migraphx::shape s(migraphx::shape::int64_type, {1}, {0});
    std::vector<int64_t> vec(s.elements(), 10);
    mm->add_literal(migraphx::literal(s, vec));

    auto prog = optimize_onnx("const_of_shape_empty_input_test.onnx");
    EXPECT(p == prog);
}

TEST_CASE(const_of_shape_float_test)
{
    migraphx::program p;
    auto* mm = p.get_main_module();
    migraphx::shape ss(migraphx::shape::int32_type, {3});
    mm->add_literal(migraphx::literal(ss, {2, 3, 4}));
    migraphx::shape s(migraphx::shape::float_type, {2, 3, 4});
    std::vector<float> vec(s.elements(), 10.0f);
    mm->add_literal(migraphx::literal(s, vec));

    auto prog = optimize_onnx("const_of_shape_float_test.onnx");
    EXPECT(p == prog);
}

TEST_CASE(const_of_shape_int64_test)
{
    migraphx::program p;
    auto* mm = p.get_main_module();
    migraphx::shape ss(migraphx::shape::int32_type, {3});
    mm->add_literal(migraphx::literal(ss, {2, 3, 4}));
    migraphx::shape s(migraphx::shape::int64_type, {2, 3, 4});
    std::vector<int64_t> vec(s.elements(), 10);
    mm->add_literal(migraphx::literal(s, vec));

    auto prog = optimize_onnx("const_of_shape_int64_test.onnx");
    EXPECT(p == prog);
}

TEST_CASE(const_of_shape_no_value_attr_test)
{
    migraphx::program p;
    auto* mm = p.get_main_module();
    migraphx::shape ss(migraphx::shape::int32_type, {3});
    mm->add_literal(migraphx::literal(ss, {2, 3, 4}));
    migraphx::shape s(migraphx::shape::float_type, {2, 3, 4});
    std::vector<float> vec(s.elements(), 0.0f);
    mm->add_literal(migraphx::literal(s, vec));

    auto prog = optimize_onnx("const_of_shape_no_value_attr_test.onnx");
    EXPECT(p == prog);
}

TEST_CASE(conv_autopad_fail_test)
{
    EXPECT(test::throws([&] { optimize_onnx("conv_autopad_fail_test.onnx"); }));
}

TEST_CASE(conv_1d_test)
{
    migraphx::program p;
    auto* mm = p.get_main_module();
    auto l0  = mm->add_parameter("0", {migraphx::shape::float_type, {1, 3, 5}});
    auto l1  = mm->add_parameter("1", {migraphx::shape::float_type, {1, 3, 3}});
    mm->add_instruction(
        migraphx::make_op("convolution", {{"padding", {0}}, {"stride", {1}}, {"dilation", {1}}}),
        l0,
        l1);

    auto prog = optimize_onnx("conv_1d_test.onnx");
    EXPECT(p == prog);
}

TEST_CASE(conv_3d_test)
{
    migraphx::program p;
    auto* mm = p.get_main_module();
    auto l0  = mm->add_parameter("0", {migraphx::shape::float_type, {1, 3, 5, 5, 5}});
    auto l1  = mm->add_parameter("1", {migraphx::shape::float_type, {1, 3, 3, 3, 3}});
    mm->add_instruction(
        migraphx::make_op("convolution",
                          {{"padding", {0, 0, 0}}, {"stride", {1, 1, 1}}, {"dilation", {1, 1, 1}}}),
        l0,
        l1);

    auto prog = optimize_onnx("conv_3d_test.onnx");
    EXPECT(p == prog);
}

TEST_CASE(conv_attr_fail_test)
{
    EXPECT(test::throws([&] { migraphx::parse_onnx("conv_attr_fail_test.onnx"); }));
}

TEST_CASE(conv_autopad_same_test)
{
    migraphx::program p;
    auto* mm = p.get_main_module();
    auto l0  = mm->add_parameter("0", {migraphx::shape::float_type, {1, 3, 32, 32}});
    auto l1  = mm->add_parameter("1", {migraphx::shape::float_type, {1, 3, 3, 3}});
    migraphx::op::convolution op;
    op.padding      = {1, 1};
    op.padding_mode = migraphx::op::padding_mode_t::same;
    mm->add_instruction(op, l0, l1);

    auto prog = optimize_onnx("conv_autopad_same_test.onnx");
    EXPECT(p == prog);
}

TEST_CASE(conv_bias_test)
{
    migraphx::program p;
    auto* mm      = p.get_main_module();
    auto l0       = mm->add_parameter("0", {migraphx::shape::float_type, {1, 3, 32, 32}});
    auto l1       = mm->add_parameter("1", {migraphx::shape::float_type, {1, 3, 5, 5}});
    auto l2       = mm->add_parameter("2", {migraphx::shape::float_type, {1}});
    uint64_t axis = 1;
    auto l3       = mm->add_instruction(migraphx::make_op("convolution"), l0, l1);
    auto l4       = mm->add_instruction(
        migraphx::make_op("broadcast", {{"axis", axis}, {"dims", l3->get_shape().lens()}}), l2);
    mm->add_instruction(migraphx::make_op("add"), l3, l4);

    auto prog = optimize_onnx("conv_bias_test.onnx");
    EXPECT(p == prog);
}

TEST_CASE(conv_bn_relu_maxpool_test)
{
    migraphx::program p;
    auto* mm = p.get_main_module();
    auto l0  = mm->add_parameter("0", {migraphx::shape::float_type, {1, 3, 32, 32}});
    auto l1  = mm->add_parameter("1", {migraphx::shape::float_type, {1, 3, 5, 5}});
    auto l2  = mm->add_parameter("2", {migraphx::shape::float_type, {1}});

    auto p3       = mm->add_parameter("3", {migraphx::shape::float_type, {1}});
    auto p4       = mm->add_parameter("4", {migraphx::shape::float_type, {1}});
    auto p5       = mm->add_parameter("5", {migraphx::shape::float_type, {1}});
    auto p6       = mm->add_parameter("6", {migraphx::shape::float_type, {1}});
    uint64_t axis = 1;
    auto l3       = mm->add_instruction(migraphx::make_op("convolution"), l0, l1);
    auto l4       = mm->add_instruction(
        migraphx::make_op("broadcast", {{"axis", axis}, {"dims", l3->get_shape().lens()}}), l2);
    auto l5 = mm->add_instruction(migraphx::make_op("add"), l3, l4);
    auto l6 = mm->add_instruction(
        migraphx::make_op("batch_norm_inference", {{"epsilon", 1.0e-5f}}), l5, p3, p4, p5, p6);
    auto l7 = mm->add_instruction(migraphx::make_op("relu"), l6);
    mm->add_instruction(
        migraphx::make_op(
            "pooling",
            {{"mode", "max"}, {"padding", {0, 0}}, {"stride", {2, 2}}, {"lengths", {2, 2}}}),
        l7);

    auto prog = optimize_onnx("conv_bn_relu_maxpool_test.onnx");
    EXPECT(p == prog);
}

TEST_CASE(conv_relu_maxpool_test)
{
    migraphx::program p;
    auto* mm      = p.get_main_module();
    auto l0       = mm->add_parameter("0", {migraphx::shape::float_type, {1, 3, 32, 32}});
    auto l1       = mm->add_parameter("1", {migraphx::shape::float_type, {1, 3, 5, 5}});
    auto l2       = mm->add_parameter("2", {migraphx::shape::float_type, {1}});
    uint64_t axis = 1;
    auto l3       = mm->add_instruction(migraphx::make_op("convolution"), l0, l1);
    auto l4       = mm->add_instruction(
        migraphx::make_op("broadcast", {{"axis", axis}, {"dims", l3->get_shape().lens()}}), l2);
    auto l5 = mm->add_instruction(migraphx::make_op("add"), l3, l4);
    auto l6 = mm->add_instruction(migraphx::make_op("relu"), l5);
    mm->add_instruction(
        migraphx::make_op(
            "pooling",
            {{"mode", "max"}, {"padding", {0, 0}}, {"stride", {2, 2}}, {"lengths", {2, 2}}}),
        l6);

    auto prog = optimize_onnx("conv_relu_maxpool_test.onnx");
    EXPECT(p == prog);
}

TEST_CASE(conv_relu_maxpool_x2_test)
{
    migraphx::program p;
    auto* mm      = p.get_main_module();
    auto l0       = mm->add_parameter("0", {migraphx::shape::float_type, {1, 3, 32, 32}});
    auto l1       = mm->add_parameter("1", {migraphx::shape::float_type, {5, 3, 5, 5}});
    auto l2       = mm->add_parameter("2", {migraphx::shape::float_type, {5}});
    uint64_t axis = 1;
    auto l3       = mm->add_instruction(migraphx::make_op("convolution"), l0, l1);
    auto l4       = mm->add_instruction(
        migraphx::make_op("broadcast", {{"axis", axis}, {"dims", l3->get_shape().lens()}}), l2);
    auto l5 = mm->add_instruction(migraphx::make_op("add"), l3, l4);
    auto l6 = mm->add_instruction(migraphx::make_op("relu"), l5);
    auto l7 = mm->add_instruction(
        migraphx::make_op(
            "pooling",
            {{"mode", "max"}, {"padding", {0, 0}}, {"stride", {2, 2}}, {"lengths", {2, 2}}}),
        l6);

    auto l8  = mm->add_parameter("3", {migraphx::shape::float_type, {1, 5, 5, 5}});
    auto l9  = mm->add_parameter("4", {migraphx::shape::float_type, {1}});
    auto l10 = mm->add_instruction(migraphx::make_op("convolution"), l7, l8);
    auto l11 = mm->add_instruction(
        migraphx::make_op("broadcast", {{"axis", axis}, {"dims", l10->get_shape().lens()}}), l9);
    auto l12 = mm->add_instruction(migraphx::make_op("add"), l10, l11);
    auto l13 = mm->add_instruction(migraphx::make_op("relu"), l12);
    mm->add_instruction(
        migraphx::make_op(
            "pooling",
            {{"mode", "max"}, {"padding", {0, 0}}, {"stride", {2, 2}}, {"lengths", {2, 2}}}),
        l13);

    auto prog = optimize_onnx("conv_relu_maxpool_x2_test.onnx");

    EXPECT(p == prog);
}

TEST_CASE(convinteger_bias_test)
{
    migraphx::program p;
    auto* mm      = p.get_main_module();
    auto l0       = mm->add_parameter("0", {migraphx::shape::int8_type, {1, 3, 32, 32}});
    auto l1       = mm->add_parameter("1", {migraphx::shape::int8_type, {1, 3, 5, 5}});
    auto l2       = mm->add_parameter("2", {migraphx::shape::int32_type, {1}});
    uint64_t axis = 1;
    auto l3       = mm->add_instruction(migraphx::make_op("quant_convolution"), l0, l1);
    auto l4       = mm->add_instruction(
        migraphx::make_op("broadcast", {{"axis", axis}, {"dims", l3->get_shape().lens()}}), l2);
    mm->add_instruction(migraphx::make_op("add"), l3, l4);

    auto prog = optimize_onnx("convinteger_bias_test.onnx");
    EXPECT(p == prog);
}

TEST_CASE(cos_test)
{
    migraphx::program p;
    auto* mm   = p.get_main_module();
    auto input = mm->add_parameter("x", migraphx::shape{migraphx::shape::float_type, {10}});
    mm->add_instruction(migraphx::make_op("cos"), input);

    auto prog = optimize_onnx("cos_test.onnx");
    EXPECT(p == prog);
}

TEST_CASE(cosh_test)
{
    migraphx::program p;
    auto* mm   = p.get_main_module();
    auto input = mm->add_parameter("x", migraphx::shape{migraphx::shape::float_type, {1}});
    mm->add_instruction(migraphx::make_op("cosh"), input);

    auto prog = optimize_onnx("cosh_test.onnx");

    EXPECT(p == prog);
}

TEST_CASE(deconv_test)
{
    migraphx::program p;
    auto* mm = p.get_main_module();
    auto l0  = mm->add_parameter("x", {migraphx::shape::float_type, {1, 1, 3, 3}});
    auto l1  = mm->add_parameter("w", {migraphx::shape::float_type, {1, 1, 3, 3}});
    mm->add_instruction(migraphx::make_op("deconvolution"), l0, l1);

    auto prog = optimize_onnx("deconv_test.onnx");
    EXPECT(p == prog);
}

TEST_CASE(deconv_bias_test)
{
    migraphx::program p;
    auto* mm      = p.get_main_module();
    auto l0       = mm->add_parameter("x", {migraphx::shape::float_type, {1, 1, 3, 3}});
    auto l1       = mm->add_parameter("w", {migraphx::shape::float_type, {1, 1, 3, 3}});
    auto l2       = mm->add_parameter("b", {migraphx::shape::float_type, {1}});
    uint64_t axis = 1;
    auto l3       = mm->add_instruction(migraphx::make_op("deconvolution"), l0, l1);
    auto l4       = mm->add_instruction(
        migraphx::make_op("broadcast", {{"axis", axis}, {"dims", l3->get_shape().lens()}}), l2);
    mm->add_instruction(migraphx::make_op("add"), l3, l4);

    auto prog = optimize_onnx("deconv_bias_test.onnx");
    EXPECT(p == prog);
}

TEST_CASE(deconv_input_pads_strides_test)
{
    migraphx::program p;
    auto* mm = p.get_main_module();
    auto l0  = mm->add_parameter("x", {migraphx::shape::float_type, {1, 1, 3, 3}});
    auto l1  = mm->add_parameter("w", {migraphx::shape::float_type, {1, 2, 3, 3}});
    mm->add_instruction(
        migraphx::make_op("deconvolution", {{"padding", {1, 1}}, {"stride", {3, 2}}}), l0, l1);

    auto prog = optimize_onnx("deconv_input_pads_strides_test.onnx");
    EXPECT(p == prog);
}

TEST_CASE(deconv_input_pads_asymm_test)
{
    migraphx::program p;
    auto* mm = p.get_main_module();
    auto l0  = mm->add_parameter("x", {migraphx::shape::float_type, {1, 1, 3, 3}});
    auto l1  = mm->add_parameter("w", {migraphx::shape::float_type, {1, 2, 3, 3}});
    auto l2  = mm->add_instruction(
        migraphx::make_op("deconvolution", {{"padding", {0, 0}}, {"stride", {3, 2}}}), l0, l1);
    mm->add_instruction(
        migraphx::make_op("slice", {{"axes", {2, 3}}, {"starts", {0, 0}}, {"ends", {8, 6}}}), l2);

    auto prog = optimize_onnx("deconv_input_pads_asymm_test.onnx");
    EXPECT(p == prog);
}

TEST_CASE(deconv_input_pads_asymm_1d_test)
{
    migraphx::program p;
    auto* mm = p.get_main_module();
    auto l0  = mm->add_parameter("x", {migraphx::shape::float_type, {1, 1, 3}});
    auto l1  = mm->add_parameter("w", {migraphx::shape::float_type, {1, 2, 3}});
    auto l2  = mm->add_instruction(
        migraphx::make_op("deconvolution", {{"padding", {0}}, {"stride", {2}}, {"dilation", {1}}}),
        l0,
        l1);
    mm->add_instruction(migraphx::make_op("slice", {{"axes", {2}}, {"starts", {0}}, {"ends", {6}}}),
                        l2);

    auto prog = optimize_onnx("deconv_input_pads_asymm_1d_test.onnx");
    EXPECT(p == prog);
}

TEST_CASE(deconv_output_padding_test)
{
    migraphx::program p;
    auto* mm = p.get_main_module();
    auto l0  = mm->add_parameter("x", {migraphx::shape::float_type, {1, 1, 3, 3}});
    auto l1  = mm->add_parameter("w", {migraphx::shape::float_type, {1, 2, 3, 3}});
    auto l2  = mm->add_instruction(
        migraphx::make_op("deconvolution", {{"padding", {0, 0}}, {"stride", {3, 2}}}), l0, l1);
    mm->add_instruction(migraphx::make_op("pad", {{"pads", {0, 0, 0, 0, 0, 0, 1, 1}}}), l2);

    auto prog = optimize_onnx("deconv_output_padding_test.onnx");
    EXPECT(p == prog);
}

TEST_CASE(deconv_output_padding_3d_test)
{
    migraphx::program p;
    auto* mm = p.get_main_module();
    auto l0  = mm->add_parameter("x", {migraphx::shape::float_type, {1, 1, 3, 3, 3}});
    auto l1  = mm->add_parameter("w", {migraphx::shape::float_type, {1, 2, 3, 3, 3}});
    auto l2  = mm->add_instruction(
        migraphx::make_op("deconvolution",
                          {{"padding", {0, 0, 0}}, {"stride", {3, 2, 2}}, {"dilation", {1, 1, 1}}}),
        l0,
        l1);
    mm->add_instruction(migraphx::make_op("pad", {{"pads", {0, 0, 0, 0, 0, 0, 0, 1, 1, 1}}}), l2);

    auto prog = optimize_onnx("deconv_output_padding_3d_test.onnx");
    EXPECT(p == prog);
}

TEST_CASE(deconv_output_shape_test)
{
    migraphx::program p;
    auto* mm = p.get_main_module();
    auto l0  = mm->add_parameter("x", {migraphx::shape::float_type, {1, 1, 3, 3}});
    auto l1  = mm->add_parameter("w", {migraphx::shape::float_type, {1, 2, 3, 3}});
    auto l2  = mm->add_instruction(
        migraphx::make_op("deconvolution", {{"padding", {0, 0}}, {"stride", {3, 2}}}), l0, l1);
    mm->add_instruction(migraphx::make_op("pad", {{"pads", {0, 0, 0, 0, 0, 0, 1, 1}}}), l2);

    auto prog = optimize_onnx("deconv_output_shape_test.onnx");
    EXPECT(p == prog);
}

TEST_CASE(deconv_output_shape_3d_test)
{
    migraphx::program p;
    auto* mm = p.get_main_module();
    auto l0  = mm->add_parameter("x", {migraphx::shape::float_type, {1, 1, 3, 3, 3}});
    auto l1  = mm->add_parameter("w", {migraphx::shape::float_type, {1, 2, 3, 3, 3}});
    auto l2  = mm->add_instruction(
        migraphx::make_op("deconvolution",
                          {{"padding", {0, 0, 0}}, {"stride", {3, 2, 2}}, {"dilation", {1, 1, 1}}}),
        l0,
        l1);
    mm->add_instruction(migraphx::make_op("pad", {{"pads", {0, 0, 0, 0, 0, 0, 0, 1, 1, 1}}}), l2);

    auto prog = optimize_onnx("deconv_output_shape_3d_test.onnx");
    EXPECT(p == prog);
}

TEST_CASE(dropout_test)
{
    migraphx::program p;
    auto* mm   = p.get_main_module();
    auto input = mm->add_parameter("0", migraphx::shape{migraphx::shape::float_type, {1, 3, 2, 2}});
    auto out   = mm->add_instruction(migraphx::make_op("identity"), input);
    migraphx::shape s{migraphx::shape::bool_type, {1, 3, 2, 2}};
    std::vector<int8_t> vec(s.elements(), 1);
    mm->add_literal(migraphx::literal(s, vec));
    mm->add_return({out});

    auto prog = migraphx::parse_onnx("dropout_test.onnx");
    EXPECT(p == prog);
}

TEST_CASE(elu_test)
{
    migraphx::program p;
    auto* mm   = p.get_main_module();
    auto input = mm->add_parameter("0", migraphx::shape{migraphx::shape::float_type, {3}});
    mm->add_instruction(migraphx::make_op("elu", {{"alpha", 0.01}}), input);

    auto prog = optimize_onnx("elu_test.onnx");

    EXPECT(p == prog);
}

TEST_CASE(embedding_bag_test)
{
    migraphx::program p;
    auto* mm = p.get_main_module();
    auto l0  = mm->add_parameter("weight", migraphx::shape{migraphx::shape::float_type, {4, 2}});
    migraphx::literal l{migraphx::shape{migraphx::shape::int32_type, {3}}, {1, 0, 2}};
    auto l1 = mm->add_literal(l);
    mm->add_literal(0);
    auto l4 = mm->add_instruction(migraphx::make_op("gather"), l0, l1);
    auto r1 = mm->add_instruction(migraphx::make_op("reduce_sum", {{"axes", {0}}}), l4);
    auto l5 = mm->add_instruction(migraphx::make_op("gather"), l0, l1);
    auto r2 = mm->add_instruction(migraphx::make_op("reduce_mean", {{"axes", {0}}}), l5);
    auto l6 = mm->add_instruction(migraphx::make_op("gather"), l0, l1);
    auto r3 = mm->add_instruction(migraphx::make_op("reduce_max", {{"axes", {0}}}), l6);
    mm->add_return({r1, r2, r3});

    auto prog = migraphx::parse_onnx("embedding_bag_test.onnx");

    EXPECT(p == prog);
}

TEST_CASE(embedding_bag_offset_test)
{
    EXPECT(test::throws([&] { migraphx::parse_onnx("embedding_bag_offset_test.onnx"); }));
}

TEST_CASE(equal_test)
{
    migraphx::program p;
    auto* mm = p.get_main_module();
    migraphx::shape s{migraphx::shape::float_type, {2, 3}};
    std::vector<float> data = {1.0f, 2.0f, 3.0f, 4.0f, 5.0f, 6.0f};

    auto input1 = mm->add_literal(migraphx::literal(s, data));
    auto input2 = mm->add_parameter("x2", migraphx::shape{migraphx::shape::float_type, {2, 3}});
    auto eq     = mm->add_instruction(migraphx::make_op("equal"), input1, input2);
    auto ret    = mm->add_instruction(
        migraphx::make_op("convert",
                          {{"target_type", migraphx::to_value(migraphx::shape::bool_type)}}),
        eq);
    mm->add_return({ret});

    auto prog = migraphx::parse_onnx("equal_test.onnx");

    EXPECT(p == prog);
}

TEST_CASE(equal_bool_test)
{
    migraphx::program p;
    auto* mm = p.get_main_module();
    migraphx::shape sf{migraphx::shape::float_type, {2, 3}};
    migraphx::shape sb{migraphx::shape::bool_type, {2, 3}};

    auto input1 = mm->add_parameter("x1", sf);
    auto input2 = mm->add_parameter("x2", sb);
    auto cin1   = mm->add_instruction(
        migraphx::make_op("convert",
                          {{"target_type", migraphx::to_value(migraphx::shape::bool_type)}}),
        input1);
    auto ret = mm->add_instruction(migraphx::make_op("equal"), cin1, input2);
    mm->add_return({ret});

    auto prog = migraphx::parse_onnx("equal_bool_test.onnx");

    EXPECT(p == prog);
}

TEST_CASE(erf_test)
{
    migraphx::program p;
    auto* mm   = p.get_main_module();
    auto input = mm->add_parameter("x", migraphx::shape{migraphx::shape::float_type, {10, 15}});
    mm->add_instruction(migraphx::make_op("erf"), input);

    auto prog = optimize_onnx("erf_test.onnx");
    EXPECT(p == prog);
}

TEST_CASE(exp_test)
{
    migraphx::program p;
    auto* mm   = p.get_main_module();
    auto input = mm->add_parameter("x", migraphx::shape{migraphx::shape::float_type, {10}});
    mm->add_instruction(migraphx::make_op("exp"), input);

    auto prog = optimize_onnx("exp_test.onnx");
    EXPECT(p == prog);
}

TEST_CASE(expand_test)
{
    migraphx::program p;
    auto* mm = p.get_main_module();
    migraphx::shape s(migraphx::shape::float_type, {3, 1, 1});
    auto param = mm->add_parameter("x", s);
    migraphx::shape ss(migraphx::shape::int32_type, {4});
    mm->add_literal(migraphx::literal(ss, {2, 3, 4, 5}));
    mm->add_instruction(migraphx::make_op("multibroadcast", {{"output_lens", {2, 3, 4, 5}}}),
                        param);

    auto prog = optimize_onnx("expand_test.onnx");
    EXPECT(p == prog);
}

migraphx::program create_external_data_prog()
{
    migraphx::program p;
    auto* mm = p.get_main_module();
    migraphx::shape s(migraphx::shape::float_type, {1, 1, 224, 224});
    migraphx::shape s2(migraphx::shape::float_type, {10, 1, 11, 11});
    std::vector<float> weight_data(1210, 1);
    std::vector<float> bias_data(10, 1);
<<<<<<< HEAD
    auto bias = mm->add_literal(migraphx::literal({migraphx::shape::float_type, {10}}, bias_data));
    auto weights    = mm->add_literal(migraphx::literal(s2, weight_data));
    auto param      = mm->add_parameter("input", s);
    auto conv       = mm->add_instruction(migraphx::op::convolution{}, param, weights);
    auto bias_bcast = mm->add_instruction(migraphx::op::broadcast{1, {1, 10, 214, 214}}, bias);
    mm->add_instruction(migraphx::op::add{}, conv, bias_bcast);
=======
    auto bias    = p.add_literal(migraphx::literal({migraphx::shape::float_type, {10}}, bias_data));
    auto weights = p.add_literal(migraphx::literal(s2, weight_data));
    auto param   = p.add_parameter("input", s);
    auto conv    = p.add_instruction(migraphx::make_op("convolution"), param, weights);
    auto bias_bcast = p.add_instruction(
        migraphx::make_op("broadcast", {{"axis", 1}, {"dims", {1, 10, 214, 214}}}), bias);
    p.add_instruction(migraphx::make_op("add"), conv, bias_bcast);
>>>>>>> 8d21fdc9
    return p;
}

TEST_CASE(external_data_test)
{
    migraphx::program p = create_external_data_prog();

    auto prog = optimize_onnx("external_data_test.onnx");
    EXPECT(p == prog);
}

TEST_CASE(external_data_diff_path_test)
{
    migraphx::program p = create_external_data_prog();

    auto prog = optimize_onnx("ext_path/external_data_test.onnx");
    EXPECT(p == prog);
}

TEST_CASE(flatten_test)
{
    migraphx::program p;
    auto* mm = p.get_main_module();
    auto l0  = mm->add_parameter("0", migraphx::shape{migraphx::shape::float_type, {2, 3, 4, 5}});
    mm->add_instruction(migraphx::make_op("flatten", {{"axis", 2}}), l0);
    mm->add_instruction(migraphx::make_op("flatten", {{"axis", 1}}), l0);
    auto prog = optimize_onnx("flatten_test.onnx");

    EXPECT(p == prog);
}

TEST_CASE(floor_test)
{
    migraphx::program p;
    auto* mm   = p.get_main_module();
    auto input = mm->add_parameter("x", migraphx::shape{migraphx::shape::float_type, {10}});
    mm->add_instruction(migraphx::make_op("floor"), input);

    auto prog = optimize_onnx("floor_test.onnx");

    EXPECT(p == prog);
}

TEST_CASE(gather_test)
{
    migraphx::program p;
    auto* mm = p.get_main_module();
    auto l0 = mm->add_parameter("data", migraphx::shape{migraphx::shape::float_type, {3, 4, 5, 6}});
    auto l1 = mm->add_parameter("indices", migraphx::shape{migraphx::shape::int32_type, {2, 3}});
    int axis = 1;
    mm->add_instruction(migraphx::make_op("gather", {{"axis", axis}}), l0, l1);
    auto prog = optimize_onnx("gather_test.onnx");

    EXPECT(p == prog);
}

TEST_CASE(gather_elements_axis0_test)
{
    migraphx::program p;
    auto* mm     = p.get_main_module();
    auto data    = mm->add_parameter("data", {migraphx::shape::float_type, {3, 4}});
    auto indices = mm->add_parameter("indices", {migraphx::shape::int32_type, {2, 3}});
    std::vector<int> ind_indices{0, 1, 2, 4, 5, 6};
    std::vector<int> ind_axis_indices{0, 0, 0, 1, 1, 1};
    migraphx::shape ind_s{migraphx::shape::int32_type, {2, 3}};
    auto l_data_indices =
        mm->add_literal(migraphx::literal{ind_s, ind_indices.begin(), ind_indices.end()});
    auto l_ind_axis_indices =
        mm->add_literal(migraphx::literal{ind_s, ind_axis_indices.begin(), ind_axis_indices.end()});
    auto l_stride = mm->add_literal(migraphx::literal{{migraphx::shape::int32_type, {1}}, {4}});

    auto rsp_data    = mm->add_instruction(migraphx::make_op("reshape", {{"dims", {12}}}), data);
    auto lbst_stride = mm->add_instruction(
        migraphx::make_op("multibroadcast", {{"output_lens", ind_s.lens()}}), l_stride);
    auto axis_delta = mm->add_instruction(migraphx::make_op("sub"), indices, l_ind_axis_indices);
    auto mul_delta  = mm->add_instruction(migraphx::make_op("mul"), axis_delta, lbst_stride);
    auto ind        = mm->add_instruction(migraphx::make_op("add"), l_data_indices, mul_delta);
    auto ret = mm->add_instruction(migraphx::make_op("gather", {{"axis", 0}}), rsp_data, ind);
    mm->add_return({ret});

    auto prog = migraphx::parse_onnx("gather_elements_axis0_test.onnx");

    EXPECT(p == prog);
}

TEST_CASE(gather_elements_axis1_test)
{
    migraphx::program p;
    auto* mm     = p.get_main_module();
    auto data    = mm->add_parameter("data", {migraphx::shape::float_type, {3, 4}});
    auto indices = mm->add_parameter("indices", {migraphx::shape::int32_type, {2, 3}});
    std::vector<int> ind_indices{0, 1, 2, 4, 5, 6};
    std::vector<int> ind_axis_indices{0, 1, 2, 0, 1, 2};
    migraphx::shape ind_s{migraphx::shape::int32_type, {2, 3}};
    auto l_data_indices =
        mm->add_literal(migraphx::literal{ind_s, ind_indices.begin(), ind_indices.end()});
    auto l_ind_axis_indices =
        mm->add_literal(migraphx::literal{ind_s, ind_axis_indices.begin(), ind_axis_indices.end()});
    auto l_stride = mm->add_literal(migraphx::literal{{migraphx::shape::int32_type, {1}}, {1}});

    auto rsp_data    = mm->add_instruction(migraphx::make_op("reshape", {{"dims", {12}}}), data);
    auto lbst_stride = mm->add_instruction(
        migraphx::make_op("multibroadcast", {{"output_lens", ind_s.lens()}}), l_stride);
    auto axis_delta = mm->add_instruction(migraphx::make_op("sub"), indices, l_ind_axis_indices);
    auto mul_delta  = mm->add_instruction(migraphx::make_op("mul"), axis_delta, lbst_stride);
    auto ind        = mm->add_instruction(migraphx::make_op("add"), l_data_indices, mul_delta);
    auto ret = mm->add_instruction(migraphx::make_op("gather", {{"axis", 0}}), rsp_data, ind);
    mm->add_return({ret});

    auto prog = migraphx::parse_onnx("gather_elements_axis1_test.onnx");

    EXPECT(p == prog);
}

TEST_CASE(gemm_test)
{
    migraphx::program p;
    auto* mm = p.get_main_module();
    auto l0  = mm->add_parameter("0", migraphx::shape{migraphx::shape::float_type, {5, 7}});
    auto l1  = mm->add_parameter("1", migraphx::shape{migraphx::shape::float_type, {11, 5}});
    auto l2  = mm->add_parameter("2", migraphx::shape{migraphx::shape::float_type});
    auto t0  = mm->add_instruction(migraphx::make_op("transpose", {{"dims", {1, 0}}}), l0);
    auto t1  = mm->add_instruction(migraphx::make_op("transpose", {{"dims", {1, 0}}}), l1);
    auto bl2 =
        mm->add_instruction(migraphx::make_op("multibroadcast", {{"output_lens", {7, 11}}}), l2);
    auto alpha = 2.f;
    auto beta  = 2.0f;
    mm->add_instruction(migraphx::make_op("dot", {{"alpha", alpha}, {"beta", beta}}), t0, t1, bl2);
    auto prog = optimize_onnx("gemm_test.onnx");

    EXPECT(p == prog);
}

TEST_CASE(gemm_ex_test)
{
    migraphx::program p;
    auto* mm   = p.get_main_module();
    auto l0    = mm->add_parameter("1", migraphx::shape{migraphx::shape::float_type, {1, 1, 8, 6}});
    auto l1    = mm->add_parameter("2", migraphx::shape{migraphx::shape::float_type, {1, 1, 8, 7}});
    auto l2    = mm->add_parameter("3", migraphx::shape{migraphx::shape::float_type, {1, 1, 6, 7}});
    auto t0    = mm->add_instruction(migraphx::make_op("transpose", {{"dims", {0, 1, 3, 2}}}), l0);
    auto alpha = 0.5f;
    auto beta  = 0.8f;
    mm->add_instruction(migraphx::make_op("dot", {{"alpha", alpha}, {"beta", beta}}), t0, l1, l2);
    auto prog = optimize_onnx("gemm_ex_test.onnx");

    EXPECT(p == prog);
}

TEST_CASE(gemm_ex_brcst_test)
{
    migraphx::program p;
    auto* mm = p.get_main_module();
    auto l0  = mm->add_parameter("1", migraphx::shape{migraphx::shape::float_type, {1, 1, 5, 6}});
    auto l1  = mm->add_parameter("2", migraphx::shape{migraphx::shape::float_type, {1, 1, 5, 7}});
    auto l2  = mm->add_parameter("3", migraphx::shape{migraphx::shape::float_type, {1, 1, 6, 1}});
    auto t0  = mm->add_instruction(migraphx::make_op("transpose", {{"dims", {0, 1, 3, 2}}}), l0);
    std::vector<std::size_t> out_lens{1, 1, 6, 7};
    auto t2 =
        mm->add_instruction(migraphx::make_op("multibroadcast", {{"output_lens", out_lens}}), l2);
    auto alpha = 0.5f;
    auto beta  = 0.8f;
    mm->add_instruction(migraphx::make_op("dot", {{"alpha", alpha}, {"beta", beta}}), t0, l1, t2);
    auto prog = optimize_onnx("gemm_ex_brcst_test.onnx");

    EXPECT(p == prog);
}

TEST_CASE(globalavgpool_test)
{
    migraphx::program p;
    auto* mm = p.get_main_module();
    auto input =
        mm->add_parameter("0", migraphx::shape{migraphx::shape::float_type, {1, 3, 16, 16}});
    auto op    = migraphx::op::pooling{"average"};
    auto lens  = input->get_shape().lens();
    op.lengths = {lens[2], lens[3]};
    mm->add_instruction(op, input);

    auto prog = optimize_onnx("globalavgpool_test.onnx");

    EXPECT(p == prog);
}

TEST_CASE(globalmaxpool_test)
{
    migraphx::program p;
    auto* mm = p.get_main_module();
    auto input =
        mm->add_parameter("0", migraphx::shape{migraphx::shape::float_type, {1, 3, 16, 16}});
    auto op    = migraphx::op::pooling{"max"};
    auto lens  = input->get_shape().lens();
    op.lengths = {lens[2], lens[3]};
    mm->add_instruction(op, input);

    auto prog = optimize_onnx("globalmaxpool_test.onnx");

    EXPECT(p == prog);
}

TEST_CASE(greater_test)
{
    migraphx::program p;
    auto* mm = p.get_main_module();
    migraphx::shape s{migraphx::shape::float_type, {2, 3}};
    std::vector<float> data = {1.0f, 2.0f, 3.0f, 4.0f, 5.0f, 6.0f};

    auto input1 = mm->add_literal(migraphx::literal(s, data));
    auto input2 = mm->add_parameter("x2", migraphx::shape{migraphx::shape::float_type, {2, 3}});
    auto gr     = mm->add_instruction(migraphx::make_op("greater"), input1, input2);
    auto ret    = mm->add_instruction(
        migraphx::make_op("convert",
                          {{"target_type", migraphx::to_value(migraphx::shape::bool_type)}}),
        gr);
    mm->add_return({ret});

    auto prog = migraphx::parse_onnx("greater_test.onnx");
    EXPECT(p == prog);
}

TEST_CASE(greater_bool_test)
{
    migraphx::program p;
    auto* mm = p.get_main_module();
    migraphx::shape sf{migraphx::shape::float_type, {2, 3}};
    migraphx::shape sb{migraphx::shape::bool_type, {2, 3}};

    auto input1 = mm->add_parameter("x1", sf);
    auto input2 = mm->add_parameter("x2", sb);
    auto cin1   = mm->add_instruction(
        migraphx::make_op("convert",
                          {{"target_type", migraphx::to_value(migraphx::shape::bool_type)}}),
        input1);
    auto ret = mm->add_instruction(migraphx::make_op("greater"), cin1, input2);
    mm->add_return({ret});

    auto prog = migraphx::parse_onnx("greater_bool_test.onnx");
    EXPECT(p == prog);
}

TEST_CASE(group_conv_test)
{
    migraphx::program p;
    auto* mm = p.get_main_module();
    auto l0  = mm->add_parameter("0", migraphx::shape{migraphx::shape::float_type, {1, 4, 16, 16}});
    auto l1  = mm->add_parameter("1", migraphx::shape{migraphx::shape::float_type, {4, 1, 3, 3}});
    migraphx::op::convolution op;
    op.group = 4;
    mm->add_instruction(op, l0, l1);
    auto prog = optimize_onnx("group_conv_test.onnx");

    EXPECT(p == prog);
}

TEST_CASE(imagescaler_test)
{
    migraphx::program p;
    auto* mm = p.get_main_module();
    migraphx::shape s{migraphx::shape::float_type, {1, 3, 16, 16}};
    auto l0        = mm->add_parameter("0", s);
    auto scale_val = mm->add_literal(0.5f);
    auto bias_vals = mm->add_literal(
        migraphx::literal{migraphx::shape{migraphx::shape::float_type, {3}}, {0.01, 0.02, 0.03}});
    auto scaled_tensor = mm->add_instruction(
        migraphx::make_op("scalar", {{"scalar_bcst_dims", s.lens()}}), scale_val);
    auto img_scaled = mm->add_instruction(migraphx::make_op("mul"), l0, scaled_tensor);
    auto bias_bcast = mm->add_instruction(
        migraphx::make_op("broadcast", {{"axis", 1}, {"dims", s.lens()}}), bias_vals);
    mm->add_instruction(migraphx::make_op("add"), img_scaled, bias_bcast);

    auto prog = optimize_onnx("imagescaler_test.onnx");

    EXPECT(p == prog);
}

TEST_CASE(imagescaler_half_test)
{
    migraphx::program p;
    auto* mm = p.get_main_module();
    migraphx::shape s{migraphx::shape::half_type, {1, 3, 16, 16}};
    auto l0 = mm->add_parameter("0", s);
    auto scale_val =
        mm->add_literal(migraphx::literal{migraphx::shape{migraphx::shape::half_type}, {0.5f}});
    auto bias_vals = mm->add_literal(
        migraphx::literal{migraphx::shape{migraphx::shape::half_type, {3}}, {0.01, 0.02, 0.03}});
    auto scaled_tensor = mm->add_instruction(
        migraphx::make_op("scalar", {{"scalar_bcst_dims", s.lens()}}), scale_val);
    auto img_scaled = mm->add_instruction(migraphx::make_op("mul"), l0, scaled_tensor);
    auto bias_bcast = mm->add_instruction(
        migraphx::make_op("broadcast", {{"axis", 1}, {"dims", s.lens()}}), bias_vals);
    mm->add_instruction(migraphx::make_op("add"), img_scaled, bias_bcast);

    auto prog = optimize_onnx("imagescaler_half_test.onnx");

    EXPECT(p == prog);
}

TEST_CASE(implicit_add_bcast_test)
{
    migraphx::program p;
    auto* mm = p.get_main_module();
    auto l0  = mm->add_parameter("0", migraphx::shape{migraphx::shape::float_type, {2, 3, 4, 5}});
    auto l1  = mm->add_parameter("1", migraphx::shape{migraphx::shape::float_type, {3, 4, 1}});
    auto l3  = mm->add_instruction(
        migraphx::make_op("multibroadcast", {{"output_lens", {2, 3, 4, 5}}}), l1);
    mm->add_instruction(migraphx::make_op("add"), l0, l3);

    auto prog = optimize_onnx("implicit_add_bcast_test.onnx");

    EXPECT(p == prog);
}

TEST_CASE(implicit_add_bcast_user_input_shape_test)
{
    migraphx::program p;
    auto* mm = p.get_main_module();
    auto l0  = mm->add_parameter("0", migraphx::shape{migraphx::shape::float_type, {3, 4, 5, 6}});
    auto l1  = mm->add_parameter("1", migraphx::shape{migraphx::shape::float_type, {4, 5, 1}});
    auto l3  = mm->add_instruction(
        migraphx::make_op("multibroadcast", {{"output_lens", {3, 4, 5, 6}}}), l1);
    auto r = mm->add_instruction(migraphx::make_op("add"), l0, l3);
    mm->add_return({r});

    migraphx::onnx_options options;
    options.map_input_dims["0"] = {3, 4, 5, 6};
    options.map_input_dims["1"] = {4, 5, 1};
    auto prog                   = migraphx::parse_onnx("implicit_add_bcast_test.onnx", options);

    EXPECT(p == prog);
}

TEST_CASE(implicit_pow_bcast_test)
{
    migraphx::program p;
    auto* mm = p.get_main_module();
    auto l0  = mm->add_parameter("0", migraphx::shape{migraphx::shape::float_type, {2, 3, 4, 5}});
    auto l1  = mm->add_parameter("1", migraphx::shape{migraphx::shape::float_type, {3, 4, 1}});
    auto l3  = mm->add_instruction(
        migraphx::make_op("multibroadcast", {{"output_lens", {2, 3, 4, 5}}}), l1);
    mm->add_instruction(migraphx::make_op("pow"), l0, l3);

    auto prog = optimize_onnx("implicit_pow_bcast_test.onnx");

    EXPECT(p == prog);
}

TEST_CASE(implicit_sub_bcast_test)
{
    migraphx::program p;
    auto* mm = p.get_main_module();
    auto l0  = mm->add_parameter("0", migraphx::shape{migraphx::shape::uint64_type, {2, 3, 4, 5}});
    auto l1  = mm->add_parameter("1", migraphx::shape{migraphx::shape::uint64_type, {4, 5}});
    auto l3  = mm->add_instruction(
        migraphx::make_op("multibroadcast", {{"output_lens", {2, 3, 4, 5}}}), l1);
    mm->add_instruction(migraphx::make_op("sub"), l0, l3);

    auto prog = optimize_onnx("implicit_sub_bcast_test.onnx");

    EXPECT(p == prog);
}

TEST_CASE(initializer_not_an_input)
{
    migraphx::program p;
    auto* mm             = p.get_main_module();
    std::vector<float> w = {1, 2, 3, 4, 5, 6, 7, 8};
    auto l1 = mm->add_literal(migraphx::literal({migraphx::shape::float_type, {2, 4}}, w));
    auto l0 = mm->add_parameter("x", migraphx::shape{migraphx::shape::float_type, {5, 2}});
    mm->add_instruction(migraphx::make_op("dot"), l0, l1);

    auto prog = optimize_onnx("initializer_not_an_input.onnx");

    EXPECT(p == prog);
}

TEST_CASE(instance_norm_test)
{
    std::vector<size_t> dims{1, 2, 3, 3};
    migraphx::shape s1{migraphx::shape::float_type, dims};
    migraphx::shape s2{migraphx::shape::float_type, {2}};

    migraphx::program p;
    auto* mm   = p.get_main_module();
    auto x     = mm->add_parameter("0", s1);
    auto scale = mm->add_parameter("1", s2);
    auto bias  = mm->add_parameter("2", s2);

    auto mean = mm->add_instruction(migraphx::make_op("reduce_mean", {{"axes", {2, 3}}}), x);
    auto mean_bcast =
        mm->add_instruction(migraphx::make_op("multibroadcast", {{"output_lens", dims}}), mean);
    auto l0       = mm->add_instruction(migraphx::make_op("sqdiff"), x, mean_bcast);
    auto variance = mm->add_instruction(migraphx::make_op("reduce_mean", {{"axes", {2, 3}}}), l0);
    auto l1       = mm->add_instruction(migraphx::make_op("sub"), x, mean_bcast);
    auto epsilon_literal = mm->add_literal(1e-5f);
    auto epsilon_bcast   = mm->add_instruction(
        migraphx::make_op("multibroadcast", {{"output_lens", dims}}), epsilon_literal);
    auto variance_bcast =
        mm->add_instruction(migraphx::make_op("multibroadcast", {{"output_lens", dims}}), variance);
    auto l2 = mm->add_instruction(migraphx::make_op("add"), variance_bcast, epsilon_bcast);
    auto l3 = mm->add_instruction(migraphx::make_op("rsqrt"), l2);
    auto l4 = mm->add_instruction(migraphx::make_op("mul"), l1, l3);
    auto scale_bcast =
        mm->add_instruction(migraphx::make_op("broadcast", {{"axis", 1}, {"dims", dims}}), scale);
    auto bias_bcast =
        mm->add_instruction(migraphx::make_op("broadcast", {{"axis", 1}, {"dims", dims}}), bias);
    auto l5 = mm->add_instruction(migraphx::make_op("mul"), l4, scale_bcast);
    mm->add_instruction(migraphx::make_op("add"), l5, bias_bcast);

    auto prog = optimize_onnx("instance_norm_test.onnx");

    EXPECT(p == prog);
}

TEST_CASE(leaky_relu_test)
{
    migraphx::program p;
    auto* mm    = p.get_main_module();
    float alpha = 0.01f;
    auto l0     = mm->add_parameter("0", {migraphx::shape::float_type, {3}});
    mm->add_instruction(migraphx::make_op("leaky_relu", {{"alpha", alpha}}), l0);

    auto prog = optimize_onnx("leaky_relu_test.onnx");

    EXPECT(p == prog);
}

TEST_CASE(less_test)
{
    migraphx::program p;
    auto* mm = p.get_main_module();
    migraphx::shape s{migraphx::shape::float_type, {2, 3}};
    std::vector<float> data = {1.0f, 2.0f, 3.0f, 4.0f, 5.0f, 6.0f};

    auto input1 = mm->add_literal(migraphx::literal(s, data));
    auto input2 = mm->add_parameter("x2", migraphx::shape{migraphx::shape::float_type, {2, 3}});
    auto le     = mm->add_instruction(migraphx::make_op("less"), input1, input2);
    auto ret    = mm->add_instruction(
        migraphx::make_op("convert",
                          {{"target_type", migraphx::to_value(migraphx::shape::bool_type)}}),
        le);
    mm->add_return({ret});

    auto prog = migraphx::parse_onnx("less_test.onnx");
    EXPECT(p == prog);
}

TEST_CASE(less_bool_test)
{
    migraphx::program p;
    auto* mm = p.get_main_module();
    migraphx::shape sf{migraphx::shape::float_type, {2, 3}};
    migraphx::shape sb{migraphx::shape::bool_type, {2, 3}};

    auto input1 = mm->add_parameter("x1", sf);
    auto input2 = mm->add_parameter("x2", sb);
    auto cin1   = mm->add_instruction(
        migraphx::make_op("convert",
                          {{"target_type", migraphx::to_value(migraphx::shape::bool_type)}}),
        input1);
    auto ret = mm->add_instruction(migraphx::make_op("less"), cin1, input2);
    mm->add_return({ret});

    auto prog = migraphx::parse_onnx("less_bool_test.onnx");
    EXPECT(p == prog);
}

TEST_CASE(log_test)
{
    migraphx::program p;
    auto* mm   = p.get_main_module();
    auto input = mm->add_parameter("x", migraphx::shape{migraphx::shape::float_type, {10}});
    mm->add_instruction(migraphx::make_op("log"), input);

    auto prog = optimize_onnx("log_test.onnx");
    EXPECT(p == prog);
}

TEST_CASE(logsoftmax_test)
{
    migraphx::program p;
    auto* mm = p.get_main_module();
    auto l0  = mm->add_parameter("x", migraphx::shape{migraphx::shape::float_type, {3, 4, 5, 6}});
    int axis = 1;
    mm->add_instruction(migraphx::make_op("logsoftmax", {{"axis", axis}}), l0);
    auto prog = optimize_onnx("logsoftmax_test.onnx");

    EXPECT(p == prog);
}

TEST_CASE(lrn_test)
{
    migraphx::program p;
    auto* mm = p.get_main_module();
    auto l0 = mm->add_parameter("0", migraphx::shape{migraphx::shape::float_type, {1, 28, 24, 24}});
    migraphx::op::lrn op;
    op.size  = 5;
    op.alpha = 0.0001;
    op.beta  = 0.75;
    op.bias  = 1.0;
    mm->add_instruction(op, l0);
    auto prog = optimize_onnx("lrn_test.onnx");

    EXPECT(p == prog);
}

TEST_CASE(matmul_bmbm_test)
{
    migraphx::program p;
    auto* mm = p.get_main_module();
    auto l0  = mm->add_parameter("1", migraphx::shape{migraphx::shape::float_type, {3, 6, 7}});
    auto l1 = mm->add_parameter("2", migraphx::shape{migraphx::shape::float_type, {5, 2, 1, 7, 8}});
    auto bl0 = mm->add_instruction(
        migraphx::make_op("multibroadcast", {{"output_lens", {5, 2, 3, 6, 7}}}), l0);
    auto bl1 = mm->add_instruction(
        migraphx::make_op("multibroadcast", {{"output_lens", {5, 2, 3, 7, 8}}}), l1);
    mm->add_instruction(migraphx::make_op("dot", {{"alpha", 1.0f}, {"beta", 0.0f}}), bl0, bl1);

    auto prog = optimize_onnx("matmul_bmbm_test.onnx");

    EXPECT(p == prog);
}

TEST_CASE(matmul_bmv_test)
{
    migraphx::program p;
    auto* mm = p.get_main_module();
    auto l0  = mm->add_parameter("1", migraphx::shape{migraphx::shape::float_type, {3, 6, 7}});
    auto l1  = mm->add_parameter("2", migraphx::shape{migraphx::shape::float_type, {7}});
    auto sl1 = mm->add_instruction(migraphx::make_op("unsqueeze", {{"axes", {1}}}), l1);
    auto bsl1 =
        mm->add_instruction(migraphx::make_op("multibroadcast", {{"output_lens", {3, 7, 1}}}), sl1);
    auto res =
        mm->add_instruction(migraphx::make_op("dot", {{"alpha", 1.0f}, {"beta", 0.0f}}), l0, bsl1);
    mm->add_instruction(migraphx::make_op("squeeze", {{"axes", {2}}}), res);

    auto prog = optimize_onnx("matmul_bmv_test.onnx");

    EXPECT(p == prog);
}

TEST_CASE(matmul_mv_test)
{
    migraphx::program p;
    auto* mm = p.get_main_module();
    auto l0  = mm->add_parameter("1", migraphx::shape{migraphx::shape::float_type, {6, 7}});
    auto l1  = mm->add_parameter("2", migraphx::shape{migraphx::shape::float_type, {7}});
    auto sl1 = mm->add_instruction(migraphx::make_op("unsqueeze", {{"axes", {1}}}), l1);
    auto res =
        mm->add_instruction(migraphx::make_op("dot", {{"alpha", 1.0f}, {"beta", 0.0f}}), l0, sl1);
    mm->add_instruction(migraphx::make_op("squeeze", {{"axes", {1}}}), res);

    auto prog = optimize_onnx("matmul_mv_test.onnx");

    EXPECT(p == prog);
}

TEST_CASE(matmul_vbm_test)
{
    migraphx::program p;
    auto* mm = p.get_main_module();
    auto l0  = mm->add_parameter("1", migraphx::shape{migraphx::shape::float_type, {7}});
    auto l1  = mm->add_parameter("2", migraphx::shape{migraphx::shape::float_type, {5, 7, 8}});
    auto sl0 = mm->add_instruction(migraphx::make_op("unsqueeze", {{"axes", {0}}}), l0);
    auto bsl0 =
        mm->add_instruction(migraphx::make_op("multibroadcast", {{"output_lens", {5, 1, 7}}}), sl0);
    auto res =
        mm->add_instruction(migraphx::make_op("dot", {{"alpha", 1.0f}, {"beta", 0.0f}}), bsl0, l1);
    mm->add_instruction(migraphx::make_op("squeeze", {{"axes", {1}}}), res);

    auto prog = optimize_onnx("matmul_vbm_test.onnx");

    EXPECT(p == prog);
}

TEST_CASE(matmul_vm_test)
{
    migraphx::program p;
    auto* mm = p.get_main_module();
    auto l0  = mm->add_parameter("1", migraphx::shape{migraphx::shape::float_type, {7}});
    auto l1  = mm->add_parameter("2", migraphx::shape{migraphx::shape::float_type, {7, 8}});
    auto sl0 = mm->add_instruction(migraphx::make_op("unsqueeze", {{"axes", {0}}}), l0);
    auto res =
        mm->add_instruction(migraphx::make_op("dot", {{"alpha", 1.0f}, {"beta", 0.0f}}), sl0, l1);
    mm->add_instruction(migraphx::make_op("squeeze", {{"axes", {0}}}), res);

    auto prog = optimize_onnx("matmul_vm_test.onnx");

    EXPECT(p == prog);
}

TEST_CASE(matmul_vv_test)
{
    migraphx::program p;
    auto* mm = p.get_main_module();
    auto l0  = mm->add_parameter("1", migraphx::shape{migraphx::shape::float_type, {7}});
    auto l1  = mm->add_parameter("2", migraphx::shape{migraphx::shape::float_type, {7}});
    auto sl0 = mm->add_instruction(migraphx::make_op("unsqueeze", {{"axes", {0}}}), l0);
    auto sl1 = mm->add_instruction(migraphx::make_op("unsqueeze", {{"axes", {1}}}), l1);
    auto res =
        mm->add_instruction(migraphx::make_op("dot", {{"alpha", 1.0f}, {"beta", 0.0f}}), sl0, sl1);
    auto sr0 = mm->add_instruction(migraphx::make_op("squeeze", {{"axes", {0}}}), res);
    mm->add_instruction(migraphx::make_op("squeeze", {{"axes", {0}}}), sr0);

    auto prog = optimize_onnx("matmul_vv_test.onnx");

    EXPECT(p == prog);
}

TEST_CASE(matmulinteger_test)
{
    migraphx::program p;
    auto* mm = p.get_main_module();
    auto l0  = mm->add_parameter("1", migraphx::shape{migraphx::shape::int8_type, {3, 6, 16}});
    auto l1  = mm->add_parameter("2", migraphx::shape{migraphx::shape::int8_type, {3, 16, 8}});
    mm->add_instruction(migraphx::make_op("quant_dot", {{"alpha", 1}, {"beta", 0}}), l0, l1);

    auto prog = optimize_onnx("matmulinteger_test.onnx");

    EXPECT(p == prog);
}

TEST_CASE(max_test)
{
    migraphx::program p;
    auto* mm    = p.get_main_module();
    auto input0 = mm->add_parameter("0", migraphx::shape{migraphx::shape::float_type, {3}});
    auto input1 = mm->add_parameter("1", migraphx::shape{migraphx::shape::float_type, {3}});
    auto input2 = mm->add_parameter("2", migraphx::shape{migraphx::shape::float_type, {3}});
    auto l0     = mm->add_instruction(migraphx::make_op("max"), input0, input1);
    mm->add_instruction(migraphx::make_op("max"), l0, input2);

    optimize_onnx("max_test.onnx");
}

TEST_CASE(maxpool_notset_test)
{
    migraphx::program p;
    auto* mm   = p.get_main_module();
    auto input = mm->add_parameter("x", migraphx::shape{migraphx::shape::float_type, {1, 1, 5, 5}});
    std::vector<int64_t> pads = {0, 0, 0, 0, 0, 0, 1, 1};
    float val                 = std::numeric_limits<float>::lowest();
    auto ins_pad =
        mm->add_instruction(migraphx::make_op("pad", {{"pads", pads}, {"value", val}}), input);
    mm->add_instruction(
        migraphx::make_op(
            "pooling",
            {{"mode", "max"}, {"padding", {0, 0}}, {"stride", {2, 2}}, {"lengths", {6, 6}}}),
        ins_pad);

    auto prog = optimize_onnx("maxpool_notset_test.onnx");

    EXPECT(p == prog);
}

TEST_CASE(maxpool_same_upper_test)
{
    migraphx::program p;
    auto* mm   = p.get_main_module();
    auto input = mm->add_parameter("x", migraphx::shape{migraphx::shape::float_type, {1, 1, 5, 5}});
    std::vector<int64_t> pads = {0, 0, 0, 0, 0, 0, 1, 1};
    float val                 = std::numeric_limits<float>::lowest();
    auto ins_pad =
        mm->add_instruction(migraphx::make_op("pad", {{"pads", pads}, {"value", val}}), input);
    mm->add_instruction(
        migraphx::make_op(
            "pooling",
            {{"mode", "max"}, {"padding", {0, 0}}, {"stride", {1, 1}}, {"lengths", {2, 2}}}),
        ins_pad);

    auto prog = optimize_onnx("maxpool_same_upper_test.onnx");

    EXPECT(p == prog);
}

TEST_CASE(min_test)
{
    migraphx::program p;
    auto* mm    = p.get_main_module();
    auto input0 = mm->add_parameter("0", migraphx::shape{migraphx::shape::float_type, {3}});
    auto input1 = mm->add_parameter("1", migraphx::shape{migraphx::shape::float_type, {3}});
    auto input2 = mm->add_parameter("2", migraphx::shape{migraphx::shape::float_type, {3}});
    auto l0     = mm->add_instruction(migraphx::make_op("min"), input0, input1);
    mm->add_instruction(migraphx::make_op("min"), l0, input2);

    optimize_onnx("min_test.onnx");
}

TEST_CASE(no_pad_test)
{
    migraphx::program p;
    auto* mm = p.get_main_module();
    auto l0  = mm->add_parameter("0", migraphx::shape{migraphx::shape::float_type, {2, 2}});
    mm->add_instruction(migraphx::make_op("identity"), l0);
    auto prog = optimize_onnx("no_pad_test.onnx");

    EXPECT(p == prog);
}

TEST_CASE(neg_test)
{
    migraphx::program p;
    auto* mm = p.get_main_module();
    migraphx::shape s{migraphx::shape::int64_type, {2, 3}};
    auto input = mm->add_parameter("0", s);
    auto ret   = mm->add_instruction(migraphx::make_op("neg"), input);
    mm->add_return({ret});

    auto prog = migraphx::parse_onnx("neg_test.onnx");

    EXPECT(p == prog);
}

TEST_CASE(nonzero_test)
{
    migraphx::program p;
    auto* mm = p.get_main_module();
    migraphx::shape s{migraphx::shape::float_type, {2, 2}};
    std::vector<float> data = {1, 0, 1, 1};
    mm->add_literal(migraphx::literal(s, data));

    migraphx::shape si{migraphx::shape::int64_type, {2, 3}};
    std::vector<int64_t> indices = {0, 1, 1, 0, 0, 1};
    auto r                       = mm->add_literal(migraphx::literal(si, indices));
    mm->add_return({r});

    auto prog = migraphx::parse_onnx("nonzero_test.onnx");
    EXPECT(p == prog);
}

TEST_CASE(nonzero_int_test)
{
    migraphx::program p;
    auto* mm = p.get_main_module();
    migraphx::shape s{migraphx::shape::int16_type, {2, 3}};
    std::vector<int> data = {1, 1, 0, 1, 0, 1};
    mm->add_literal(migraphx::literal(s, data.begin(), data.end()));

    migraphx::shape si{migraphx::shape::int64_type, {2, 4}};
    std::vector<int64_t> indices = {0, 0, 1, 1, 0, 1, 0, 2};
    auto r                       = mm->add_literal(migraphx::literal(si, indices));
    mm->add_return({r});

    auto prog = migraphx::parse_onnx("nonzero_int_test.onnx");
    EXPECT(p == prog);
}

TEST_CASE(onehot_test)
{
    migraphx::program p;
    auto* mm = p.get_main_module();
    migraphx::shape s_ind{migraphx::shape::int32_type, {5, 2}};
    migraphx::shape s_val{migraphx::shape::half_type, {2}};
    mm->add_literal(3);
    auto l_ind = mm->add_parameter("indices", s_ind);
    auto l_val = mm->add_parameter("values", s_val);
    migraphx::shape s_dep{migraphx::shape::half_type, {3, 3}};
    std::vector<float> data_dep{1, 0, 0, 0, 1, 0, 0, 0, 1};
    auto l_dep      = mm->add_literal(migraphx::literal(s_dep, data_dep));
    auto gather_out = mm->add_instruction(migraphx::make_op("gather", {{"axis", 0}}), l_dep, l_ind);
    auto tr_out =
        mm->add_instruction(migraphx::make_op("transpose", {{"dims", {2, 0, 1}}}), gather_out);
    auto off_val = mm->add_instruction(
        migraphx::make_op("slice", {{"axes", {0}}, {"starts", {0}}, {"ends", {1}}}), l_val);
    auto on_val = mm->add_instruction(
        migraphx::make_op("slice", {{"axes", {0}}, {"starts", {1}}, {"ends", {2}}}), l_val);
    auto diff       = mm->add_instruction(migraphx::make_op("sub"), on_val, off_val);
    auto mb_off_val = mm->add_instruction(
        migraphx::make_op("multibroadcast", {{"output_lens", {3, 5, 2}}}), off_val);
    auto mb_diff = mm->add_instruction(
        migraphx::make_op("multibroadcast", {{"output_lens", {3, 5, 2}}}), diff);
    auto mul = mm->add_instruction(migraphx::make_op("mul"), tr_out, mb_diff);
    auto r   = mm->add_instruction(migraphx::make_op("add"), mul, mb_off_val);
    mm->add_return({r});

    auto prog = migraphx::parse_onnx("onehot_test.onnx");

    EXPECT(p == prog);
}

TEST_CASE(pad_test)
{
    migraphx::program p;
    auto* mm = p.get_main_module();
    auto l0  = mm->add_parameter("0", migraphx::shape{migraphx::shape::float_type, {2, 2}});
    mm->add_instruction(migraphx::make_op("pad", {{"pads", {1, 1, 1, 1}}}), l0);
    auto prog = optimize_onnx("pad_test.onnx");

    EXPECT(p == prog);
}

TEST_CASE(pad_3arg_test)
{
    migraphx::program p;
    auto* mm = p.get_main_module();
    auto l0  = mm->add_parameter("0", migraphx::shape{migraphx::shape::float_type, {2, 2}});
    mm->add_literal({migraphx::shape{migraphx::shape::float_type}, {1.0f}});
    mm->add_literal({migraphx::shape{migraphx::shape::int32_type, {4}}, {1, 1, 2, 2}});
    auto r = mm->add_instruction(
        migraphx::make_op("pad", {{"pads", {1, 1, 2, 2}}, {"value", 1.0f}}), l0);
    mm->add_return({r});

    auto prog = migraphx::parse_onnx("pad_3arg_test.onnx");

    EXPECT(p == prog);
}

TEST_CASE(pad_reflect_test)
{
    migraphx::program p;
    auto* mm = p.get_main_module();
    auto l0  = mm->add_parameter("0", migraphx::shape{migraphx::shape::float_type, {2, 2}});
    mm->add_literal({migraphx::shape{migraphx::shape::int32_type, {4}}, {0, 2, 0, 1}});
    auto l1 = mm->add_instruction(
        migraphx::make_op("slice", {{"axes", {0, 1}}, {"starts", {0, 1}}, {"ends", {2, 2}}}), l0);
    auto l2 = mm->add_instruction(
        migraphx::make_op("slice", {{"axes", {0, 1}}, {"starts", {0, 0}}, {"ends", {2, 1}}}), l0);
    auto l3 = mm->add_instruction(
        migraphx::make_op("slice", {{"axes", {0, 1}}, {"starts", {0, 0}}, {"ends", {2, 1}}}), l0);
    auto r = mm->add_instruction(migraphx::make_op("concat", {{"axis", 1}}), l2, l1, l0, l3);
    mm->add_return({r});

    auto prog = migraphx::parse_onnx("pad_reflect_test.onnx");

    EXPECT(p == prog);
}

TEST_CASE(pad_reflect_multiaxis_test)
{
    migraphx::program p;
    auto* mm = p.get_main_module();
    auto l0  = mm->add_parameter("0", migraphx::shape{migraphx::shape::float_type, {2, 3}});
    mm->add_literal({migraphx::shape{migraphx::shape::int32_type, {4}}, {0, 2, 2, 0}});
    auto l1 = mm->add_instruction(
        migraphx::make_op("slice", {{"axes", {0, 1}}, {"starts", {0, 1}}, {"ends", {2, 2}}}), l0);
    auto l2 = mm->add_instruction(
        migraphx::make_op("slice", {{"axes", {0, 1}}, {"starts", {0, 2}}, {"ends", {2, 3}}}), l0);
    auto l3 = mm->add_instruction(migraphx::make_op("concat", {{"axis", 1}}), l2, l1, l0);
    auto l4 = mm->add_instruction(
        migraphx::make_op("slice", {{"axes", {0, 1}}, {"starts", {0, 0}}, {"ends", {1, 5}}}), l3);
    auto l5 = mm->add_instruction(
        migraphx::make_op("slice", {{"axes", {0, 1}}, {"starts", {1, 0}}, {"ends", {2, 5}}}), l3);
    auto r = mm->add_instruction(migraphx::make_op("concat", {{"axis", 0}}), l3, l4, l5);
    mm->add_return({r});

    auto prog = migraphx::parse_onnx("pad_reflect_multiaxis_test.onnx");

    EXPECT(p == prog);
}

TEST_CASE(pow_test)
{
    migraphx::program p;
    auto* mm = p.get_main_module();
    auto l0  = mm->add_parameter("0", migraphx::shape{migraphx::shape::float_type, {2, 3, 4, 5}});
    auto l1  = mm->add_parameter("1", migraphx::shape{migraphx::shape::float_type, {2, 3, 4, 5}});
    mm->add_instruction(migraphx::make_op("pow"), l0, l1);

    auto prog = optimize_onnx("pow_test.onnx");

    EXPECT(p == prog);
}

TEST_CASE(prelu_brcst_test)
{
    migraphx::program p;
    auto* mm = p.get_main_module();
    auto l0  = mm->add_parameter("0", migraphx::shape{migraphx::shape::float_type, {2, 3, 4, 5}});
    auto l1  = mm->add_parameter("1", migraphx::shape{migraphx::shape::float_type, {4, 5}});
    auto bl1 = mm->add_instruction(
        migraphx::make_op("multibroadcast", {{"output_lens", l0->get_shape().lens()}}), l1);
    auto ret = mm->add_instruction(migraphx::make_op("prelu"), l0, bl1);
    mm->add_return({ret});

    auto prog = migraphx::parse_onnx("prelu_brcst_test.onnx");

    EXPECT(p == prog);
}

TEST_CASE(range_test)
{
    migraphx::program p;
    auto* mm = p.get_main_module();
    mm->add_literal(int64_t{10});
    mm->add_literal(int64_t{6});
    mm->add_literal(int64_t{-3});
    mm->add_literal(migraphx::literal{{migraphx::shape::int64_type, {2}}, {10, 7}});

    auto prog = optimize_onnx("range_test.onnx");

    EXPECT(p == prog);
}

TEST_CASE(range_float_test)
{
    migraphx::program p;
    auto* mm = p.get_main_module();
    mm->add_literal(float{2});
    mm->add_literal(float{11});
    mm->add_literal(float{2});
    mm->add_literal(migraphx::literal{{migraphx::shape::float_type, {5}}, {2, 4, 6, 8, 10}});

    auto prog = optimize_onnx("range_float_test.onnx");

    EXPECT(p == prog);
}

TEST_CASE(recip_test)
{
    migraphx::program p;
    auto* mm   = p.get_main_module();
    auto input = mm->add_parameter("x", migraphx::shape{migraphx::shape::float_type, {3}});
    mm->add_instruction(migraphx::make_op("recip"), input);

    auto prog = optimize_onnx("recip_test.onnx");

    EXPECT(p == prog);
}

TEST_CASE(reducel1_test)
{
    migraphx::program p;
    auto* mm = p.get_main_module();
    auto l0  = mm->add_parameter("x", migraphx::shape{migraphx::shape::float_type, {3, 4, 5, 6}});
    auto abs_l0 = mm->add_instruction(migraphx::make_op("abs"), l0);
    auto sum_l0 = mm->add_instruction(migraphx::make_op("reduce_sum", {{"axes", {-2}}}), abs_l0);
    mm->add_instruction(migraphx::make_op("squeeze", {{"axes", {-2}}}), sum_l0);
    auto prog = optimize_onnx("reducel1_test.onnx");

    EXPECT(p == prog);
}

TEST_CASE(reducel2_test)
{
    migraphx::program p;
    auto* mm = p.get_main_module();
    auto l0  = mm->add_parameter("x", migraphx::shape{migraphx::shape::float_type, {3, 4, 5, 6}});
    auto square_l0 = mm->add_instruction(migraphx::make_op("mul"), l0, l0);
    auto sum_l0 = mm->add_instruction(migraphx::make_op("reduce_sum", {{"axes", {-1}}}), square_l0);
    auto squ_l0 = mm->add_instruction(migraphx::make_op("squeeze", {{"axes", {-1}}}), sum_l0);
    mm->add_instruction(migraphx::make_op("sqrt"), squ_l0);
    auto prog = optimize_onnx("reducel2_test.onnx");

    EXPECT(p == prog);
}

TEST_CASE(reduce_log_sum_test)
{
    migraphx::program p;
    auto* mm = p.get_main_module();
    auto l0  = mm->add_parameter("x", migraphx::shape{migraphx::shape::float_type, {3, 4, 5, 6}});
    auto sum_l0 = mm->add_instruction(migraphx::make_op("reduce_sum", {{"axes", {-3}}}), l0);
    mm->add_instruction(migraphx::make_op("log"), sum_l0);
    auto prog = optimize_onnx("reduce_log_sum_test.onnx");

    EXPECT(p == prog);
}

TEST_CASE(reduce_log_sum_exp_test)
{
    migraphx::program p;
    auto* mm = p.get_main_module();
    auto l0  = mm->add_parameter("x", migraphx::shape{migraphx::shape::float_type, {3, 4, 5, 6}});
    auto exp_l0 = mm->add_instruction(migraphx::make_op("exp"), l0);
    auto sum_l0 = mm->add_instruction(migraphx::make_op("reduce_sum", {{"axes", {-4}}}), exp_l0);
    mm->add_instruction(migraphx::make_op("log"), sum_l0);
    auto prog = optimize_onnx("reduce_log_sum_exp_test.onnx");

    EXPECT(p == prog);
}

TEST_CASE(reducemax_test)
{
    migraphx::program p;
    auto* mm = p.get_main_module();
    auto l0  = mm->add_parameter("x", migraphx::shape{migraphx::shape::float_type, {3, 4, 5, 6}});
    mm->add_instruction(migraphx::make_op("reduce_max", {{"axes", {2}}}), l0);
    auto prog = optimize_onnx("reducemax_test.onnx");

    EXPECT(p == prog);
}

TEST_CASE(reducemean_test)
{
    migraphx::program p;
    auto* mm = p.get_main_module();
    auto l0  = mm->add_parameter("x", migraphx::shape{migraphx::shape::float_type, {3, 4, 5, 6}});
    auto l1  = mm->add_instruction(migraphx::make_op("reduce_mean", {{"axes", {2, 3}}}), l0);
    mm->add_instruction(migraphx::make_op("squeeze", {{"axes", {2, 3}}}), l1);
    auto prog = optimize_onnx("reducemean_test.onnx");

    EXPECT(p == prog);
}

TEST_CASE(reducemean_keepdims_test)
{
    migraphx::program p;
    auto* mm = p.get_main_module();
    auto l0  = mm->add_parameter("x", migraphx::shape{migraphx::shape::float_type, {3, 4, 5, 6}});
    mm->add_instruction(migraphx::make_op("reduce_mean", {{"axes", {2}}}), l0);
    auto prog = optimize_onnx("reducemean_keepdims_test.onnx");

    EXPECT(p == prog);
}

TEST_CASE(reducemin_test)
{
    migraphx::program p;
    auto* mm = p.get_main_module();
    auto l0  = mm->add_parameter("x", migraphx::shape{migraphx::shape::float_type, {3, 4, 5, 6}});
    auto l1  = mm->add_instruction(migraphx::make_op("reduce_min", {{"axes", {2, 3}}}), l0);
    mm->add_instruction(migraphx::make_op("squeeze", {{"axes", {2, 3}}}), l1);
    auto prog = optimize_onnx("reducemin_test.onnx");

    EXPECT(p == prog);
}

TEST_CASE(reduceprod_test)
{
    migraphx::program p;
    auto* mm = p.get_main_module();
    auto l0  = mm->add_parameter("x", migraphx::shape{migraphx::shape::float_type, {3, 4, 5, 6}});
    mm->add_instruction(migraphx::make_op("reduce_prod", {{"axes", {2}}}), l0);
    auto prog = optimize_onnx("reduceprod_test.onnx");

    EXPECT(p == prog);
}

TEST_CASE(reducesum_test)
{
    migraphx::program p;
    auto* mm = p.get_main_module();
    auto l0  = mm->add_parameter("x", migraphx::shape{migraphx::shape::float_type, {3, 4, 5, 6}});
    auto l1  = mm->add_instruction(migraphx::make_op("reduce_sum", {{"axes", {2}}}), l0);
    mm->add_instruction(migraphx::make_op("squeeze", {{"axes", {2}}}), l1);
    auto prog = optimize_onnx("reducesum_test.onnx");

    EXPECT(p == prog);
}

TEST_CASE(reducesum_multiaxis_test)
{
    migraphx::program p;
    auto* mm = p.get_main_module();
    auto l0  = mm->add_parameter("x", migraphx::shape{migraphx::shape::float_type, {3, 4, 5, 6}});
    auto l1  = mm->add_instruction(migraphx::make_op("reduce_sum", {{"axes", {2, 3}}}), l0);
    mm->add_instruction(migraphx::make_op("squeeze", {{"axes", {2, 3}}}), l1);
    auto prog = optimize_onnx("reducesum_multiaxis_test.onnx");

    EXPECT(p == prog);
}

TEST_CASE(reducesum_keepdims_test)
{
    migraphx::program p;
    auto* mm = p.get_main_module();
    auto l0  = mm->add_parameter("x", migraphx::shape{migraphx::shape::float_type, {3, 4, 5, 6}});
    mm->add_instruction(migraphx::make_op("reduce_sum", {{"axes", {2, 3}}}), l0);
    auto prog = optimize_onnx("reducesum_keepdims_test.onnx");

    EXPECT(p == prog);
}

TEST_CASE(reducesum_square_test)
{
    migraphx::program p;
    auto* mm = p.get_main_module();
    auto l0  = mm->add_parameter("x", migraphx::shape{migraphx::shape::float_type, {3, 4, 5, 6}});
    auto squ_l0 = mm->add_instruction(migraphx::make_op("mul"), l0, l0);
    auto sum_l0 = mm->add_instruction(migraphx::make_op("reduce_sum", {{"axes", {-2}}}), squ_l0);
    mm->add_instruction(migraphx::make_op("squeeze", {{"axes", {-2}}}), sum_l0);
    auto prog = optimize_onnx("reducesum_square_test.onnx");

    EXPECT(p == prog);
}

TEST_CASE(reshape_test)
{
    migraphx::program p;
    auto* mm = p.get_main_module();
    migraphx::op::reshape op;
    std::vector<int64_t> reshape_dims{3, 8};
    mm->add_literal(
        migraphx::literal{migraphx::shape{migraphx::shape::int64_type, {2}}, reshape_dims});
    auto l0 = mm->add_parameter("0", migraphx::shape{migraphx::shape::float_type, {4, 2, 3}});
    op.dims = reshape_dims;
    mm->add_instruction(op, l0);
    mm->add_instruction(op, l0);
    auto prog = optimize_onnx("reshape_test.onnx");

    EXPECT(p == prog);
}

TEST_CASE(reshape_non_standard_test)
{
    migraphx::program p;
    auto* mm = p.get_main_module();
    migraphx::op::reshape op;
    std::vector<int64_t> reshape_dims{4, 3, 2};
    migraphx::shape s{migraphx::shape::float_type, {2, 3, 4}};
    auto x      = mm->add_parameter("x", s);
    auto tran_x = mm->add_instruction(migraphx::make_op("transpose", {{"dims", {0, 2, 1}}}), x);
    auto cont_x = mm->add_instruction(migraphx::make_op("contiguous"), tran_x);
    mm->add_instruction(migraphx::make_op("reshape", {{"dims", {4, 3, 2}}}), cont_x);
    auto prog = optimize_onnx("reshape_non_standard_test.onnx");

    EXPECT(p == prog);
}

TEST_CASE(resize_downsample_f_test)
{
    migraphx::program p;
    auto* mm              = p.get_main_module();
    std::vector<float> ds = {1.0f, 1.0f, 0.6f, 0.6f};
    migraphx::shape ss{migraphx::shape::float_type, {4}};
    mm->add_literal(migraphx::literal{ss, ds});

    migraphx::shape sx{migraphx::shape::float_type, {1, 1, 2, 4}};
    auto inx = mm->add_parameter("X", sx);

    mm->add_instruction(migraphx::make_op("undefined"));

    migraphx::shape si{migraphx::shape::int32_type, {1, 1, 1, 2}};
    std::vector<int> ind = {4, 7};
    auto li              = mm->add_literal(migraphx::literal(si, ind));

    auto lrsp = mm->add_instruction(migraphx::make_op("reshape", {{"dims", {8}}}), inx);
    auto r    = mm->add_instruction(migraphx::make_op("gather", {{"axis", 0}}), lrsp, li);
    mm->add_return({r});

    auto prog = migraphx::parse_onnx("resize_downsample_f_test.onnx");

    EXPECT(p == prog);
}

TEST_CASE(resize_downsample_c_test)
{
    migraphx::program p;
    auto* mm = p.get_main_module();

    std::vector<float> ds = {1.0f, 1.0f, 0.6f, 0.6f};
    migraphx::shape ss{migraphx::shape::float_type, {4}};
    mm->add_literal(migraphx::literal{ss, ds});

    migraphx::shape sx{migraphx::shape::float_type, {1, 1, 2, 4}};
    auto inx = mm->add_parameter("X", sx);

    mm->add_instruction(migraphx::make_op("undefined"));

    migraphx::shape si{migraphx::shape::int32_type, {1, 1, 1, 2}};
    std::vector<int> ind = {0, 2};
    auto li              = mm->add_literal(migraphx::literal(si, ind));

    auto lrsp = mm->add_instruction(migraphx::make_op("reshape", {{"dims", {8}}}), inx);
    auto r    = mm->add_instruction(migraphx::make_op("gather", {{"axis", 0}}), lrsp, li);
    mm->add_return({r});

    auto prog = migraphx::parse_onnx("resize_downsample_c_test.onnx");

    EXPECT(p == prog);
}

TEST_CASE(resize_outsize_test)
{
    migraphx::program p;
    auto* mm = p.get_main_module();

    std::vector<int64_t> out_len = {1, 1, 4, 6};
    migraphx::shape so{migraphx::shape::int64_type, {4}};
    mm->add_literal(migraphx::literal(so, out_len));

    migraphx::shape sx{migraphx::shape::float_type, {1, 1, 2, 2}};
    auto inx = mm->add_parameter("X", sx);

    mm->add_instruction(migraphx::make_op("undefined"));

    migraphx::shape si{migraphx::shape::int32_type, {1, 1, 4, 6}};
    std::vector<int> ind = {0, 0, 1, 1, 1, 1, 2, 2, 3, 3, 3, 3, 2, 2, 3, 3, 3, 3, 2, 2, 3, 3, 3, 3};
    auto li              = mm->add_literal(migraphx::literal(si, ind));

    auto lrsp = mm->add_instruction(migraphx::make_op("reshape", {{"dims", {4}}}), inx);
    auto r    = mm->add_instruction(migraphx::make_op("gather", {{"axis", 0}}), lrsp, li);
    mm->add_return({r});

    auto prog = migraphx::parse_onnx("resize_outsize_test.onnx");

    EXPECT(p == prog);
}

TEST_CASE(resize_upsample_pc_test)
{
    migraphx::program p;
    auto* mm = p.get_main_module();

    std::vector<float> ds = {1.0f, 1.0f, 2.0f, 1.5f};
    migraphx::shape ss{migraphx::shape::float_type, {4}};
    mm->add_literal(migraphx::literal{ss, ds});

    migraphx::shape sx{migraphx::shape::float_type, {1, 1, 2, 4}};
    auto inx = mm->add_parameter("X", sx);

    mm->add_instruction(migraphx::make_op("undefined"));

    migraphx::shape si{migraphx::shape::int32_type, {1, 1, 4, 6}};
    std::vector<int> ind = {0, 1, 1, 2, 3, 3, 0, 1, 1, 2, 3, 3, 4, 5, 5, 6, 7, 7, 4, 5, 5, 6, 7, 7};
    auto li              = mm->add_literal(migraphx::literal(si, ind));

    auto lrsp = mm->add_instruction(migraphx::make_op("reshape", {{"dims", {8}}}), inx);
    auto r    = mm->add_instruction(migraphx::make_op("gather", {{"axis", 0}}), lrsp, li);
    mm->add_return({r});

    auto prog = migraphx::parse_onnx("resize_upsample_pc_test.onnx");

    EXPECT(p == prog);
}

TEST_CASE(resize_upsample_pf_test)
{
    migraphx::program p;
    auto* mm = p.get_main_module();

    std::vector<float> ds = {1.0f, 1.0f, 2.0f, 3.0f};
    migraphx::shape ss{migraphx::shape::float_type, {4}};
    mm->add_literal(migraphx::literal{ss, ds});

    migraphx::shape sx{migraphx::shape::float_type, {1, 1, 2, 2}};
    auto inx = mm->add_parameter("X", sx);

    mm->add_instruction(migraphx::make_op("undefined"));

    migraphx::shape si{migraphx::shape::int32_type, {1, 1, 4, 6}};
    std::vector<int> ind = {0, 0, 0, 1, 1, 1, 0, 0, 0, 1, 1, 1, 2, 2, 2, 3, 3, 3, 2, 2, 2, 3, 3, 3};
    auto li              = mm->add_literal(migraphx::literal(si, ind));

    auto lrsp = mm->add_instruction(migraphx::make_op("reshape", {{"dims", {4}}}), inx);
    auto r    = mm->add_instruction(migraphx::make_op("gather", {{"axis", 0}}), lrsp, li);
    mm->add_return({r});

    auto prog = migraphx::parse_onnx("resize_upsample_pf_test.onnx");

    EXPECT(p == prog);
}

TEST_CASE(round_test)
{
    migraphx::program p;
    auto* mm   = p.get_main_module();
    auto input = mm->add_parameter("x", migraphx::shape{migraphx::shape::double_type, {10, 5}});
    mm->add_instruction(migraphx::make_op("round"), input);

    auto prog = optimize_onnx("round_test.onnx");
    EXPECT(p == prog);
}

TEST_CASE(selu_test)
{
    migraphx::program p;
    auto* mm                      = p.get_main_module();
    std::vector<std::size_t> lens = {2, 3};
    migraphx::shape s{migraphx::shape::double_type, lens};
    auto x = mm->add_parameter("x", s);

    migraphx::shape ls{migraphx::shape::double_type, {1}};
    auto la = mm->add_literal({ls, {0.3}});
    auto lg = mm->add_literal({ls, {0.25}});
    auto mbla =
        mm->add_instruction(migraphx::make_op("multibroadcast", {{"output_lens", lens}}), la);
    auto mblg =
        mm->add_instruction(migraphx::make_op("multibroadcast", {{"output_lens", lens}}), lg);

    auto sign_x = mm->add_instruction(migraphx::make_op("sign"), x);
    auto exp_x  = mm->add_instruction(migraphx::make_op("exp"), x);

    auto mlax  = mm->add_instruction(migraphx::make_op("mul"), mbla, exp_x);
    auto smlax = mm->add_instruction(migraphx::make_op("sub"), mlax, mbla);

    auto item1 = mm->add_instruction(migraphx::make_op("add"), smlax, x);
    auto item2 = mm->add_instruction(migraphx::make_op("sub"), smlax, x);

    auto sitem2 = mm->add_instruction(migraphx::make_op("mul"), sign_x, item2);
    auto item12 = mm->add_instruction(migraphx::make_op("sub"), item1, sitem2);
    auto r      = mm->add_instruction(migraphx::make_op("mul"), item12, mblg);
    mm->add_return({r});

    auto prog = migraphx::parse_onnx("selu_test.onnx");

    EXPECT(p == prog);
}

TEST_CASE(shape_test)
{
    migraphx::program p;
    auto* mm = p.get_main_module();
    migraphx::shape s{migraphx::shape::float_type, {3, 4, 5, 6}};
    auto l0 = mm->add_parameter("x", s);
    migraphx::shape s_shape{migraphx::shape::int64_type, {4}};
    mm->add_literal(s_shape, l0->get_shape().lens());
    auto prog = optimize_onnx("shape_test.onnx");

    EXPECT(p == prog);
}

TEST_CASE(shape_gather_test)
{
    migraphx::program p;
    auto* mm = p.get_main_module();
    auto l0  = mm->add_parameter("x", migraphx::shape{migraphx::shape::float_type, {7, 3, 10}});
    migraphx::shape const_shape{migraphx::shape::int32_type, {1}};
    auto l2 = mm->add_literal(migraphx::literal{const_shape, {1}});
    auto l1 =
        mm->add_literal(migraphx::shape{migraphx::shape::int64_type, {3}}, l0->get_shape().lens());
    int axis = 0;
    mm->add_instruction(migraphx::make_op("gather", {{"axis", axis}}), l1, l2);
    auto prog = optimize_onnx("shape_gather_test.onnx");

    EXPECT(p == prog);
}

TEST_CASE(sign_test)
{
    migraphx::program p;
    auto* mm   = p.get_main_module();
    auto input = mm->add_parameter("x", migraphx::shape{migraphx::shape::double_type, {10, 5}});
    mm->add_instruction(migraphx::make_op("sign"), input);

    auto prog = optimize_onnx("sign_test.onnx");
    EXPECT(p == prog);
}

TEST_CASE(sin_test)
{
    migraphx::program p;
    auto* mm   = p.get_main_module();
    auto input = mm->add_parameter("x", migraphx::shape{migraphx::shape::float_type, {10}});
    mm->add_instruction(migraphx::make_op("sin"), input);

    auto prog = optimize_onnx("sin_test.onnx");
    EXPECT(p == prog);
}

TEST_CASE(sinh_test)
{
    migraphx::program p;
    auto* mm   = p.get_main_module();
    auto input = mm->add_parameter("x", migraphx::shape{migraphx::shape::float_type, {10}});
    mm->add_instruction(migraphx::make_op("sinh"), input);

    auto prog = optimize_onnx("sinh_test.onnx");

    EXPECT(p == prog);
}

TEST_CASE(slice_test)
{
    migraphx::program p;
    auto* mm = p.get_main_module();
    auto l0  = mm->add_parameter("0", migraphx::shape{migraphx::shape::float_type, {3, 2}});
    mm->add_instruction(
        migraphx::make_op("slice", {{"axes", {0, 1}}, {"starts", {1, 0}}, {"ends", {2, 2}}}), l0);
    auto prog = optimize_onnx("slice_test.onnx");

    EXPECT(p == prog);
}

TEST_CASE(slice_3arg_test)
{
    migraphx::program p;
    auto* mm = p.get_main_module();
    auto l0  = mm->add_parameter("0", migraphx::shape{migraphx::shape::float_type, {5, 5}});
    mm->add_literal({{migraphx::shape::int32_type, {2}}, {0, 0}});
    mm->add_literal({{migraphx::shape::int32_type, {2}}, {2, 5}});
    auto ret = mm->add_instruction(
        migraphx::make_op("slice", {{"axes", {0, 1}}, {"starts", {0, 0}}, {"ends", {2, 5}}}), l0);
    mm->add_return({ret});

    auto prog = migraphx::parse_onnx("slice_3arg_test.onnx");

    EXPECT(p == prog);
}

TEST_CASE(slice_5arg_test)
{
    migraphx::program p;
    auto* mm = p.get_main_module();
    auto l0  = mm->add_parameter("0", migraphx::shape{migraphx::shape::float_type, {5, 5}});
    mm->add_literal({{migraphx::shape::int32_type, {2}}, {1, 1}});
    mm->add_literal({{migraphx::shape::int32_type, {2}}, {-1, -2}});
    mm->add_literal({{migraphx::shape::int32_type, {2}}, {-1, -1}});
    mm->add_literal({{migraphx::shape::int32_type, {2}}, {-5, -3}});
    auto ret = mm->add_instruction(
        migraphx::make_op("slice", {{"axes", {-1, -2}}, {"starts", {-5, -3}}, {"ends", {-1, -1}}}),
        l0);
    mm->add_return({ret});

    auto prog = migraphx::parse_onnx("slice_5arg_test.onnx");

    EXPECT(p == prog);
}

TEST_CASE(slice_max_end_test)
{
    migraphx::program p;
    auto* mm = p.get_main_module();
    auto l0  = mm->add_parameter("0", migraphx::shape{migraphx::shape::float_type, {10, 20}});
    mm->add_instruction(
        migraphx::make_op("slice",
                          {{"axes", {0, 1}}, {"starts", {1, 2}}, {"ends", {3000000000, -1}}}),
        l0);
    auto prog = optimize_onnx("slice_max_end_test.onnx");

    EXPECT(p == prog);
}

TEST_CASE(softmax_test)
{
    migraphx::program p;
    auto* mm = p.get_main_module();
    auto l0  = mm->add_parameter("0", migraphx::shape{migraphx::shape::float_type, {1, 3}});
    mm->add_instruction(migraphx::make_op("softmax", {{"axis", 1}}), l0);
    auto prog = optimize_onnx("softmax_test.onnx");

    EXPECT(p == prog);
}

TEST_CASE(split_minus_axis_test)
{
    migraphx::program p;
    auto* mm   = p.get_main_module();
    auto input = mm->add_parameter("x", migraphx::shape{migraphx::shape::float_type, {10, 15}});
    auto r1    = mm->add_instruction(
        migraphx::make_op("slice", {{"axes", {-1}}, {"starts", {0}}, {"ends", {5}}}), input);
    auto r2 = mm->add_instruction(
        migraphx::make_op("slice", {{"axes", {-1}}, {"starts", {5}}, {"ends", {10}}}), input);
    auto r3 = mm->add_instruction(
        migraphx::make_op("slice", {{"axes", {-1}}, {"starts", {10}}, {"ends", {15}}}), input);
    mm->add_return({r1, r2, r3});

    auto prog = migraphx::parse_onnx("split_minus_axis_test.onnx");

    EXPECT(p == prog);
}

TEST_CASE(split_test)
{
    migraphx::program p;
    auto* mm   = p.get_main_module();
    auto input = mm->add_parameter("x", migraphx::shape{migraphx::shape::float_type, {10, 15}});
    auto r1    = mm->add_instruction(
        migraphx::make_op("slice", {{"axes", {1}}, {"starts", {0}}, {"ends", {7}}}), input);
    auto r2 = mm->add_instruction(
        migraphx::make_op("slice", {{"axes", {1}}, {"starts", {7}}, {"ends", {11}}}), input);
    auto r3 = mm->add_instruction(
        migraphx::make_op("slice", {{"axes", {1}}, {"starts", {11}}, {"ends", {15}}}), input);
    mm->add_return({r1, r2, r3});

    auto prog = migraphx::parse_onnx("split_test.onnx");
    EXPECT(p == prog);
}

TEST_CASE(split_test_default)
{
    migraphx::program p;
    auto* mm   = p.get_main_module();
    auto input = mm->add_parameter("x", migraphx::shape{migraphx::shape::float_type, {10, 15}});
    auto r1    = mm->add_instruction(
        migraphx::make_op("slice", {{"axes", {0}}, {"starts", {0}}, {"ends", {5}}}), input);
    auto r2 = mm->add_instruction(
        migraphx::make_op("slice", {{"axes", {0}}, {"starts", {5}}, {"ends", {10}}}), input);
    mm->add_return({r1, r2});

    auto prog = migraphx::parse_onnx("split_test_default.onnx");
    EXPECT(p == prog);
}

TEST_CASE(sqrt_test)
{
    migraphx::program p;
    auto* mm   = p.get_main_module();
    auto input = mm->add_parameter("x", migraphx::shape{migraphx::shape::float_type, {10, 15}});
    mm->add_instruction(migraphx::make_op("sqrt"), input);

    auto prog = optimize_onnx("sqrt_test.onnx");
    EXPECT(p == prog);
}

TEST_CASE(squeeze_unsqueeze_test)
{
    migraphx::program p;
    auto* mm = p.get_main_module();
    std::vector<int64_t> squeeze_axes{0, 2, 3, 5};
    std::vector<int64_t> unsqueeze_axes{0, 1, 3, 5};
    auto l0 =
        mm->add_parameter("0", migraphx::shape{migraphx::shape::float_type, {1, 3, 1, 1, 2, 1}});
    auto l1 = mm->add_instruction(migraphx::make_op("squeeze", {{"axes", squeeze_axes}}), l0);
    mm->add_instruction(migraphx::make_op("unsqueeze", {{"axes", unsqueeze_axes}}), l1);
    auto prog = optimize_onnx("squeeze_unsqueeze_test.onnx");

    EXPECT(p == prog);
}

TEST_CASE(sub_bcast_test)
{
    migraphx::program p;
    auto* mm = p.get_main_module();
    auto l0  = mm->add_parameter("0", migraphx::shape{migraphx::shape::float_type, {2, 3, 4, 5}});
    auto l1  = mm->add_parameter("1", migraphx::shape{migraphx::shape::float_type, {3, 4}});
    auto l2  = mm->add_instruction(
        migraphx::make_op("broadcast", {{"axis", 1}, {"dims", l0->get_shape().lens()}}), l1);
    mm->add_instruction(migraphx::make_op("sub"), l0, l2);

    auto prog = optimize_onnx("sub_bcast_test.onnx");

    EXPECT(p == prog);
}

TEST_CASE(sub_scalar_test)
{
    migraphx::program p;
    auto* mm = p.get_main_module();
    auto l0  = mm->add_parameter("0", migraphx::shape{migraphx::shape::float_type, {2, 3, 4, 5}});
    auto l1 = mm->add_literal(migraphx::literal{migraphx::shape{migraphx::shape::float_type}, {1}});
    auto m1 = mm->add_instruction(
        migraphx::make_op("multibroadcast", {{"output_lens", {2, 3, 4, 5}}}), l1);
    mm->add_instruction(migraphx::make_op("sub"), l0, m1);
    auto prog = optimize_onnx("sub_scalar_test.onnx");

    EXPECT(p == prog);
}

TEST_CASE(sum_int_test)
{
    migraphx::program p;
    auto* mm    = p.get_main_module();
    auto input0 = mm->add_parameter("0", migraphx::shape{migraphx::shape::int16_type, {3}});
    auto input1 = mm->add_parameter("1", migraphx::shape{migraphx::shape::uint16_type, {3}});
    auto input2 = mm->add_parameter("2", migraphx::shape{migraphx::shape::uint32_type, {3}});
    auto cin0   = mm->add_instruction(
        migraphx::make_op("convert",
                          {{"target_type", migraphx::to_value(migraphx::shape::uint32_type)}}),
        input0);
    auto cin1 = mm->add_instruction(
        migraphx::make_op("convert",
                          {{"target_type", migraphx::to_value(migraphx::shape::uint32_type)}}),
        input1);
    auto l0 = mm->add_instruction(migraphx::make_op("add"), cin0, cin1);
    mm->add_instruction(migraphx::make_op("add"), l0, input2);

    auto prog = optimize_onnx("sum_int_test.onnx");
    EXPECT(p == prog);
}

TEST_CASE(sum_test)
{
    migraphx::program p;
    auto* mm    = p.get_main_module();
    auto input0 = mm->add_parameter("0", migraphx::shape{migraphx::shape::float_type, {3}});
    auto input1 = mm->add_parameter("1", migraphx::shape{migraphx::shape::float_type, {3}});
    auto input2 = mm->add_parameter("2", migraphx::shape{migraphx::shape::float_type, {3}});
    auto l0     = mm->add_instruction(migraphx::make_op("add"), input0, input1);
    mm->add_instruction(migraphx::make_op("add"), l0, input2);

    auto prog = optimize_onnx("sum_test.onnx");
    EXPECT(p == prog);
}

TEST_CASE(sum_type_test)
{
    migraphx::program p;
    auto* mm      = p.get_main_module();
    auto l_bool   = mm->add_literal({migraphx::shape{migraphx::shape::bool_type, {2}}, {1, 0}});
    auto l_int8   = mm->add_literal({migraphx::shape{migraphx::shape::int8_type, {2}}, {1, 1}});
    auto l_uint8  = mm->add_literal({migraphx::shape{migraphx::shape::uint8_type, {2}}, {1, 1}});
    auto l_uint16 = mm->add_literal({migraphx::shape{migraphx::shape::uint16_type, {2}}, {1, 1}});
    auto l_uint32 = mm->add_literal({migraphx::shape{migraphx::shape::uint32_type, {2}}, {1, 1}});
    auto l_uint64 = mm->add_literal({migraphx::shape{migraphx::shape::uint64_type, {2}}, {1, 1}});
    auto l_double = mm->add_literal({migraphx::shape{migraphx::shape::double_type, {2}}, {1, 1}});
    auto l_raw  = mm->add_literal({migraphx::shape{migraphx::shape::double_type, {2}}, {1.5, 2.0}});
    auto o_bool = mm->add_instruction(
        migraphx::make_op("convert",
                          {{"target_type", migraphx::to_value(migraphx::shape::double_type)}}),
        l_bool);
    auto o_int8 = mm->add_instruction(
        migraphx::make_op("convert",
                          {{"target_type", migraphx::to_value(migraphx::shape::double_type)}}),
        l_int8);
    auto o_uint8 = mm->add_instruction(
        migraphx::make_op("convert",
                          {{"target_type", migraphx::to_value(migraphx::shape::double_type)}}),
        l_uint8);
    auto o_uint16 = mm->add_instruction(
        migraphx::make_op("convert",
                          {{"target_type", migraphx::to_value(migraphx::shape::double_type)}}),
        l_uint16);
    auto o_uint32 = mm->add_instruction(
        migraphx::make_op("convert",
                          {{"target_type", migraphx::to_value(migraphx::shape::double_type)}}),
        l_uint32);
    auto o_uint64 = mm->add_instruction(
        migraphx::make_op("convert",
                          {{"target_type", migraphx::to_value(migraphx::shape::double_type)}}),
        l_uint64);
    auto s0 = mm->add_instruction(migraphx::make_op("add"), o_bool, o_int8);
    auto s1 = mm->add_instruction(migraphx::make_op("add"), s0, o_uint8);
    auto s2 = mm->add_instruction(migraphx::make_op("add"), s1, o_uint16);
    auto s3 = mm->add_instruction(migraphx::make_op("add"), s2, o_uint32);
    auto s4 = mm->add_instruction(migraphx::make_op("add"), s3, o_uint64);
    auto s5 = mm->add_instruction(migraphx::make_op("add"), s4, l_double);
    auto s6 = mm->add_instruction(migraphx::make_op("add"), s5, l_raw);
    mm->add_return({s6});

    auto prog = migraphx::parse_onnx("sum_type_test.onnx");

    EXPECT(p == prog);
}

TEST_CASE(tan_test)
{
    migraphx::program p;
    auto* mm   = p.get_main_module();
    auto input = mm->add_parameter("x", migraphx::shape{migraphx::shape::float_type, {10}});
    mm->add_instruction(migraphx::make_op("tan"), input);

    auto prog = optimize_onnx("tan_test.onnx");
    EXPECT(p == prog);
}

TEST_CASE(tanh_test)
{
    migraphx::program p;
    auto* mm   = p.get_main_module();
    auto input = mm->add_parameter("x", migraphx::shape{migraphx::shape::float_type, {1}});
    mm->add_instruction(migraphx::make_op("tanh"), input);

    auto prog = optimize_onnx("tanh_test.onnx");

    EXPECT(p == prog);
}

TEST_CASE(tile_test)
{
    migraphx::program p;
    auto* mm = p.get_main_module();
    mm->add_literal(migraphx::literal{migraphx::shape{migraphx::shape::int64_type, {2}}, {1, 2}});
    auto input = mm->add_parameter("x", migraphx::shape{migraphx::shape::float_type, {2, 2}});
    mm->add_instruction(migraphx::make_op("concat", {{"axis", 1}}), input, input);

    auto prog = optimize_onnx("tile_test.onnx");

    EXPECT(p == prog);
}

TEST_CASE(tile_test_3x2)
{
    migraphx::program p;
    auto* mm = p.get_main_module();
    mm->add_literal(migraphx::literal{migraphx::shape{migraphx::shape::int64_type, {2}}, {3, 2}});
    auto input = mm->add_parameter("x", migraphx::shape{migraphx::shape::float_type, {2, 2}});
    auto l0    = mm->add_instruction(migraphx::make_op("concat", {{"axis", 0}}), input, input);
    auto l1    = mm->add_instruction(migraphx::make_op("concat", {{"axis", 0}}), l0, input);
    mm->add_instruction(migraphx::make_op("concat", {{"axis", 1}}), l1, l1);

    auto prog = optimize_onnx("tile_test_3x2.onnx");

    EXPECT(p == prog);
}

TEST_CASE(transpose_test)
{
    migraphx::program p;
    auto* mm   = p.get_main_module();
    auto input = mm->add_parameter("0", migraphx::shape{migraphx::shape::float_type, {1, 2, 2, 3}});
    std::vector<int64_t> perm{0, 3, 1, 2};
    mm->add_instruction(migraphx::make_op("transpose", {{"dims", perm}}), input);

    auto prog = optimize_onnx("transpose_test.onnx");

    EXPECT(p == prog);
}

TEST_CASE(transpose_gather_test)
{
    migraphx::program p;
    auto* mm             = p.get_main_module();
    auto make_contiguous = [&mm](migraphx::instruction_ref ins) {
        if(ins->get_shape().standard())
        {
            return ins;
        }

        return mm->add_instruction(migraphx::make_op("contiguous"), ins);
    };

    auto data =
        mm->add_parameter("data", migraphx::shape{migraphx::shape::float_type, {3, 5, 4, 6}});
    auto ind =
        mm->add_parameter("indices", migraphx::shape{migraphx::shape::int32_type, {2, 4, 3, 5}});
    auto tr_data =
        mm->add_instruction(migraphx::make_op("transpose", {{"dims", {0, 2, 1, 3}}}), data);
    auto tr_ind =
        mm->add_instruction(migraphx::make_op("transpose", {{"dims", {0, 2, 1, 3}}}), ind);
    int axis = 1;
    mm->add_instruction(migraphx::make_op("gather", {{"axis", axis}}),
                        make_contiguous(tr_data),
                        make_contiguous(tr_ind));

    auto prog = optimize_onnx("transpose_gather_test.onnx");

    EXPECT(p.sort() == prog.sort());
}

TEST_CASE(undefined_test)
{
    migraphx::program p;
    auto* mm = p.get_main_module();
    mm->add_parameter("0", migraphx::shape{migraphx::shape::float_type, {2, 3, 4, 5}});
    auto l1 = mm->add_instruction(migraphx::make_op("undefined"));
    auto l2 = mm->add_instruction(migraphx::make_op("identity"), l1);
    mm->add_return({l2});

    auto prog = migraphx::parse_onnx("undefined_test.onnx");

    EXPECT(p == prog);
}

TEST_CASE(unknown_test)
{
    migraphx::program p;
    auto* mm = p.get_main_module();
    auto l0  = mm->add_parameter("0", migraphx::shape{migraphx::shape::float_type, {2, 3, 4, 5}});
    auto l1  = mm->add_parameter("1", migraphx::shape{migraphx::shape::float_type, {3, 4}});
    auto l2  = mm->add_instruction(migraphx::op::unknown{"Unknown"}, l0, l1);
    mm->add_instruction(migraphx::op::unknown{"Unknown"}, l2);
    auto prog = optimize_onnx("unknown_test.onnx");

    EXPECT(p == prog);
}

TEST_CASE(unknown_aten_test)
{
    EXPECT(test::throws([&] { migraphx::parse_onnx("unknown_aten_test.onnx"); }));
}

TEST_CASE(unknown_test_throw)
{
    EXPECT(test::throws([&] { migraphx::parse_onnx("unknown_test.onnx"); }));
}

TEST_CASE(upsample_test)
{
    migraphx::program p;
    auto* mm = p.get_main_module();
    migraphx::shape ss{migraphx::shape::float_type, {4}};
    mm->add_literal(migraphx::literal(ss, {1.0f, 1.0f, 2.0f, 3.0f}));

    migraphx::shape sx{migraphx::shape::float_type, {1, 1, 2, 2}};
    auto ix = mm->add_parameter("X", sx);

    migraphx::shape si{migraphx::shape::int32_type, {1, 1, 4, 6}};
    std::vector<int> ind = {0, 0, 0, 1, 1, 1, 0, 0, 0, 1, 1, 1, 2, 2, 2, 3, 3, 3, 2, 2, 2, 3, 3, 3};

    auto li  = mm->add_literal(migraphx::literal(si, ind));
    auto rsp = mm->add_instruction(migraphx::make_op("reshape", {{"dims", {4}}}), ix);
    auto r   = mm->add_instruction(migraphx::make_op("gather", {{"axis", 0}}), rsp, li);
    mm->add_return({r});

    auto prog = migraphx::parse_onnx("upsample_test.onnx");

    EXPECT(p == prog);
}

TEST_CASE(unknown_test_throw_print_error)
{
    migraphx::onnx_options options;
    options.print_program_on_error = true;
    EXPECT(test::throws([&] { migraphx::parse_onnx("unknown_test.onnx", options); }));
}

TEST_CASE(variable_batch_test)
{
    migraphx::program p;
    auto* mm = p.get_main_module();
    auto l0  = mm->add_parameter("0", migraphx::shape{migraphx::shape::float_type, {1, 3, 16, 16}});
    mm->add_instruction(migraphx::make_op("identity"), l0);
    auto prog = optimize_onnx("variable_batch_test.onnx");

    EXPECT(p == prog);
}

TEST_CASE(variable_batch_user_input_test)
{
    migraphx::program p;
    auto* mm = p.get_main_module();
    auto l0  = mm->add_parameter("0", migraphx::shape{migraphx::shape::float_type, {2, 3, 16, 16}});
    auto r   = mm->add_instruction(migraphx::make_op("identity"), l0);
    mm->add_return({r});

    migraphx::onnx_options options;
    options.default_dim_value = 2;

    auto prog = migraphx::parse_onnx("variable_batch_test.onnx", options);

    EXPECT(p == prog);
}

TEST_CASE(variable_batch_leq_zero_test)
{
    migraphx::program p;
    auto* mm = p.get_main_module();
    auto l0  = mm->add_parameter("0", migraphx::shape{migraphx::shape::float_type, {1, 3, 16, 16}});
    auto l1  = mm->add_parameter("1", migraphx::shape{migraphx::shape::float_type, {1, 3, 16, 16}});
    mm->add_instruction(migraphx::make_op("add"), l0, l1);
    auto prog = optimize_onnx("variable_batch_leq_zero_test.onnx");

    EXPECT(p == prog);
}

TEST_CASE(where_test)
{
    migraphx::program p;
    auto* mm = p.get_main_module();
    auto lc  = mm->add_parameter("c", migraphx::shape{migraphx::shape::bool_type, {2}});
    auto lx  = mm->add_parameter("x", migraphx::shape{migraphx::shape::float_type, {2, 2, 2}});
    auto ly  = mm->add_parameter("y", migraphx::shape{migraphx::shape::float_type, {2, 1, 2, 2}});

    auto int_c = mm->add_instruction(
        migraphx::make_op("convert",
                          {{"target_type", migraphx::to_value(migraphx::shape::int32_type)}}),
        lc);
    auto lccm = mm->add_instruction(
        migraphx::make_op("multibroadcast", {{"output_lens", {2, 2, 2, 2}}}), int_c);
    auto lxm = mm->add_instruction(
        migraphx::make_op("multibroadcast", {{"output_lens", {2, 2, 2, 2}}}), lx);
    auto lym = mm->add_instruction(
        migraphx::make_op("multibroadcast", {{"output_lens", {2, 2, 2, 2}}}), ly);

    auto concat_data = mm->add_instruction(migraphx::make_op("concat", {{"axis", 0}}), lym, lxm);
    auto rsp_data =
        mm->add_instruction(migraphx::make_op("reshape", {{"dims", {32}}}), concat_data);

    std::vector<int> offset(16, 16);
    std::vector<int> ind(16);
    std::iota(ind.begin(), ind.end(), 0);
    migraphx::shape ind_s{migraphx::shape::int32_type, {2, 2, 2, 2}};

    auto lind    = mm->add_literal(migraphx::literal(ind_s, ind));
    auto loffset = mm->add_literal(migraphx::literal(ind_s, offset));

    auto ins_co  = mm->add_instruction(migraphx::make_op("mul"), loffset, lccm);
    auto ins_ind = mm->add_instruction(migraphx::make_op("add"), ins_co, lind);
    auto r = mm->add_instruction(migraphx::make_op("gather", {{"axis", 0}}), rsp_data, ins_ind);
    mm->add_return({r});

    auto prog = migraphx::parse_onnx("where_test.onnx");

    EXPECT(p == prog);
}

int main(int argc, const char* argv[]) { test::run(argc, argv); }<|MERGE_RESOLUTION|>--- conflicted
+++ resolved
@@ -1036,22 +1036,13 @@
     migraphx::shape s2(migraphx::shape::float_type, {10, 1, 11, 11});
     std::vector<float> weight_data(1210, 1);
     std::vector<float> bias_data(10, 1);
-<<<<<<< HEAD
-    auto bias = mm->add_literal(migraphx::literal({migraphx::shape::float_type, {10}}, bias_data));
-    auto weights    = mm->add_literal(migraphx::literal(s2, weight_data));
-    auto param      = mm->add_parameter("input", s);
-    auto conv       = mm->add_instruction(migraphx::op::convolution{}, param, weights);
-    auto bias_bcast = mm->add_instruction(migraphx::op::broadcast{1, {1, 10, 214, 214}}, bias);
-    mm->add_instruction(migraphx::op::add{}, conv, bias_bcast);
-=======
-    auto bias    = p.add_literal(migraphx::literal({migraphx::shape::float_type, {10}}, bias_data));
-    auto weights = p.add_literal(migraphx::literal(s2, weight_data));
-    auto param   = p.add_parameter("input", s);
-    auto conv    = p.add_instruction(migraphx::make_op("convolution"), param, weights);
-    auto bias_bcast = p.add_instruction(
+    auto bias    = mm->add_literal(migraphx::literal({migraphx::shape::float_type, {10}}, bias_data));
+    auto weights = mm->add_literal(migraphx::literal(s2, weight_data));
+    auto param   = mm->add_parameter("input", s);
+    auto conv    = mm->add_instruction(migraphx::make_op("convolution"), param, weights);
+    auto bias_bcast = mm->add_instruction(
         migraphx::make_op("broadcast", {{"axis", 1}, {"dims", {1, 10, 214, 214}}}), bias);
-    p.add_instruction(migraphx::make_op("add"), conv, bias_bcast);
->>>>>>> 8d21fdc9
+    mm->add_instruction(migraphx::make_op("add"), conv, bias_bcast);
     return p;
 }
 
