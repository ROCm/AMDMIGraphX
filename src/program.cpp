--- conflicted
+++ resolved
@@ -142,14 +142,7 @@
                            ins.arguments.end(),
                            values.begin(),
                            [&](instruction_ref i) { return results.at(std::addressof(*i)); });
-<<<<<<< HEAD
-            result = ins.op.compute(ins.result, values);
-            if(result.get_shape().elements() > 0 and result.get_shape().packed() and
-               std::isnan(result.at<float>()))
-                std::cout << "Nan: " << ins.op.name() << std::endl;
-=======
             result = ins.op.compute(this->impl->ctx, ins.result, values);
->>>>>>> cff16121
         }
         results.emplace(std::addressof(ins), result);
     }
