--- conflicted
+++ resolved
@@ -58,11 +58,10 @@
 
     instruction_ref add_literal(literal l);
 
-<<<<<<< HEAD
     instruction_ref insert_literal(instruction_ref ins, literal l);
-=======
+
     instruction_ref add_outline(shape s);
->>>>>>> 9af6974d
+
 
     instruction_ref add_parameter(std::string name, shape s);
 
