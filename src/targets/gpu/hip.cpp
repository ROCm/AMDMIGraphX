
#include <migraph/gpu/hip.hpp>

#include <migraph/manage_ptr.hpp>
#include <miopen/miopen.h>

#include <vector>

namespace migraph {
namespace gpu {

using hip_ptr = MIGRAPH_MANAGE_PTR(void, hipFree);

std::string hip_error(int error) { return hipGetErrorString(static_cast<hipError_t>(error)); }

std::size_t get_available_gpu_memory()
{
    size_t free, total;
    auto status = hipMemGetInfo(&free, &total);
    if(status != hipSuccess)
        MIGRAPH_THROW("Failed getting available memory: " + hip_error(status));
    return free;
}

hip_ptr allocate_gpu(std::size_t sz, bool host = false)
{
    if(sz > get_available_gpu_memory())
        MIGRAPH_THROW("Memory not available to allocate buffer: " + std::to_string(sz));
    void* result;
<<<<<<< HEAD
    auto status = host ? hipHostMalloc(&result, sz) : hipMalloc(&result, sz);
    if(status != hipSuccess)
    {
        if(host)
            MIGRAPH_THROW("Gpu allocation failed: " + hip_error(status));
        else
            allocate_gpu(sz, true);
    }
=======
    // TODO: Check status
    hipMalloc(&result, sz);
    if (result == nullptr)
        throw std::runtime_error("can not allocate GPU memory");
>>>>>>> 80587d4c
    return hip_ptr{result};
}

template <class T>
hip_ptr write_to_gpu(const T& x)
{
    using type = typename T::value_type;
    auto size  = x.size() * sizeof(type);
    return write_to_gpu(x.data(), size);
}

template <class T>
std::vector<T> read_from_gpu(const void* x, std::size_t sz)
{
    std::vector<T> result(sz);
    auto status = hipMemcpy(result.data(), x, sz * sizeof(T), hipMemcpyDeviceToHost);
    if(status != hipSuccess)
        MIGRAPH_THROW("Copy from gpu failed: " + hip_error(status)); // NOLINT
    return result;
}

hip_ptr write_to_gpu(const void* x, std::size_t sz, bool host = false)
{
    auto result = allocate_gpu(sz, host);
    auto status = hipMemcpy(result.get(), x, sz, hipMemcpyHostToDevice);
    if(status != hipSuccess)
        MIGRAPH_THROW("Copy to gpu failed: " + hip_error(status));
    return result;
}

argument allocate_gpu(const shape& s, bool host)
{
    auto p = share(allocate_gpu(s.bytes() + 1, host));
    return {s, [p]() mutable { return reinterpret_cast<char*>(p.get()); }};
}

argument to_gpu(argument arg, bool host)
{
    auto p = share(write_to_gpu(arg.data(), arg.get_shape().bytes(), host));
    return {arg.get_shape(), [p]() mutable { return reinterpret_cast<char*>(p.get()); }};
}

argument from_gpu(argument arg)
{
    argument result;
    arg.visit([&](auto x) {
        using type = typename decltype(x)::value_type;
        auto v     = read_from_gpu<type>(arg.data(), x.get_shape().bytes() / sizeof(type));
        result     = {x.get_shape(), [v]() mutable { return reinterpret_cast<char*>(v.data()); }};
    });
    return result;
}

<<<<<<< HEAD
void gpu_sync() { hipDeviceSynchronize(); }

=======
void copy_to_gpu(char* dst, const char* src, std::size_t size)
{
    hipMemcpy(dst, src, size, hipMemcpyHostToDevice);
}
    
>>>>>>> 80587d4c
} // namespace gpu

} // namespace migraph<|MERGE_RESOLUTION|>--- conflicted
+++ resolved
@@ -27,7 +27,6 @@
     if(sz > get_available_gpu_memory())
         MIGRAPH_THROW("Memory not available to allocate buffer: " + std::to_string(sz));
     void* result;
-<<<<<<< HEAD
     auto status = host ? hipHostMalloc(&result, sz) : hipMalloc(&result, sz);
     if(status != hipSuccess)
     {
@@ -36,12 +35,6 @@
         else
             allocate_gpu(sz, true);
     }
-=======
-    // TODO: Check status
-    hipMalloc(&result, sz);
-    if (result == nullptr)
-        throw std::runtime_error("can not allocate GPU memory");
->>>>>>> 80587d4c
     return hip_ptr{result};
 }
 
@@ -95,16 +88,13 @@
     return result;
 }
 
-<<<<<<< HEAD
 void gpu_sync() { hipDeviceSynchronize(); }
 
-=======
 void copy_to_gpu(char* dst, const char* src, std::size_t size)
 {
     hipMemcpy(dst, src, size, hipMemcpyHostToDevice);
 }
     
->>>>>>> 80587d4c
 } // namespace gpu
 
 } // namespace migraph