--- conflicted
+++ resolved
@@ -185,37 +185,18 @@
     message(STATUS "MIGraphX is using hipRTC")
     target_compile_definitions(migraphx_gpu PRIVATE -DMIGRAPHX_USE_HIPRTC=1)
 else()
-<<<<<<< HEAD
-# Get flags needed to compile hip
-include(TargetFlags)
-target_flags(HIP_COMPILER_FLAGS hip::device)
-# Remove cuda arch flags
-string(REGEX REPLACE --cuda-gpu-arch=[a-z0-9]+ "" HIP_COMPILER_FLAGS "${HIP_COMPILER_FLAGS}")
-string(REGEX REPLACE --offload-arch=[a-z0-9:+-]+ "" HIP_COMPILER_FLAGS "${HIP_COMPILER_FLAGS}")
-# Skip library paths since hip will incorrectly treat it as a source file
-string(APPEND HIP_COMPILER_FLAGS " ")
-# Add ck includes
-find_path(CK_INCLUDE_PATH ck/ck.hpp)
-message(STATUS "CK path: ${CK_INCLUDE_PATH}")
-string(APPEND HIP_COMPILER_FLAGS " -isystem ${CK_INCLUDE_PATH}")
-foreach(_unused RANGE 2)
-    string(REGEX REPLACE " /[^ ]+\\.(a|so) " " " HIP_COMPILER_FLAGS "${HIP_COMPILER_FLAGS}")
-endforeach()
-=======
-    message(STATUS "MIGraphX is using HIP Clang")
->>>>>>> 94a7f6ee
-
     # Get flags needed to compile hip
     include(TargetFlags)
     target_flags(HIP_COMPILER_FLAGS hip::device)
-
     # Remove cuda arch flags
     string(REGEX REPLACE --cuda-gpu-arch=[a-z0-9]+ "" HIP_COMPILER_FLAGS "${HIP_COMPILER_FLAGS}")
     string(REGEX REPLACE --offload-arch=[a-z0-9:+-]+ "" HIP_COMPILER_FLAGS "${HIP_COMPILER_FLAGS}")
-
     # Skip library paths since hip will incorrectly treat it as a source file
     string(APPEND HIP_COMPILER_FLAGS " ")
-
+    # Add ck includes
+    find_path(CK_INCLUDE_PATH ck/ck.hpp)
+    message(STATUS "CK path: ${CK_INCLUDE_PATH}")
+    string(APPEND HIP_COMPILER_FLAGS " -isystem ${CK_INCLUDE_PATH}")
     foreach(_unused RANGE 2)
         string(REGEX REPLACE " /[^ ]+\\.(a|so) " " " HIP_COMPILER_FLAGS "${HIP_COMPILER_FLAGS}")
     endforeach()
