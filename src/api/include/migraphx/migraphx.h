--- conflicted
+++ resolved
@@ -181,15 +181,12 @@
 
 migraphx_status migraphx_module_create(migraphx_module_t* module);
 
-<<<<<<< HEAD
-=======
 migraphx_status migraphx_module_compile(migraphx_module_t module,
                                         migraphx_target_t target,
                                         migraphx_compile_options* options);
 
 migraphx_status migraphx_module_print(const_migraphx_module_t module);
 
->>>>>>> b59e79b2
 migraphx_status migraphx_program_destroy(migraphx_program_t program);
 
 migraphx_status migraphx_program_get_main_module(migraphx_module_t* out,
