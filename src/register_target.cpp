/*
 * The MIT License (MIT)
 *
 * Copyright (c) 2015-2023 Advanced Micro Devices, Inc. All rights reserved.
 *
 * Permission is hereby granted, free of charge, to any person obtaining a copy
 * of this software and associated documentation files (the "Software"), to deal
 * in the Software without restriction, including without limitation the rights
 * to use, copy, modify, merge, publish, distribute, sublicense, and/or sell
 * copies of the Software, and to permit persons to whom the Software is
 * furnished to do so, subject to the following conditions:
 *
 * The above copyright notice and this permission notice shall be included in
 * all copies or substantial portions of the Software.
 *
 * THE SOFTWARE IS PROVIDED "AS IS", WITHOUT WARRANTY OF ANY KIND, EXPRESS OR
 * IMPLIED, INCLUDING BUT NOT LIMITED TO THE WARRANTIES OF MERCHANTABILITY,
 * FITNESS FOR A PARTICULAR PURPOSE AND NONINFRINGEMENT.  IN NO EVENT SHALL THE
 * AUTHORS OR COPYRIGHT HOLDERS BE LIABLE FOR ANY CLAIM, DAMAGES OR OTHER
 * LIABILITY, WHETHER IN AN ACTION OF CONTRACT, TORT OR OTHERWISE, ARISING FROM,
 * OUT OF OR IN CONNECTION WITH THE SOFTWARE OR THE USE OR OTHER DEALINGS IN
 * THE SOFTWARE.
 */
#include <mutex>
#include <string>
#include <unordered_map>
#include <migraphx/register_target.hpp>
#include <migraphx/ranges.hpp>
#include <migraphx/dynamic_loader.hpp>

namespace migraphx {
inline namespace MIGRAPHX_INLINE_NS {

void store_target_lib(const dynamic_loader& lib)
{
    static std::vector<dynamic_loader> target_loader;
    static std::mutex mutex;
    std::unique_lock<std::mutex> lock(mutex);

    target_loader.emplace_back(lib);
}

/**
 * Returns a singleton map of targets and names.
 */
std::unordered_map<std::string, target>& target_map()
{
    static std::unordered_map<std::string, target> m; // NOLINT
    return m;
}

/**
 * Returns a singleton mutex used by the various register_target methods.
 */
std::mutex& target_mutex()
{
    static std::mutex m; // NOLINT
    return m;
}

void register_target_init() { (void)target_map(); }

void unregister_target(const std::string& name)
{
    std::unique_lock<std::mutex> lock(target_mutex());
    assert(target_map().count(name));
    target_map().erase(name);
}

/**
 * Insert a target name in the target_map; thread safe.
 */
void register_target(const target& t)
{
    std::unique_lock<std::mutex> lock(target_mutex());
    target_map()[t.name()] = t;
}

/**
 * Search for a target by name in the target_map; thread-safe.
 */
migraphx::optional<target> find_target(const std::string& name)
{
    // search for match or return none
    std::unique_lock<std::mutex> lock(target_mutex());
    const auto it = target_map().find(name);

    if(it == target_map().end())
        return nullopt;
    return it->second;
}

/**
 * Get a target by name.  Load target library and register target if needed.
 * Thread safe.
 */
target make_target(const std::string& name)
{
    //   no lock required here
    auto t = find_target(name);
    if(t == nullopt)
    {
#ifdef _WIN32
        std::string target_name = "migraphx_" + name + ".dll";
#else
        std::string target_name = "libmigraphx_" + name + ".so";
<<<<<<< HEAD
        // register_target is called by this
=======
#endif
>>>>>>> fff12a27
        store_target_lib(dynamic_loader(target_name));
        t = find_target(name);
    }
    // at this point we should always have a target

    return *t;
}

/**
 * Get list of names of registered targets.
 */
std::vector<std::string> get_targets()
{
    std::unique_lock<std::mutex> lock(target_mutex());
    std::vector<std::string> result;
    std::transform(target_map().begin(),
                   target_map().end(),
                   std::back_inserter(result),
                   [&](auto&& p) { return p.first; });
    std::sort(result.begin(), result.end());
    return result;
}

} // namespace MIGRAPHX_INLINE_NS
} // namespace migraphx<|MERGE_RESOLUTION|>--- conflicted
+++ resolved
@@ -104,11 +104,8 @@
         std::string target_name = "migraphx_" + name + ".dll";
 #else
         std::string target_name = "libmigraphx_" + name + ".so";
-<<<<<<< HEAD
+#endif
         // register_target is called by this
-=======
-#endif
->>>>>>> fff12a27
         store_target_lib(dynamic_loader(target_name));
         t = find_target(name);
     }
