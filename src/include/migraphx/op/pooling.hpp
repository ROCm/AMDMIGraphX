/*
 * The MIT License (MIT)
 *
 * Copyright (c) 2015-2023 Advanced Micro Devices, Inc. All rights reserved.
 *
 * Permission is hereby granted, free of charge, to any person obtaining a copy
 * of this software and associated documentation files (the "Software"), to deal
 * in the Software without restriction, including without limitation the rights
 * to use, copy, modify, merge, publish, distribute, sublicense, and/or sell
 * copies of the Software, and to permit persons to whom the Software is
 * furnished to do so, subject to the following conditions:
 *
 * The above copyright notice and this permission notice shall be included in
 * all copies or substantial portions of the Software.
 *
 * THE SOFTWARE IS PROVIDED "AS IS", WITHOUT WARRANTY OF ANY KIND, EXPRESS OR
 * IMPLIED, INCLUDING BUT NOT LIMITED TO THE WARRANTIES OF MERCHANTABILITY,
 * FITNESS FOR A PARTICULAR PURPOSE AND NONINFRINGEMENT.  IN NO EVENT SHALL THE
 * AUTHORS OR COPYRIGHT HOLDERS BE LIABLE FOR ANY CLAIM, DAMAGES OR OTHER
 * LIABILITY, WHETHER IN AN ACTION OF CONTRACT, TORT OR OTHERWISE, ARISING FROM,
 * OUT OF OR IN CONNECTION WITH THE SOFTWARE OR THE USE OR OTHER DEALINGS IN
 * THE SOFTWARE.
 */
#ifndef MIGRAPHX_GUARD_OPERATORS_POOLING_HPP
#define MIGRAPHX_GUARD_OPERATORS_POOLING_HPP

#include <migraphx/op/common.hpp>
#include <migraphx/check_shapes.hpp>
#include <migraphx/config.hpp>
#include <migraphx/value.hpp>
#include <migraphx/argument.hpp>
#include <migraphx/pad_calc.hpp>
#include <migraphx/par_for.hpp>
#include <migraphx/shape_for_each.hpp>
#include <migraphx/dyn_output.hpp>
#include <cmath>
#include <utility>

namespace migraphx {

inline namespace MIGRAPHX_INLINE_NS {
namespace op {

struct pooling
{
<<<<<<< HEAD
    /**
     * The Pooling operator mostly follows the specifications for the Onnx pooling op.
     * Inputs are assumed to have 3 or more dimensions, of which the first 2 are
     * considered "non-spatial," and pooling only takes place over the other dimensions
     * Dimension 0 is assumed to be batch size and dimension 1 is channel count.  Thus
     * for a set of standard RGB images the input would have 4 dimensions:
     *
     * dimension 0 - image # in batch
     * dimension 1 - color channel r, g, or b
     * dimension 2 - row
     * dimension 3 - column
     *
     * Pooling attributes padding, stride, lengths are vectors matching the spatial dimensions,
     * i.e. 2 dimensions smaller than the input.
     *
     * TODO:  dilation is not implemented at the time of writing.
     */
    pooling_mode mode = {pooling_mode::average};

    // Amount of zero-padding to add before and after each (spatial) dimension to
    // make pooling window fit in the data area.  padding can also have size
    // double the number of dimensions, in which case padding[i] and padding[i+lengths.size()]
    // are the padding before and after the i'th dimension.
    std::vector<std::size_t> padding = {0, 0};
    // Number of elements to step, in each dimension, from one pooling window to the next.
    // If stride is smaller than lengths, pooling windows will overlap.
    std::vector<std::size_t> stride = {1, 1};
    // dimensions of the pooling window, or kernel_shape.
=======
    pooling_mode mode = {pooling_mode::average};

    // Padding along each spatial input dimension
    // Can be ndim or 2*ndim values where ndim is size of lengths
    // ndim values means pad the same before and after each dimension
    // 2*ndim values contains n pre and then n post padding values
    std::vector<std::size_t> padding = {0, 0};

    // Size of stride to take from one placement of the pooling kernel to the next.
    // This is distinct from the strides used by the shape class.  Must be the same
    // ndim as lengths.
    std::vector<std::size_t> stride = {1, 1};

    // Spatial dimensions of the pooling kernel or window,
    // 2 smaller than the input tensor rank (NCHW layout)
>>>>>>> 0689f873
    std::vector<std::size_t> lengths = {1, 1};

    // Dilations are not supported at this time.

    // ceiling mode is a flag affecting output size
    // or equivalently, placements of the pooling kernel.
    // When true, round the size upwards, possibly
    // including partial placements where the kernel extends beyond the edge
    // of input and even padding.  When false, round down so that all
    // kernel placements fit but some input values may be dropped.
    bool ceil_mode = false;
    int lp_order   = 2;

    // Mode for auto padding.  default_ indicates no auto padding.
    padding_mode_t padding_mode = padding_mode_t::default_;

    // Global pooling with dynamic shape input
    bool dyn_global = false;

    // an attribute of the Onnx pooling operator, not currently enabled here because MIOpen can't
    // support it. We currently implement padding for average pooling by inserting a Padding
    // operator during Onnx parsing. But to support dynamic shape inputs and count_include_pad
    // together, it would be necessary to do this calculation at runtime in MIOpen.
    bool count_include_pad = false;

    template <class Self, class F>
    static auto reflect(Self& self, F f)
    {
        return pack(f(self.mode, "mode"),
                    f(self.padding, "padding"),
                    f(self.padding_mode, "padding_mode"),
                    f(self.stride, "stride"),
                    f(self.lengths, "lengths"),
                    f(self.ceil_mode, "ceil_mode"),
                    f(self.lp_order, "lp_order"),
                    f(self.dyn_global, "dyn_global"));
    }

    std::string name() const { return "pooling"; }

    void check_attribute_size() const
    {
<<<<<<< HEAD
        if((padding_mode == default_ and padding.size() != stride.size() and
            (padding.size()) != stride.size() * 2) or
           (not dyn_global and stride.size() != lengths.size()))
=======
        if(dyn_global)
            return;
        if((padding.size() != stride.size() and (padding.size()) != stride.size() * 2) or
           stride.size() != lengths.size())
>>>>>>> 0689f873
        {
            MIGRAPHX_THROW("POOLING: inconsistent attribute sizes");
        }
        if(std::any_of(lengths.begin(), lengths.end(), [&](auto i) { return (i == 0); }) or
           std::any_of(stride.begin(), stride.end(), [&](auto i) { return (i == 0); }))
        {
            MIGRAPHX_THROW("POOLING: size 0 pooling kernel or stride");
        }

        // TODO:  update lowering to run the reference
        // code when OneDNN can't execute pooling for a CPU

        // OneDNN has a limitation on padding size for pooling.  see
        // https://oneapi-src.github.io/oneDNN/dev_guide_convolution.html#doxid-dev-guide-convolution

        // padding = {2}; stride = {1}; lengths = {3} succeeds in oneDNN but
        // padding = {2}; stride = {1}; lengths = {2} fails.
        // Also, the referenced documentation contains a max. dimension size of 14 for the kernel
        // ("weights tensor") that MIGraphX doesn't enforce.
    }

    size_t kdims() const
    {
        check_attribute_size();
        return stride.size();
    }

    value attributes() const { return {{"normalize_padding", "padding"}}; }

    std::vector<std::size_t> calc_spatial_dim_out(const std::vector<std::size_t>& input_lens,
                                                  std::size_t kdims) const
    {
        std::vector<std::size_t> output_lens{};
        for(size_t i = 0; i < kdims; ++i)
        {
            std::size_t padding_factor = 2 * padding[i];
            if(padding.size() == 2 * kdims)
                padding_factor = padding[i] + padding[i + kdims];
            std::size_t dim_size;
            if(input_lens[i + 2] + padding_factor < lengths[i])
            {
                if(padding_mode == default_)
                    MIGRAPHX_THROW(
                        "POOLING: given padding too little for these padding window lengths");
                // lengths can be legitimately larger only if we're doing auto padding
                // with a dynamic shape, in which case given padding is ignored.  Set a dummy value;
                dim_size = 2;
            }
            else
            {
                dim_size = input_lens[i + 2] + padding_factor - lengths[i];
            }
            std::size_t len =
                (ceil_mode)
                    ? dim_size / stride[i] +
                          static_cast<std::size_t>((dim_size % stride[i] != 0)) // ceil uint divide
                    : dim_size / stride[i];                                     // floor divide
            output_lens.push_back(len + 1);
        }
        return output_lens;
    }

    shape normalize_compute_shape(std::vector<shape> inputs) const
    {
        check_shapes{inputs, *this, true}.has(1);
        check_attribute_size();

        const shape& input = inputs.at(0);
        auto padding_size  = padding.size();
        size_t kdims       = input.ndim() - 2;
        if(input.ndim() < 3)
        {
            MIGRAPHX_THROW("POOLING: input must have 3 or more dimensions and be nonempty");
        }
        if(input.ndim() * 2 != padding_size + 4 and input.ndim() != padding_size + 2)
        {
            MIGRAPHX_THROW("POOLING: input and attribute size mismatch!");
        }

        if(input.dynamic())
        {
            auto input_dyn_dims = input.dyn_dims();
            std::vector<shape::dynamic_dimension> output_dyn_dims(input_dyn_dims.begin(),
                                                                  input_dyn_dims.begin() + 2);
            if(dyn_global)
            {
                for(size_t i = 0; i < kdims; ++i)
                {
                    output_dyn_dims.push_back(shape::dynamic_dimension{1, 1});
                }
                return {input.type(), output_dyn_dims};
            }
            else if(padding_mode != default_)
            {
                const size_t num_spatial_dims = inputs[0].ndim() - 2;
                const shape& x_shape          = inputs[0];
                // this is convolution::dynamic_compute_shape()

                for(std::size_t i = 0; i < num_spatial_dims; ++i)
                {
                    auto ceil_div = [](std::size_t x, std::size_t y) { return (x + y - 1) / y; };
                    auto s        = stride[i];
                    if(x_shape.dynamic()) // redundant check here
                    {
                        auto x = x_shape.dyn_dims()[i + 2];
                        std::set<std::size_t> optimals{};
                        std::transform(x.optimals.begin(),
                                       x.optimals.end(),
                                       std::inserter(optimals, optimals.begin()),
                                       [&](auto o) { return ceil_div(o, s); });
                        output_dyn_dims.push_back(shape::dynamic_dimension{
                            ceil_div(x.min, s), ceil_div(x.max, s), optimals});
                    }
                    else
                    {
                        MIGRAPHX_THROW("debug: how did this happen?");
                        auto od = ceil_div(x_shape.lens()[i + 2], s);
                        output_dyn_dims.push_back(shape::dynamic_dimension{od, od});
                    }
                }
                return {input.type(), output_dyn_dims};
            }
            else
            {
                // does not compute optimals
                auto min_spatial_dims = calc_spatial_dim_out(input.min_lens(), kdims);
                auto max_spatial_dims = calc_spatial_dim_out(input.max_lens(), kdims);
                for(size_t i = 0; i < kdims; ++i)
                {
                    output_dyn_dims.push_back(
                        shape::dynamic_dimension{min_spatial_dims[i], max_spatial_dims[i], {}});
                }
                shape out_shape(input.type(), output_dyn_dims);
                // out_shape.debug_print();
                return {input.type(), output_dyn_dims};
            }
        }
        else
        {
            auto input_lens = input.lens();

            std::vector<std::size_t> output_lens(input_lens.begin(), input_lens.begin() + 2);
            // Used for when normalize_compute_shape() is called again at model eval time
            // for an originally dynamic shape. Kernel shape is not used with dyn_global.
            if(dyn_global)
            {
                for(size_t i = 0; i < kdims; ++i)
                {
                    output_lens.push_back(1);
                }
                return {input.type(), output_lens};
            }
            else
            {
                auto output_spatial_lens = calc_spatial_dim_out(input_lens, kdims);
                output_lens.insert(
                    output_lens.end(), output_spatial_lens.begin(), output_spatial_lens.end());
                return inputs[0].with_lens(output_lens);
            }
        }
    }

    struct lpnorm_pool
    {
        int p = 0;

        lpnorm_pool() = delete;

        explicit lpnorm_pool(int x) : p{x} {};

        template <class T>
        double init() const
        {
            return 0.0;
        }

        double operator()(double x, double y) const { return x + std::pow(std::abs(y), p); }

        double final(double x, std::size_t) const { return (p == 0) ? 1 : std::pow(x, 1. / p); }
    };

    struct avg_pool
    {
        template <class T>
        double init() const
        {
            return 0.0;
        }

        double operator()(double x, double y) const { return x + y; }

        double final(double x, std::size_t y) const { return (y == 0) ? 0.0 : (x / y); }
    };

    struct max_pool
    {
        template <class T>
        T init() const
        {
            return std::numeric_limits<T>::lowest();
        }

        double operator()(double x, double y) const { return std::max(x, y); }

        double final(double x, std::size_t) const { return (x); }
    };

    template <class Type, class Out, class In, class Op>
    void calc_pooling(const shape& output_shape,
                      Out& output,
                      const In& input,
                      const std::vector<std::size_t>& kernel_dims,
                      const std::vector<std::size_t>& padding_vals,
                      Op op) const
    {
        auto in_s    = input.get_shape();
        auto in_lens = in_s.lens();

        // For each element of output; i.e., for each placement of pooling kernel...
        par_for(output_shape.elements(), [&](auto i) {
            auto idx_o = output_shape.multi(i);
            auto n_dim = idx_o.size();
            // starting offset of the pooling window
            std::vector<int> win_start;
            std::vector<std::size_t> win_size;

            // For each spatial dimension, find starting and ending index of pooling kernel
            for(std::size_t dim = 2; dim < n_dim; ++dim)
            {
                auto d_2 = dim - 2;
<<<<<<< HEAD

                // TODO:  This lambda pads the pooling window with zeroes, but by dynamically sizing
                // win_shape it ignores them when doing the calculation.  It avoids giving index
                // out-of-bounds errors but gives incorrect results for edge windows that include
                // padding.  For example, a 2x2 window at a corner value that contains a 1 and three
                // padded 0's should give a value of 0.25 for average pooling, but instead
                // returns 1.

                int start = static_cast<int>(idx_o[dim] * stride[d_2]) -
                            static_cast<int>(padding_vals[d_2]);
                int end = std::min(start + kernel_dims[d_2], in_lens[dim]);
                start   = std::max(start, 0);
=======
                int start =
                    static_cast<int>(idx_o[dim] * stride[d_2]) - static_cast<int>(padding[d_2]);
                int end;
                // NOLINT
                if(count_include_pad and ceil_mode and (mode != pooling_mode::max))
                {
                    // TODO: this block can't execute until we enable count_include_pad
                    // Even when using padding, if in ceil_mode a window
                    // could extend beyond the end of both input and
                    // padding.  Clip out-of-bounds indexes but not padding.

                    // Check if this kernel extends beyond the padding at end of dimension
                    end = std::min(start + kernel_dims[d_2],
                                   in_lens[dim] + static_cast<int>(padding[d_2]));
                }
                else
                {
                    // In non-ceiling mode, when
                    // count_include_pad is false, or for max pooling, clip off padding.
                    end   = std::min(start + kernel_dims[d_2], in_lens[dim]);
                    start = std::max(start, 0);
                }
>>>>>>> 0689f873
                win_start.push_back(start);
                if(end < start)
                {
                    // This error can be caused by misc. bad input combinations
                    MIGRAPHX_THROW("POOLING:  invalid attributes");
                }
                win_size.push_back(end - start);
            }

            shape win_shape{output_shape.type(), win_size};

            auto pool_size    = win_shape.elements();
            double output_val = op.template init<Type>();

            // for each element in the window...
            shape_for_each(win_shape, [&](auto idx_w) {
                // the coordinates of this element
                auto idx = idx_o;

                // Add the kernel location idx_w and the offset win_start, for each dimension.
                // Negative results are cast to very large unsigned integers.
                std::transform(idx_w.begin(),
                               idx_w.end(),
                               win_start.begin(),
                               idx.begin() + 2,
                               [](auto ii, auto jj) { return ii + jj; });
                // Check if any of coordinates are out of input tensor's range
                if(std::mismatch(idx.begin() + 2,
                                 idx.end(),
                                 in_lens.begin() + 2,
                                 in_lens.end(),
                                 std::less<>{}) == std::make_pair(idx.end(), in_lens.end()))
                {
                    output_val = op(output_val, input[in_s.index(idx)]);
                }
                else
                {
                    // this is a padding element.  Padding locations
                    // don't contribute to average or max pooling total but can play in
                    // lpnorm pooling.
                    output_val = op(output_val, 0);
                }
            });
            output[i] = Type(op.final(output_val, pool_size));
        });
    }

    argument compute(const dyn_output& dyn_out, std::vector<argument> args) const
    {
        argument result{dyn_out.computed_shape};
        auto input_lens = args[0].get_shape().lens();
        std::vector<std::size_t> kernel_dims;
        shape output_shape;
        // If we have to auto-calculate padding, it will be passed to calc_pooling() as an argument
        // instead of the member variable padding.
        std::vector<std::size_t> temp_padding(padding);
        if(dyn_global)
        {
            // for dynamic GlobalPooling, there's no padding
            kernel_dims.insert(kernel_dims.end(), input_lens.begin() + 2, input_lens.end());
            output_shape = dyn_out.computed_shape;
        }
        else if((padding_mode != op::padding_mode_t::default_))
        {
            // if padding_mode is set, input was a dynamic size.  Calculate padded size now.

            // wei_lens is the same as kernel_dims, but prepended with the 2 non-
            // spatial dimensions.  For size computations, it's used like the weights
            // tensor for convolutions.
            std::vector<std::size_t> wei_lens;
            wei_lens.insert(wei_lens.end(), input_lens.begin(), input_lens.begin() + 2);
            wei_lens.insert(wei_lens.end(), lengths.begin(), lengths.end());
            kernel_dims = this->lengths;

            auto type = args[0].get_shape().type();
            // dilation not currently supported for pooling, so default to all 1's
            temp_padding = calc_dyn_auto_pad(
                input_lens, wei_lens, stride, {1, 1}, bool(padding_mode == op::same_upper));

            output_shape = compute_padded_pool_shape(
                args[0].get_shape(), shape(type, kernel_dims), temp_padding, stride, {1, 1});

            result = argument(output_shape);
        }
        else // fixed/static input
        {
            kernel_dims  = this->lengths;
            output_shape = dyn_out.computed_shape;
        }

        // Perform the computation and populate result
        visit_all(result, args[0])([&](auto output, auto input) {
            using type = typename decltype(output)::value_type;
            switch(mode)
            {
            case migraphx::op::pooling_mode::average:
                calc_pooling<type>(
                    output_shape, output, input, kernel_dims, temp_padding, avg_pool{});
                break;
            case migraphx::op::pooling_mode::max:
                calc_pooling<type>(
                    output_shape, output, input, kernel_dims, temp_padding, max_pool{});
                break;
            case migraphx::op::pooling_mode::lpnorm:
                calc_pooling<type>(
                    output_shape, output, input, kernel_dims, temp_padding, lpnorm_pool{lp_order});
                break;
            }
        });

        return result;
    }
};

} // namespace op
} // namespace MIGRAPHX_INLINE_NS
} // namespace migraphx

#endif<|MERGE_RESOLUTION|>--- conflicted
+++ resolved
@@ -41,38 +41,12 @@
 inline namespace MIGRAPHX_INLINE_NS {
 namespace op {
 
+// The Pooling operator mostly follows the specifications for the Onnx pooling op.
+// It assumes an NCHW layout where dimensions are <batch index, channels, spatial dimensions...>
+//
+//  Members mode, ceil_mode, padding_mode are all separate concepts with similar names.
 struct pooling
 {
-<<<<<<< HEAD
-    /**
-     * The Pooling operator mostly follows the specifications for the Onnx pooling op.
-     * Inputs are assumed to have 3 or more dimensions, of which the first 2 are
-     * considered "non-spatial," and pooling only takes place over the other dimensions
-     * Dimension 0 is assumed to be batch size and dimension 1 is channel count.  Thus
-     * for a set of standard RGB images the input would have 4 dimensions:
-     *
-     * dimension 0 - image # in batch
-     * dimension 1 - color channel r, g, or b
-     * dimension 2 - row
-     * dimension 3 - column
-     *
-     * Pooling attributes padding, stride, lengths are vectors matching the spatial dimensions,
-     * i.e. 2 dimensions smaller than the input.
-     *
-     * TODO:  dilation is not implemented at the time of writing.
-     */
-    pooling_mode mode = {pooling_mode::average};
-
-    // Amount of zero-padding to add before and after each (spatial) dimension to
-    // make pooling window fit in the data area.  padding can also have size
-    // double the number of dimensions, in which case padding[i] and padding[i+lengths.size()]
-    // are the padding before and after the i'th dimension.
-    std::vector<std::size_t> padding = {0, 0};
-    // Number of elements to step, in each dimension, from one pooling window to the next.
-    // If stride is smaller than lengths, pooling windows will overlap.
-    std::vector<std::size_t> stride = {1, 1};
-    // dimensions of the pooling window, or kernel_shape.
-=======
     pooling_mode mode = {pooling_mode::average};
 
     // Padding along each spatial input dimension
@@ -88,16 +62,13 @@
 
     // Spatial dimensions of the pooling kernel or window,
     // 2 smaller than the input tensor rank (NCHW layout)
->>>>>>> 0689f873
     std::vector<std::size_t> lengths = {1, 1};
 
     // Dilations are not supported at this time.
 
     // ceiling mode is a flag affecting output size
     // or equivalently, placements of the pooling kernel.
-    // When true, round the size upwards, possibly
-    // including partial placements where the kernel extends beyond the edge
-    // of input and even padding.  When false, round down so that all
+    // When true, round the size upwards.  When false, round down so that all
     // kernel placements fit but some input values may be dropped.
     bool ceil_mode = false;
     int lp_order   = 2;
@@ -131,16 +102,10 @@
 
     void check_attribute_size() const
     {
-<<<<<<< HEAD
-        if((padding_mode == default_ and padding.size() != stride.size() and
-            (padding.size()) != stride.size() * 2) or
-           (not dyn_global and stride.size() != lengths.size()))
-=======
         if(dyn_global)
             return;
-        if((padding.size() != stride.size() and (padding.size()) != stride.size() * 2) or
+        if((padding_mode == default_ and padding.size() != stride.size() and (padding.size()) != stride.size() * 2) or
            stride.size() != lengths.size())
->>>>>>> 0689f873
         {
             MIGRAPHX_THROW("POOLING: inconsistent attribute sizes");
         }
@@ -274,7 +239,6 @@
                         shape::dynamic_dimension{min_spatial_dims[i], max_spatial_dims[i], {}});
                 }
                 shape out_shape(input.type(), output_dyn_dims);
-                // out_shape.debug_print();
                 return {input.type(), output_dyn_dims};
             }
         }
@@ -371,22 +335,8 @@
             for(std::size_t dim = 2; dim < n_dim; ++dim)
             {
                 auto d_2 = dim - 2;
-<<<<<<< HEAD
-
-                // TODO:  This lambda pads the pooling window with zeroes, but by dynamically sizing
-                // win_shape it ignores them when doing the calculation.  It avoids giving index
-                // out-of-bounds errors but gives incorrect results for edge windows that include
-                // padding.  For example, a 2x2 window at a corner value that contains a 1 and three
-                // padded 0's should give a value of 0.25 for average pooling, but instead
-                // returns 1.
-
-                int start = static_cast<int>(idx_o[dim] * stride[d_2]) -
-                            static_cast<int>(padding_vals[d_2]);
-                int end = std::min(start + kernel_dims[d_2], in_lens[dim]);
-                start   = std::max(start, 0);
-=======
                 int start =
-                    static_cast<int>(idx_o[dim] * stride[d_2]) - static_cast<int>(padding[d_2]);
+                    static_cast<int>(idx_o[dim] * stride[d_2]) - static_cast<int>(padding_vals[d_2]);
                 int end;
                 // NOLINT
                 if(count_include_pad and ceil_mode and (mode != pooling_mode::max))
@@ -398,7 +348,7 @@
 
                     // Check if this kernel extends beyond the padding at end of dimension
                     end = std::min(start + kernel_dims[d_2],
-                                   in_lens[dim] + static_cast<int>(padding[d_2]));
+                                   in_lens[dim] + static_cast<int>(padding_vals[d_2]));
                 }
                 else
                 {
@@ -407,7 +357,6 @@
                     end   = std::min(start + kernel_dims[d_2], in_lens[dim]);
                     start = std::max(start, 0);
                 }
->>>>>>> 0689f873
                 win_start.push_back(start);
                 if(end < start)
                 {
