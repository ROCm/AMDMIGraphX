/*
 * The MIT License (MIT)
 *
 * Copyright (c) 2015-2024 Advanced Micro Devices, Inc. All rights reserved.
 *
 * Permission is hereby granted, free of charge, to any person obtaining a copy
 * of this software and associated documentation files (the "Software"), to deal
 * in the Software without restriction, including without limitation the rights
 * to use, copy, modify, merge, publish, distribute, sublicense, and/or sell
 * copies of the Software, and to permit persons to whom the Software is
 * furnished to do so, subject to the following conditions:
 *
 * The above copyright notice and this permission notice shall be included in
 * all copies or substantial portions of the Software.
 *
 * THE SOFTWARE IS PROVIDED "AS IS", WITHOUT WARRANTY OF ANY KIND, EXPRESS OR
 * IMPLIED, INCLUDING BUT NOT LIMITED TO THE WARRANTIES OF MERCHANTABILITY,
 * FITNESS FOR A PARTICULAR PURPOSE AND NONINFRINGEMENT.  IN NO EVENT SHALL THE
 * AUTHORS OR COPYRIGHT HOLDERS BE LIABLE FOR ANY CLAIM, DAMAGES OR OTHER
 * LIABILITY, WHETHER IN AN ACTION OF CONTRACT, TORT OR OTHERWISE, ARISING FROM,
 * OUT OF OR IN CONNECTION WITH THE SOFTWARE OR THE USE OR OTHER DEALINGS IN
 * THE SOFTWARE.
 */

#include "verify_program.hpp"
#include <migraphx/program.hpp>
#include <migraphx/generate.hpp>
#include <migraphx/make_op.hpp>

template <migraphx::shape::type_t DType>
struct test_conv_relu : verify_program<test_conv_relu<DType>>
{
    migraphx::program create_program() const
    {
        migraphx::program p;
        auto* mm = p.get_main_module();
        auto input   = mm->add_parameter("x", migraphx::shape{DType, {4, 3, 3, 3}});
        auto weights = mm->add_parameter("w", migraphx::shape{DType, {4, 3, 3, 3}});
        auto conv = mm->add_instruction(migraphx::make_op("convolution"), input, weights);
        mm->add_instruction(migraphx::make_op("relu"), conv);
        return p;
    }
};
<<<<<<< HEAD

struct test_conv_relu2 : verify_program<test_conv_relu2>
{
    migraphx::program create_program() const
    {
        migraphx::program p;
        auto* mm = p.get_main_module();
        auto input =
            mm->add_parameter("x", migraphx::shape{migraphx::shape::float_type, {1, 4, 3, 3}});
        auto weights =
            mm->add_parameter("w", migraphx::shape{migraphx::shape::float_type, {4, 4, 1, 1}});
        auto conv = mm->add_instruction(migraphx::make_op("convolution"), input, weights);
        auto relu = mm->add_instruction(migraphx::make_op("relu"), conv);
        mm->add_instruction(migraphx::make_op("convolution"), relu, weights);
        return p;
    }
};
=======
template struct test_conv_relu<migraphx::shape::float_type>;
template struct test_conv_relu<migraphx::shape::half_type>;
template struct test_conv_relu<migraphx::shape::fp8e4m3fnuz_type>;
>>>>>>> e7518141
<|MERGE_RESOLUTION|>--- conflicted
+++ resolved
@@ -41,7 +41,6 @@
         return p;
     }
 };
-<<<<<<< HEAD
 
 struct test_conv_relu2 : verify_program<test_conv_relu2>
 {
@@ -59,8 +58,6 @@
         return p;
     }
 };
-=======
 template struct test_conv_relu<migraphx::shape::float_type>;
 template struct test_conv_relu<migraphx::shape::half_type>;
-template struct test_conv_relu<migraphx::shape::fp8e4m3fnuz_type>;
->>>>>>> e7518141
+template struct test_conv_relu<migraphx::shape::fp8e4m3fnuz_type>;