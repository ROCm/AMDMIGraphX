--- conflicted
+++ resolved
@@ -512,7 +512,18 @@
     }
 
     instruction_ref
-<<<<<<< HEAD
+    parse_elu(const std::string&, attribute_map attributes, std::vector<instruction_ref> args)
+    {
+        float alpha = 1.0; // default alpha val for elu
+        if(contains(attributes, "alpha"))
+        {
+            alpha = parse_value(attributes.at("alpha")).at<float>();
+        }
+        op::elu op{alpha};
+        return prog.add_instruction(op, args.front());
+    }
+
+    instruction_ref
     parse_lrn(const std::string&, attribute_map attributes, std::vector<instruction_ref> args)
     {
         float alpha = 0.0001;
@@ -528,16 +539,6 @@
         if(contains(attributes, "size"))
             size = parse_value(attributes.at("size")).at<int>();
         op::lrn op{alpha, beta, bias, size};
-=======
-    parse_elu(const std::string&, attribute_map attributes, std::vector<instruction_ref> args)
-    {
-        float alpha = 1.0; // default alpha val for elu
-        if(contains(attributes, "alpha"))
-        {
-            alpha = parse_value(attributes.at("alpha")).at<float>();
-        }
-        op::elu op{alpha};
->>>>>>> ab6cd9d3
         return prog.add_instruction(op, args.front());
     }
 
