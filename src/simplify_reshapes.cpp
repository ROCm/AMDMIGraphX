/*
 * The MIT License (MIT)
 *
 * Copyright (c) 2015-2024 Advanced Micro Devices, Inc. All rights reserved.
 *
 * Permission is hereby granted, free of charge, to any person obtaining a copy
 * of this software and associated documentation files (the "Software"), to deal
 * in the Software without restriction, including without limitation the rights
 * to use, copy, modify, merge, publish, distribute, sublicense, and/or sell
 * copies of the Software, and to permit persons to whom the Software is
 * furnished to do so, subject to the following conditions:
 *
 * The above copyright notice and this permission notice shall be included in
 * all copies or substantial portions of the Software.
 *
 * THE SOFTWARE IS PROVIDED "AS IS", WITHOUT WARRANTY OF ANY KIND, EXPRESS OR
 * IMPLIED, INCLUDING BUT NOT LIMITED TO THE WARRANTIES OF MERCHANTABILITY,
 * FITNESS FOR A PARTICULAR PURPOSE AND NONINFRINGEMENT.  IN NO EVENT SHALL THE
 * AUTHORS OR COPYRIGHT HOLDERS BE LIABLE FOR ANY CLAIM, DAMAGES OR OTHER
 * LIABILITY, WHETHER IN AN ACTION OF CONTRACT, TORT OR OTHERWISE, ARISING FROM,
 * OUT OF OR IN CONNECTION WITH THE SOFTWARE OR THE USE OR OTHER DEALINGS IN
 * THE SOFTWARE.
 */
#include <iterator>
#include <migraphx/simplify_reshapes.hpp>
#include <migraphx/program.hpp>
#include <migraphx/instruction.hpp>
#include <migraphx/algorithm.hpp>
#include <migraphx/op/as_shape.hpp>
#include <migraphx/op/transpose.hpp>
#include <migraphx/op/concat.hpp>
#include <migraphx/op/slice.hpp>
#include <migraphx/iterator_for.hpp>
#include <migraphx/ranges.hpp>
#include <migraphx/matcher.hpp>
#include <migraphx/permutation.hpp>
#include <migraphx/dead_code_elimination.hpp>
#include <unordered_set>
#include <migraphx/make_op.hpp>
#include <migraphx/tune_axis.hpp>
#include <migraphx/shape_transform_descriptor.hpp>

#include <map>

namespace migraphx {
inline namespace MIGRAPHX_INLINE_NS {

const auto& reshaper_names()
{
    // clang-format off
    static const std::unordered_set<std::string> names = {
        "flatten",
        "reshape",
        "contiguous",
        "squeeze",
        "unsqueeze"
    };
    // clang-format on
    return names;
}

bool is_reshaper(instruction_ref ins) { return contains(reshaper_names(), ins->name()); }

instruction_ref find_transpose_input(instruction_ref ins)
{
    if(ins->inputs().size() != 1)
        return ins;
    if(ins->inputs().front()->name() == "contiguous")
        return find_transpose_input(ins->inputs().front());
    if(ins->inputs().front()->name() == "transpose")
        return ins->inputs().front();
    return ins;
}

auto get_transpose_dims(instruction_ref ins)
{
    return any_cast<const op::transpose&>(ins->get_operator()).dims;
}

bool is_no_transpose(const std::vector<int64_t>& dims)
{
    if(dims.empty())
        return true;
    if(dims.front() != 0)
        return false;
    return std::adjacent_find(
               dims.begin(), dims.end(), [](auto x, auto y) { return (y - x) != 1; }) == dims.end();
}

struct find_nested_shape_transforms
{
    static const auto& shape_transforms()
    {
        static const std::unordered_set<std::string> names = {
            "flatten",
            "reshape",
            "squeeze",
            "unsqueeze",
            "transpose",
            "broadcast",
            "multibroadcast",
        };
        return names;
    }
    auto matcher() const
    {
        auto output_not_shape_transform = match::none_of(
            match::skip_output(match::name("contiguous"))(match::name(shape_transforms())));
        auto input_has_shape_transform =
            match::args(match::skip(match::name("contiguous"))(match::name(shape_transforms())));
        return match::name(shape_transforms())(output_not_shape_transform,
                                               input_has_shape_transform);
    }

    void apply(module& m, const match::matcher_result& mr) const
    {
        auto ins = mr.result;

        std::vector<operation> ops;
        auto x = ins;
        while(contains(shape_transforms(), x->get_operator().name()) or
              x->get_operator().name() == "contiguous")
        {
            ops.push_back(x->get_operator());
            x = x->inputs().front();
        }
        if(x->get_shape().scalar())
        {
            m.replace_instruction(
                ins, make_op("multibroadcast", {{"out_lens", ins->get_shape().lens()}}), x);
        }
        else
        {
            std::reverse(ops.begin(), ops.end());
            auto opt_ops = optimize_shape_transforms(x->get_shape().lens(), ops);
            if(ops == opt_ops)
                return;
            auto y = x;
            for(auto op : opt_ops)
                y = m.insert_instruction(ins, op, y);
            m.replace_instruction(ins, y);
        }
    }
};

struct find_reshaper
{
    auto matcher() const
    {
        auto reshaper          = match::name(reshaper_names());
        auto contiguous        = match::name("contiguous");
        auto no_output_reshape = match::none_of[match::outputs()](reshaper);
        auto input_reshape     = match::arg(0)(match::skip(contiguous)(reshaper));
        auto input             = match::skip(reshaper, contiguous)(match::any().bind("x"));
        return reshaper(no_output_reshape, input_reshape, input);
    }

    void apply(module& m, const match::matcher_result& mr) const
    {
        auto ins   = mr.result;
        auto input = mr.instructions["x"];
        auto dims  = ins->get_shape().lens();

        m.replace_instruction(ins, make_op("reshape", {{"dims", dims}}), input);
    }
};

struct find_nop_reshapes
{
    auto matcher() const
    {
        auto reshapes = reshaper_names();
        reshapes.insert("as_shape");
        reshapes.insert("broadcast");
        reshapes.insert("concat");
        reshapes.insert("convert");
        reshapes.insert("multibroadcast");
        reshapes.insert("pad");
        reshapes.insert("slice");
        reshapes.insert("transpose");
        reshapes.insert("reduce_mean");
        reshapes.insert("reduce_max");
        reshapes.insert("reduce_min");
        reshapes.insert("reduce_sum");
        reshapes.insert("reduce_prod");
        return match::name(reshapes)(match::same_shape(match::arg(0)));
    }

    void apply(module& m, const match::matcher_result& mr) const
    {
        auto ins = mr.result;
        m.replace_instruction(ins, ins->inputs().front());
    }
};

struct find_transpose
{
    auto matcher() const
    {
        auto output_not_transpose =
            match::none_of(match::skip_output(match::name("contiguous"))(match::name("transpose")));
        auto input_has_transpose =
            match::args(match::skip(match::name("contiguous"))(match::name("transpose")));
        return match::name("transpose")(output_not_transpose, input_has_transpose);
    }

    void apply(module& m, const match::matcher_result& mr) const
    {
        auto ins = mr.result;
        auto x   = ins;
        auto t   = ins;
        std::vector<std::int64_t> dims(ins->get_shape().lens().size());
        std::iota(dims.begin(), dims.end(), 0);
        do
        {
            dims = reorder_dims(get_transpose_dims(t), dims);
            x    = t;
            t    = find_transpose_input(x);
        } while(x != t and t->name() == "transpose");
        if(t == ins or t->name() != "transpose")
            return;
        if(is_no_transpose(dims))
        {
            m.replace_instruction(ins, t->inputs().front());
        }
        else
        {
            m.replace_instruction(
                ins, make_op("transpose", {{"permutation", dims}}), t->inputs().front());
        }
    }
};

struct find_nested_slice
{
    auto matcher() const { return match::name("slice")(match::arg(0)(match::name("slice"))); }

    using axes_map = std::map<std::size_t, std::pair<std::size_t, std::size_t>>;

    static axes_map get_axes(instruction_ref ins)
    {
        axes_map result;
        auto op = any_cast<op::slice>(ins->get_operator());
        for(std::size_t i = 0; i < op.axes.size(); i++)
        {
            result[op.axes[i]] = std::make_pair(op.starts[i], op.ends[i]);
        }
        return result;
    }

    static axes_map merge(const axes_map& m1, const axes_map& m2)
    {
        axes_map result;
        // Non overlapping
        for(auto&& p : m1)
        {
            if(contains(m2, p.first))
                continue;
            result[p.first] = p.second;
        }
        for(auto&& p : m2)
        {
            if(contains(m1, p.first))
                continue;
            result[p.first] = p.second;
        }
        // Overlapping
        for(auto&& p1 : m1)
        {
            if(not contains(m2, p1.first))
                continue;
            auto&& v1        = p1.second;
            auto&& v2        = m2.at(p1.first);
            auto start       = v1.first + v2.first;
            auto end         = start + (v2.second - v2.first);
            result[p1.first] = std::make_pair(start, end);
        }
        return result;
    }

    void apply(module& m, const match::matcher_result& mr) const
    {
        auto ins   = mr.result;
        auto slice = ins->inputs().front();
        auto input = slice->inputs().front();

        auto a1 = get_axes(ins);
        auto a2 = get_axes(slice);

        auto axes = merge(a2, a1);

        auto op = op::slice{};
        for(auto&& pp : axes)
        {
            op.axes.push_back(pp.first);
            op.starts.push_back(pp.second.first);
            op.ends.push_back(pp.second.second);
        }
        m.replace_instruction(ins, op, input);
    }
};

struct find_concat_multibroadcasts
{
    auto matcher() const
    {
        return match::name("concat")(match::all_of[match::inputs()](match::name("multibroadcast")));
    }

    void apply(module& m, const match::matcher_result& mr) const
    {
        auto ins        = mr.result;
        auto op         = any_cast<op::concat>(ins->get_operator());
        auto out_lens   = ins->get_shape().lens();
        auto inputs     = ins->inputs();
        auto in_strides = inputs.front()->get_shape().strides();

        // Only apply when concat axis is not a broadcasted dimension
        if(std::any_of(inputs.begin(), inputs.end(), [&](auto i) {
               return i->get_shape().strides()[op.axis] == 0;
           }))
        {
            return;
        }

        // Use inputs of multibroadcast ops as inputs to new concat op
        std::transform(inputs.begin(), inputs.end(), inputs.begin(), [](auto i) {
            return i->inputs().front();
        });

        // Reduce axis by number of leading broadcasted dimensions
        if(inputs.front()->get_shape().lens().size() < out_lens.size())
            op.axis -= std::count(in_strides.begin(), in_strides.begin() + op.axis, 0);

        auto concat = m.insert_instruction(ins, op, inputs);
        m.replace_instruction(
            ins, migraphx::make_op("multibroadcast", {{"out_lens", out_lens}}), concat);
    }
};

struct find_concat_slice
{
    auto matcher() const
    {
        return match::name("concat")(match::any_of[match::outputs()](match::name("slice")));
    }

    void apply(module& m, const match::matcher_result& mr) const
    {
        auto ins    = mr.result;
        auto inputs = ins->inputs();
        auto outs   = ins->outputs();
        std::vector<migraphx::instruction_ref> slice_ins;
        migraphx::transform_if(
            outs.begin(),
            outs.end(),
            std::back_inserter(slice_ins),
            [&](const auto& oins) { return oins->name() == "slice"; },
            [&](const auto& oins) { return oins; });
        int concat_axis = any_cast<op::concat>(ins->get_operator()).axis;
        // prune slice candidates
        std::vector<migraphx::instruction_ref> slice_candidates;
        for(const auto& sins : range(slice_ins.begin(), slice_ins.end()))
        {
            auto sop = any_cast<op::slice>(sins->get_operator());
            // slices with only one axis is allowed, because concat happens only one axis
            if(sop.axes.size() != 1 or sop.axes.front() != concat_axis)
            {
                continue;
            }
            slice_candidates.push_back(sins);
        }
        if(slice_candidates.empty())
        {
            return;
        }
        std::vector<size_t> prefix_scan = {0};
        std::transform(
            inputs.begin(), inputs.end(), std::back_inserter(prefix_scan), [&](const auto& i) {
                return prefix_scan.back() + i->get_shape().lens()[concat_axis];
            });
        for(const auto& sins : slice_candidates)
        {
            auto sop           = any_cast<op::slice>(sins->get_operator());
            size_t slice_start = sop.starts.front();
            size_t slice_len   = sop.ends.front() - slice_start;
            auto fii = std::find_if(prefix_scan.begin(), prefix_scan.end(), [&](const auto& j) {
                return j == slice_start;
            });
            if(fii == prefix_scan.end())
            {
                continue;
            }
            // slice_len == 0
            else if(fii == prefix_scan.end() - 1)
            {
                assert(slice_len == 0 or slice_start >= prefix_scan.back());
                continue;
            }
            else
            {
                size_t idx = std::distance(prefix_scan.begin(), fii);
                if(inputs[idx]->get_shape().lens()[concat_axis] == slice_len)
                {
                    assert((prefix_scan[idx + 1] - prefix_scan[idx]) == slice_len);
                    m.replace_instruction(sins, inputs[idx]);
                }
            }
        }
    }
};

struct find_concat_transpose
{
    auto matcher() const
    {
        return match::name("concat")(match::all_of[match::inputs()](match::name("transpose")));
    }

    void apply(module& m, const match::matcher_result& mr) const
    {
        auto ins          = mr.result;
        auto trans_inputs = ins->inputs();
        auto s            = trans_inputs.front()->get_shape();
        assert(s.transposed());
        auto op          = any_cast<op::concat>(ins->get_operator());
        auto permutation = find_permutation(s);

        // permutation should be the same for all inputs
        if(not std::all_of(trans_inputs.begin(), trans_inputs.end(), [&](auto in) {
               return (find_permutation(in->get_shape()) == permutation);
           }))
        {
            return;
        }

        // axis could be a negative value
        int64_t n_dim = s.lens().size();
        op.axis       = tune_axis(n_dim, op.axis, op.name());

        auto ipermutation = invert_permutation(permutation);
        op.axis           = ipermutation[op.axis];

        std::vector<instruction_ref> inputs;
        std::transform(
            ins->inputs().begin(), ins->inputs().end(), std::back_inserter(inputs), [&](auto i) {
                return m.insert_instruction(
                    ins, make_op("transpose", {{"permutation", permutation}}), i);
            });
        auto concat = m.insert_instruction(ins, op, inputs);
        auto t      = m.insert_instruction(
            ins, make_op("transpose", {{"permutation", ipermutation}}), concat);
        assert(ins->get_shape().lens() == t->get_shape().lens());
        m.replace_instruction(ins, t);
    }
};

struct find_nested_concat
{
    auto matcher() const
    {
        return match::name("concat")(match::any_of[match::inputs()](match::name("concat")));
    }

    static std::size_t get_axis(instruction_ref ins)
    {
        auto op = any_cast<op::concat>(ins->get_operator());
        return op.axis;
    }

    void apply(module& m, const match::matcher_result& mr) const
    {
        auto ins  = mr.result;
        auto axis = get_axis(ins);
        std::vector<instruction_ref> args;
        fix([&](auto self, auto&& inputs) {
            for(auto&& i : inputs)
            {
                if(i->name() == "concat" and get_axis(i) == axis and i->outputs().size() == 1)
                    self(i->inputs());
                else
                    args.push_back(i);
            }
        })(ins->inputs());
        m.replace_instruction(ins, ins->get_operator(), args);
    }
};

struct find_resize
{
    auto matcher() const
    {
        return match::name("gather")(
            match::args(match::name("reshape").bind("data"), match::is_constant().bind("ind")));
    }

    void apply(module& m, const match::matcher_result& r) const
    {
        auto ins     = r.result;
        auto ins_rsp = r.instructions["data"];
        auto ins_ind = r.instructions["ind"];

        // resize input shape
        if(ins_rsp->get_shape().lens().size() != 1)
        {
            return;
        }

        // resize output shape
        const auto& in_shape  = ins_rsp->inputs().front()->get_shape();
        const auto& out_shape = ins->get_shape();
        // check if output shape is multiple of input shape
        const auto& in_lens  = in_shape.lens();
        const auto& out_lens = out_shape.lens();
        if(in_lens.size() != out_lens.size())
        {
            return;
        }

        // output shape must be multiple of input shape
        std::vector<bool> is_multi(in_lens.size());
        std::transform(
            in_lens.begin(), in_lens.end(), out_lens.begin(), is_multi.begin(), [](auto x, auto y) {
                return (y % x == 0);
            });
        if(not std::all_of(is_multi.begin(), is_multi.end(), [](auto b) { return b; }))
        {
            return;
        }

        // output must be multiple of inputs
        std::vector<std::size_t> scales(in_lens.size());
        std::transform(
            in_lens.begin(), in_lens.end(), out_lens.begin(), scales.begin(), [](auto x, auto y) {
                return y / x;
            });

        // if ind is not constant, cannot optimize
        std::vector<int> vec_ind;
        auto arg_ind = ins_ind->eval();
        if(arg_ind.empty())
        {
            return;
        }
        arg_ind.visit([&](auto v) { vec_ind.assign(v.begin(), v.end()); });
        if(not all_of(range(out_shape.elements()), [&](auto i) {
               auto out_idx = out_shape.multi(i);
               auto in_idx  = out_idx;
               std::transform(out_idx.begin(),
                              out_idx.end(),
                              scales.begin(),
                              in_idx.begin(),
                              [&](auto io, auto scale) { return io - (io % scale); });
               return vec_ind[i] == vec_ind[out_shape.index(in_idx)];
           }))
        {
            return;
        }

        // wrap up shapes for multibroadcast
        std::vector<std::pair<std::size_t, std::size_t>> dim_scales;
        std::transform(in_lens.begin(),
                       in_lens.end(),
                       out_lens.begin(),
                       std::back_inserter(dim_scales),
                       [](auto x, auto y) { return std::make_pair(x, y / x); });

        std::vector<int64_t> in_dims;
        std::vector<int64_t> out_dims;
        for(auto& isp : dim_scales)
        {
            in_dims.push_back(isp.first);
            out_dims.push_back(isp.first * isp.second);
            if(isp.first == 1 or isp.second == 1)
            {
                continue;
            }

            out_dims.back() = isp.first;
            in_dims.push_back(1);
            out_dims.push_back(isp.second);
        }

        auto in_rsp   = ins_rsp->inputs().front();
        auto rsp_data = m.insert_instruction(
            ins_rsp, migraphx::make_op("reshape", {{"dims", in_dims}}), in_rsp);
        auto mb_rsp = m.insert_instruction(
            ins_rsp, migraphx::make_op("multibroadcast", {{"out_lens", out_dims}}), rsp_data);
        std::vector<int64_t> rsp_dims(out_lens.begin(), out_lens.end());
        m.replace_instruction(ins, migraphx::make_op("reshape", {{"dims", rsp_dims}}), mb_rsp);
    }
};

struct find_where_op
{
    auto matcher() const
    {
        return match::name("gather")(
            match::args(match::name("reshape")(match::arg(0)(match::name("concat").bind("data"))),
                        match::is_constant().bind("ind")));
    }

    void apply(module& m, const match::matcher_result& r) const
    {
        auto ins     = r.result;
        auto concat  = r.instructions["data"];
        auto ins_ind = r.instructions["ind"];
        std::vector<bool> vec_ind;
        auto arg_ind = ins_ind->eval();
        arg_ind.visit([&](auto v) { vec_ind.assign(v.begin(), v.end()); });
        // ind has to be the same value
        auto val = vec_ind.front();
        if(not std::all_of(vec_ind.begin(), vec_ind.end(), [&](auto v) { return (v == val); }))
        {
            return;
        }

        // concat axis must be 0
        auto op = any_cast<op::concat>(concat->get_operator());
        if(op.axis != 0)
        {
            return;
        }

        // check concat inputs, it has to be 2 and have the same shape
        const auto& inputs = concat->inputs();
        if(inputs.size() != 2)
        {
            return;
        }
        if(inputs.at(0)->get_shape() != inputs.at(1)->get_shape())
        {
            return;
        }
        if(inputs.at(0)->get_shape().lens() != ins_ind->get_shape().lens())
        {
            return;
        }

        if(val)
        {
            m.replace_instruction(ins, inputs.at(0));
        }
        else
        {
            m.replace_instruction(ins, inputs.at(1));
        }
    }
};

struct find_reshape_cont
{
    auto matcher() const
    {
        return match::pointwise(
            match::nargs(2),
            match::either_arg(0, 1)(
                match::name("reshape")(match::args(match::name("contiguous").bind("cont")))
                    .bind("rsp"),
                match::any()));
    }

    void apply(module& m, const match::matcher_result& r) const
    {
        auto ins      = r.result;
        auto ins_cont = r.instructions["cont"];
        auto in_ins   = r.instructions["rsp"];

        auto cont_input = ins_cont->inputs().front();
        auto lens       = cont_input->get_shape().lens();
        std::vector<int64_t> dims(lens.begin(), lens.end());

        if(in_ins->get_shape() != ins->get_shape())
        {
            return;
        }

        if(not std::all_of(ins->inputs().begin(), ins->inputs().end(), [](auto i) {
               return i->get_shape().standard();
           }))
        {
            return;
        }

        auto out_lens = ins->get_shape().lens();
        std::vector<int64_t> out_dims(out_lens.begin(), out_lens.end());
        std::vector<instruction_ref> inputs;
        for(const auto& in : ins->inputs())
        {
            if(in == in_ins)
            {
                inputs.push_back(cont_input);
            }
            else
            {
                inputs.push_back(
                    m.insert_instruction(ins, make_op("reshape", {{"dims", dims}}), in));
            }
        }
        auto out = m.insert_instruction(ins, ins->get_operator(), inputs);
        m.replace_instruction(ins, make_op("reshape", {{"dims", out_dims}}), out);
    }
};

struct find_unary_shape_transforms
{
    static const auto& shape_transforms()
    {
        static const std::unordered_set<std::string> names = {
            "flatten",
            "reshape",
            "squeeze",
            "unsqueeze",
            "transpose",
            "broadcast",
            "multibroadcast",
        };
        return names;
    }
    auto matcher() const
    {
        auto output_not_pointwise =
            match::none_of(match::skip_output(match::name("contiguous"))(match::pointwise()));
        auto input_has_shape_transform =
            match::args(match::skip(match::name("contiguous"))(match::name(shape_transforms())));
        return match::pointwise(
            match::used_once(), input_has_shape_transform, output_not_pointwise);
    }

    static bool is_shape_transform(instruction_ref ins)
    {
        return ins->inputs().size() == 1 and
               (contains(shape_transforms(), ins->name()) or ins->name() == "contiguous");
    }

    static bool can_fuse_unary(instruction_ref ins)
    {
        return ins->name() == "@literal" or
               ins->get_operator().attributes().contains("pointwise") or
               contains(ins->name(), "reduce");
    }

    void apply(module& m, const match::matcher_result& mr) const
    {
        auto ins = mr.result;
        if(ins->outputs().empty())
            return;
        auto input  = ins->inputs().front();
        auto output = ins->outputs().front();

        auto insert_ops = [&](const auto& ops, instruction_ref z) {
            for(const auto& op : ops)
            {
                z = m.insert_instruction(ins, op, z);
            }
            return z;
        };

        std::vector<operation> xops;
        auto x = input;
        while(is_shape_transform(x))
        {
            xops.push_back(x->get_operator());
            x = x->inputs().front();
        }
        std::reverse(xops.begin(), xops.end());

        std::vector<operation> yops;
        auto y              = output;
        auto last_transform = m.end();
        while(is_shape_transform(y) and y->outputs().size() == 1)
        {
            yops.push_back(y->get_operator());
            last_transform = y;
            y              = y->outputs().front();
        }

        bool move_up   = can_fuse_unary(x);
        bool move_down = can_fuse_unary(y);

        if(move_up and move_down)
        {
            if(x->name() == "@literal")
                move_down = false; // NOLINT(bugprone-branch-clone)
            else if(yops.empty())
                move_up = false;
            else
                move_down = false;
        }
        else if(not move_up and not move_down)
        {
            if(not yops.empty())
                move_up = true;
        }

        if(move_up)
        {
            auto z = m.insert_instruction(ins, ins->get_operator(), x);
            z      = insert_ops(xops, z);
            m.replace_instruction(ins, z);
        }
        else if(move_down and not yops.empty())
        {
            auto z = insert_ops(yops, input);
            m.replace_instruction(last_transform, ins->get_operator(), z);
        }
    }
};

// simplifies broadcast->transpose to transpose->broadcast
// in the case of a scalar, simply rewrite to broadcast
// this can allow for further optimizations with find_inner_broadcast() in simplify_algebra.cpp
struct find_broadcast_transpose
{
    auto matcher() const
    {
        return match::name("transpose")(
            match::arg(0)(match::name("multibroadcast").bind("bcast_ins")));
    }

    void apply(module& m, const match::matcher_result& r) const
    {
        auto transpose      = r.result;
        auto transpose_lens = transpose->get_shape().lens();
        auto bcast_ins      = r.instructions["bcast_ins"];
        auto input          = bcast_ins->inputs().front();
        // scalar transformation does not need extra transpose
        if(not input->get_shape().scalar())
        {
            // find common shape
            auto in_lens  = input->get_shape().lens();
            int lens_diff = transpose_lens.size() - in_lens.size();
            // insert unsqueeze if input lens < transpose lens
            if(lens_diff > 0)
            {
                std::vector<size_t> unsqueeze_axes(lens_diff);
                std::iota(unsqueeze_axes.begin(), unsqueeze_axes.end(), 0);
                input = m.insert_instruction(
                    bcast_ins, make_op("unsqueeze", {{"axes", unsqueeze_axes}}), input);
            }
            // apply transpose before the multibroadcast
            input = m.insert_instruction(bcast_ins, transpose->get_operator(), input);
        }
        auto new_mbcast = m.insert_instruction(
            bcast_ins, make_op("multibroadcast", {{"out_lens", transpose_lens}}), input);
        m.replace_instruction(transpose, new_mbcast);
    }
};

struct find_slice_transpose
{
    auto matcher() const
    {
        return match::any(match::any_of[match::outputs()](
            match::name("slice")(match::output(match::name("transpose")))));
    }

    static std::vector<int64_t> find_common_perm(const std::vector<instruction_ref>& transposes)
    {
        std::map<std::vector<int64_t>, int64_t> count;
        for(auto t : transposes)
        {
            auto perm = t->get_operator().to_value()["permutation"].to_vector<int64_t>();
            count[perm]++;
        }
        return std::max_element(
                   count.begin(), count.end(), by(std::less<>{}, [](auto&& p) { return p.second; }))
            ->first;
    }

    void apply(module& m, const match::matcher_result& r) const
    {
        auto ins = r.result;
        std::vector<instruction_ref> splits;
        std::copy_if(ins->outputs().begin(),
                     ins->outputs().end(),
                     std::back_inserter(splits),
                     [&](instruction_ref out) {
                         return out->name() == "slice" and out->outputs().size() == 1 and
                                out->outputs().front()->name() == "transpose";
                     });
        if(splits.size() < 2)
            return;
        std::vector<instruction_ref> transposes;
        std::transform(splits.begin(),
                       splits.end(),
                       std::back_inserter(transposes),
                       [](auto split) { return split->outputs().front(); });
        auto perm  = find_common_perm(transposes);
        auto iperm = invert_permutation(perm);
        auto pre   = m.insert_instruction(
            std::next(ins), make_op("transpose", {{"permutation", perm}}), ins);
        for(auto i : range(transposes.size()))
        {
            auto split = splits[i];
            auto t     = transposes[i];
            auto op    = any_cast<op::slice>(split->get_operator());
            std::transform(op.axes.begin(), op.axes.end(), op.axes.begin(), [&](auto axis) {
                return iperm[axis];
            });
            auto new_ins = m.insert_instruction(t, op, pre);
            if(t->get_operator() != pre->get_operator())
            {
                auto curr = t->get_operator().to_value()["permutation"].to_vector<int64_t>();
                new_ins   = m.insert_instruction(
                    t, make_op("transpose", {{"permutation", reorder_dims(iperm, curr)}}), new_ins);
            }
            m.replace_instruction(t, new_ins);
        }
    }
};

struct find_transpose_slice
{
    auto matcher() const
    {
        return match::name("transpose")(match::all_of[match::outputs()](match::name("slice")));
    }

    static std::vector<int64_t> slice_distance(const op::slice& op)
    {
        assert(op.starts.size() == op.ends.size());
        std::vector<int64_t> result(op.starts.size());
        std::transform(
            op.ends.begin(), op.ends.end(), op.starts.begin(), result.begin(), std::minus<>{});
        return result;
    }

    void apply(module& m, const match::matcher_result& r) const
    {
        auto ins    = r.result;
        auto slices = ins->outputs();
        if(slices.empty())
            return;
        auto slice     = any_cast<op::slice>(slices.front()->get_operator());
        auto sdistance = slice_distance(slice);
        // Check all distances and axes are the same
        if(std::any_of(slices.begin(), slices.end(), [&](auto sins) {
               auto s = any_cast<op::slice>(sins->get_operator());
               return s.axes != slice.axes or slice_distance(s) != sdistance;
           }))
            return;
        // Check distances are divisible by lens of corresponding axes
        auto mod_by_distance = [&](const auto& v, auto f) {
            return std::inner_product(v.begin(),
                                      v.end(),
                                      sdistance.begin(),
                                      0,
                                      std::plus<>{},
                                      [&](auto x, auto d) -> uint64_t {
                                          if(d == 0)
                                              return 1;
                                          return f(x) % d;
                                      });
        };
        if(mod_by_distance(slice.axes, [&](auto x) { return ins->get_shape().lens()[x]; }) != 0 or
           mod_by_distance(slice.starts, id{}) != 0 or mod_by_distance(slice.ends, id{}) != 0)
            return;
        // TODO: Handle multiple axes
        if(sdistance.size() != 1)
            return;
        auto axis = slice.axes.front();
        // Skip if axis would be packed
        if(std::all_of(ins->get_shape().lens().begin(),
                       ins->get_shape().lens().begin() + axis,
                       [](auto x) { return x == 1; }))
            return;
        // Compute axis before transpose to use for unsqueeze
        auto perm    = ins->get_operator().to_value()["permutation"].to_vector<int64_t>();
        auto preaxis = perm[axis];
        // Make unsqueeze
        std::vector<int64_t> steps(sdistance.size());
        std::transform(
            slice.axes.begin(),
            slice.axes.end(),
            sdistance.begin(),
            steps.begin(),
            [&](const auto ax, const auto sdis) { return ins->get_shape().lens().at(ax) / sdis; });
        auto unsqueeze = m.insert_instruction(
            ins, make_op("unsqueeze", {{"axes", {preaxis}}, {"steps", steps}}), ins->inputs());
        // Make transpose
        std::transform(perm.begin(), perm.end(), perm.begin(), [&](auto i) {
            if(i >= preaxis)
                return i + 1;
            return i;
        });
        perm.insert(perm.begin(), preaxis);
        auto transpose =
            m.insert_instruction(ins, make_op("transpose", {{"permutation", perm}}), unsqueeze);
        // Slice and squeeze
        for(auto s : slices)
        {
            auto op        = any_cast<op::slice>(s->get_operator());
            op.axes        = {0};
            op.starts      = {op.starts.front() / sdistance.front()};
            op.ends        = {op.ends.front() / sdistance.front()};
            auto slice_ins = m.insert_instruction(ins, op, transpose);
            auto squeeze =
                m.insert_instruction(ins, make_op("squeeze", {{"axes", {0}}}), slice_ins);
            m.replace_instruction(s, squeeze);
        }
    }
};

// replace scalar (multibroadcast ->unsqueeze, etc.) with just an updated (multibroadcast)
struct find_scalar_multibroadcast_reshape_or_transpose
{
    auto matcher() const
    {
        auto contiguous = match::name("contiguous");
        auto scalar_mbr = match::name("multibroadcast")(match::scalar_shape());
        auto reshapes   = match::name("flatten", "reshape", "squeeze", "transpose", "unsqueeze");
        return reshapes(match::arg(0)(match::skip(contiguous)(scalar_mbr.bind("multibroadcast"))));
    }

    void apply(module& m, const match::matcher_result& mr) const
    {
        auto mbr      = mr.instructions["multibroadcast"];
        auto ins      = mr.result; // (un)squeeze/flatten/reshape/transpose
        auto out_lens = ins->get_shape().lens();
        m.replace_instruction(
            ins, migraphx::make_op("multibroadcast", {{"out_lens", out_lens}}), mbr->inputs()[0]);
    }
};

struct find_reshape_reshape_dot
{
    auto matcher() const
    {
        return match::name("dot")(match::used_once(),
                                  match::args(match::name("reshape").bind("inp_rsp1"),
                                              match::name("reshape").bind("inp_rsp2")));
    }

    // Gemm axis should not be altered by the reshape
    auto is_valid_reshape(instruction_ref in, instruction_ref rsp) const
    {
        auto in_lens  = in->get_shape().lens();
        auto rsp_lens = rsp->get_shape().lens();

        return std::equal(rsp_lens.end() - 2, rsp_lens.end(), in_lens.end() - 2, in_lens.end());
    }

    // Batch dims should match for both inputs
    auto is_valid_inputs(instruction_ref in1, instruction_ref in2) const
    {
        auto in1_lens = in1->get_shape().lens();
        auto in2_lens = in2->get_shape().lens();

        return (
            in1_lens.size() == in2_lens.size() and
            std::equal(in1_lens.begin(), in1_lens.end() - 2, in2_lens.begin(), in2_lens.end() - 2));
    }

    void apply(module& m, const match::matcher_result& r) const
    {
        auto dot      = r.result;
        auto inp_rsp1 = r.instructions["inp_rsp1"];
        auto inp_rsp2 = r.instructions["inp_rsp2"];

        auto dot_lens = dot->get_shape().lens();

        auto inp1 = inp_rsp1->inputs().front();
        auto inp2 = inp_rsp2->inputs().front();

        if(not(is_valid_reshape(inp1, inp_rsp1) and is_valid_reshape(inp2, inp_rsp2) and
               is_valid_inputs(inp1, inp2)))
            return;

        auto new_dot = m.insert_instruction(dot, dot->get_operator(), inp1, inp2);
        m.replace_instruction(dot, make_op("reshape", {{"dims", dot_lens}}), new_dot);
    }
};

void simplify_reshapes::apply(module& m) const
{
    for(int i = 0; i < depth; i++)
    {
        match::find_matches(m,
                            find_where_op{},
                            find_resize{},
                            find_nop_reshapes{},
                            find_nested_shape_transforms{},
                            // find_reshaper{},
                            find_reshape_cont{},
                            // find_transpose{},
                            find_concat_slice{},
                            find_concat_transpose{},
                            find_concat_multibroadcasts{},
                            find_nested_slice{},
                            find_nested_concat{},
                            find_transpose_slice{},
                            // find_broadcast_transpose{},
                            find_slice_transpose{},
<<<<<<< HEAD
                            find_transpose_contiguous_reshaper_unary{},
                            find_reshape_reshape_dot{});
        // find_scalar_multibroadcast_reshape_or_transpose{});
=======
                            find_unary_shape_transforms{},
                            find_reshape_reshape_dot{},
                            find_scalar_multibroadcast_reshape_or_transpose{});
>>>>>>> 968de087
        dead_code_elimination{}.apply(m);
    }
}

} // namespace MIGRAPHX_INLINE_NS
} // namespace migraphx<|MERGE_RESOLUTION|>--- conflicted
+++ resolved
@@ -1,3 +1,4 @@
+
 /*
  * The MIT License (MIT)
  *
@@ -1092,15 +1093,9 @@
                             find_transpose_slice{},
                             // find_broadcast_transpose{},
                             find_slice_transpose{},
-<<<<<<< HEAD
-                            find_transpose_contiguous_reshaper_unary{},
+                            find_unary_shape_transforms{},
                             find_reshape_reshape_dot{});
-        // find_scalar_multibroadcast_reshape_or_transpose{});
-=======
-                            find_unary_shape_transforms{},
-                            find_reshape_reshape_dot{},
-                            find_scalar_multibroadcast_reshape_or_transpose{});
->>>>>>> 968de087
+                            // find_scalar_multibroadcast_reshape_or_transpose{});
         dead_code_elimination{}.apply(m);
     }
 }
