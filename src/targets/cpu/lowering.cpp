
#include <migraphx/cpu/lowering.hpp>
#include <migraphx/instruction.hpp>
#include <migraphx/dfor.hpp>
#include <migraphx/operators.hpp>
#include <migraphx/shape_for_each.hpp>
#include <migraphx/iterator_for.hpp>
#include <migraphx/par_dfor.hpp>
#include <migraphx/cpu/gemm.hpp>
#include <unordered_map>
#include <utility>

namespace migraphx {
inline namespace MIGRAPHX_INLINE_NS {
namespace cpu {

template <typename T>
T zero(const T&)
{
    return T(0);
}

template <class T>
typename std::conditional_t<std::is_integral<T>{}, std::make_signed<T>, std::enable_if<true, T>>::
    type
    make_signed(T x)
{
    return x;
}

//
// cpu implemenataion of batch norm for inference
//
// inputs are:
// args[0] -> input data buffer
// args[1] -> mini batch mean
// args[2] -> mini batch variance
// args[3] -> gamma
// args[4] -> bias
//
// The equation to compute batch norm for inference is:
//
// output[i] = bias + gamma * (input[i] + mean) / sqrt(variance + epsilon)
//
// the input data format should be nchw
//
struct cpu_batch_norm_inference
{
    op::batch_norm_inference op;

    template <class Self, class F>
    static auto reflect(Self& self, F f)
    {
        return migraphx::reflect(self.op, f);
    }

    std::string name() const { return "cpu::batch_norm_inference"; }

    shape compute_shape(const std::vector<shape>& inputs) const { return op.compute_shape(inputs); }

    argument compute(context&, const shape& output_shape, std::vector<argument> args) const
    {
        argument output{output_shape};

        double epsilon           = op.epsilon;
        auto input               = args[0];
        auto arg_gamma           = args[1];
        auto arg_bias            = args[2];
        auto mini_batch_mean     = args[3];
        auto mini_batch_variance = args[4];

        auto num_batch    = output_shape.lens()[0];
        auto num_channels = output_shape.lens()[1];
        auto image_height = output_shape.lens()[2];
        auto image_width  = output_shape.lens()[3];

        if(op.bn_mode == op::batch_norm_inference::spatial)
        {
            visit_all(output, input, mini_batch_mean, mini_batch_variance, arg_gamma, arg_bias)(
                [&](auto result, auto buffer, auto mean, auto variance, auto gamma, auto bias) {

                    par_dfor(num_batch, num_channels, image_height, image_width)(
                        [&](std::size_t n, std::size_t c, std::size_t h, std::size_t w) {
                            assert((variance[c] + epsilon) > 0);
                            result(n, c, h, w) = gamma[c] * (buffer(n, c, h, w) - mean[c]) /
                                                     std::sqrt(variance[c] + epsilon) +
                                                 bias[c];
                        });
                });
        }

        if(op.bn_mode == op::batch_norm_inference::per_activation)
        {
            visit_all(output, input, mini_batch_mean, mini_batch_mean, arg_gamma, arg_bias)(
                [&](auto result, auto buffer, auto mean, auto variance, auto gamma, auto bias) {

                    par_dfor(num_batch, num_channels, image_height, image_width)(
                        [&](std::size_t n, std::size_t c, std::size_t h, std::size_t w) {
                            assert((variance(c, h, w) + epsilon) > 0);
                            result(n, c, h, w) = gamma(c, h, w) *
                                                     (buffer(n, c, h, w) - mean(c, h, w)) /
                                                     std::sqrt(variance(c, h, w) + epsilon) +
                                                 bias(c, h, w);
                        });
                });
        }

        return output;
    }
};

struct cpu_lrn
{
    op::lrn op;

    template <class Self, class F>
    static auto reflect(Self& self, F f)
    {
        return migraphx::reflect(self.op, f);
    }

    std::string name() const { return "cpu::lrn"; }
    shape compute_shape(const std::vector<shape>& inputs) const { return op.compute_shape(inputs); }
    argument compute(context&, shape output_shape, std::vector<argument> args) const
    {
        argument result{output_shape};
        visit_all(result, args[0])([&](auto output, auto input) {
            int n_batch         = output_shape.lens()[0];
            int channels        = output_shape.lens()[1];
            int height          = output_shape.lens()[2];
            int width           = output_shape.lens()[3];
            float alphaoverarea = op.alpha / float(op.size);
            int radius          = (op.size - 1) / 2;

            par_dfor(n_batch, height, width)([&](int b, int h, int w) {
                float scale = 0;
                dfor(channels)([&](int c) {
                    auto start = (c - radius) < 0 ? 0 : (c - radius);
                    auto end   = (c + radius) > channels ? channels : (c + radius);
                    for(auto k = start; k < end; ++k)
                    {
                        scale += std::pow(input(b, k, h, w), 2);
                    }
                    scale *= alphaoverarea;
                    scale += op.bias;
                    scale              = std::pow(scale, -op.beta);
                    output(b, c, h, w) = input(b, c, h, w) * scale;
                });
            });
        });
        return result;
    }
};

struct cpu_convolution
{
    op::convolution op;

    template <class Self, class F>
    static auto reflect(Self& self, F f)
    {
        return migraphx::reflect(self.op, f);
    }

    std::string name() const { return "cpu::convolution"; }
    shape compute_shape(const std::vector<shape>& inputs) const { return op.compute_shape(inputs); }
    argument compute(context&, shape output_shape, std::vector<argument> args) const
    {
        argument result{output_shape};
        visit_all(result, args[0], args[1])([&](auto output, auto input, auto weights) {
            auto in   = input.get_shape().lens();
            auto in_h = in[2];
            auto in_w = in[3];

            auto wei   = weights.get_shape().lens();
            auto wei_n = wei[0];
            auto wei_c = wei[1];
            auto wei_h = wei[2];
            auto wei_w = wei[3];

            par_dfor(output_shape.lens()[0],
                     output_shape.lens()[1],
                     output_shape.lens()[2],
                     output_shape.lens()[3])(
                [&](std::size_t o, std::size_t w, std::size_t i, std::size_t j) {
                    const auto start_x  = i * op.stride[0] - op.padding[0];
                    const auto start_y  = j * op.stride[1] - op.padding[1];
                    const auto group_id = w / (wei_n / op.group);

                    double acc = 0;
                    dfor(wei_c, wei_h, wei_w)([&](std::size_t k, std::size_t x, std::size_t y) {
                        const auto in_x  = start_x + x;
                        const auto in_y  = start_y + y;
                        const auto in_ch = group_id * wei_c + k;
                        if(in_x >= 0 && in_x < in_h && in_y >= 0 && in_y < in_w)
                        {
                            acc += input(o, in_ch, in_x, in_y) * weights(w, k, x, y);
                        }
                    });
                    output(o, w, i, j) = acc;
                });
        });
        return result;
    }
};

struct cpu_quant_convolution
{
    op::quant_convolution op;

    std::string name() const { return "cpu::quant_convolution"; }
    shape compute_shape(const std::vector<shape>& inputs) const { return op.compute_shape(inputs); }
    argument compute(context&, shape output_shape, std::vector<argument> args) const
    {
        argument result{output_shape};
        visit_all(result, args[0], args[1])([&](auto output, auto input, auto weights) {
            auto in   = input.get_shape().lens();
            auto in_h = in[2];
            auto in_w = in[3];

            auto wei   = weights.get_shape().lens();
            auto wei_n = wei[0];
            auto wei_c = wei[1];
            auto wei_h = wei[2];
            auto wei_w = wei[3];

            par_dfor(output_shape.lens()[0],
                     output_shape.lens()[1],
                     output_shape.lens()[2],
                     output_shape.lens()[3])(
                [&](std::size_t o, std::size_t w, std::size_t i, std::size_t j) {
                    const int start_x  = i * op.stride[0] - op.padding[0];
                    const int start_y  = j * op.stride[1] - op.padding[1];
                    const int group_id = w / (wei_n / op.group);

                    double acc = 0;
                    dfor(wei_c, wei_h, wei_w)([&](std::size_t k, std::size_t x, std::size_t y) {
                        const int in_x  = start_x + x;
                        const int in_y  = start_y + y;
                        const int in_ch = group_id * wei_c + k;
                        if(in_x >= 0 && in_x < in_h && in_y >= 0 && in_y < in_w)
                        {
                            acc += input(o, in_ch, in_x, in_y) * weights(w, k, x, y);
                        }
                    });
                    output(o, w, i, j) = acc;
                });
        });
        return result;
    }
};

struct cpu_im2col
{
    op::im2col op;

    template <class Self, class F>
    static auto reflect(Self& self, F f)
    {
        return migraphx::reflect(self.op, f);
    }

    static std::string name() { return "cpu::im2col"; }
    shape compute_shape(const std::vector<shape>& inputs) const { return op.compute_shape(inputs); }

    argument compute(context&, const shape& output_shape, std::vector<argument> args) const
    {
        argument result{output_shape};
        auto input_shape   = args[0].get_shape();
        auto weights_shape = args[1].get_shape();
        visit_all(result, args[0])([&](auto col, auto input) {
            const std::size_t& height   = input_shape.lens()[2];
            const std::size_t& width    = input_shape.lens()[3];
            const std::size_t& channels = weights_shape.lens()[1];
            const std::size_t& kernel_h = weights_shape.lens()[2];
            const std::size_t& kernel_w = weights_shape.lens()[3];
            const std::size_t& pad_h    = op.padding[0];
            const std::size_t& pad_w    = op.padding[1];
            const std::size_t& stride_h = op.stride[0];
            const std::size_t& stride_w = op.stride[1];

            auto kdiv2_h = kernel_h / 2;
            auto kdiv2_w = kernel_w / 2;
            // calculate output sizes
            const std::size_t col_height = (height - kernel_h + 2 * pad_h) / stride_h + 1;
            const std::size_t col_width  = (width - kernel_w + 2 * pad_w) / stride_w + 1;
            // account for padding for the starting position of the input pixels
            std::size_t iinput = kdiv2_h - pad_h;
            // loop over output pixels (ioutput, joutput)
            for(std::size_t ioutput = 0; ioutput < col_height; ioutput++, iinput += stride_h)
            {
                std::size_t jinput = kdiv2_w - pad_w;
                for(std::size_t joutput = 0; joutput < col_width; joutput++, jinput += stride_w)
                {
                    // compute linear index for output
                    std::size_t ldx = ioutput * col_width + joutput;
                    std::size_t p   = 0;
                    dfor(channels,
                         kernel_h,
                         kernel_w)([&](std::size_t c, std::size_t koffset, std::size_t loffset) {
                        auto idx    = iinput + koffset - kdiv2_h;
                        auto jdx    = jinput + loffset - kdiv2_w;
                        col(ldx, p) = ((idx >= 0) && (idx < height) && (jdx >= 0) && (jdx < width))
                                          ? input(0, c, idx, jdx)
                                          : 0;
                        p++;
                    });
                }
            }
        });
        return result;
    }
};

struct max_pool
{
    static std::string name() { return "max"; }
    static double start() { return std::numeric_limits<double>::lowest(); }

    static double apply(double x, double y)
    {
        double m = std::max(x, y);
        return (m);
    }

    static double final(double x, double) { return (x); }
};

struct avg_pool
{
    static std::string name() { return "average"; }
    static double start() { return 0.0; }

    static double apply(double x, double y) { return x + y; }

    static double final(double x, double y) { return x / y; }
};

template <class Op>
struct cpu_pooling
{
    op::pooling op;

    template <class Self, class F>
    static auto reflect(Self& self, F f)
    {
        return migraphx::reflect(self.op, f);
    }

    std::string name() const { return "cpu::pooling_" + Op::name(); }
    shape compute_shape(const std::vector<shape>& inputs) const { return op.compute_shape(inputs); }
    argument compute(context&, const shape& output_shape, std::vector<argument> args) const
    {
        argument result{output_shape};
        visit_all(result, args[0])([&](auto output, auto input) {
            using type = typename decltype(output)::value_type;
            auto in_h  = input.get_shape().lens()[2];
            auto in_w  = input.get_shape().lens()[3];

            par_dfor(output_shape.lens()[0],
                     output_shape.lens()[1],
                     output_shape.lens()[2],
                     output_shape.lens()[3])(
                [&](std::size_t o, std::size_t w, std::size_t i, std::size_t j) {
                    const int start_x0 = i * op.stride[0] - op.padding[0];
                    const int start_y0 = j * op.stride[1] - op.padding[1];

                    const int hend = std::min(start_x0 + op.lengths[0], in_h);
                    const int wend = std::min(start_y0 + op.lengths[1], in_w);

                    const int start_x = std::max(start_x0, 0);
                    const int start_y = std::max(start_y0, 0);

                    const int w_h       = (hend - start_x);
                    const int w_w       = (wend - start_y);
                    const int pool_size = std::max(w_h * w_w, 1);

                    double acc = Op::start();
                    dfor(w_h, w_w)([&](int x, int y) {
                        const int in_x = start_x + x;
                        const int in_y = start_y + y;
                        if(in_x >= 0 && in_x < in_h && in_y >= 0 && in_y < in_w)
                        {
                            acc = Op::apply(acc, input(o, w, in_x, in_y));
                        }
                    });
                    output(o, w, i, j) = type(Op::final(acc, pool_size));
                });
        });
        return result;
    }
};

struct cpu_op
{
    operation op;
    std::string name() const { return "cpu::" + op.name(); }
    shape compute_shape(const std::vector<shape>& inputs) const { return op.compute_shape(inputs); }
    argument compute(context&, const shape& output_shape, const std::vector<argument>& args) const
    {
        return op.compute(output_shape, args);
    }
    friend bool operator==(const cpu_op& x, const cpu_op& y) { return x.op == y.op; }
    friend bool operator==(const cpu_op& x, const operation& y)
    {
        if(x.name() != y.name())
            return false;
        return x == any_cast<cpu_op>(y);
    }
    friend bool operator==(const operation& x, const cpu_op& y) { return y == x; }
};

struct cpu_pad
{
    op::pad op;

    template <class Self, class F>
    static auto reflect(Self& self, F f)
    {
        return migraphx::reflect(self.op, f);
    }

    std::string name() const { return "cpu::contiguous"; }
    shape compute_shape(const std::vector<shape>& inputs) const { return op.compute_shape(inputs); }
    argument compute(context&, const shape& output_shape, std::vector<argument> args) const
    {
        assert(output_shape.standard());
        argument result{output_shape};
        result.visit([&](auto output) { std::fill(output.begin(), output.end(), op.value); });

        visit_all(result, args[0])([&](auto output, auto input) {
            shape_for_each(input.get_shape(), [&](const auto& idx) {
                std::vector<std::size_t> new_idx(idx.size());
                std::transform(
                    idx.begin(), idx.end(), op.pads.begin(), new_idx.begin(), [](auto i, auto j) {
                        return i + j;
                    });
                output(new_idx.begin(), new_idx.end()) = input(idx.begin(), idx.end());
            });
        });

        return result;
    }
};

struct cpu_gemm
{
    op::dot op;

    template <class Self, class F>
    static auto reflect(Self& self, F f)
    {
        return migraphx::reflect(self.op, f);
    }
    std::string name() const { return "cpu::dot"; }
    shape compute_shape(const std::vector<shape>& inputs) const
    {
        if(inputs.size() == 3)
        {
            auto c_shape = inputs.at(2);
            check_shapes{{c_shape}}.not_broadcasted();
        }
        return op.compute_shape(inputs);
    }

    argument compute(context&, const shape& output_shape, std::vector<argument> args) const
    {
        argument result{output_shape};
        // 3 inputs, it is alpha * A * B + beta * C, then
        // A and B are matrices, and C is of the same shape as A * B
        if(args.size() == 3)
        {
            // no need to consider the value of args[2]
            if(op.beta == 0.0f)
            {
                result.visit([&](auto output) { std::fill(output.begin(), output.end(), 0); });
            }
            else
            {
                visit_all(result, args[2])([&](auto output, auto input) {
                    std::copy(input.begin(), input.end(), output.begin());
                });
            }

            migemm(result, args[0], args[1], op.alpha, op.beta);

            return result;
        }

        // 2 input arguments
        migemm(result, args[0], args[1], op.alpha, 0.0f);

        return result;
    }
};

<<<<<<< HEAD
struct cpu_quant_gemm
{
    op::quant_dot op;
    std::string name() const { return "cpu::quant_dot"; }
    shape compute_shape(const std::vector<shape>& inputs) const
    {
        if(inputs.size() == 3)
        {
            auto c_shape = inputs.at(2);
            check_shapes{{c_shape}}.not_broadcasted();
        }
        return op.compute_shape(inputs);
    }

    argument compute(context&, const shape& output_shape, std::vector<argument> args) const
    {
        argument result{output_shape};
        // 3 inputs, it is alpha * A * B + beta * C, then
        // A and B are matrices, and C is of the same shape to A * B

        // first, convert the args[0] and args[1] from int8_t to int32_t
        argument arg_0{{shape::int32_type, {args.at(0).get_shape().lens()}}};
        argument arg_1{{shape::int32_type, {args.at(1).get_shape().lens()}}};
        arg_0.visit([&](auto output) {
            args.at(0).visit(
                [&](auto input) { std::copy(input.begin(), input.end(), output.begin()); });
        });

        arg_1.visit([&](auto output) {
            args.at(1).visit(
                [&](auto input) { std::copy(input.begin(), input.end(), output.begin()); });
        });

        if(args.size() == 3)
        {
            // no need to consider the value of args[2]
            if(op.beta == 0)
            {
                result.visit([&](auto output) { std::fill(output.begin(), output.end(), 0); });
            }
            else
            {
                visit_all(result, args[2])([&](auto output, auto input) {
                    std::copy(input.begin(), input.end(), output.begin());
                });
            }

            migemm(result, arg_0, arg_1, op.alpha, op.beta);

            return result;
        }

        // 2 input arguments
        int8_t beta = 0;
        migemm(result, arg_0, arg_1, op.alpha, beta);

        return result;
    }
};

struct cpu_gather
{
    op::gather op;
    std::string name() const { return "cpu::gather"; }
    shape compute_shape(const std::vector<shape>& inputs) const { return op.compute_shape(inputs); }

    argument compute(context&, const shape& output_shape, std::vector<argument> args) const
    {
        return op.compute(output_shape, std::move(args));
    }
};

struct identity_op
{
    std::string name() const { return "cpu::identity"; }
    auto fcn() const
    {
        return [](auto x) { return x; };
    }
};

struct abs_op
{
    std::string name() const { return "cpu::abs"; }
    auto fcn() const
    {
        return [](auto x) { return std::abs(make_signed(x)); };
    }
};

struct exp_op
{
    std::string name() const { return "cpu::exp"; }
    auto fcn() const
    {
        return [](auto x) { return std::exp(x); };
    }
};

struct log_op
{
    std::string name() const { return "cpu::log"; }
    auto fcn() const
    {
        return [](auto x) { return std::log(x); };
    }
};

struct sin_op
{
    std::string name() const { return "cpu::sin"; }
    auto fcn() const
    {
        return [](auto x) { return std::sin(x); };
    }
};

struct cos_op
{
    std::string name() const { return "cpu::cos"; }
    auto fcn() const
    {
        return [](auto x) { return std::cos(x); };
    }
};

struct tan_op
{
    std::string name() const { return "cpu::tan"; }
    auto fcn() const
    {
        return [](auto x) { return std::tan(x); };
    }
};

struct asin_op
{
    std::string name() const { return "cpu::asin"; }
    auto fcn() const
    {
        return [](auto x) { return std::asin(x); };
    }
};

struct acos_op
{
    std::string name() const { return "cpu::acos"; }
    auto fcn() const
    {
        return [](auto x) { return std::acos(x); };
    }
};

struct atan_op
{
    std::string name() const { return "cpu::atan"; }
    auto fcn() const
    {
        return [](auto x) { return std::atan(x); };
    }
};

struct sinh_op
{
    std::string name() const { return "cpu::sinh"; }
    auto fcn() const
    {
        return [](auto x) { return std::sinh(x); };
    }
};

struct cosh_op
{
    std::string name() const { return "cpu::cosh"; }
    auto fcn() const
    {
        return [](auto x) { return std::cosh(x); };
    }
};

struct tanh_op
{
    std::string name() const { return "cpu::tanh"; }
    auto fcn() const
    {
        return [](auto x) { return std::tanh(x); };
    }
};

struct sigmoid_op
{
    std::string name() const { return "cpu::sigmoid"; }
    auto fcn() const
    {
        return [](auto x) { return 1.f / (1.f + std::exp(-x)); };
    }
};

struct neg_op
{
    std::string name() const { return "cpu::neg"; }
    auto fcn() const
    {
        return [](auto x) { return -x; };
    }
};

struct relu_op
{
    std::string name() const { return "cpu::relu"; }
    auto fcn() const
    {
        return [](auto x) { return std::max(decltype(x){0}, x); };
    }
};

=======
>>>>>>> 767ca0cc
struct leaky_relu_op
{
    op::leaky_relu op;
    std::string name() const { return "cpu::leaky_relu"; }
    auto fcn() const
    {
        auto& a = op.alpha;
        return [a](auto x) { return x > 0 ? x : x * a; };
    }
};

struct elu_op
{
    op::elu op;
    std::string name() const { return "cpu::elu"; }
    auto fcn() const
    {
        auto& a = op.alpha;
        return [a](auto x) { return x > 0 ? x : a * std::expm1(x); };
    }
};

template <typename Op>
struct cpu_unary
{
    Op op;

    template <class Self, class F>
    static auto reflect(Self& self, F f)
    {
        return migraphx::reflect(self.op.op, f);
    }
    std::string name() const { return op.name(); }
    shape compute_shape(const std::vector<shape>& inputs) const
    {
        check_shapes{inputs}.has(1);
        auto s = inputs.at(0);
        if(s.packed())
        {
            return s;
        }
        else
        {
            return {s.type(), s.lens()};
        }
    }

    argument compute(context&, const shape& output_shape, std::vector<argument> args) const
    {
        argument result{output_shape};
        result.visit([&](auto output) {
            args[0].visit([&](auto input) {
                if(input.get_shape().standard())
                {
                    std::transform(input.begin(), input.end(), output.begin(), op.fcn());
                }
                else
                {
                    shape_for_each(output.get_shape(), [&](const auto& idx) {
                        output(idx.begin(), idx.end()) = op.fcn()(input(idx.begin(), idx.end()));
                    });
                }
            });
        });

        return result;
    }
};

struct softmax2d
{
    std::string name() const { return "cpu::softmax2d"; }
    shape compute_shape(const std::vector<shape>& inputs) const { return inputs.front(); }
    argument compute(context&, const shape& output_shape, std::vector<argument> args) const
    {
        argument result{output_shape};
        visit_all(result, args[0])([&](auto output, auto input) {
            using value_type = typename decltype(input)::value_type;
            auto nb          = input.get_shape().lens()[0];
            auto nc          = input.get_shape().lens()[1];
            auto nh          = input.get_shape().lens()[2];
            auto nw          = input.get_shape().lens()[3];
            dfor(nb, nh, nw)([&](std::size_t b, std::size_t i, std::size_t j) {
                value_type cmax = std::numeric_limits<value_type>::lowest();
                for(std::size_t c = 0; c < nc; c++)
                {
                    cmax = std::max(cmax, input(b, c, i, j));
                }
                for(std::size_t c = 0; c < nc; c++)
                {
                    output(b, c, i, j) = std::exp(input(b, c, i, j) - cmax);
                }
                value_type sum = value_type(0);
                for(std::size_t c = 0; c < nc; c++)
                {
                    sum += output(b, c, i, j);
                }
                for(std::size_t c = 0; c < nc; c++)
                {
                    output(b, c, i, j) = output(b, c, i, j) / sum;
                }
            });
        });
        return result;
    }
};

struct cpu_logsoftmax
{
    op::logsoftmax op;

    template <class Self, class F>
    static auto reflect(Self& self, F f)
    {
        return migraphx::reflect(self.op, f);
    }

    std::string name() const { return "cpu::logsoftmax"; }
    shape compute_shape(const std::vector<shape>& inputs) const { return op.compute_shape(inputs); }

    template <typename T>
    std::size_t compute_batch_index(const T& idx, shape& batch_shape, int axis) const
    {
        if(axis == 0)
        {
            return 0;
        }
        else
        {
            std::vector<std::size_t> batch_idx(idx.begin(), idx.begin() + axis);
            return batch_shape.index(batch_idx.begin(), batch_idx.end());
        }
    }

    argument compute(context&, const shape& output_shape, std::vector<argument> args) const
    {
        argument result{output_shape};
        auto lens = output_shape.lens();
        std::vector<std::size_t> batch_lens{};
        if(op.axis == 0)
        {
            batch_lens.push_back(1);
        }
        else
        {
            batch_lens.insert(batch_lens.begin(), lens.begin(), lens.begin() + op.axis);
        }
        shape batch_shape{migraphx::shape::uint32_type, batch_lens};
        visit_all(result, args[0])([&](auto output, auto input) {
            using value_type = typename decltype(input)::value_type;
            std::vector<value_type> batch_max(batch_shape.elements(),
                                              std::numeric_limits<value_type>::lowest());
            shape_for_each(output_shape, [&](auto idx) {
                auto index       = this->compute_batch_index(idx, batch_shape, op.axis);
                batch_max[index] = std::max(batch_max[index], input(idx.begin(), idx.end()));
            });

            shape_for_each(output_shape, [&](auto idx) {
                auto index = this->compute_batch_index(idx, batch_shape, op.axis);
                output(idx.begin(), idx.end()) = input(idx.begin(), idx.end()) - batch_max[index];
            });

            std::vector<value_type> batch_sum(batch_shape.elements(), value_type(0));
            shape_for_each(output_shape, [&](auto idx) {
                auto index = this->compute_batch_index(idx, batch_shape, op.axis);
                batch_sum[index] += std::exp(output(idx.begin(), idx.end()));
            });

            for(std::size_t i = 0; i < batch_sum.size(); ++i)
            {
                batch_sum[i] = std::log(batch_sum[i]);
            }

            shape_for_each(output_shape, [&](auto idx) {
                auto index = this->compute_batch_index(idx, batch_shape, op.axis);
                output(idx.begin(), idx.end()) -= batch_sum[index];
            });
        });

        return result;
    }
};

struct cpu_apply
{
    program* prog;
    std::unordered_map<std::string, std::function<void(instruction_ref)>> apply_map{};

    template <class T>
    auto simple_op()
    {
        return [this](instruction_ref ins) { apply_simple_op<T>(ins); };
    }

    template <class T, class Op>
    auto extend_op()
    {
        return [this](instruction_ref ins) { apply_extend_op<T, Op>(ins); };
    }

    void init()
    {
<<<<<<< HEAD
        apply_map["im2col"]            = extend_op<cpu_im2col, op::im2col>();
        apply_map["convolution"]       = extend_op<cpu_convolution, op::convolution>();
        apply_map["quant_convolution"] = extend_op<cpu_quant_convolution, op::quant_convolution>();
        apply_map["dot"]               = extend_op<cpu_gemm, op::dot>();
        apply_map["quant_dot"]         = extend_op<cpu_quant_gemm, op::quant_dot>();
=======
>>>>>>> 767ca0cc
        apply_map["batch_norm_inference"] =
            extend_op<cpu_batch_norm_inference, op::batch_norm_inference>();
        apply_map["convolution"] = extend_op<cpu_convolution, op::convolution>();
        apply_map["dot"]         = extend_op<cpu_gemm, op::dot>();
        apply_map["elu"]         = extend_op<cpu_unary<elu_op>, op::elu>();
        apply_map["im2col"]      = extend_op<cpu_im2col, op::im2col>();
        apply_map["leaky_relu"]  = extend_op<cpu_unary<leaky_relu_op>, op::leaky_relu>();
        apply_map["logsoftmax"]  = extend_op<cpu_logsoftmax, op::logsoftmax>();
        apply_map["lrn"]         = extend_op<cpu_lrn, op::lrn>();
        apply_map["pad"]         = extend_op<cpu_pad, op::pad>();
        apply_map["softmax"]     = simple_op<softmax2d>();
    }

    void apply()
    {
        init();
        for(auto it : iterator_for(*prog))
        {
            if(it->name() == "pooling")
            {
                apply_pooling(it);
            }
            else if(apply_map.count(it->name()) > 0)
            {
                apply_map.at(it->name())(it);
            }
            else if(is_context_free(it->get_operator()))
            {
                apply_cpu_op(it);
            }
        }
    }

    void apply_cpu_op(instruction_ref ins)
    {
        prog->replace_instruction(ins, cpu_op{ins->get_operator()}, ins->inputs());
    }

    template <class T>
    void apply_simple_op(instruction_ref ins)
    {
        prog->replace_instruction(ins, T{}, ins->inputs());
    }

    template <class T, class Op>
    void apply_extend_op(instruction_ref ins)
    {
        auto&& op = any_cast<Op>(ins->get_operator());
        prog->replace_instruction(ins, T{op}, ins->inputs());
    }

    void apply_pooling(instruction_ref ins)
    {
        auto&& op = any_cast<op::pooling>(ins->get_operator());
        if(op.mode == "max")
            prog->replace_instruction(ins, cpu_pooling<max_pool>{op}, ins->inputs());
        else if(op.mode == "average")
            prog->replace_instruction(ins, cpu_pooling<avg_pool>{op}, ins->inputs());
    }
};

void lowering::apply(program& p) const { cpu_apply{&p}.apply(); }

} // namespace cpu
} // namespace MIGRAPHX_INLINE_NS
} // namespace migraphx<|MERGE_RESOLUTION|>--- conflicted
+++ resolved
@@ -207,6 +207,12 @@
 struct cpu_quant_convolution
 {
     op::quant_convolution op;
+
+    template <class Self, class F>
+    static auto reflect(Self& self, F f)
+    {
+        return migraphx::reflect(self.op, f);
+    }
 
     std::string name() const { return "cpu::quant_convolution"; }
     shape compute_shape(const std::vector<shape>& inputs) const { return op.compute_shape(inputs); }
@@ -494,10 +500,16 @@
     }
 };
 
-<<<<<<< HEAD
 struct cpu_quant_gemm
 {
     op::quant_dot op;
+
+    template <class Self, class F>
+    static auto reflect(Self& self, F f)
+    {
+        return migraphx::reflect(self.op, f);
+    }
+
     std::string name() const { return "cpu::quant_dot"; }
     shape compute_shape(const std::vector<shape>& inputs) const
     {
@@ -555,164 +567,6 @@
     }
 };
 
-struct cpu_gather
-{
-    op::gather op;
-    std::string name() const { return "cpu::gather"; }
-    shape compute_shape(const std::vector<shape>& inputs) const { return op.compute_shape(inputs); }
-
-    argument compute(context&, const shape& output_shape, std::vector<argument> args) const
-    {
-        return op.compute(output_shape, std::move(args));
-    }
-};
-
-struct identity_op
-{
-    std::string name() const { return "cpu::identity"; }
-    auto fcn() const
-    {
-        return [](auto x) { return x; };
-    }
-};
-
-struct abs_op
-{
-    std::string name() const { return "cpu::abs"; }
-    auto fcn() const
-    {
-        return [](auto x) { return std::abs(make_signed(x)); };
-    }
-};
-
-struct exp_op
-{
-    std::string name() const { return "cpu::exp"; }
-    auto fcn() const
-    {
-        return [](auto x) { return std::exp(x); };
-    }
-};
-
-struct log_op
-{
-    std::string name() const { return "cpu::log"; }
-    auto fcn() const
-    {
-        return [](auto x) { return std::log(x); };
-    }
-};
-
-struct sin_op
-{
-    std::string name() const { return "cpu::sin"; }
-    auto fcn() const
-    {
-        return [](auto x) { return std::sin(x); };
-    }
-};
-
-struct cos_op
-{
-    std::string name() const { return "cpu::cos"; }
-    auto fcn() const
-    {
-        return [](auto x) { return std::cos(x); };
-    }
-};
-
-struct tan_op
-{
-    std::string name() const { return "cpu::tan"; }
-    auto fcn() const
-    {
-        return [](auto x) { return std::tan(x); };
-    }
-};
-
-struct asin_op
-{
-    std::string name() const { return "cpu::asin"; }
-    auto fcn() const
-    {
-        return [](auto x) { return std::asin(x); };
-    }
-};
-
-struct acos_op
-{
-    std::string name() const { return "cpu::acos"; }
-    auto fcn() const
-    {
-        return [](auto x) { return std::acos(x); };
-    }
-};
-
-struct atan_op
-{
-    std::string name() const { return "cpu::atan"; }
-    auto fcn() const
-    {
-        return [](auto x) { return std::atan(x); };
-    }
-};
-
-struct sinh_op
-{
-    std::string name() const { return "cpu::sinh"; }
-    auto fcn() const
-    {
-        return [](auto x) { return std::sinh(x); };
-    }
-};
-
-struct cosh_op
-{
-    std::string name() const { return "cpu::cosh"; }
-    auto fcn() const
-    {
-        return [](auto x) { return std::cosh(x); };
-    }
-};
-
-struct tanh_op
-{
-    std::string name() const { return "cpu::tanh"; }
-    auto fcn() const
-    {
-        return [](auto x) { return std::tanh(x); };
-    }
-};
-
-struct sigmoid_op
-{
-    std::string name() const { return "cpu::sigmoid"; }
-    auto fcn() const
-    {
-        return [](auto x) { return 1.f / (1.f + std::exp(-x)); };
-    }
-};
-
-struct neg_op
-{
-    std::string name() const { return "cpu::neg"; }
-    auto fcn() const
-    {
-        return [](auto x) { return -x; };
-    }
-};
-
-struct relu_op
-{
-    std::string name() const { return "cpu::relu"; }
-    auto fcn() const
-    {
-        return [](auto x) { return std::max(decltype(x){0}, x); };
-    }
-};
-
-=======
->>>>>>> 767ca0cc
 struct leaky_relu_op
 {
     op::leaky_relu op;
@@ -915,18 +769,12 @@
 
     void init()
     {
-<<<<<<< HEAD
-        apply_map["im2col"]            = extend_op<cpu_im2col, op::im2col>();
-        apply_map["convolution"]       = extend_op<cpu_convolution, op::convolution>();
-        apply_map["quant_convolution"] = extend_op<cpu_quant_convolution, op::quant_convolution>();
-        apply_map["dot"]               = extend_op<cpu_gemm, op::dot>();
-        apply_map["quant_dot"]         = extend_op<cpu_quant_gemm, op::quant_dot>();
-=======
->>>>>>> 767ca0cc
         apply_map["batch_norm_inference"] =
             extend_op<cpu_batch_norm_inference, op::batch_norm_inference>();
         apply_map["convolution"] = extend_op<cpu_convolution, op::convolution>();
         apply_map["dot"]         = extend_op<cpu_gemm, op::dot>();
+        apply_map["quant_dot"]         = extend_op<cpu_quant_gemm, op::quant_dot>();
+        apply_map["quant_convolution"] = extend_op<cpu_quant_convolution, op::quant_convolution>();
         apply_map["elu"]         = extend_op<cpu_unary<elu_op>, op::elu>();
         apply_map["im2col"]      = extend_op<cpu_im2col, op::im2col>();
         apply_map["leaky_relu"]  = extend_op<cpu_unary<leaky_relu_op>, op::leaky_relu>();
