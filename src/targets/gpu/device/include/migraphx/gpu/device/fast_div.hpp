--- conflicted
+++ resolved
@@ -8,13 +8,8 @@
 namespace gpu {
 namespace device {
 
-<<<<<<< HEAD
 constexpr const uint64_t fast_div_shift = 42;
-MIGRAPHX_DEVICE_CONSTEXPR uint64_t encode_divisor(uint64_t divisor)
-=======
-constexpr const std::size_t fast_div_shift = 42;
-inline std::size_t encode_divisor(std::size_t divisor)
->>>>>>> a797f890
+inline uint64_t encode_divisor(uint64_t divisor)
 {
     if(divisor == 0)
         return 0;
@@ -24,11 +19,7 @@
 
 inline constexpr bool is_divisor_encodable(uint64_t i)
 {
-<<<<<<< HEAD
-    return i < uint64_t{1} << (fast_div_shift / 2);
-=======
-    return i < (std::size_t{1} << (fast_div_shift / 2));
->>>>>>> a797f890
+    return i < (uint64_t{1} << (fast_div_shift / 2));
 }
 
 MIGRAPHX_DEVICE_CONSTEXPR uint64_t fast_div(uint64_t dividend, uint64_t encoded_divisor)
