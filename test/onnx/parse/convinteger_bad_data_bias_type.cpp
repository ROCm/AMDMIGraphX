--- conflicted
+++ resolved
@@ -26,10 +26,6 @@
 
 TEST_CASE(convinteger_bad_data_bias_type_test)
 {
-<<<<<<< HEAD
-    EXPECT(test::throws([&] { optimize_onnx("convinteger_mismatched_data_bias_test.onnx"); }));
-=======
     EXPECT(
         test::throws([&] { migraphx::parse_onnx("convinteger_mismatched_data_bias_test.onnx"); }));
->>>>>>> 06eef056
 }