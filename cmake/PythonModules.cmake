#####################################################################################
# The MIT License (MIT)
#
# Copyright (c) 2015-2025 Advanced Micro Devices, Inc. All rights reserved.
#
# Permission is hereby granted, free of charge, to any person obtaining a copy
# of this software and associated documentation files (the "Software"), to deal
# in the Software without restriction, including without limitation the rights
# to use, copy, modify, merge, publish, distribute, sublicense, and/or sell
# copies of the Software, and to permit persons to whom the Software is
# furnished to do so, subject to the following conditions:
#
# The above copyright notice and this permission notice shall be included in
# all copies or substantial portions of the Software.
#
# THE SOFTWARE IS PROVIDED "AS IS", WITHOUT WARRANTY OF ANY KIND, EXPRESS OR
# IMPLIED, INCLUDING BUT NOT LIMITED TO THE WARRANTIES OF MERCHANTABILITY,
# FITNESS FOR A PARTICULAR PURPOSE AND NONINFRINGEMENT.  IN NO EVENT SHALL THE
# AUTHORS OR COPYRIGHT HOLDERS BE LIABLE FOR ANY CLAIM, DAMAGES OR OTHER
# LIABILITY, WHETHER IN AN ACTION OF CONTRACT, TORT OR OTHERWISE, ARISING FROM,
# OUT OF OR IN CONNECTION WITH THE SOFTWARE OR THE USE OR OTHER DEALINGS IN
# THE SOFTWARE.
#####################################################################################
if(COMMAND find_python)
    return()
endif()

if(CMAKE_HOSTS_SYSTEM_NAME STREQUAL "Windows")
    cmake_minimum_required(VERSION 3.20 FATAL_ERROR)
endif()

macro(py_exec)
    execute_process(${ARGN} RESULT_VARIABLE RESULT)
    if(NOT RESULT EQUAL 0)
        message(FATAL_ERROR "Process failed: ${ARGN}")
    endif()
endmacro()

set(PYBIND11_NOPYTHON On)
find_package(pybind11 REQUIRED)
if(CMAKE_HOST_SYSTEM_NAME STREQUAL "Windows")
    function(find_python version python_executable)
        cmake_path(GET python_executable PARENT_PATH _python_path)
        set(PYTHON_${version}_EXECUTABLE ${python_executable} CACHE INTERNAL "" FORCE)
        string(REPLACE "." "" _python_version_stripped ${version})
        add_library(python${version}::headers INTERFACE IMPORTED GLOBAL)
        set_target_properties(python${version}::headers PROPERTIES
            INTERFACE_LINK_DIRECTORIES "${_python_path}\\libs"
            INTERFACE_INCLUDE_DIRECTORIES "${_python_path}\\include")
        add_library(python${version}::runtime INTERFACE IMPORTED GLOBAL)
        set_target_properties(python${version}::runtime PROPERTIES
            INTERFACE_LINK_LIBRARIES "python${_python_version_stripped}.lib;python${version}::headers")
    endfunction()
else()
    macro(find_python version)
        find_program(PYTHON_CONFIG_${version} python${version}-config)
        if(EXISTS ${PYTHON_CONFIG_${version}})
            py_exec(COMMAND ${PYTHON_CONFIG_${version}} --includes OUTPUT_VARIABLE _python_include_args)
            execute_process(COMMAND ${PYTHON_CONFIG_${version}} --ldflags --embed OUTPUT_VARIABLE _python_ldflags_args RESULT_VARIABLE _python_ldflags_result)
            if(NOT _python_ldflags_result EQUAL 0)
                py_exec(COMMAND ${PYTHON_CONFIG_${version}} --ldflags OUTPUT_VARIABLE _python_ldflags_args)
            endif()
            separate_arguments(_python_includes UNIX_COMMAND "${_python_include_args}")
            separate_arguments(_python_ldflags UNIX_COMMAND "${_python_ldflags_args}")
            string(REPLACE "-I" "" _python_includes "${_python_includes}")
            add_library(python${version}::headers INTERFACE IMPORTED GLOBAL)
            set_target_properties(python${version}::headers PROPERTIES
                INTERFACE_INCLUDE_DIRECTORIES "${_python_includes}"
            )
            add_library(python${version}::runtime INTERFACE IMPORTED GLOBAL)
            set_target_properties(python${version}::runtime PROPERTIES
                INTERFACE_LINK_OPTIONS "${_python_ldflags}"
                INTERFACE_LINK_LIBRARIES python${version}::headers
            )
            py_exec(COMMAND ${PYTHON_CONFIG_${version}} --prefix OUTPUT_VARIABLE _python_prefix)
            string(STRIP "${_python_prefix}" _python_prefix)
            set(PYTHON_${version}_EXECUTABLE "${_python_prefix}/bin/python${version}" CACHE PATH "")
        endif()
    endmacro()
    function(py_extension name version)
        set(_python_module_extension ".so")
        if(version VERSION_GREATER_EQUAL 3.0)
            py_exec(COMMAND ${PYTHON_CONFIG_${version}} --extension-suffix OUTPUT_VARIABLE _python_module_extension)
            string(STRIP "${_python_module_extension}" _python_module_extension)
        endif()
        set_target_properties(${name} PROPERTIES PREFIX "" SUFFIX "${_python_module_extension}")
    endfunction()
endif()
function(py_add_module NAME)
    set(options)
    set(oneValueArgs PYTHON_VERSION PYTHON_MODULE)
    set(multiValueArgs)

    cmake_parse_arguments(PARSE "${options}" "${oneValueArgs}" "${multiValueArgs}" ${ARGN})
    set(PYTHON_VERSION ${PARSE_PYTHON_VERSION})

    if(CMAKE_HOST_SYSTEM_NAME STREQUAL "Windows")
        add_library(${NAME} SHARED ${PARSE_UNPARSED_ARGUMENTS})
    else()
        add_library(${NAME} MODULE ${PARSE_UNPARSED_ARGUMENTS})
    endif()
    pybind11_strip(${NAME})
    if(NOT CMAKE_HOST_SYSTEM_NAME STREQUAL "Windows")
        py_extension(${NAME} ${PYTHON_VERSION})
    endif()
    target_link_libraries(${NAME} PRIVATE pybind11::module pybind11::lto python${PYTHON_VERSION}::headers)
    if(CMAKE_HOST_SYSTEM_NAME STREQUAL "Windows")
        execute_process(COMMAND "${PYTHON_${PYTHON_VERSION}_EXECUTABLE}" -c "import sysconfig; print(sysconfig.get_config_var(\"EXT_SUFFIX\"))"
                OUTPUT_VARIABLE _python_module_extension)
        cmake_path(GET _python_module_extension STEM LAST_ONLY _module_name)
        set_target_properties(${NAME} PROPERTIES OUTPUT_NAME ${PARSE_PYTHON_MODULE}${_module_name} SUFFIX ".pyd")
    else()
        set_target_properties(${NAME} PROPERTIES
                OUTPUT_NAME ${PARSE_PYTHON_MODULE}
                C_VISIBILITY_PRESET hidden
                CXX_VISIBILITY_PRESET hidden
	)
    endif()
endfunction()

set(PYTHON_DISABLE_VERSIONS "" CACHE STRING "")
set(_PYTHON_VERSIONS)

if(CMAKE_HOST_SYSTEM_NAME STREQUAL "Windows")
    find_program(PY_EXECUTABLE py.exe PATHS ENV windir REQUIRED)
    py_exec(COMMAND "${PY_EXECUTABLE}" -0p OUTPUT_VARIABLE _found_pythons)
    string(REPLACE "\n" ";" _found_pythons ${_found_pythons})
    foreach(_found_python ${_found_pythons})
        string(STRIP "${_found_python}" _found_python)
        # Ignore virtual environments
        if(NOT _found_python MATCHES "^\\*[ \t]*")
<<<<<<< HEAD
            string(REGEX REPLACE "^-V:([0-9]*\\.[0-9]*t?)[ \\t]*\\*?|\\*[ \\t]*" "\\1;" _tuple ${_found_python})
=======
            string(REGEX REPLACE "^-V:([0-9]*\\.[0-9]*t?)[ \\t]*\\*?[ \\t]*" "\\1;" _tuple ${_found_python})
>>>>>>> 03922bbe
            list(GET _tuple 0 _version)
            # Ignore if the Python version is disabled
            if(NOT _version IN_LIST PYTHON_DISABLE_VERSIONS)
                list(GET _tuple 1 _python_executable)
                find_python(${_version} "${_python_executable}")
                message(STATUS "Python ${_version} found.")
                list(APPEND _PYTHON_VERSIONS ${_version})
            endif()
        endif()
    endforeach()
else()
    set(PYTHON_SEARCH_VERSIONS 3.5 3.6 3.7 3.8 3.9 3.10 3.11 3.12)
    foreach(PYTHON_DISABLE_VERSION ${PYTHON_DISABLE_VERSIONS})
        list(REMOVE_ITEM PYTHON_SEARCH_VERSIONS ${PYTHON_DISABLE_VERSION})
    endforeach()

    foreach(PYTHON_VERSION ${PYTHON_SEARCH_VERSIONS})
      find_python(${PYTHON_VERSION})
        if(TARGET python${PYTHON_VERSION}::headers)
            message(STATUS "Python ${PYTHON_VERSION} found.")
            list(APPEND _PYTHON_VERSIONS ${PYTHON_VERSION})
        else()
            message(STATUS "Python ${PYTHON_VERSION} not found.")
        endif()
    endforeach()
endif()

# Make the variable global
set(PYTHON_VERSIONS "${_PYTHON_VERSIONS}" CACHE INTERNAL "" FORCE)<|MERGE_RESOLUTION|>--- conflicted
+++ resolved
@@ -129,11 +129,7 @@
         string(STRIP "${_found_python}" _found_python)
         # Ignore virtual environments
         if(NOT _found_python MATCHES "^\\*[ \t]*")
-<<<<<<< HEAD
-            string(REGEX REPLACE "^-V:([0-9]*\\.[0-9]*t?)[ \\t]*\\*?|\\*[ \\t]*" "\\1;" _tuple ${_found_python})
-=======
             string(REGEX REPLACE "^-V:([0-9]*\\.[0-9]*t?)[ \\t]*\\*?[ \\t]*" "\\1;" _tuple ${_found_python})
->>>>>>> 03922bbe
             list(GET _tuple 0 _version)
             # Ignore if the Python version is disabled
             if(NOT _version IN_LIST PYTHON_DISABLE_VERSIONS)
