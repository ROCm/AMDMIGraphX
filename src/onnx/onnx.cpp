--- conflicted
+++ resolved
@@ -100,13 +100,8 @@
         add_mem_op("GRU", &onnx_parser::parse_gru);
         add_mem_op("LSTM", &onnx_parser::parse_lstm);
         add_mem_op("Pad", &onnx_parser::parse_pad);
-<<<<<<< HEAD
-        add_mem_op("ReduceSum", &onnx_parser::parse_reduce_sum);
-        add_mem_op("ReduceMean", &onnx_parser::parse_reduce_mean);
-=======
         add_mem_op("ReduceSum", &onnx_parser::parse_reduce_oper<op::reduce_sum>);
         add_mem_op("ReduceMean", &onnx_parser::parse_reduce_oper<op::reduce_mean>);
->>>>>>> 0525939c
 
         // init the activation function map
         init_actv_func();
@@ -1386,13 +1381,13 @@
         std::size_t n_dim = args.front()->get_shape().lens().size();
 
         // default to reduce over all dimensions
-        std::vector<int64_t> axes(n_dim);
+        std::vector<std::size_t> axes(n_dim);
         std::iota(axes.begin(), axes.end(), 0);
         if(contains(attributes, "axes"))
         {
             axes.clear();
             auto&& attr_axes = attributes["axes"].ints();
-            axes             = std::vector<int64_t>(attr_axes.begin(), attr_axes.end());
+            axes             = std::vector<std::size_t>(attr_axes.begin(), attr_axes.end());
         }
 
         int keep_dims = 1;
@@ -1407,47 +1402,9 @@
         }
         else
         {
-<<<<<<< HEAD
-            auto ins = prog.add_instruction(op::reduce_sum{axes}, std::move(args));
-            return prog.add_instruction(op::squeeze{axes}, ins);
-=======
             auto ins = prog.add_instruction(T{axes}, std::move(args));
             std::vector<int64_t> sq_axes(axes.begin(), axes.end());
             return prog.add_instruction(op::squeeze{sq_axes}, ins);
->>>>>>> 0525939c
-        }
-    }
-
-    instruction_ref parse_reduce_mean(const std::string&,
-                                      attribute_map attributes,
-                                      std::vector<instruction_ref> args)
-    {
-        std::size_t n_dim = args.front()->get_shape().lens().size();
-
-        // default to reduce over all dimensions
-        std::vector<int64_t> axes(n_dim);
-        std::iota(axes.begin(), axes.end(), 0);
-        if(contains(attributes, "axes"))
-        {
-            axes.clear();
-            auto&& attr_axes = attributes["axes"].ints();
-            axes             = std::vector<int64_t>(attr_axes.begin(), attr_axes.end());
-        }
-
-        int keep_dims = 1;
-        if(contains(attributes, "keepdims"))
-        {
-            keep_dims = parse_value(attributes.at("keepdims")).at<int>();
-        }
-
-        if(keep_dims == 1)
-        {
-            return prog.add_instruction(op::reduce_mean{axes}, std::move(args));
-        }
-        else
-        {
-            auto ins = prog.add_instruction(op::reduce_mean{axes}, std::move(args));
-            return prog.add_instruction(op::squeeze{axes}, ins);
         }
     }
 
