--- conflicted
+++ resolved
@@ -27,11 +27,7 @@
         return pack(f(self.dims, "dims"));
     }
 
-<<<<<<< HEAD
-    value attributes() const { return {{"std_shape", true}}; }
-=======
     value attributes() const { return {{"require_std_shape", true}}; }
->>>>>>> c73c0dae
 
     std::string name() const { return "reshape"; }
     shape compute_shape(std::vector<shape> inputs) const
