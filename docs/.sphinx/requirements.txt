# Copyright (c) 2023 Advanced Micro Devices, Inc. All rights reserved.
accessible-pygments==0.0.4
    # via pydata-sphinx-theme
alabaster==0.7.13
    # via sphinx
babel==2.12.1
    # via
    #   pydata-sphinx-theme
    #   sphinx
beautifulsoup4==4.12.2
    # via pydata-sphinx-theme
breathe==4.34.0
    # via rocm-docs-core
certifi==2022.12.7
    # via requests
cffi==1.15.1
    # via
    #   cryptography
    #   pynacl
charset-normalizer==3.1.0
    # via requests
click==8.1.3
    # via sphinx-external-toc
cryptography==41.0.6
    # via pyjwt
deprecated==1.2.13
    # via pygithub
docutils==0.16
    # via
    #   breathe
    #   myst-parser
    #   pydata-sphinx-theme
    #   sphinx
fastjsonschema==2.16.3
    # via rocm-docs-core
gitdb==4.0.10
    # via gitpython
gitpython==3.1.37
    # via rocm-docs-core
idna==3.4
    # via requests
imagesize==1.4.1
    # via sphinx
jinja2==3.1.2
    # via
    #   myst-parser
    #   sphinx
markdown-it-py==2.2.0
    # via
    #   mdit-py-plugins
    #   myst-parser
markupsafe==2.1.2
    # via jinja2
mdit-py-plugins==0.3.5
    # via myst-parser
mdurl==0.1.2
    # via markdown-it-py
myst-parser==1.0.0
    # via rocm-docs-core
packaging==23.1
    # via
    #   pydata-sphinx-theme
    #   sphinx
pycparser==2.21
    # via cffi
pydata-sphinx-theme==0.13.3
    # via
    #   rocm-docs-core
    #   sphinx-book-theme
pygithub==1.58.1
    # via rocm-docs-core
pygments==2.15.0
    # via
    #   accessible-pygments
    #   pydata-sphinx-theme
    #   sphinx
pyjwt[crypto]==2.6.0
    # via
    #   pygithub
    #   pyjwt
pynacl==1.5.0
    # via pygithub
pyyaml==6.0
    # via
    #   myst-parser
    #   rocm-docs-core
    #   sphinx-external-toc
requests==2.28.2
    # via
    #   pygithub
    #   sphinx
<<<<<<< HEAD
rocm-docs-core==0.27.0
=======
rocm-docs-core==0.30.0
>>>>>>> d00fdf6e
    # via -r requirements.in
smmap==5.0.0
    # via gitdb
snowballstemmer==2.2.0
    # via sphinx
soupsieve==2.4.1
    # via beautifulsoup4
sphinx==5.3.0
    # via
    #   breathe
    #   myst-parser
    #   pydata-sphinx-theme
    #   rocm-docs-core
    #   sphinx-book-theme
    #   sphinx-copybutton
    #   sphinx-design
    #   sphinx-external-toc
    #   sphinx-notfound-page
sphinx-book-theme==1.0.1
    # via rocm-docs-core
sphinx-copybutton==0.5.1
    # via rocm-docs-core
sphinx-design==0.3.0
    # via rocm-docs-core
sphinx-external-toc==0.3.1
    # via rocm-docs-core
sphinx-notfound-page==0.8.3
    # via rocm-docs-core
sphinxcontrib-applehelp==1.0.4
    # via sphinx
sphinxcontrib-devhelp==1.0.2
    # via sphinx
sphinxcontrib-htmlhelp==2.0.1
    # via sphinx
sphinxcontrib-jsmath==1.0.1
    # via sphinx
sphinxcontrib-qthelp==1.0.3
    # via sphinx
sphinxcontrib-serializinghtml==1.1.5
    # via sphinx
typing-extensions==4.5.0
    # via pydata-sphinx-theme
urllib3==1.26.18
    # via requests
wrapt==1.15.0
    # via deprecated<|MERGE_RESOLUTION|>--- conflicted
+++ resolved
@@ -89,11 +89,7 @@
     # via
     #   pygithub
     #   sphinx
-<<<<<<< HEAD
-rocm-docs-core==0.27.0
-=======
 rocm-docs-core==0.30.0
->>>>>>> d00fdf6e
     # via -r requirements.in
 smmap==5.0.0
     # via gitdb
