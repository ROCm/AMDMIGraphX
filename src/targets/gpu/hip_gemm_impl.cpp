--- conflicted
+++ resolved
@@ -70,15 +70,11 @@
     case shape::int32_type: return HIP_R_32I;
     case shape::uint32_type: return HIP_R_32U;
     case shape::fp8e4m3fnuz_type: return HIP_R_8F_E4M3_FNUZ;
-<<<<<<< HEAD
-    case shape::fp8e5m2fnuz_type: return HIP_R_8F_E5M2_FNUZ;
-=======
 // TODO can remove this preprocessor conditional when hip verison defaults to have these types
 #ifdef ROCM_USE_FLOAT8
     case shape::fp8e4m3fn_type: return HIP_R_8F_E4M3;
     case shape::fp8e5m2_type: return HIP_R_8F_E5M2;
 #else
->>>>>>> 5c0857aa
     case shape::fp8e4m3fn_type:
     case shape::fp8e5m2_type:
 #endif
