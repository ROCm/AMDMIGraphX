
#include <pybind11/pybind11.h>
#include <pybind11/stl.h>
#include <pybind11/numpy.h>
#include <migraphx/program.hpp>
#include <migraphx/quantization.hpp>
#include <migraphx/generate.hpp>
#include <migraphx/cpu/target.hpp>
#include <migraphx/stringutils.hpp>
#include <migraphx/tf.hpp>
#include <migraphx/onnx.hpp>
#include <migraphx/type_name.hpp>
#include <migraphx/load_save.hpp>
#include <migraphx/register_target.hpp>
#include <migraphx/json.hpp>
#include <migraphx/make_op.hpp>

#ifdef HAVE_GPU
#include <migraphx/gpu/hip.hpp>
#endif

using half   = half_float::half;
namespace py = pybind11;

#ifdef __clang__
#define MIGRAPHX_PUSH_UNUSED_WARNING \
    _Pragma("clang diagnostic push") \
        _Pragma("clang diagnostic ignored \"-Wused-but-marked-unused\"")
#define MIGRAPHX_POP_WARNING _Pragma("clang diagnostic pop")
#else
#define MIGRAPHX_PUSH_UNUSED_WARNING
#define MIGRAPHX_POP_WARNING
#endif
#define MIGRAPHX_PYBIND11_MODULE(...) \
    MIGRAPHX_PUSH_UNUSED_WARNING      \
    PYBIND11_MODULE(__VA_ARGS__)      \
    MIGRAPHX_POP_WARNING

namespace migraphx {

migraphx::value to_value(py::kwargs kwargs);
migraphx::value to_value(py::list lst);

template <class T, class F>
void visit_py(T x, F f)
{
    if(py::isinstance<py::kwargs>(x))
    {
        f(to_value(x.template cast<py::kwargs>()));
    }
    else if(py::isinstance<py::list>(x))
    {
        f(to_value(x.template cast<py::list>()));
    }
    else if(py::isinstance<py::bool_>(x))
    {
        f(x.template cast<bool>());
    }
    else if(py::isinstance<py::int_>(x))
    {
        f(x.template cast<int>());
    }
    else if(py::isinstance<py::float_>(x))
    {
        f(x.template cast<float>());
    }
    else if(py::isinstance<py::str>(x))
    {
        f(x.template cast<std::string>());
    }
    else
    {
        MIGRAPHX_THROW("VISIT_PY: Unsupported data type!");
    }
}

migraphx::value to_value(py::list lst)
{
    migraphx::value v = migraphx::value::array{};
    for(auto val : lst)
    {
        visit_py(val, [&](auto py_val) { v.push_back(py_val); });
    }

    return v;
}

migraphx::value to_value(py::kwargs kwargs)
{
    migraphx::value v = migraphx::value::object{};

    for(auto arg : kwargs)
    {
        auto&& key = py::str(arg.first);
        auto&& val = arg.second;
        visit_py(val, [&](auto py_val) { v[key] = py_val; });
    }

    return v;
}
} // namespace migraphx

namespace pybind11 {
namespace detail {

template <>
struct npy_format_descriptor<half>
{
    static std::string format()
    {
        // following: https://docs.python.org/3/library/struct.html#format-characters
        return "e";
    }
    static constexpr auto name() { return _("half"); }
};

} // namespace detail
} // namespace pybind11

template <class F>
void visit_type(const migraphx::shape& s, F f)
{
    s.visit_type(f);
}

template <class T, class F>
void visit(const migraphx::raw_data<T>& x, F f)
{
    x.visit(f);
}

template <class F>
void visit_types(F f)
{
    migraphx::shape::visit_types(f);
}

template <class T>
py::buffer_info to_buffer_info(T& x)
{
    migraphx::shape s = x.get_shape();
    auto strides      = s.strides();
    std::transform(
        strides.begin(), strides.end(), strides.begin(), [&](auto i) { return i * s.type_size(); });
    py::buffer_info b;
    visit_type(s, [&](auto as) {
        // migraphx use int8_t data to store bool type, we need to
        // explicitly specify the data type as bool for python
        if(s.type() == migraphx::shape::bool_type)
        {
            b = py::buffer_info(x.data(),
                                as.size(),
                                py::format_descriptor<bool>::format(),
                                s.lens().size(),
                                s.lens(),
                                strides);
        }
        else
        {
            b = py::buffer_info(x.data(),
                                as.size(),
                                py::format_descriptor<decltype(as())>::format(),
                                s.lens().size(),
                                s.lens(),
                                strides);
        }
    });
    return b;
}

migraphx::shape to_shape(const py::buffer_info& info)
{
    migraphx::shape::type_t t;
    std::size_t n = 0;
    visit_types([&](auto as) {
        if(info.format == py::format_descriptor<decltype(as())>::format() or
           (info.format == "l" and py::format_descriptor<decltype(as())>::format() == "q") or
           (info.format == "L" and py::format_descriptor<decltype(as())>::format() == "Q"))
        {
            t = as.type_enum();
            n = sizeof(as());
        }
        else if(info.format == "?" and py::format_descriptor<decltype(as())>::format() == "b")
        {
            t = migraphx::shape::bool_type;
            n = sizeof(bool);
        }
    });

    if(n == 0)
    {
        MIGRAPHX_THROW("MIGRAPHX PYTHON: Unsupported data type " + info.format);
    }

    auto strides = info.strides;
    std::transform(strides.begin(), strides.end(), strides.begin(), [&](auto i) -> std::size_t {
        return n > 0 ? i / n : 0;
    });

    // scalar support
    if(info.shape.empty())
    {
        return migraphx::shape{t};
    }
    else
    {
        return migraphx::shape{t, info.shape, strides};
    }
}

<<<<<<< HEAD
MIGRAPHX_PYBIND11_MODULE(migraphx, m)
=======
namespace migraphx {
inline namespace MIGRAPHX_INLINE_NS {
struct module_wrap
{
    migraphx::program* prog;
};
} // namespace MIGRAPHX_INLINE_NS
} // namespace migraphx

PYBIND11_MODULE(migraphx, m)
>>>>>>> a26f281e
{
    py::class_<migraphx::shape>(m, "shape")
        .def(py::init<>())
        .def("type", &migraphx::shape::type)
        .def("lens", &migraphx::shape::lens)
        .def("strides", &migraphx::shape::strides)
        .def("elements", &migraphx::shape::elements)
        .def("bytes", &migraphx::shape::bytes)
        .def("type_size", &migraphx::shape::type_size)
        .def("packed", &migraphx::shape::packed)
        .def("transposed", &migraphx::shape::transposed)
        .def("broadcasted", &migraphx::shape::broadcasted)
        .def("standard", &migraphx::shape::standard)
        .def("scalar", &migraphx::shape::scalar)
        .def("__eq__", std::equal_to<migraphx::shape>{})
        .def("__ne__", std::not_equal_to<migraphx::shape>{})
        .def("__repr__", [](const migraphx::shape& s) { return migraphx::to_string(s); });

    py::class_<migraphx::argument>(m, "argument", py::buffer_protocol())
        .def_buffer([](migraphx::argument& x) -> py::buffer_info { return to_buffer_info(x); })
        .def("__init__",
             [](migraphx::argument& x, py::buffer b) {
                 py::buffer_info info = b.request();
                 new(&x) migraphx::argument(to_shape(info), info.ptr);
             })
        .def("get_shape", &migraphx::argument::get_shape)
        .def("tolist",
             [](migraphx::argument& x) {
                 py::list l{x.get_shape().elements()};
                 visit(x, [&](auto data) { l = py::cast(data.to_vector()); });
                 return l;
             })
        .def("__eq__", std::equal_to<migraphx::argument>{})
        .def("__ne__", std::not_equal_to<migraphx::argument>{})
        .def("__repr__", [](const migraphx::argument& x) { return migraphx::to_string(x); });

    py::class_<migraphx::target>(m, "target");

    py::class_<migraphx::module_wrap>(m, "module");

    py::class_<migraphx::program>(m, "program")
        .def("clone", [](migraphx::program& p) { return *(new migraphx::program(p)); })
        .def("get_parameter_names", &migraphx::program::get_parameter_names)
        .def("get_parameter_shapes", &migraphx::program::get_parameter_shapes)
        .def("get_output_shapes", &migraphx::program::get_output_shapes)
        .def(
            "compile",
            [](migraphx::program& p, const migraphx::target& t, bool offload_copy, bool fast_math) {
                migraphx::compile_options options;
                options.offload_copy = offload_copy;
                options.fast_math    = fast_math;
                p.compile(t, options);
            },
            py::arg("t"),
            py::arg("offload_copy") = true,
            py::arg("fast_math")    = true)
        .def("get_main_module",
             [](migraphx::program& p) {
                 auto& modu = p.get_main_module();
                 return migraphx::module_wrap{&modu};
             })
        .def("run",
             [](migraphx::program& p, py::dict params) {
                 migraphx::program::parameter_map pm;
                 for(auto x : params)
                 {
                     std::string key      = x.first.cast<std::string>();
                     py::buffer b         = x.second.cast<py::buffer>();
                     py::buffer_info info = b.request();
                     pm[key]              = migraphx::argument(to_shape(info), info.ptr);
                 }
                 return p.eval(pm);
             })
        .def("sort", &migraphx::program::sort)
        .def("__eq__", std::equal_to<migraphx::program>{})
        .def("__ne__", std::not_equal_to<migraphx::program>{})
        .def("__repr__", [](const migraphx::program& p) { return migraphx::to_string(p); });

    py::class_<migraphx::operation>(m, "op")
        .def(py::init([](const std::string& name, py::kwargs kwargs) {
            migraphx::value v = migraphx::value::object{};
            if(kwargs)
            {
                v = migraphx::to_value(kwargs);
            }
            return migraphx::make_op(name, v);
        }))

        .def("name", &migraphx::operation::name);

    m.def("parse_tf",
          [](const std::string& filename, bool is_nhwc, unsigned int batch_size) {
              return migraphx::parse_tf(filename, migraphx::tf_options{is_nhwc, batch_size});
          },
          "Parse tf protobuf (default format is nhwc)",
          py::arg("filename"),
          py::arg("is_nhwc")    = true,
          py::arg("batch_size") = 1);

    m.def("parse_onnx",
          [](const std::string& filename,
             unsigned int default_dim_value,
             std::unordered_map<std::string, std::vector<std::size_t>> map_input_dims,
             bool skip_unknown_operators,
             bool print_program_on_error) {
              migraphx::onnx_options options;
              options.default_dim_value      = default_dim_value;
              options.map_input_dims         = map_input_dims;
              options.skip_unknown_operators = skip_unknown_operators;
              options.print_program_on_error = print_program_on_error;
              return migraphx::parse_onnx(filename, options);
          },
          "Parse onnx file",
          py::arg("filename"),
          py::arg("default_dim_value") = 1,
          py::arg("map_input_dims") = std::unordered_map<std::string, std::vector<std::size_t>>(),
          py::arg("skip_unknown_operators") = false,
          py::arg("print_program_on_error") = false);

    m.def("parse_onnx_buffer",
          [](const std::string& onnx_buffer,
             unsigned int default_dim_value,
             std::unordered_map<std::string, std::vector<std::size_t>> map_input_dims,
             bool skip_unknown_operators,
             bool print_program_on_error) {
              migraphx::onnx_options options;
              options.default_dim_value      = default_dim_value;
              options.map_input_dims         = map_input_dims;
              options.skip_unknown_operators = skip_unknown_operators;
              options.print_program_on_error = print_program_on_error;
              return migraphx::parse_onnx_buffer(onnx_buffer, options);
          },
          "Parse onnx file",
          py::arg("filename"),
          py::arg("default_dim_value") = 1,
          py::arg("map_input_dims") = std::unordered_map<std::string, std::vector<std::size_t>>(),
          py::arg("skip_unknown_operators") = false,
          py::arg("print_program_on_error") = false);

    m.def("load",
          [](const std::string& name, const std::string& format) {
              migraphx::file_options options;
              options.format = format;
              return migraphx::load(name, options);
          },
          "Load MIGraphX program",
          py::arg("filename"),
          py::arg("format") = "msgpack");

    m.def("save",
          [](const migraphx::program& p, const std::string& name, const std::string& format) {
              migraphx::file_options options;
              options.format = format;
              return migraphx::save(p, name, options);
          },
          "Save MIGraphX program",
          py::arg("p"),
          py::arg("filename"),
          py::arg("format") = "msgpack");

    m.def("get_target", &migraphx::make_target);
    m.def("generate_argument", &migraphx::generate_argument, py::arg("s"), py::arg("seed") = 0);
    m.def("quantize_fp16",
          &migraphx::quantize_fp16,
          py::arg("prog"),
          py::arg("ins_names") = std::vector<std::string>{"all"});
    m.def("quantize_int8",
          &migraphx::quantize_int8,
          py::arg("prog"),
          py::arg("t"),
          py::arg("calibration") = std::vector<migraphx::program::parameter_map>{},
          py::arg("ins_names")   = std::vector<std::string>{"dot", "convolution"});

#ifdef HAVE_GPU
    m.def("allocate_gpu", &migraphx::gpu::allocate_gpu, py::arg("s"), py::arg("host") = false);
    m.def("to_gpu", &migraphx::gpu::to_gpu, py::arg("arg"), py::arg("host") = false);
    m.def("from_gpu", &migraphx::gpu::from_gpu);
    m.def("gpu_sync", &migraphx::gpu::gpu_sync);
#endif

#ifdef VERSION_INFO
    m.attr("__version__") = VERSION_INFO;
#else
    m.attr("__version__") = "dev";
#endif
}<|MERGE_RESOLUTION|>--- conflicted
+++ resolved
@@ -208,9 +208,6 @@
     }
 }
 
-<<<<<<< HEAD
-MIGRAPHX_PYBIND11_MODULE(migraphx, m)
-=======
 namespace migraphx {
 inline namespace MIGRAPHX_INLINE_NS {
 struct module_wrap
@@ -220,8 +217,7 @@
 } // namespace MIGRAPHX_INLINE_NS
 } // namespace migraphx
 
-PYBIND11_MODULE(migraphx, m)
->>>>>>> a26f281e
+MIGRAPHX_PYBIND11_MODULE(migraphx, m)
 {
     py::class_<migraphx::shape>(m, "shape")
         .def(py::init<>())
