/*
 * The MIT License (MIT)
 *
 * Copyright (c) 2015-2024 Advanced Micro Devices, Inc. All rights reserved.
 *
 * Permission is hereby granted, free of charge, to any person obtaining a copy
 * of this software and associated documentation files (the "Software"), to deal
 * in the Software without restriction, including without limitation the rights
 * to use, copy, modify, merge, publish, distribute, sublicense, and/or sell
 * copies of the Software, and to permit persons to whom the Software is
 * furnished to do so, subject to the following conditions:
 *
 * The above copyright notice and this permission notice shall be included in
 * all copies or substantial portions of the Software.
 *
 * THE SOFTWARE IS PROVIDED "AS IS", WITHOUT WARRANTY OF ANY KIND, EXPRESS OR
 * IMPLIED, INCLUDING BUT NOT LIMITED TO THE WARRANTIES OF MERCHANTABILITY,
 * FITNESS FOR A PARTICULAR PURPOSE AND NONINFRINGEMENT.  IN NO EVENT SHALL THE
 * AUTHORS OR COPYRIGHT HOLDERS BE LIABLE FOR ANY CLAIM, DAMAGES OR OTHER
 * LIABILITY, WHETHER IN AN ACTION OF CONTRACT, TORT OR OTHERWISE, ARISING FROM,
 * OUT OF OR IN CONNECTION WITH THE SOFTWARE OR THE USE OR OTHER DEALINGS IN
 * THE SOFTWARE.
 */
#ifndef MIGRAPHX_GUARD_C_API_MIGRAPHX_H
#define MIGRAPHX_GUARD_C_API_MIGRAPHX_H

#include <stdlib.h>
#include <stdbool.h>
#include <stdint.h>

#include <migraphx/api/export.h>

// Add new types here
// clang-format off
#define MIGRAPHX_SHAPE_VISIT_TYPES(m) \
    m(bool_type, bool) \
    m(half_type, half) \
    m(float_type, float) \
    m(double_type, double) \
    m(uint8_type, uint8_t) \
    m(int8_type, int8_t) \
    m(uint16_type, uint16_t) \
    m(int16_type, int16_t) \
    m(int32_type, int32_t) \
    m(int64_type, int64_t) \
    m(uint32_type, uint32_t) \
    m(uint64_type, uint64_t) \
    m(fp8e4m3fnuz_type, migraphx::fp8::fp8e4m3fnuz) \
    m(fp8e4m3fn_type, migraphx::fp8::fp8e4m3fn) \
    m(fp8e5m2_type, migraphx::fp8::fp8e5m2) \
<<<<<<< HEAD
    m(fp8e5m2fnuz_type, migraphx::fp8::fp8e5m2fnuz)
=======
    m(bf16_type, bf16)
>>>>>>> 0ad80737
// clang-format on

#ifdef __cplusplus
extern "C" {
#endif

// return code, more to be added later
typedef enum
{
    migraphx_status_success        = 0,
    migraphx_status_bad_param      = 1,
    migraphx_status_unknown_target = 3,
    migraphx_status_unknown_error  = 4,

} migraphx_status;

#define MIGRAPHX_SHAPE_GENERATE_ENUM_TYPES(x, t) migraphx_shape_##x,
/// An enum to represent the different data type inputs
typedef enum
{
    migraphx_shape_tuple_type,
    MIGRAPHX_SHAPE_VISIT_TYPES(MIGRAPHX_SHAPE_GENERATE_ENUM_TYPES)
} migraphx_shape_datatype_t;
#undef MIGRAPHX_SHAPE_GENERATE_ENUM_TYPES

<%
    generate_c_header()
%>

#ifdef __cplusplus
}
#endif

#endif<|MERGE_RESOLUTION|>--- conflicted
+++ resolved
@@ -48,11 +48,8 @@
     m(fp8e4m3fnuz_type, migraphx::fp8::fp8e4m3fnuz) \
     m(fp8e4m3fn_type, migraphx::fp8::fp8e4m3fn) \
     m(fp8e5m2_type, migraphx::fp8::fp8e5m2) \
-<<<<<<< HEAD
+    m(bf16_type, bf16) \
     m(fp8e5m2fnuz_type, migraphx::fp8::fp8e5m2fnuz)
-=======
-    m(bf16_type, bf16)
->>>>>>> 0ad80737
 // clang-format on
 
 #ifdef __cplusplus
