--- conflicted
+++ resolved
@@ -130,18 +130,10 @@
         add_mem_op("Softmax", &onnx_parser::parse_softmax<op::softmax>);
         add_mem_op("Split", &onnx_parser::parse_split);
         add_mem_op("Squeeze", &onnx_parser::parse_squeeze);
+        add_mem_op("Tile", &onnx_parser::parse_tile);
         add_mem_op("Transpose", &onnx_parser::parse_transpose);
         add_mem_op("Unsqueeze", &onnx_parser::parse_unsqueeze);
         add_mem_op("LSTM", &onnx_parser::parse_lstm);
-<<<<<<< HEAD
-        add_mem_op("Pad", &onnx_parser::parse_pad);
-        add_mem_op("ReduceSum", &onnx_parser::parse_reduce_oper<op::reduce_sum>);
-        add_mem_op("ReduceMean", &onnx_parser::parse_reduce_oper<op::reduce_mean>);
-        add_mem_op("ReduceMin", &onnx_parser::parse_reduce_oper<op::reduce_min>);
-        add_mem_op("ReduceMax", &onnx_parser::parse_reduce_oper<op::reduce_max>);
-        add_mem_op("Tile", &onnx_parser::parse_tile);
-=======
->>>>>>> 0928c6cb
 
         // init the activation function map
         init_actv_func();
@@ -1794,25 +1786,6 @@
         return prog.add_instruction(op::convert{type}, std::move(args));
     }
 
-<<<<<<< HEAD
-    instruction_ref parse_tile(const std::string&, attribute_map, std::vector<instruction_ref> args)
-    {
-        migraphx::argument arg_s = args[1]->eval();
-        check_arg_empty(arg_s, "Tile: dynamic shape is not supported");
-        std::vector<std::int64_t> repeats;
-        arg_s.visit([&](auto input) { repeats.assign(input.begin(), input.end()); });
-
-        auto l0 = args[0];
-        for(size_t i = 0; i < repeats.size(); i++)
-        {
-            auto l1 = l0;
-            for(size_t j = 1; j < repeats[i]; j++)
-            {
-                l0 = prog.add_instruction(op::concat{i}, l0, l1);
-            }
-        }
-        return l0;
-=======
     std::vector<instruction_ref>
     parse_split(const std::string&, node_info info, std::vector<instruction_ref> args)
     {
@@ -1910,7 +1883,25 @@
         auto unsq_diff_val = prog.add_instruction(op::multibroadcast{lens}, diff);
         auto l_mul         = prog.add_instruction(op::mul{}, tr_out, unsq_diff_val);
         return prog.add_instruction(op::add{}, l_mul, unsq_off_val);
->>>>>>> 0928c6cb
+    }
+
+    instruction_ref parse_tile(const std::string&, node_info, std::vector<instruction_ref> args)
+    {
+        migraphx::argument arg_s = args[1]->eval();
+        check_arg_empty(arg_s, "PARSE_TILE: dynamic shape is not supported");
+        std::vector<std::int64_t> repeats;
+        arg_s.visit([&](auto input) { repeats.assign(input.begin(), input.end()); });
+
+        auto l0 = args[0];
+        for(size_t i = 0; i < repeats.size(); i++)
+        {
+            auto l1 = l0;
+            for(size_t j = 1; j < repeats[i]; j++)
+            {
+                l0 = prog.add_instruction(op::concat{i}, l0, l1);
+            }
+        }
+        return l0;
     }
 
     void parse_from(std::istream& is)
