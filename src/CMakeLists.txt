--- conflicted
+++ resolved
@@ -30,11 +30,7 @@
     rewrite_pooling.cpp
     env.cpp
     generate.cpp
-<<<<<<< HEAD
-    inline_subgraph.cpp
-=======
     inline_module.cpp
->>>>>>> a46c3ed7
     instruction.cpp
     load_save.cpp
     make_op.cpp
