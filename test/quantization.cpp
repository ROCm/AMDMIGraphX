#include <iostream>
#include <vector>
#include <migraphx/literal.hpp>
#include <migraphx/operators.hpp>
#include <migraphx/instruction.hpp>
#include <migraphx/generate.hpp>
#include <migraphx/ref/target.hpp>
#include <migraphx/verify.hpp>
#include <migraphx/quantization.hpp>
#include <migraphx/dead_code_elimination.hpp>
#include <migraphx/propagate_constant.hpp>
#include <migraphx/pass_manager.hpp>
#include <migraphx/onnx.hpp>
#include <migraphx/make_op.hpp>
#include <migraphx/serialize.hpp>

#include "migraphx/shape.hpp"
#include "test.hpp"
#include <migraphx/half.hpp>

<<<<<<< HEAD
=======
migraphx::instruction_ref
create_clip_op(migraphx::program& p, float max, float min, migraphx::instruction_ref input)
{
    auto* mm        = p.get_main_module();
    auto input_lens = input->get_shape().lens();
    auto max_val    = mm->add_literal(max);
    auto min_val    = mm->add_literal(min);
    max_val = mm->add_instruction(migraphx::make_op("multibroadcast", {{"out_lens", input_lens}}),
                                  max_val);
    min_val = mm->add_instruction(migraphx::make_op("multibroadcast", {{"out_lens", input_lens}}),
                                  min_val);
    return mm->add_instruction(migraphx::make_op("clip"), input, min_val, max_val);
}

migraphx::instruction_ref create_clip_op(migraphx::instruction_ref insert_loc,
                                         migraphx::program& p,
                                         float max,
                                         float min,
                                         migraphx::instruction_ref input)
{
    auto* mm        = p.get_main_module();
    auto input_lens = input->get_shape().lens();
    auto max_val    = mm->add_literal(max);
    auto min_val    = mm->add_literal(min);
    max_val         = mm->insert_instruction(
        insert_loc, migraphx::make_op("multibroadcast", {{"out_lens", input_lens}}), max_val);
    min_val = mm->insert_instruction(
        insert_loc, migraphx::make_op("multibroadcast", {{"out_lens", input_lens}}), min_val);
    return mm->insert_instruction(insert_loc, migraphx::make_op("clip"), input, min_val, max_val);
}

>>>>>>> 4b86a0aa
TEST_CASE(param_add)
{
    auto create_program_float = [](bool add_return = false) {
        migraphx::program p;
        auto* mm = p.get_main_module();
        migraphx::shape s{migraphx::shape::float_type, {2, 3}};
        auto p1  = mm->add_parameter("x", s);
        auto p2  = mm->add_parameter("y", s);
        auto sum = mm->add_instruction(migraphx::make_op("add"), p1, p2);
        if(add_return)
        {
            mm->add_return({sum});
        }

        return p;
    };

    auto create_program_half = [](bool add_return = false) {
        migraphx::program p;
        auto* mm = p.get_main_module();
        migraphx::shape s{migraphx::shape::float_type, {2, 3}};
        auto p1  = mm->add_parameter("x", s);
        auto hp1 = mm->insert_instruction(std::next(p1), migraphx::make_op("convert"), p1);
        auto p2  = mm->add_parameter("y", s);
        auto hp2 = mm->insert_instruction(std::next(p2), migraphx::make_op("convert"), p2);
        auto hs  = mm->add_instruction(migraphx::make_op("add"), hp1, hp2);
        auto res = mm->add_instruction(
            migraphx::make_op("convert",
                              {{"target_type", migraphx::to_value(migraphx::shape::float_type)}}),
            hs);
        if(add_return)
        {
            mm->add_return({res});
        }

        return p;
    };

    {
        auto p1 = create_program_float();
        auto p2 = create_program_half();

        migraphx::quantize_fp16(p1);
        EXPECT(p1 == p2);
    }

    {
        auto p1 = create_program_float();
        auto p2 = create_program_half();

        migraphx::quantize_fp16(p1, {"add"});
        EXPECT(p1 == p2);
    }

    {
        auto p1 = create_program_float(true);
        auto p2 = create_program_half(true);

        migraphx::quantize_fp16(p1);
        EXPECT(p1 == p2);
    }

    {
        auto p1 = create_program_float(true);
        auto p2 = create_program_half(true);

        migraphx::quantize_fp16(p1, {"add"});
        EXPECT(p1 == p2);
    }
}

TEST_CASE(param_add_sub)
{
    auto create_program_float = [] {
        migraphx::program p;
        auto* mm = p.get_main_module();
        migraphx::shape s{migraphx::shape::float_type, {2, 3}};
        auto p1   = mm->add_parameter("x", s);
        auto p2   = mm->add_parameter("y", s);
        auto sum  = mm->add_instruction(migraphx::make_op("add"), p1, p2);
        auto diff = mm->add_instruction(migraphx::make_op("sub"), sum, p2);
        mm->add_instruction(migraphx::make_op("add"), diff, p1);

        return p;
    };

    auto create_program_half_add = [] {
        migraphx::program p;
        auto* mm = p.get_main_module();
        migraphx::shape s{migraphx::shape::float_type, {2, 3}};
        auto p1  = mm->add_parameter("x", s);
        auto hp1 = mm->insert_instruction(
            std::next(p1),
            migraphx::make_op("convert",
                              {{"target_type", migraphx::to_value(migraphx::shape::half_type)}}),
            p1);
        auto p2  = mm->add_parameter("y", s);
        auto hp2 = mm->insert_instruction(
            std::next(p2),
            migraphx::make_op("convert",
                              {{"target_type", migraphx::to_value(migraphx::shape::half_type)}}),
            p2);
        auto hsum = mm->add_instruction(migraphx::make_op("add"), hp1, hp2);
        auto sum  = mm->add_instruction(
            migraphx::make_op("convert",
                              {{"target_type", migraphx::to_value(migraphx::shape::float_type)}}),
            hsum);
        auto diff  = mm->add_instruction(migraphx::make_op("sub"), sum, p2);
        auto hdiff = mm->add_instruction(
            migraphx::make_op("convert",
                              {{"target_type", migraphx::to_value(migraphx::shape::half_type)}}),
            diff);
        auto res = mm->add_instruction(migraphx::make_op("add"), hdiff, hp1);
        mm->add_instruction(
            migraphx::make_op("convert",
                              {{"target_type", migraphx::to_value(migraphx::shape::float_type)}}),
            res);

        return p;
    };

    auto create_program_half_sub = [] {
        migraphx::program p;
        auto* mm = p.get_main_module();
        migraphx::shape s{migraphx::shape::float_type, {2, 3}};
        auto p1 = mm->add_parameter("x", s);
        mm->insert_instruction(
            std::next(p1),
            migraphx::make_op("convert",
                              {{"target_type", migraphx::to_value(migraphx::shape::half_type)}}),
            p1);
        auto p2  = mm->add_parameter("y", s);
        auto hp2 = mm->insert_instruction(
            std::next(p2),
            migraphx::make_op("convert",
                              {{"target_type", migraphx::to_value(migraphx::shape::half_type)}}),
            p2);
        auto sum  = mm->add_instruction(migraphx::make_op("add"), p1, p2);
        auto hsum = mm->add_instruction(
            migraphx::make_op("convert",
                              {{"target_type", migraphx::to_value(migraphx::shape::half_type)}}),
            sum);
        auto hdiff = mm->add_instruction(migraphx::make_op("sub"), hsum, hp2);
        auto diff  = mm->add_instruction(
            migraphx::make_op("convert",
                              {{"target_type", migraphx::to_value(migraphx::shape::float_type)}}),
            hdiff);
        mm->add_instruction(migraphx::make_op("add"), diff, p1);

        return p;
    };

    auto create_program_half_all = [] {
        migraphx::program p;
        auto* mm = p.get_main_module();
        migraphx::shape s{migraphx::shape::float_type, {2, 3}};
        auto p1  = mm->add_parameter("x", s);
        auto hp1 = mm->insert_instruction(
            std::next(p1),
            migraphx::make_op("convert",
                              {{"target_type", migraphx::to_value(migraphx::shape::half_type)}}),
            p1);
        auto p2  = mm->add_parameter("y", s);
        auto hp2 = mm->insert_instruction(
            std::next(p2),
            migraphx::make_op("convert",
                              {{"target_type", migraphx::to_value(migraphx::shape::half_type)}}),
            p2);
        auto hsum  = mm->add_instruction(migraphx::make_op("add"), hp1, hp2);
        auto hdiff = mm->add_instruction(migraphx::make_op("sub"), hsum, hp2);
        auto hres  = mm->add_instruction(migraphx::make_op("add"), hdiff, hp1);
        mm->add_instruction(
            migraphx::make_op("convert",
                              {{"target_type", migraphx::to_value(migraphx::shape::float_type)}}),
            hres);

        return p;
    };

    {
        auto p1 = create_program_float();
        auto p2 = create_program_half_add();

        migraphx::quantize_fp16(p1, {"add"});
        EXPECT(p1 == p2);
    }

    {
        auto p1 = create_program_float();
        auto p2 = create_program_half_sub();

        migraphx::quantize_fp16(p1, {"sub"});
        EXPECT(p1 == p2);
    }

    {
        auto p1 = create_program_float();
        auto p2 = create_program_half_all();

        migraphx::quantize_fp16(p1);
        migraphx::run_passes(*p1.get_main_module(), {migraphx::dead_code_elimination{}});

        EXPECT(p1 == p2);
    }
}

TEST_CASE(literal_add)
{
    auto create_program_float = [] {
        migraphx::program p;
        auto* mm = p.get_main_module();
        migraphx::shape s{migraphx::shape::float_type, {2, 3}};
        std::vector<float> data(2 * 3);
        std::iota(data.begin(), data.end(), 1.0f);
        auto l1 = mm->add_literal(migraphx::literal(s, data));
        auto l2 = mm->add_literal(migraphx::literal(s, data));
        mm->add_instruction(migraphx::make_op("add"), l1, l2);

        return p;
    };

    auto create_program_half = [] {
        migraphx::program p;
        auto* mm = p.get_main_module();
        migraphx::shape s{migraphx::shape::half_type, {2, 3}};
        std::vector<migraphx::half> data(2 * 3);
        std::iota(data.begin(), data.end(), 1.0f);
        auto l1 = mm->add_literal(migraphx::literal(s, data));
        auto l2 = mm->add_literal(migraphx::literal(s, data));
        auto hs = mm->add_instruction(migraphx::make_op("add"), l1, l2);
        mm->add_instruction(
            migraphx::make_op("convert",
                              {{"target_type", migraphx::to_value(migraphx::shape::float_type)}}),
            hs);

        return p;
    };

    {
        auto p1 = create_program_float();
        auto p2 = create_program_half();

        migraphx::quantize_fp16(p1, {"all"});
        migraphx::run_passes(*p1.get_main_module(),
                             {migraphx::propagate_constant{}, migraphx::dead_code_elimination{}});
        migraphx::run_passes(*p2.get_main_module(),
                             {migraphx::propagate_constant{}, migraphx::dead_code_elimination{}});

        EXPECT(p1 == p2);
    }

    {
        auto p1 = create_program_float();
        auto p2 = create_program_half();

        migraphx::quantize_fp16(p1, {"add"});
        migraphx::run_passes(*p1.get_main_module(),
                             {migraphx::propagate_constant{}, migraphx::dead_code_elimination{}});
        migraphx::run_passes(*p2.get_main_module(),
                             {migraphx::propagate_constant{}, migraphx::dead_code_elimination{}});
        EXPECT(p1 == p2);
    }
}

TEST_CASE(fp16_subgraph)
{
    auto create_program = [] {
        migraphx::program p;
        auto* mm = p.get_main_module();
        migraphx::shape sd{migraphx::shape::float_type, {1}};
        auto l1 = mm->add_literal(migraphx::literal(sd, {1}));
        auto l2 = mm->add_literal(migraphx::literal(sd, {2}));
        auto l3 = mm->add_literal(migraphx::literal(sd, {3}));
        migraphx::shape sx{migraphx::shape::float_type, {1, 4}};
        migraphx::shape sy{migraphx::shape::float_type, {3, 4}};
        migraphx::shape sc{migraphx::shape::bool_type};
        auto cond = mm->add_parameter("cond", sc);
        auto x    = mm->add_parameter("x", sx);
        auto y    = mm->add_parameter("y", sy);

        auto* then_mod = p.create_module("If_6_if");
        auto m1        = then_mod->add_instruction(
            migraphx::make_op("multibroadcast", {{"output_lens", {1, 4}}}), l1);
        auto add0 = then_mod->add_instruction(migraphx::make_op("add"), x, m1);
        auto m2   = then_mod->add_instruction(
            migraphx::make_op("multibroadcast", {{"output_lens", {3, 4}}}), l2);
        auto mul0  = then_mod->add_instruction(migraphx::make_op("mul"), y, m2);
        auto mfp16 = then_mod->add_instruction(
            migraphx::make_op("convert", {{"target_type", migraphx::shape::half_type}}), mul0);
        then_mod->add_return({add0, mul0, mfp16});

        auto* else_mod = p.create_module("If_6_else");
        auto me1       = else_mod->add_instruction(
            migraphx::make_op("multibroadcast", {{"output_lens", {1, 4}}}), l3);
        auto mul1 = else_mod->add_instruction(migraphx::make_op("mul"), x, me1);
        auto me2  = else_mod->add_instruction(
            migraphx::make_op("multibroadcast", {{"output_lens", {3, 4}}}), l3);
        auto add1  = else_mod->add_instruction(migraphx::make_op("add"), y, me2);
        auto afp16 = else_mod->add_instruction(
            migraphx::make_op("convert", {{"target_type", migraphx::shape::half_type}}), add1);
        else_mod->add_return({mul1, add1, afp16});

        auto ret = mm->add_instruction(migraphx::make_op("if"), {cond}, {then_mod, else_mod});
        auto r0  = mm->add_instruction(migraphx::make_op("get_tuple_elem", {{"index", 0}}), ret);
        auto r1  = mm->add_instruction(migraphx::make_op("get_tuple_elem", {{"index", 1}}), ret);
        auto r16 = mm->add_instruction(migraphx::make_op("get_tuple_elem", {{"index", 2}}), ret);
        mm->add_return({r0, r1, r16});

        return p;
    };

    auto create_fp16_program = [] {
        migraphx::program p;
        auto* mm = p.get_main_module();
        migraphx::shape sd{migraphx::shape::float_type, {1}};
        auto l1 = mm->add_literal(migraphx::literal(sd, {1}));
        auto l2 = mm->add_literal(migraphx::literal(sd, {2}));
        auto l3 = mm->add_literal(migraphx::literal(sd, {3}));
        migraphx::shape sx{migraphx::shape::float_type, {1, 4}};
        migraphx::shape sy{migraphx::shape::float_type, {3, 4}};
        migraphx::shape sc{migraphx::shape::bool_type};
        auto cond = mm->add_parameter("cond", sc);
        auto x    = mm->add_parameter("x", sx);
        auto y    = mm->add_parameter("y", sy);
        auto hl1  = mm->add_instruction(
            migraphx::make_op("convert", {{"target_type", migraphx::shape::half_type}}), l1);
        auto hl2 = mm->insert_instruction(
            std::next(l2),
            migraphx::make_op("convert", {{"target_type", migraphx::shape::half_type}}),
            l2);
        auto hl3 = mm->insert_instruction(
            std::next(l3),
            migraphx::make_op("convert", {{"target_type", migraphx::shape::half_type}}),
            l3);
        auto hx = mm->insert_instruction(
            std::next(x),
            migraphx::make_op("convert", {{"target_type", migraphx::shape::half_type}}),
            x);
        auto hy = mm->insert_instruction(
            std::next(y),
            migraphx::make_op("convert", {{"target_type", migraphx::shape::half_type}}),
            y);

        auto* then_mod = p.create_module("If_6_if");
        auto mhl1      = then_mod->add_instruction(
            migraphx::make_op("multibroadcast", {{"output_lens", {1, 4}}}), hl1);
        auto ad   = then_mod->add_instruction(migraphx::make_op("add"), hx, mhl1);
        auto mhl2 = then_mod->add_instruction(
            migraphx::make_op("multibroadcast", {{"output_lens", {3, 4}}}), hl2);
        auto mu      = then_mod->add_instruction(migraphx::make_op("mul"), hy, mhl2);
        auto mu_fp32 = then_mod->add_instruction(
            migraphx::make_op("convert", {{"target_type", migraphx::shape::float_type}}), mu);
        auto mu_fp16 = then_mod->add_instruction(
            migraphx::make_op("convert", {{"target_type", migraphx::shape::half_type}}), mu_fp32);
        then_mod->add_return({ad, mu, mu_fp16});

        auto* else_mod = p.create_module("If_6_else");
        auto mhl3      = else_mod->add_instruction(
            migraphx::make_op("multibroadcast", {{"output_lens", {1, 4}}}), hl3);
        auto mu1  = else_mod->add_instruction(migraphx::make_op("mul"), hx, mhl3);
        auto mhl4 = else_mod->add_instruction(
            migraphx::make_op("multibroadcast", {{"output_lens", {3, 4}}}), hl3);
        auto ad1     = else_mod->add_instruction(migraphx::make_op("add"), hy, mhl4);
        auto ad_fp32 = else_mod->add_instruction(
            migraphx::make_op("convert", {{"target_type", migraphx::shape::float_type}}), ad1);
        auto ad_fp16 = else_mod->add_instruction(
            migraphx::make_op("convert", {{"target_type", migraphx::shape::half_type}}), ad_fp32);
        else_mod->add_return({mu1, ad1, ad_fp16});

        auto iff = mm->add_instruction(migraphx::make_op("if"), {cond}, {then_mod, else_mod});
        auto hr0 = mm->add_instruction(migraphx::make_op("get_tuple_elem", {{"index", 0}}), iff);
        auto r0  = mm->add_instruction(
            migraphx::make_op("convert", {{"target_type", migraphx::shape::float_type}}), hr0);
        auto hr1 = mm->add_instruction(migraphx::make_op("get_tuple_elem", {{"index", 1}}), iff);
        auto r1  = mm->add_instruction(
            migraphx::make_op("convert", {{"target_type", migraphx::shape::float_type}}), hr1);
        auto r2 = mm->add_instruction(migraphx::make_op("get_tuple_elem", {{"index", 2}}), iff);
        r2      = mm->add_instruction(
            migraphx::make_op("convert", {{"target_type", migraphx::shape::half_type}}), r2);
        mm->add_return({r0, r1, r2});

        return p;
    };

    auto p1 = create_program();
    migraphx::quantize_fp16(p1);
    migraphx::run_passes(p1, {migraphx::dead_code_elimination{}});

    auto p2 = create_fp16_program();

    EXPECT(p1 == p2);
}

TEST_CASE(op_capture)
{
    auto test_func = [&](std::size_t ins_index, const std::vector<migraphx::argument>& args) {
        (void)ins_index;
        (void)args;
    };

    auto create_program_float = [] {
        migraphx::program p;
        auto* mm = p.get_main_module();
        migraphx::shape s1{migraphx::shape::float_type, {3, 3}};
        migraphx::shape s2{migraphx::shape::float_type, {3, 6}};

        auto p1 = mm->add_parameter("x", s1);
        auto p2 = mm->add_parameter("y", s1);
        auto pb = mm->add_parameter("b", s2);
        auto pc = mm->add_parameter("c", s2);
        auto pa = mm->add_instruction(migraphx::make_op("add"), p1, p2);
        auto ps = mm->add_instruction(migraphx::make_op("dot"), pa, pb, pc);
        mm->add_instruction(migraphx::make_op("dot"), pa, ps);

        return p;
    };

    auto create_program_op = [&] {
        migraphx::program p;
        auto* mm = p.get_main_module();
        migraphx::shape s1{migraphx::shape::float_type, {3, 3}};
        migraphx::shape s2{migraphx::shape::float_type, {3, 6}};

        auto p1  = mm->add_parameter("x", s1);
        auto p2  = mm->add_parameter("y", s1);
        auto pb  = mm->add_parameter("b", s2);
        auto pc  = mm->add_parameter("c", s2);
        auto pa  = mm->add_instruction(migraphx::make_op("add"), p1, p2);
        auto opa = mm->add_instruction(migraphx::op::capture{0, test_func}, pa);
        auto opb = mm->add_instruction(migraphx::op::capture{1, test_func}, pb);
        auto opc = mm->add_instruction(migraphx::op::capture{2, test_func}, pc);
        auto ps  = mm->add_instruction(migraphx::make_op("dot"), opa, opb, opc);
        auto ops = mm->add_instruction(migraphx::op::capture{3, test_func}, ps);
        mm->add_instruction(migraphx::make_op("dot"), opa, ops);

        return p;
    };

    {
        auto p             = create_program_float();
        auto op_capture_p  = create_program_op();
        migraphx::target t = migraphx::ref::target{};
        migraphx::capture_arguments(p, t, {"dot", "convolution"});
        EXPECT(p == op_capture_p);
    }
}

TEST_CASE(op_capture_subgraph)
{
    auto create_program = [] {
        migraphx::program p;
        auto* mm = p.get_main_module();
        migraphx::shape sx{migraphx::shape::float_type, {2, 2, 4, 8}};
        migraphx::shape sy{migraphx::shape::float_type, {2, 2, 8, 6}};
        migraphx::shape sc{migraphx::shape::bool_type};
        auto cond = mm->add_parameter("cond", sc);
        auto a    = mm->add_parameter("a", sx);
        auto b    = mm->add_parameter("b", sy);

        migraphx::shape sd{migraphx::shape::float_type, {2, 2, 4, 6}};
        migraphx::shape sw{migraphx::shape::float_type, {2, 2, 1, 1}};
        auto x = mm->add_parameter("x", sd);
        auto w = mm->add_parameter("w", sw);

        auto* then_mod = p.create_module("If_6_if");
        auto out1      = then_mod->add_instruction(migraphx::make_op("dot"), a, b);
        then_mod->add_return({out1});

        auto* else_mod = p.create_module("If_6_else");
        auto out2      = else_mod->add_instruction(migraphx::make_op("convolution"), x, w);
        else_mod->add_return({out2});

        auto ret = mm->add_instruction(migraphx::make_op("if"), {cond}, {then_mod, else_mod});
        mm->add_return({ret});

        return p;
    };

    auto create_program_op = [&] {
        migraphx::program p;
        auto* mm = p.get_main_module();
        migraphx::shape sx{migraphx::shape::float_type, {2, 2, 4, 8}};
        migraphx::shape sy{migraphx::shape::float_type, {2, 2, 8, 6}};
        migraphx::shape sc{migraphx::shape::bool_type};
        auto cond = mm->add_parameter("cond", sc);
        auto a    = mm->add_parameter("a", sx);
        auto b    = mm->add_parameter("b", sy);

        migraphx::shape sd{migraphx::shape::float_type, {2, 2, 4, 6}};
        migraphx::shape sw{migraphx::shape::float_type, {2, 2, 1, 1}};
        auto x = mm->add_parameter("x", sd);
        auto w = mm->add_parameter("w", sw);

        auto* then_mod = p.create_module("If_6_if");
        auto ca   = then_mod->add_instruction(migraphx::make_op("capture", {{"ins_index", 0}}), a);
        auto cb   = then_mod->add_instruction(migraphx::make_op("capture", {{"ins_index", 1}}), b);
        auto out1 = then_mod->add_instruction(migraphx::make_op("dot"), ca, cb);
        then_mod->add_return({out1});

        auto* else_mod = p.create_module("If_6_else");
        auto cx   = else_mod->add_instruction(migraphx::make_op("capture", {{"ins_index", 2}}), x);
        auto cw   = else_mod->add_instruction(migraphx::make_op("capture", {{"ins_index", 3}}), w);
        auto out2 = else_mod->add_instruction(migraphx::make_op("convolution"), cx, cw);
        else_mod->add_return({out2});

        auto ret = mm->add_instruction(migraphx::make_op("if"), {cond}, {then_mod, else_mod});
        mm->add_return({ret});

        return p;
    };

    {
        auto p             = create_program();
        auto op_capture_p  = create_program_op();
        migraphx::target t = migraphx::ref::target{};
        migraphx::capture_arguments(p, t, {"dot", "convolution"});
        EXPECT(p == op_capture_p);
    }
}

TEST_CASE(dot_float)
{
    auto create_program = [] {
        migraphx::program p;
        auto* mm = p.get_main_module();
        migraphx::shape sa{migraphx::shape::float_type, {2, 16}};
        migraphx::shape sb{migraphx::shape::float_type, {16, 8}};
        migraphx::shape sc{migraphx::shape::float_type, {2, 8}};
        auto pa = mm->add_parameter("a", sa);
        auto pb = mm->add_parameter("b", sb);
        auto pc = mm->add_parameter("c", sc);

        auto r = mm->add_instruction(
            migraphx::make_op("dot", {{"alpha", 2.0f}, {"beta", 1.5f}}), pa, pb, pc);
        mm->add_return({r});

        return p;
    };

    auto create_int8_quantized_prog = [] {
        migraphx::program p;
        auto* mm = p.get_main_module();
        migraphx::shape sa{migraphx::shape::float_type, {2, 16}};
        migraphx::shape sb{migraphx::shape::float_type, {16, 8}};
        migraphx::shape sc{migraphx::shape::float_type, {2, 8}};
        auto pa      = mm->add_parameter("a", sa);
        auto pb      = mm->add_parameter("b", sb);
        auto pc      = mm->add_parameter("c", sc);
        auto zp_a    = mm->add_literal(static_cast<int8_t>(0));
        auto scale_a = mm->add_literal(10.0f);
        scale_a      = mm->add_instruction(
            migraphx::make_op("multibroadcast", {{"output_lens", sa.lens()}}), scale_a);
        zp_a = mm->add_instruction(
            migraphx::make_op("multibroadcast", {{"output_lens", sa.lens()}}), zp_a);
        auto quant_a = mm->add_instruction(migraphx::make_op("quantizelinear"), pa, scale_a, zp_a);
        auto zp_b    = mm->add_literal(static_cast<int8_t>(0));
        auto scale_b = mm->add_literal(10.0f);
        scale_b      = mm->add_instruction(
            migraphx::make_op("multibroadcast", {{"output_lens", sb.lens()}}), scale_b);
        zp_b = mm->add_instruction(
            migraphx::make_op("multibroadcast", {{"output_lens", sb.lens()}}), zp_b);
        auto quant_b = mm->add_instruction(migraphx::make_op("quantizelinear"), pb, scale_b, zp_b);
        auto quant   = mm->add_instruction(
            migraphx::make_op("quant_dot", {{"alpha", 1}, {"beta", 0}}), quant_a, quant_b);
        std::vector<float> vec(sc.elements(), 200.0f);
        auto dc      = mm->add_literal(migraphx::literal(sc, vec));
        auto beta    = mm->add_literal(-0.0075f);
        auto mb_beta = mm->add_instruction(
            migraphx::make_op("multibroadcast", {{"output_lens", sc.lens()}}), beta);
        auto mc = mm->add_instruction(migraphx::make_op("mul"), mb_beta, pc);
        auto ic = mm->add_instruction(
            migraphx::make_op("convert", {{"target_type", migraphx::shape::int32_type}}), mc);
        auto r = mm->add_instruction(migraphx::make_op("dequantizelinear"), quant, dc, ic);
        mm->add_return({r});

        return p;
    };

    auto p = create_program();
    const std::vector<std::pair<float, float>>& quant_params{
        {0.1f, 0.0f}, {0.1f, 0.0f}, {0.1f, 100.0f}};
    migraphx::quantize_int8_impl(p, quant_params, {"dot"});
    migraphx::run_passes(*p.get_main_module(), {migraphx::dead_code_elimination{}});

    auto qp = create_int8_quantized_prog();

    EXPECT(p == qp);
}

TEST_CASE(dot_double_2args)
{
    auto create_program = [] {
        migraphx::program p;
        auto* mm = p.get_main_module();
        migraphx::shape sa{migraphx::shape::double_type, {2, 16}};
        migraphx::shape sb{migraphx::shape::double_type, {16, 8}};
        auto pa = mm->add_parameter("a", sa);
        auto pb = mm->add_parameter("b", sb);
        auto r  = mm->add_instruction(
            migraphx::make_op("dot", {{"alpha", 2.0f}, {"beta", 1.5f}}), pa, pb);
        mm->add_return({r});

        return p;
    };

    auto create_int8_quantized_prog = [] {
        migraphx::program p;
        auto* mm = p.get_main_module();
        migraphx::shape sa{migraphx::shape::double_type, {2, 16}};
        migraphx::shape sb{migraphx::shape::double_type, {16, 8}};
        migraphx::shape sc{migraphx::shape::float_type, {2, 8}};
        auto pa = mm->add_parameter("a", sa);
        auto pb = mm->add_parameter("b", sb);

        auto zp_a    = mm->add_literal(static_cast<int8_t>(0));
        auto scale_a = mm->add_literal(10.0f);
        scale_a      = mm->add_instruction(
            migraphx::make_op("multibroadcast", {{"output_lens", sa.lens()}}), scale_a);
        zp_a = mm->add_instruction(
            migraphx::make_op("multibroadcast", {{"output_lens", sa.lens()}}), zp_a);
        auto quant_a = mm->add_instruction(migraphx::make_op("quantizelinear"), pa, scale_a, zp_a);
        auto zp_b    = mm->add_literal(static_cast<int8_t>(0));
        auto scale_b = mm->add_literal(10.0f);
        scale_b      = mm->add_instruction(
            migraphx::make_op("multibroadcast", {{"output_lens", sb.lens()}}), scale_b);
        zp_b = mm->add_instruction(
            migraphx::make_op("multibroadcast", {{"output_lens", sb.lens()}}), zp_b);
        auto quant_b = mm->add_instruction(migraphx::make_op("quantizelinear"), pb, scale_b, zp_b);

        auto quant = mm->add_instruction(
            migraphx::make_op("quant_dot", {{"alpha", 1}, {"beta", 0}}), quant_a, quant_b);
        std::vector<float> vec(sc.elements(), 200.0f);
        auto dc   = mm->add_literal(migraphx::literal(sc, vec));
        auto beta = mm->add_literal(int32_t(0));
        auto zp   = mm->add_instruction(
            migraphx::make_op("multibroadcast", {{"output_lens", sc.lens()}}), beta);
        auto fr = mm->add_instruction(migraphx::make_op("dequantizelinear"), quant, dc, zp);
        auto r  = mm->add_instruction(
            migraphx::make_op("convert", {{"target_type", migraphx::shape::double_type}}), fr);
        mm->add_return({r});
        return p;
    };

    auto p = create_program();
    const std::vector<std::pair<float, float>>& quant_params{{0.1f, 0.0f}, {0.1f, 0.0f}};
    migraphx::quantize_int8_impl(p, quant_params, {"dot"});
    migraphx::run_passes(*p.get_main_module(), {migraphx::dead_code_elimination{}});
    auto qp = create_int8_quantized_prog();

    EXPECT(p == qp);
}

TEST_CASE(dot_large_alpha_beta_float)
{
    auto create_program = [] {
        migraphx::program p;
        auto* mm = p.get_main_module();
        migraphx::shape sa{migraphx::shape::float_type, {2, 16}};
        migraphx::shape sb{migraphx::shape::float_type, {16, 8}};
        migraphx::shape sc{migraphx::shape::float_type, {2, 8}};
        auto pa = mm->add_parameter("a", sa);
        auto pb = mm->add_parameter("b", sb);
        auto pc = mm->add_parameter("c", sc);
        auto r  = mm->add_instruction(
            migraphx::make_op("dot", {{"alpha", 20.0f}, {"beta", 50.5f}}), pa, pb, pc);
        mm->add_return({r});

        return p;
    };

    auto create_int8_quantized_prog = [] {
        migraphx::program p;
        auto* mm = p.get_main_module();
        migraphx::shape sa{migraphx::shape::float_type, {2, 16}};
        migraphx::shape sb{migraphx::shape::float_type, {16, 8}};
        migraphx::shape sc{migraphx::shape::float_type, {2, 8}};
        auto pa      = mm->add_parameter("a", sa);
        auto pb      = mm->add_parameter("b", sb);
        auto pc      = mm->add_parameter("c", sc);
        auto zp_a    = mm->add_literal(static_cast<int8_t>(1));
        auto scale_a = mm->add_literal(10.0f);
        scale_a      = mm->add_instruction(
            migraphx::make_op("multibroadcast", {{"output_lens", sa.lens()}}), scale_a);
        zp_a = mm->add_instruction(
            migraphx::make_op("multibroadcast", {{"output_lens", sa.lens()}}), zp_a);
        auto quant_a = mm->add_instruction(migraphx::make_op("quantizelinear"), pa, scale_a, zp_a);
        auto zp_b    = mm->add_literal(static_cast<int8_t>(0));
        auto scale_b = mm->add_literal(10.0f);
        scale_b      = mm->add_instruction(
            migraphx::make_op("multibroadcast", {{"output_lens", sb.lens()}}), scale_b);
        zp_b = mm->add_instruction(
            migraphx::make_op("multibroadcast", {{"output_lens", sb.lens()}}), zp_b);
        auto quant_b = mm->add_instruction(migraphx::make_op("quantizelinear"), pb, scale_b, zp_b);

        auto quant = mm->add_instruction(
            migraphx::make_op("quant_dot", {{"alpha", 1}, {"beta", 0}}), quant_a, quant_b);

        std::vector<float> vec(sc.elements(), 2000.0f);
        auto dc      = mm->add_literal(migraphx::literal(sc, vec));
        auto beta    = mm->add_literal(-0.02525f);
        auto mb_beta = mm->add_instruction(
            migraphx::make_op("multibroadcast", {{"output_lens", sc.lens()}}), beta);
        auto mc = mm->add_instruction(migraphx::make_op("mul"), mb_beta, pc);
        auto ic = mm->add_instruction(
            migraphx::make_op("convert", {{"target_type", migraphx::shape::int32_type}}), mc);
        auto r = mm->add_instruction(migraphx::make_op("dequantizelinear"), quant, dc, ic);
        mm->add_return({r});

        return p;
    };

    auto p = create_program();
    const std::vector<std::pair<float, float>>& quant_params{
        {0.1f, 1.0f}, {0.1f, 0.0f}, {0.1f, 100.0f}};
    migraphx::quantize_int8_impl(p, quant_params, {"dot"});
    migraphx::run_passes(*p.get_main_module(), {migraphx::dead_code_elimination{}});
    auto qp = create_int8_quantized_prog();

    EXPECT(p == qp);
}

TEST_CASE(dot_large_alpha_beta_int32)
{
    auto create_program = [] {
        migraphx::program p;
        auto* mm = p.get_main_module();
        migraphx::shape sa{migraphx::shape::int32_type, {2, 16}};
        migraphx::shape sb{migraphx::shape::int32_type, {16, 8}};
        migraphx::shape sc{migraphx::shape::int32_type, {2, 8}};
        auto pa = mm->add_parameter("a", sa);
        auto pb = mm->add_parameter("b", sb);
        auto pc = mm->add_parameter("c", sc);

        auto r = mm->add_instruction(
            migraphx::make_op("dot", {{"alpha", 20.0f}, {"beta", 50.0f}}), pa, pb, pc);
        mm->add_return({r});

        return p;
    };

    auto create_int8_quantized_prog = [] {
        migraphx::program p;
        auto* mm = p.get_main_module();
        migraphx::shape sa{migraphx::shape::int32_type, {2, 16}};
        migraphx::shape sb{migraphx::shape::int32_type, {16, 8}};
        migraphx::shape sc{migraphx::shape::int32_type, {2, 8}};
        auto pa = mm->add_parameter("a", sa);
        auto pb = mm->add_parameter("b", sb);
        auto pc = mm->add_parameter("c", sc);

        auto zp_a    = mm->add_literal(static_cast<int8_t>(1));
        auto scale_a = mm->add_literal(10.0f);
        scale_a      = mm->add_instruction(
            migraphx::make_op("multibroadcast", {{"output_lens", sa.lens()}}), scale_a);
        zp_a = mm->add_instruction(
            migraphx::make_op("multibroadcast", {{"output_lens", sa.lens()}}), zp_a);
        auto quant_a = mm->add_instruction(migraphx::make_op("quantizelinear"), pa, scale_a, zp_a);
        auto zp_b    = mm->add_literal(static_cast<int8_t>(0));
        auto scale_b = mm->add_literal(10.0f);
        scale_b      = mm->add_instruction(
            migraphx::make_op("multibroadcast", {{"output_lens", sb.lens()}}), scale_b);
        zp_b = mm->add_instruction(
            migraphx::make_op("multibroadcast", {{"output_lens", sb.lens()}}), zp_b);
        auto quant_b = mm->insert_instruction(
            std::next(zp_b), migraphx::make_op("quantizelinear"), pb, scale_b, zp_b);

        auto quant = mm->add_instruction(
            migraphx::make_op("quant_dot", {{"alpha", 1}, {"beta", 0}}), quant_a, quant_b);

        std::vector<float> vec(sc.elements(), 2000.0f);
        migraphx::shape s_scale{migraphx::shape::float_type, sc.lens()};
        auto dc      = mm->add_literal(migraphx::literal(s_scale, vec));
        auto beta    = mm->add_literal(-0.025f);
        auto mb_beta = mm->add_instruction(
            migraphx::make_op("multibroadcast", {{"output_lens", sc.lens()}}), beta);
        auto fc = mm->add_instruction(
            migraphx::make_op("convert", {{"target_type", migraphx::shape::float_type}}), pc);
        auto bc = mm->add_instruction(migraphx::make_op("mul"), mb_beta, fc);
        auto ic = mm->add_instruction(
            migraphx::make_op("convert", {{"target_type", migraphx::shape::int32_type}}), bc);
        auto fdot = mm->add_instruction(migraphx::make_op("dequantizelinear"), quant, dc, ic);
        auto r    = mm->add_instruction(
            migraphx::make_op("convert", {{"target_type", migraphx::shape::int32_type}}), fdot);
        mm->add_return({r});
        return p;
    };

    auto p = create_program();
    const std::vector<std::pair<float, float>>& quant_params{
        {0.1f, 1.0f}, {0.1f, 0.0f}, {0.1f, 100.0f}};
    migraphx::quantize_int8_impl(p, quant_params, {"dot"});
    migraphx::run_passes(*p.get_main_module(), {migraphx::dead_code_elimination{}});
    auto qp = create_int8_quantized_prog();

    EXPECT(p == qp);
}

TEST_CASE(dot_int32_one_arg)
{
    auto create_program = [] {
        migraphx::program p;
        auto* mm = p.get_main_module();
        migraphx::shape s{migraphx::shape::int32_type, {16, 16}};
        auto pa = mm->add_parameter("a", s);
        auto r  = mm->add_instruction(
            migraphx::make_op("dot", {{"alpha", 20.0f}, {"beta", 50.0f}}), pa, pa);
        mm->add_return({r});

        return p;
    };

    auto create_int8_quantized_prog = [] {
        migraphx::program p;
        auto* mm = p.get_main_module();
        migraphx::shape s{migraphx::shape::int32_type, {16, 16}};
        auto pa      = mm->add_parameter("a", s);
        auto zp_a    = mm->add_literal(static_cast<int8_t>(1));
        auto scale_a = mm->add_literal(1.0f);
        scale_a      = mm->add_instruction(
            migraphx::make_op("multibroadcast", {{"output_lens", s.lens()}}), scale_a);
        zp_a = mm->add_instruction(migraphx::make_op("multibroadcast", {{"output_lens", s.lens()}}),
                                   zp_a);
        auto quant_a = mm->add_instruction(migraphx::make_op("quantizelinear"), pa, scale_a, zp_a);

        auto quant = mm->add_instruction(
            migraphx::make_op("quant_dot", {{"alpha", 1}, {"beta", 0}}), quant_a, quant_a);

        std::vector<float> vec(s.elements(), 20.0f);
        migraphx::shape s_scale{migraphx::shape::float_type, s.lens()};
        auto dc = mm->add_literal(migraphx::literal(s_scale, vec));

        auto beta    = mm->add_literal(int32_t(0));
        auto mb_beta = mm->add_instruction(
            migraphx::make_op("multibroadcast", {{"output_lens", s.lens()}}), beta);
        auto fdot = mm->add_instruction(migraphx::make_op("dequantizelinear"), quant, dc, mb_beta);
        auto r    = mm->add_instruction(
            migraphx::make_op("convert", {{"target_type", migraphx::shape::int32_type}}), fdot);
        mm->add_return({r});

        return p;
    };

    auto p = create_program();
    const std::vector<std::pair<float, float>>& quant_params{{1.0f, 1.0f}};
    migraphx::quantize_int8_impl(p, quant_params, {"dot"});
    migraphx::run_passes(*p.get_main_module(), {migraphx::dead_code_elimination{}});
    auto qp = create_int8_quantized_prog();

    EXPECT(p == qp);
}

TEST_CASE(dot_int32)
{
    auto create_program = [](bool add_return = false) {
        migraphx::program p;
        auto* mm = p.get_main_module();
        migraphx::shape sa{migraphx::shape::int32_type, {2, 16}};
        migraphx::shape sb{migraphx::shape::int32_type, {16, 8}};
        migraphx::shape sc{migraphx::shape::int32_type, {2, 8}};
        auto pa = mm->add_parameter("a", sa);
        auto pb = mm->add_parameter("b", sb);
        auto pc = mm->add_parameter("c", sc);

        auto res = mm->add_instruction(
            migraphx::make_op("dot", {{"alpha", 2.0f}, {"beta", 5.5f}}), pa, pb, pc);
        if(add_return)
        {
            mm->add_return({res});
        }

        return p;
    };

    auto create_int8_quantized_prog = [](bool add_return = false) {
        migraphx::program p;
        auto* mm = p.get_main_module();
        migraphx::shape sa{migraphx::shape::int32_type, {2, 16}};
        migraphx::shape sb{migraphx::shape::int32_type, {16, 8}};
        migraphx::shape sc{migraphx::shape::int32_type, {2, 8}};
        auto pa = mm->add_parameter("a", sa);
        auto pb = mm->add_parameter("b", sb);
        auto pc = mm->add_parameter("c", sc);

        auto zp_a    = mm->add_literal(static_cast<int8_t>(1));
        auto scale_a = mm->add_literal(10.0f);
        scale_a      = mm->add_instruction(
            migraphx::make_op("multibroadcast", {{"output_lens", sa.lens()}}), scale_a);
        zp_a = mm->add_instruction(
            migraphx::make_op("multibroadcast", {{"output_lens", sa.lens()}}), zp_a);
        auto quant_a = mm->add_instruction(migraphx::make_op("quantizelinear"), pa, scale_a, zp_a);
        auto zp_b    = mm->add_literal(static_cast<int8_t>(0));
        auto scale_b = mm->add_literal(10.0f);
        scale_b      = mm->add_instruction(
            migraphx::make_op("multibroadcast", {{"output_lens", sb.lens()}}), scale_b);
        zp_b = mm->add_instruction(
            migraphx::make_op("multibroadcast", {{"output_lens", sb.lens()}}), zp_b);
        auto quant_b = mm->add_instruction(migraphx::make_op("quantizelinear"), pb, scale_b, zp_b);

        auto quant = mm->add_instruction(
            migraphx::make_op("quant_dot", {{"alpha", 1}, {"beta", 0}}), quant_a, quant_b);

        std::vector<float> vec(sc.elements(), 200.0f);
        migraphx::shape s_scale{migraphx::shape::float_type, sc.lens()};
        auto dc      = mm->add_literal(migraphx::literal(s_scale, vec));
        auto beta    = mm->add_literal(-0.0275f);
        auto mb_beta = mm->add_instruction(
            migraphx::make_op("multibroadcast", {{"output_lens", sc.lens()}}), beta);
        auto fc = mm->add_instruction(
            migraphx::make_op("convert", {{"target_type", migraphx::shape::float_type}}), pc);
        auto bc = mm->add_instruction(migraphx::make_op("mul"), mb_beta, fc);
        auto ic = mm->add_instruction(
            migraphx::make_op("convert", {{"target_type", migraphx::shape::int32_type}}), bc);
        auto fdot = mm->add_instruction(migraphx::make_op("dequantizelinear"), quant, dc, ic);
        auto r    = mm->add_instruction(
            migraphx::make_op("convert", {{"target_type", migraphx::shape::int32_type}}), fdot);
        if(add_return)
        {
            mm->add_return({r});
        }
        else
        {
            mm->add_instruction(migraphx::make_op("identity"), r);
        }

        return p;
    };

    const std::vector<std::pair<float, float>>& quant_params{
        {0.1f, 1.0f}, {0.1f, 0.0f}, {0.1f, 100.0f}};
    auto p_ret = create_program(true);
    migraphx::quantize_int8_impl(p_ret, quant_params, {"dot"});
    migraphx::run_passes(*p_ret.get_main_module(), {migraphx::dead_code_elimination{}});
    auto qp_ret = create_int8_quantized_prog(true);
    EXPECT(p_ret == qp_ret);

    auto p = create_program();
    migraphx::quantize_int8_impl(p, quant_params, {"dot"});
    migraphx::run_passes(*p.get_main_module(), {migraphx::dead_code_elimination{}});
    auto qp = create_int8_quantized_prog();
    EXPECT(p == qp);
}

TEST_CASE(dot_float_convert)
{
    auto create_program = [] {
        migraphx::program p;
        auto* mm = p.get_main_module();
        migraphx::shape sa{migraphx::shape::int8_type, {2, 16}};
        migraphx::shape sb{migraphx::shape::float_type, {16, 8}};
        auto pa = mm->add_parameter("a", sa);
        auto pb = mm->add_parameter("b", sb);

        auto fpa = mm->add_instruction(
            migraphx::make_op("convert",
                              {{"target_type", migraphx::to_value(migraphx::shape::float_type)}}),
            pa);
        auto r = mm->add_instruction(
            migraphx::make_op("dot", {{"alpha", 2.0f}, {"beta", 5.5f}}), fpa, pb);
        mm->add_return({r});

        return p;
    };

    auto create_int8_quantized_prog = [] {
        migraphx::program p;
        auto* mm = p.get_main_module();
        migraphx::shape sa{migraphx::shape::int8_type, {2, 16}};
        migraphx::shape sb{migraphx::shape::float_type, {16, 8}};
        auto pa = mm->add_parameter("a", sa);
        auto pb = mm->add_parameter("b", sb);

        auto zp_b    = mm->add_literal(static_cast<int8_t>(0));
        auto scale_b = mm->add_literal(10.0f);
        scale_b      = mm->add_instruction(
            migraphx::make_op("multibroadcast", {{"output_lens", sb.lens()}}), scale_b);
        zp_b = mm->add_instruction(
            migraphx::make_op("multibroadcast", {{"output_lens", sb.lens()}}), zp_b);
        auto quant_b = mm->add_instruction(migraphx::make_op("quantizelinear"), pb, scale_b, zp_b);

        auto quant = mm->add_instruction(
            migraphx::make_op("quant_dot", {{"alpha", 1}, {"beta", 0}}), pa, quant_b);

        migraphx::shape sc{migraphx::shape::float_type, {2, 8}};
        std::vector<float> vec(sc.elements(), 20.0f);
        migraphx::shape s_scale{migraphx::shape::float_type, sc.lens()};
        auto dc      = mm->add_literal(migraphx::literal(s_scale, vec));
        auto beta    = mm->add_literal(int32_t(0));
        auto mb_beta = mm->add_instruction(
            migraphx::make_op("multibroadcast", {{"output_lens", sc.lens()}}), beta);
        auto r = mm->add_instruction(migraphx::make_op("dequantizelinear"), quant, dc, mb_beta);
        mm->add_return({r});

        return p;
    };

    auto p = create_program();
    const std::vector<std::pair<float, float>>& quant_params{{0.1f, 1.0f}, {0.1f, 0.0f}};
    migraphx::quantize_int8_impl(p, quant_params, {"dot"});
    migraphx::run_passes(*p.get_main_module(), {migraphx::dead_code_elimination{}});
    auto qp = create_int8_quantized_prog();

    EXPECT(p == qp);
}

TEST_CASE(conv_float)
{
    auto create_program = [] {
        migraphx::program p;
        auto* mm = p.get_main_module();
        auto input =
            mm->add_parameter("x", migraphx::shape{migraphx::shape::float_type, {4, 3, 3, 3}});
        auto weights =
            mm->add_parameter("w", migraphx::shape{migraphx::shape::float_type, {4, 3, 3, 3}});
        auto r = mm->add_instruction(migraphx::make_op("convolution"), input, weights);
        mm->add_return({r});

        return p;
    };

    auto create_int8_quantized_prog = [] {
        migraphx::program p;
        auto* mm = p.get_main_module();
        migraphx::shape sx{migraphx::shape::float_type, {4, 3, 3, 3}};
        migraphx::shape sw{migraphx::shape::float_type, {4, 3, 3, 3}};
        auto px = mm->add_parameter("x", sx);
        auto pw = mm->add_parameter("w", sw);

        auto zp_x    = mm->add_literal(static_cast<int8_t>(0));
        auto scale_x = mm->add_literal(10.0f);
        scale_x      = mm->add_instruction(
            migraphx::make_op("multibroadcast", {{"output_lens", sx.lens()}}), scale_x);
        zp_x = mm->add_instruction(
            migraphx::make_op("multibroadcast", {{"output_lens", sx.lens()}}), zp_x);
        auto quant_x = mm->add_instruction(migraphx::make_op("quantizelinear"), px, scale_x, zp_x);
        auto zp_w    = mm->add_literal(static_cast<int8_t>(0));
        auto scale_w = mm->add_literal(10.0f);
        scale_w      = mm->add_instruction(
            migraphx::make_op("multibroadcast", {{"output_lens", sw.lens()}}), scale_w);
        zp_w = mm->add_instruction(
            migraphx::make_op("multibroadcast", {{"output_lens", sw.lens()}}), zp_w);
        auto quant_w = mm->add_instruction(migraphx::make_op("quantizelinear"), pw, scale_w, zp_w);

        auto quant = mm->add_instruction(migraphx::make_op("quant_convolution"), quant_x, quant_w);

        migraphx::shape sc{migraphx::shape::float_type, {4, 4, 1, 1}};
        std::vector<float> vec(sc.elements(), 100.0f);
        migraphx::shape s_scale{migraphx::shape::float_type, sc.lens()};
        auto d_scale = mm->add_literal(migraphx::literal(s_scale, vec));
        auto r       = mm->add_instruction(migraphx::make_op("dequantizelinear"), quant, d_scale);
        mm->add_return({r});

        return p;
    };

    auto p = create_program();
    const std::vector<std::pair<float, float>>& quant_params{{0.1f, 0.0f}, {0.1f, 0.0f}};
    migraphx::quantize_int8_impl(p, quant_params, {"convolution"});
    migraphx::run_passes(*p.get_main_module(), {migraphx::dead_code_elimination{}});
    auto qp = create_int8_quantized_prog();

    EXPECT(p == qp);
}

TEST_CASE(conv_float_throw)
{
    auto create_program = [] {
        migraphx::program p;
        auto* mm = p.get_main_module();
        auto input =
            mm->add_parameter("x", migraphx::shape{migraphx::shape::float_type, {4, 3, 3, 3}});
        auto weights =
            mm->add_parameter("w", migraphx::shape{migraphx::shape::float_type, {4, 3, 3, 3}});
        auto r = mm->add_instruction(migraphx::make_op("convolution"), input, weights);
        mm->add_return({r});

        return p;
    };

    auto p = create_program();
    const std::vector<std::pair<float, float>>& quant_params{{0.1f, 0.0f}, {0.1f, 0.0f}};
    test::throws([&] { migraphx::quantize_int8_impl(p, quant_params, {"add"}); });
}

TEST_CASE(conv_int32)
{
    auto create_program = [] {
        migraphx::program p;
        auto* mm = p.get_main_module();
        auto input =
            mm->add_parameter("x", migraphx::shape{migraphx::shape::int32_type, {4, 3, 3, 3}});
        auto weights =
            mm->add_parameter("w", migraphx::shape{migraphx::shape::int32_type, {4, 3, 3, 3}});
        mm->add_instruction(migraphx::make_op("convolution"), input, weights);

        return p;
    };

    auto create_int8_quantized_prog = [] {
        migraphx::program p;

        auto* mm = p.get_main_module();
        migraphx::shape sx{migraphx::shape::int32_type, {4, 3, 3, 3}};
        migraphx::shape sw{migraphx::shape::int32_type, {4, 3, 3, 3}};
        auto px = mm->add_parameter("x", sx);
        auto pw = mm->add_parameter("w", sw);

        auto zp_x    = mm->add_literal(static_cast<int8_t>(0));
        auto scale_x = mm->add_literal(10.0f);
        scale_x      = mm->add_instruction(
            migraphx::make_op("multibroadcast", {{"output_lens", sx.lens()}}), scale_x);
        zp_x = mm->add_instruction(
            migraphx::make_op("multibroadcast", {{"output_lens", sx.lens()}}), zp_x);
        auto quant_x = mm->add_instruction(migraphx::make_op("quantizelinear"), px, scale_x, zp_x);
        auto zp_w    = mm->add_literal(static_cast<int8_t>(0));
        auto scale_w = mm->add_literal(10.0f);
        scale_w      = mm->add_instruction(
            migraphx::make_op("multibroadcast", {{"output_lens", sw.lens()}}), scale_w);
        zp_w = mm->add_instruction(
            migraphx::make_op("multibroadcast", {{"output_lens", sw.lens()}}), zp_w);
        auto quant_w = mm->add_instruction(migraphx::make_op("quantizelinear"), pw, scale_w, zp_w);

        auto quant = mm->add_instruction(migraphx::make_op("quant_convolution"), quant_x, quant_w);
        migraphx::shape sc{migraphx::shape::float_type, {4, 4, 1, 1}};
        std::vector<float> vec(sc.elements(), 100.0f);
        migraphx::shape s_scale{migraphx::shape::float_type, sc.lens()};
        auto d_scale = mm->add_literal(migraphx::literal(s_scale, vec));
        auto fr      = mm->add_instruction(migraphx::make_op("dequantizelinear"), quant, d_scale);
        auto r       = mm->add_instruction(
            migraphx::make_op("convert", {{"target_type", migraphx::shape::int32_type}}), fr);
        mm->add_instruction(migraphx::make_op("identity"), r);

        return p;
    };

    auto p = create_program();
    const std::vector<std::pair<float, float>>& quant_params{{0.1f, 0.0f}, {0.1f, 0.0f}};
    migraphx::quantize_int8_impl(p, quant_params, {"convolution"});
    auto qp = create_int8_quantized_prog();

    EXPECT(p == qp);
}

TEST_CASE(conv_half)
{
    auto create_program = [] {
        migraphx::program p;
        auto* mm = p.get_main_module();
        auto input =
            mm->add_parameter("x", migraphx::shape{migraphx::shape::half_type, {4, 3, 3, 3}});
        auto weights =
            mm->add_parameter("w", migraphx::shape{migraphx::shape::half_type, {4, 3, 3, 3}});
        mm->add_instruction(migraphx::make_op("convolution"), input, weights);

        return p;
    };

    auto create_int8_quantized_prog = [] {
        migraphx::program p;
        auto* mm = p.get_main_module();
        migraphx::shape sx{migraphx::shape::half_type, {4, 3, 3, 3}};
        migraphx::shape sw{migraphx::shape::half_type, {4, 3, 3, 3}};
        auto px = mm->add_parameter("x", sx);
        auto pw = mm->add_parameter("w", sw);

        auto zp_x    = mm->add_literal(static_cast<int8_t>(0));
        auto scale_x = mm->add_literal(10.0f);
        scale_x      = mm->add_instruction(
            migraphx::make_op("multibroadcast", {{"output_lens", sx.lens()}}), scale_x);
        zp_x = mm->add_instruction(
            migraphx::make_op("multibroadcast", {{"output_lens", sx.lens()}}), zp_x);
        auto quant_x = mm->add_instruction(migraphx::make_op("quantizelinear"), px, scale_x, zp_x);
        auto zp_w    = mm->add_literal(static_cast<int8_t>(0));
        auto scale_w = mm->add_literal(10.0f);
        scale_w      = mm->add_instruction(
            migraphx::make_op("multibroadcast", {{"output_lens", sw.lens()}}), scale_w);
        zp_w = mm->add_instruction(
            migraphx::make_op("multibroadcast", {{"output_lens", sw.lens()}}), zp_w);
        auto quant_w = mm->add_instruction(migraphx::make_op("quantizelinear"), pw, scale_w, zp_w);

        auto quant = mm->add_instruction(migraphx::make_op("quant_convolution"), quant_x, quant_w);
        migraphx::shape sc{migraphx::shape::float_type, {4, 4, 1, 1}};
        std::vector<float> vec(sc.elements(), 100.0f);
        migraphx::shape s_scale{migraphx::shape::float_type, sc.lens()};
        auto d_scale = mm->add_literal(migraphx::literal(s_scale, vec));
        auto fr      = mm->add_instruction(migraphx::make_op("dequantizelinear"), quant, d_scale);
        auto r       = mm->add_instruction(
            migraphx::make_op("convert", {{"target_type", migraphx::shape::half_type}}), fr);
        mm->add_instruction(migraphx::make_op("identity"), r);

        return p;
    };

    auto p = create_program();
    const std::vector<std::pair<float, float>>& quant_params{{0.1f, 0.0f}, {0.1f, 0.0f}};
    migraphx::quantize_int8_impl(p, quant_params, {"convolution"});
    auto qp = create_int8_quantized_prog();

    EXPECT(p == qp);
}

template <class T>
auto get_hash(const T& x)
{
    return std::hash<T>{}(x);
}

TEST_CASE(target_copy)
{
    auto run_prog = [](migraphx::program p,
                       const migraphx::target& t,
                       migraphx::parameter_map& m_in,
                       std::vector<float>& res) {
        p.compile(t);
        migraphx::parameter_map m;
        for(auto&& x : p.get_parameter_shapes())
        {
            if(m_in.count(x.first) > 0)
            {
                m[x.first] = t.copy_to(m_in[x.first]);
            }
            else
            {
                m[x.first] = t.allocate(x.second);
            }
        }

        auto result = t.copy_from(p.eval(m).back());
        result.visit([&](auto v) { res.assign(v.begin(), v.end()); });
    };

    auto create_program = [] {
        migraphx::program p;
        auto* mm = p.get_main_module();
        migraphx::shape s{migraphx::shape::float_type, {3, 3}};
        auto p1 = mm->add_parameter("x", s);
        auto p2 = mm->add_parameter("y", s);
        mm->add_instruction(migraphx::make_op("add"), p1, p2);

        return p;
    };

    {
        auto p = create_program();
        migraphx::parameter_map m;
        migraphx::shape s{migraphx::shape::float_type, {3, 3}};
        m["x"] = migraphx::generate_argument(s);
        std::vector<float> ref_result;
        migraphx::target ref_t = migraphx::ref::target{};
        run_prog(p, ref_t, m, ref_result);

        std::vector<float> orig_result;
        run_prog(p, ref_t, m, orig_result);

        EXPECT(migraphx::verify_range(ref_result, orig_result));
    }
}

TEST_CASE(int8_quantization_dot)
{
    auto run_prog = [](migraphx::program p,
                       const migraphx::target& t,
                       migraphx::parameter_map& m_in,
                       std::vector<float>& res,
                       bool b_quantize = false) {
        if(b_quantize)
        {
            std::vector<migraphx::parameter_map> cali_data;
            cali_data.push_back(m_in);
            migraphx::quantize_int8(p, t, cali_data);
        }
        p.compile(t);
        migraphx::parameter_map m;
        for(auto&& x : p.get_parameter_shapes())
        {
            if(m_in.count(x.first) > 0)
            {
                m[x.first] = t.copy_to(m_in[x.first]);
            }
            else
            {
                m[x.first] = t.allocate(x.second);
            }
        }

        auto result = t.copy_from(p.eval(m).back());
        result.visit([&](auto v) { res.assign(v.begin(), v.end()); });
    };

    auto create_program = [] {
        migraphx::program p;
        auto* mm = p.get_main_module();
        migraphx::shape sa{migraphx::shape::float_type, {2, 16}};
        migraphx::shape sb{migraphx::shape::float_type, {16, 8}};
        migraphx::shape sc{migraphx::shape::float_type, {2, 8}};
        auto pa = mm->add_parameter("a", sa);
        auto pb = mm->add_parameter("b", sb);
        auto pc = mm->add_parameter("c", sc);
        auto r  = mm->add_instruction(migraphx::make_op("dot"), pa, pb, pc);
        mm->add_return({r});

        return p;
    };

    {
        auto p = create_program();
        migraphx::parameter_map m;
        migraphx::shape sa{migraphx::shape::float_type, {2, 16}};
        migraphx::shape sb{migraphx::shape::float_type, {16, 8}};
        migraphx::shape sc{migraphx::shape::float_type, {2, 8}};
        m["a"] = migraphx::generate_argument(sa, get_hash(std::string("a")));
        m["b"] = migraphx::generate_argument(sb, get_hash(std::string("b")));
        m["c"] = migraphx::generate_argument(sc, get_hash(std::string("c")));
        std::vector<float> quant_result;
        migraphx::target ref_t = migraphx::ref::target{};
        run_prog(p, ref_t, m, quant_result, true);

        std::vector<float> no_quant_result;
        run_prog(p, ref_t, m, no_quant_result);

        EXPECT(migraphx::verify_range(quant_result, no_quant_result, 200000));
    }
}

TEST_CASE(int8_quantization_conv)
{
    auto run_prog = [](migraphx::program p,
                       const migraphx::target& t,
                       std::vector<float>& res,
                       bool b_quantize = false) {
        if(b_quantize)
        {
            std::vector<migraphx::parameter_map> cali_data;
            migraphx::quantize_int8(p, t, cali_data);
        }
        p.compile(t);
        migraphx::parameter_map m;

        auto result = t.copy_from(p.eval(m).back());
        result.visit([&](auto v) { res.assign(v.begin(), v.end()); });
    };

    auto create_program = [] {
        migraphx::program p;
        auto* mm = p.get_main_module();
        migraphx::shape sx{migraphx::shape::float_type, {4, 2, 2, 2}};
        migraphx::shape sw{migraphx::shape::float_type, {4, 2, 2, 2}};
        std::vector<float> v(sx.elements(), 0.5f);
        auto input   = mm->add_literal(migraphx::literal(sx, v));
        auto weights = mm->add_literal(migraphx::literal(sw, v));
        mm->add_instruction(migraphx::make_op("convolution"), input, weights);

        return p;
    };

    {
        auto p = create_program();
        std::vector<float> quant_result;
        migraphx::target ref_t = migraphx::ref::target{};
        run_prog(p, ref_t, quant_result, true);

        std::vector<float> no_quant_result;
        run_prog(p, ref_t, no_quant_result);

        EXPECT(migraphx::verify_range(quant_result, no_quant_result));
    }
}

TEST_CASE(int8_subgraph)
{
    auto create_program = [] {
        migraphx::program p;
        auto* mm = p.get_main_module();
        migraphx::shape sx{migraphx::shape::float_type, {2, 2, 4, 8}};
        migraphx::shape sy{migraphx::shape::float_type, {2, 2, 8, 6}};
        migraphx::shape sc{migraphx::shape::bool_type};
        auto cond = mm->add_parameter("cond", sc);
        auto a    = mm->add_parameter("a", sx);
        auto b    = mm->add_parameter("b", sy);

        migraphx::shape sd{migraphx::shape::float_type, {2, 2, 4, 6}};
        migraphx::shape sw{migraphx::shape::float_type, {2, 2, 1, 1}};
        auto x = mm->add_parameter("x", sd);
        auto w = mm->add_parameter("w", sw);

        auto* then_mod = p.create_module("If_6_if");
        auto out1      = then_mod->add_instruction(migraphx::make_op("dot"), a, b);
        then_mod->add_return({out1});

        auto* else_mod = p.create_module("If_6_else");
        auto out2      = else_mod->add_instruction(migraphx::make_op("convolution"), x, w);
        else_mod->add_return({out2});

        auto ret = mm->add_instruction(migraphx::make_op("if"), {cond}, {then_mod, else_mod});
        mm->add_return({ret});

        return p;
    };

    auto create_int8_program = [] {
        migraphx::program p;
        auto* mm = p.get_main_module();

        migraphx::shape sx{migraphx::shape::float_type, {2, 2, 4, 8}};
        migraphx::shape sy{migraphx::shape::float_type, {2, 2, 8, 6}};
        migraphx::shape sout{migraphx::shape::float_type, {2, 2, 4, 6}};
        migraphx::shape sc{migraphx::shape::bool_type};
        auto cond = mm->add_parameter("cond", sc);
        auto a    = mm->add_parameter("a", sx);
        auto b    = mm->add_parameter("b", sy);

        // then submod
        auto* then_mod = p.create_module("If_6_if");
        auto zp1       = then_mod->add_literal(static_cast<int8_t>(0));
        auto s1        = then_mod->add_literal(10.0f);
        s1             = then_mod->add_instruction(
            migraphx::make_op("multibroadcast", {{"output_lens", sx.lens()}}), s1);
        zp1 = then_mod->add_instruction(
            migraphx::make_op("multibroadcast", {{"output_lens", sx.lens()}}), zp1);
        auto qa  = then_mod->add_instruction(migraphx::make_op("quantizelinear"), a, s1, zp1);
        auto zp2 = then_mod->add_literal(static_cast<int8_t>(0));
        auto s2  = then_mod->add_literal(10.0f);
        s2       = then_mod->add_instruction(
            migraphx::make_op("multibroadcast", {{"output_lens", sy.lens()}}), s2);
        zp2 = then_mod->add_instruction(
            migraphx::make_op("multibroadcast", {{"output_lens", sy.lens()}}), zp2);
        auto qb = then_mod->add_instruction(migraphx::make_op("quantizelinear"), b, s2, zp2);
        auto qdot =
            then_mod->add_instruction(migraphx::make_op("quant_dot", {{"beta", 0}}), qa, qb);
        std::vector<float> vec(sout.elements(), 100.0f);
        auto so  = then_mod->add_literal(migraphx::literal(sout, vec));
        auto zpo = then_mod->add_literal(int32_t(0));
        zpo      = then_mod->add_instruction(
            migraphx::make_op("multibroadcast", {{"output_lens", sout.lens()}}), zpo);
        auto r = then_mod->add_instruction(migraphx::make_op("dequantizelinear"), qdot, so, zpo);
        then_mod->add_return({r});

        migraphx::shape sd{migraphx::shape::float_type, {2, 2, 4, 6}};
        migraphx::shape sw{migraphx::shape::float_type, {2, 2, 1, 1}};
        auto x = mm->add_parameter("x", sd);
        auto w = mm->add_parameter("w", sw);
        // else submod
        auto* else_mod = p.create_module("If_6_else");
        auto zpx       = else_mod->add_literal(static_cast<int8_t>(0));
        auto sax       = else_mod->add_literal(2.0f);
        sax            = else_mod->add_instruction(
            migraphx::make_op("multibroadcast", {{"output_lens", sd.lens()}}), sax);
        zpx = else_mod->add_instruction(
            migraphx::make_op("multibroadcast", {{"output_lens", sd.lens()}}), zpx);
        auto qx  = else_mod->add_instruction(migraphx::make_op("quantizelinear"), x, sax, zpx);
        auto zpw = else_mod->add_literal(static_cast<int8_t>(0));
        auto ssw = else_mod->add_literal(1.66667f);
        ssw      = else_mod->add_instruction(
            migraphx::make_op("multibroadcast", {{"output_lens", sw.lens()}}), ssw);
        zpw = else_mod->add_instruction(
            migraphx::make_op("multibroadcast", {{"output_lens", sw.lens()}}), zpw);
        auto qw    = else_mod->add_instruction(migraphx::make_op("quantizelinear"), w, ssw, zpw);
        auto qconv = else_mod->add_instruction(migraphx::make_op("quant_convolution"), qx, qw);
        auto so1   = else_mod->add_literal(migraphx::literal(sout, vec));
        auto r1    = else_mod->add_instruction(migraphx::make_op("dequantizelinear"), qconv, so1);
        else_mod->add_return({r1});

        auto ret = mm->add_instruction(migraphx::make_op("if"), {cond}, {then_mod, else_mod});
        mm->add_return({ret});

        return p;
    };

    auto p1 = create_program();
    const std::vector<std::pair<float, float>>& quant_params{
        {0.1f, 0.0f}, {0.1f, 0.0f}, {0.5f, 0.0f}, {0.6f, 0.0f}};
    migraphx::quantize_int8_impl(p1, quant_params, {"convolution", "dot"});
    migraphx::run_passes(p1, {migraphx::dead_code_elimination{}});

    auto p2 = create_int8_program();
    EXPECT(p1 == p2);
}

int main(int argc, const char* argv[]) { test::run(argc, argv); }<|MERGE_RESOLUTION|>--- conflicted
+++ resolved
@@ -18,40 +18,6 @@
 #include "test.hpp"
 #include <migraphx/half.hpp>
 
-<<<<<<< HEAD
-=======
-migraphx::instruction_ref
-create_clip_op(migraphx::program& p, float max, float min, migraphx::instruction_ref input)
-{
-    auto* mm        = p.get_main_module();
-    auto input_lens = input->get_shape().lens();
-    auto max_val    = mm->add_literal(max);
-    auto min_val    = mm->add_literal(min);
-    max_val = mm->add_instruction(migraphx::make_op("multibroadcast", {{"out_lens", input_lens}}),
-                                  max_val);
-    min_val = mm->add_instruction(migraphx::make_op("multibroadcast", {{"out_lens", input_lens}}),
-                                  min_val);
-    return mm->add_instruction(migraphx::make_op("clip"), input, min_val, max_val);
-}
-
-migraphx::instruction_ref create_clip_op(migraphx::instruction_ref insert_loc,
-                                         migraphx::program& p,
-                                         float max,
-                                         float min,
-                                         migraphx::instruction_ref input)
-{
-    auto* mm        = p.get_main_module();
-    auto input_lens = input->get_shape().lens();
-    auto max_val    = mm->add_literal(max);
-    auto min_val    = mm->add_literal(min);
-    max_val         = mm->insert_instruction(
-        insert_loc, migraphx::make_op("multibroadcast", {{"out_lens", input_lens}}), max_val);
-    min_val = mm->insert_instruction(
-        insert_loc, migraphx::make_op("multibroadcast", {{"out_lens", input_lens}}), min_val);
-    return mm->insert_instruction(insert_loc, migraphx::make_op("clip"), input, min_val, max_val);
-}
-
->>>>>>> 4b86a0aa
 TEST_CASE(param_add)
 {
     auto create_program_float = [](bool add_return = false) {
@@ -334,10 +300,10 @@
 
         auto* then_mod = p.create_module("If_6_if");
         auto m1        = then_mod->add_instruction(
-            migraphx::make_op("multibroadcast", {{"output_lens", {1, 4}}}), l1);
+            migraphx::make_op("multibroadcast", {{"out_lens", {1, 4}}}), l1);
         auto add0 = then_mod->add_instruction(migraphx::make_op("add"), x, m1);
         auto m2   = then_mod->add_instruction(
-            migraphx::make_op("multibroadcast", {{"output_lens", {3, 4}}}), l2);
+            migraphx::make_op("multibroadcast", {{"out_lens", {3, 4}}}), l2);
         auto mul0  = then_mod->add_instruction(migraphx::make_op("mul"), y, m2);
         auto mfp16 = then_mod->add_instruction(
             migraphx::make_op("convert", {{"target_type", migraphx::shape::half_type}}), mul0);
@@ -345,10 +311,10 @@
 
         auto* else_mod = p.create_module("If_6_else");
         auto me1       = else_mod->add_instruction(
-            migraphx::make_op("multibroadcast", {{"output_lens", {1, 4}}}), l3);
+            migraphx::make_op("multibroadcast", {{"out_lens", {1, 4}}}), l3);
         auto mul1 = else_mod->add_instruction(migraphx::make_op("mul"), x, me1);
         auto me2  = else_mod->add_instruction(
-            migraphx::make_op("multibroadcast", {{"output_lens", {3, 4}}}), l3);
+            migraphx::make_op("multibroadcast", {{"out_lens", {3, 4}}}), l3);
         auto add1  = else_mod->add_instruction(migraphx::make_op("add"), y, me2);
         auto afp16 = else_mod->add_instruction(
             migraphx::make_op("convert", {{"target_type", migraphx::shape::half_type}}), add1);
@@ -397,10 +363,10 @@
 
         auto* then_mod = p.create_module("If_6_if");
         auto mhl1      = then_mod->add_instruction(
-            migraphx::make_op("multibroadcast", {{"output_lens", {1, 4}}}), hl1);
+            migraphx::make_op("multibroadcast", {{"out_lens", {1, 4}}}), hl1);
         auto ad   = then_mod->add_instruction(migraphx::make_op("add"), hx, mhl1);
         auto mhl2 = then_mod->add_instruction(
-            migraphx::make_op("multibroadcast", {{"output_lens", {3, 4}}}), hl2);
+            migraphx::make_op("multibroadcast", {{"out_lens", {3, 4}}}), hl2);
         auto mu      = then_mod->add_instruction(migraphx::make_op("mul"), hy, mhl2);
         auto mu_fp32 = then_mod->add_instruction(
             migraphx::make_op("convert", {{"target_type", migraphx::shape::float_type}}), mu);
@@ -410,10 +376,10 @@
 
         auto* else_mod = p.create_module("If_6_else");
         auto mhl3      = else_mod->add_instruction(
-            migraphx::make_op("multibroadcast", {{"output_lens", {1, 4}}}), hl3);
+            migraphx::make_op("multibroadcast", {{"out_lens", {1, 4}}}), hl3);
         auto mu1  = else_mod->add_instruction(migraphx::make_op("mul"), hx, mhl3);
         auto mhl4 = else_mod->add_instruction(
-            migraphx::make_op("multibroadcast", {{"output_lens", {3, 4}}}), hl3);
+            migraphx::make_op("multibroadcast", {{"out_lens", {3, 4}}}), hl3);
         auto ad1     = else_mod->add_instruction(migraphx::make_op("add"), hy, mhl4);
         auto ad_fp32 = else_mod->add_instruction(
             migraphx::make_op("convert", {{"target_type", migraphx::shape::float_type}}), ad1);
@@ -603,16 +569,16 @@
         auto zp_a    = mm->add_literal(static_cast<int8_t>(0));
         auto scale_a = mm->add_literal(10.0f);
         scale_a      = mm->add_instruction(
-            migraphx::make_op("multibroadcast", {{"output_lens", sa.lens()}}), scale_a);
+            migraphx::make_op("multibroadcast", {{"out_lens", sa.lens()}}), scale_a);
         zp_a = mm->add_instruction(
-            migraphx::make_op("multibroadcast", {{"output_lens", sa.lens()}}), zp_a);
+            migraphx::make_op("multibroadcast", {{"out_lens", sa.lens()}}), zp_a);
         auto quant_a = mm->add_instruction(migraphx::make_op("quantizelinear"), pa, scale_a, zp_a);
         auto zp_b    = mm->add_literal(static_cast<int8_t>(0));
         auto scale_b = mm->add_literal(10.0f);
         scale_b      = mm->add_instruction(
-            migraphx::make_op("multibroadcast", {{"output_lens", sb.lens()}}), scale_b);
+            migraphx::make_op("multibroadcast", {{"out_lens", sb.lens()}}), scale_b);
         zp_b = mm->add_instruction(
-            migraphx::make_op("multibroadcast", {{"output_lens", sb.lens()}}), zp_b);
+            migraphx::make_op("multibroadcast", {{"out_lens", sb.lens()}}), zp_b);
         auto quant_b = mm->add_instruction(migraphx::make_op("quantizelinear"), pb, scale_b, zp_b);
         auto quant   = mm->add_instruction(
             migraphx::make_op("quant_dot", {{"alpha", 1}, {"beta", 0}}), quant_a, quant_b);
@@ -620,7 +586,7 @@
         auto dc      = mm->add_literal(migraphx::literal(sc, vec));
         auto beta    = mm->add_literal(-0.0075f);
         auto mb_beta = mm->add_instruction(
-            migraphx::make_op("multibroadcast", {{"output_lens", sc.lens()}}), beta);
+            migraphx::make_op("multibroadcast", {{"out_lens", sc.lens()}}), beta);
         auto mc = mm->add_instruction(migraphx::make_op("mul"), mb_beta, pc);
         auto ic = mm->add_instruction(
             migraphx::make_op("convert", {{"target_type", migraphx::shape::int32_type}}), mc);
@@ -669,16 +635,16 @@
         auto zp_a    = mm->add_literal(static_cast<int8_t>(0));
         auto scale_a = mm->add_literal(10.0f);
         scale_a      = mm->add_instruction(
-            migraphx::make_op("multibroadcast", {{"output_lens", sa.lens()}}), scale_a);
+            migraphx::make_op("multibroadcast", {{"out_lens", sa.lens()}}), scale_a);
         zp_a = mm->add_instruction(
-            migraphx::make_op("multibroadcast", {{"output_lens", sa.lens()}}), zp_a);
+            migraphx::make_op("multibroadcast", {{"out_lens", sa.lens()}}), zp_a);
         auto quant_a = mm->add_instruction(migraphx::make_op("quantizelinear"), pa, scale_a, zp_a);
         auto zp_b    = mm->add_literal(static_cast<int8_t>(0));
         auto scale_b = mm->add_literal(10.0f);
         scale_b      = mm->add_instruction(
-            migraphx::make_op("multibroadcast", {{"output_lens", sb.lens()}}), scale_b);
+            migraphx::make_op("multibroadcast", {{"out_lens", sb.lens()}}), scale_b);
         zp_b = mm->add_instruction(
-            migraphx::make_op("multibroadcast", {{"output_lens", sb.lens()}}), zp_b);
+            migraphx::make_op("multibroadcast", {{"out_lens", sb.lens()}}), zp_b);
         auto quant_b = mm->add_instruction(migraphx::make_op("quantizelinear"), pb, scale_b, zp_b);
 
         auto quant = mm->add_instruction(
@@ -687,7 +653,7 @@
         auto dc   = mm->add_literal(migraphx::literal(sc, vec));
         auto beta = mm->add_literal(int32_t(0));
         auto zp   = mm->add_instruction(
-            migraphx::make_op("multibroadcast", {{"output_lens", sc.lens()}}), beta);
+            migraphx::make_op("multibroadcast", {{"out_lens", sc.lens()}}), beta);
         auto fr = mm->add_instruction(migraphx::make_op("dequantizelinear"), quant, dc, zp);
         auto r  = mm->add_instruction(
             migraphx::make_op("convert", {{"target_type", migraphx::shape::double_type}}), fr);
@@ -734,16 +700,16 @@
         auto zp_a    = mm->add_literal(static_cast<int8_t>(1));
         auto scale_a = mm->add_literal(10.0f);
         scale_a      = mm->add_instruction(
-            migraphx::make_op("multibroadcast", {{"output_lens", sa.lens()}}), scale_a);
+            migraphx::make_op("multibroadcast", {{"out_lens", sa.lens()}}), scale_a);
         zp_a = mm->add_instruction(
-            migraphx::make_op("multibroadcast", {{"output_lens", sa.lens()}}), zp_a);
+            migraphx::make_op("multibroadcast", {{"out_lens", sa.lens()}}), zp_a);
         auto quant_a = mm->add_instruction(migraphx::make_op("quantizelinear"), pa, scale_a, zp_a);
         auto zp_b    = mm->add_literal(static_cast<int8_t>(0));
         auto scale_b = mm->add_literal(10.0f);
         scale_b      = mm->add_instruction(
-            migraphx::make_op("multibroadcast", {{"output_lens", sb.lens()}}), scale_b);
+            migraphx::make_op("multibroadcast", {{"out_lens", sb.lens()}}), scale_b);
         zp_b = mm->add_instruction(
-            migraphx::make_op("multibroadcast", {{"output_lens", sb.lens()}}), zp_b);
+            migraphx::make_op("multibroadcast", {{"out_lens", sb.lens()}}), zp_b);
         auto quant_b = mm->add_instruction(migraphx::make_op("quantizelinear"), pb, scale_b, zp_b);
 
         auto quant = mm->add_instruction(
@@ -753,7 +719,7 @@
         auto dc      = mm->add_literal(migraphx::literal(sc, vec));
         auto beta    = mm->add_literal(-0.02525f);
         auto mb_beta = mm->add_instruction(
-            migraphx::make_op("multibroadcast", {{"output_lens", sc.lens()}}), beta);
+            migraphx::make_op("multibroadcast", {{"out_lens", sc.lens()}}), beta);
         auto mc = mm->add_instruction(migraphx::make_op("mul"), mb_beta, pc);
         auto ic = mm->add_instruction(
             migraphx::make_op("convert", {{"target_type", migraphx::shape::int32_type}}), mc);
@@ -805,16 +771,16 @@
         auto zp_a    = mm->add_literal(static_cast<int8_t>(1));
         auto scale_a = mm->add_literal(10.0f);
         scale_a      = mm->add_instruction(
-            migraphx::make_op("multibroadcast", {{"output_lens", sa.lens()}}), scale_a);
+            migraphx::make_op("multibroadcast", {{"out_lens", sa.lens()}}), scale_a);
         zp_a = mm->add_instruction(
-            migraphx::make_op("multibroadcast", {{"output_lens", sa.lens()}}), zp_a);
+            migraphx::make_op("multibroadcast", {{"out_lens", sa.lens()}}), zp_a);
         auto quant_a = mm->add_instruction(migraphx::make_op("quantizelinear"), pa, scale_a, zp_a);
         auto zp_b    = mm->add_literal(static_cast<int8_t>(0));
         auto scale_b = mm->add_literal(10.0f);
         scale_b      = mm->add_instruction(
-            migraphx::make_op("multibroadcast", {{"output_lens", sb.lens()}}), scale_b);
+            migraphx::make_op("multibroadcast", {{"out_lens", sb.lens()}}), scale_b);
         zp_b = mm->add_instruction(
-            migraphx::make_op("multibroadcast", {{"output_lens", sb.lens()}}), zp_b);
+            migraphx::make_op("multibroadcast", {{"out_lens", sb.lens()}}), zp_b);
         auto quant_b = mm->insert_instruction(
             std::next(zp_b), migraphx::make_op("quantizelinear"), pb, scale_b, zp_b);
 
@@ -826,7 +792,7 @@
         auto dc      = mm->add_literal(migraphx::literal(s_scale, vec));
         auto beta    = mm->add_literal(-0.025f);
         auto mb_beta = mm->add_instruction(
-            migraphx::make_op("multibroadcast", {{"output_lens", sc.lens()}}), beta);
+            migraphx::make_op("multibroadcast", {{"out_lens", sc.lens()}}), beta);
         auto fc = mm->add_instruction(
             migraphx::make_op("convert", {{"target_type", migraphx::shape::float_type}}), pc);
         auto bc = mm->add_instruction(migraphx::make_op("mul"), mb_beta, fc);
@@ -871,8 +837,8 @@
         auto zp_a    = mm->add_literal(static_cast<int8_t>(1));
         auto scale_a = mm->add_literal(1.0f);
         scale_a      = mm->add_instruction(
-            migraphx::make_op("multibroadcast", {{"output_lens", s.lens()}}), scale_a);
-        zp_a = mm->add_instruction(migraphx::make_op("multibroadcast", {{"output_lens", s.lens()}}),
+            migraphx::make_op("multibroadcast", {{"out_lens", s.lens()}}), scale_a);
+        zp_a = mm->add_instruction(migraphx::make_op("multibroadcast", {{"out_lens", s.lens()}}),
                                    zp_a);
         auto quant_a = mm->add_instruction(migraphx::make_op("quantizelinear"), pa, scale_a, zp_a);
 
@@ -885,7 +851,7 @@
 
         auto beta    = mm->add_literal(int32_t(0));
         auto mb_beta = mm->add_instruction(
-            migraphx::make_op("multibroadcast", {{"output_lens", s.lens()}}), beta);
+            migraphx::make_op("multibroadcast", {{"out_lens", s.lens()}}), beta);
         auto fdot = mm->add_instruction(migraphx::make_op("dequantizelinear"), quant, dc, mb_beta);
         auto r    = mm->add_instruction(
             migraphx::make_op("convert", {{"target_type", migraphx::shape::int32_type}}), fdot);
@@ -938,16 +904,16 @@
         auto zp_a    = mm->add_literal(static_cast<int8_t>(1));
         auto scale_a = mm->add_literal(10.0f);
         scale_a      = mm->add_instruction(
-            migraphx::make_op("multibroadcast", {{"output_lens", sa.lens()}}), scale_a);
+            migraphx::make_op("multibroadcast", {{"out_lens", sa.lens()}}), scale_a);
         zp_a = mm->add_instruction(
-            migraphx::make_op("multibroadcast", {{"output_lens", sa.lens()}}), zp_a);
+            migraphx::make_op("multibroadcast", {{"out_lens", sa.lens()}}), zp_a);
         auto quant_a = mm->add_instruction(migraphx::make_op("quantizelinear"), pa, scale_a, zp_a);
         auto zp_b    = mm->add_literal(static_cast<int8_t>(0));
         auto scale_b = mm->add_literal(10.0f);
         scale_b      = mm->add_instruction(
-            migraphx::make_op("multibroadcast", {{"output_lens", sb.lens()}}), scale_b);
+            migraphx::make_op("multibroadcast", {{"out_lens", sb.lens()}}), scale_b);
         zp_b = mm->add_instruction(
-            migraphx::make_op("multibroadcast", {{"output_lens", sb.lens()}}), zp_b);
+            migraphx::make_op("multibroadcast", {{"out_lens", sb.lens()}}), zp_b);
         auto quant_b = mm->add_instruction(migraphx::make_op("quantizelinear"), pb, scale_b, zp_b);
 
         auto quant = mm->add_instruction(
@@ -958,7 +924,7 @@
         auto dc      = mm->add_literal(migraphx::literal(s_scale, vec));
         auto beta    = mm->add_literal(-0.0275f);
         auto mb_beta = mm->add_instruction(
-            migraphx::make_op("multibroadcast", {{"output_lens", sc.lens()}}), beta);
+            migraphx::make_op("multibroadcast", {{"out_lens", sc.lens()}}), beta);
         auto fc = mm->add_instruction(
             migraphx::make_op("convert", {{"target_type", migraphx::shape::float_type}}), pc);
         auto bc = mm->add_instruction(migraphx::make_op("mul"), mb_beta, fc);
@@ -1026,9 +992,9 @@
         auto zp_b    = mm->add_literal(static_cast<int8_t>(0));
         auto scale_b = mm->add_literal(10.0f);
         scale_b      = mm->add_instruction(
-            migraphx::make_op("multibroadcast", {{"output_lens", sb.lens()}}), scale_b);
+            migraphx::make_op("multibroadcast", {{"out_lens", sb.lens()}}), scale_b);
         zp_b = mm->add_instruction(
-            migraphx::make_op("multibroadcast", {{"output_lens", sb.lens()}}), zp_b);
+            migraphx::make_op("multibroadcast", {{"out_lens", sb.lens()}}), zp_b);
         auto quant_b = mm->add_instruction(migraphx::make_op("quantizelinear"), pb, scale_b, zp_b);
 
         auto quant = mm->add_instruction(
@@ -1040,7 +1006,7 @@
         auto dc      = mm->add_literal(migraphx::literal(s_scale, vec));
         auto beta    = mm->add_literal(int32_t(0));
         auto mb_beta = mm->add_instruction(
-            migraphx::make_op("multibroadcast", {{"output_lens", sc.lens()}}), beta);
+            migraphx::make_op("multibroadcast", {{"out_lens", sc.lens()}}), beta);
         auto r = mm->add_instruction(migraphx::make_op("dequantizelinear"), quant, dc, mb_beta);
         mm->add_return({r});
 
@@ -1082,16 +1048,16 @@
         auto zp_x    = mm->add_literal(static_cast<int8_t>(0));
         auto scale_x = mm->add_literal(10.0f);
         scale_x      = mm->add_instruction(
-            migraphx::make_op("multibroadcast", {{"output_lens", sx.lens()}}), scale_x);
+            migraphx::make_op("multibroadcast", {{"out_lens", sx.lens()}}), scale_x);
         zp_x = mm->add_instruction(
-            migraphx::make_op("multibroadcast", {{"output_lens", sx.lens()}}), zp_x);
+            migraphx::make_op("multibroadcast", {{"out_lens", sx.lens()}}), zp_x);
         auto quant_x = mm->add_instruction(migraphx::make_op("quantizelinear"), px, scale_x, zp_x);
         auto zp_w    = mm->add_literal(static_cast<int8_t>(0));
         auto scale_w = mm->add_literal(10.0f);
         scale_w      = mm->add_instruction(
-            migraphx::make_op("multibroadcast", {{"output_lens", sw.lens()}}), scale_w);
+            migraphx::make_op("multibroadcast", {{"out_lens", sw.lens()}}), scale_w);
         zp_w = mm->add_instruction(
-            migraphx::make_op("multibroadcast", {{"output_lens", sw.lens()}}), zp_w);
+            migraphx::make_op("multibroadcast", {{"out_lens", sw.lens()}}), zp_w);
         auto quant_w = mm->add_instruction(migraphx::make_op("quantizelinear"), pw, scale_w, zp_w);
 
         auto quant = mm->add_instruction(migraphx::make_op("quant_convolution"), quant_x, quant_w);
@@ -1161,16 +1127,16 @@
         auto zp_x    = mm->add_literal(static_cast<int8_t>(0));
         auto scale_x = mm->add_literal(10.0f);
         scale_x      = mm->add_instruction(
-            migraphx::make_op("multibroadcast", {{"output_lens", sx.lens()}}), scale_x);
+            migraphx::make_op("multibroadcast", {{"out_lens", sx.lens()}}), scale_x);
         zp_x = mm->add_instruction(
-            migraphx::make_op("multibroadcast", {{"output_lens", sx.lens()}}), zp_x);
+            migraphx::make_op("multibroadcast", {{"out_lens", sx.lens()}}), zp_x);
         auto quant_x = mm->add_instruction(migraphx::make_op("quantizelinear"), px, scale_x, zp_x);
         auto zp_w    = mm->add_literal(static_cast<int8_t>(0));
         auto scale_w = mm->add_literal(10.0f);
         scale_w      = mm->add_instruction(
-            migraphx::make_op("multibroadcast", {{"output_lens", sw.lens()}}), scale_w);
+            migraphx::make_op("multibroadcast", {{"out_lens", sw.lens()}}), scale_w);
         zp_w = mm->add_instruction(
-            migraphx::make_op("multibroadcast", {{"output_lens", sw.lens()}}), zp_w);
+            migraphx::make_op("multibroadcast", {{"out_lens", sw.lens()}}), zp_w);
         auto quant_w = mm->add_instruction(migraphx::make_op("quantizelinear"), pw, scale_w, zp_w);
 
         auto quant = mm->add_instruction(migraphx::make_op("quant_convolution"), quant_x, quant_w);
@@ -1219,16 +1185,16 @@
         auto zp_x    = mm->add_literal(static_cast<int8_t>(0));
         auto scale_x = mm->add_literal(10.0f);
         scale_x      = mm->add_instruction(
-            migraphx::make_op("multibroadcast", {{"output_lens", sx.lens()}}), scale_x);
+            migraphx::make_op("multibroadcast", {{"out_lens", sx.lens()}}), scale_x);
         zp_x = mm->add_instruction(
-            migraphx::make_op("multibroadcast", {{"output_lens", sx.lens()}}), zp_x);
+            migraphx::make_op("multibroadcast", {{"out_lens", sx.lens()}}), zp_x);
         auto quant_x = mm->add_instruction(migraphx::make_op("quantizelinear"), px, scale_x, zp_x);
         auto zp_w    = mm->add_literal(static_cast<int8_t>(0));
         auto scale_w = mm->add_literal(10.0f);
         scale_w      = mm->add_instruction(
-            migraphx::make_op("multibroadcast", {{"output_lens", sw.lens()}}), scale_w);
+            migraphx::make_op("multibroadcast", {{"out_lens", sw.lens()}}), scale_w);
         zp_w = mm->add_instruction(
-            migraphx::make_op("multibroadcast", {{"output_lens", sw.lens()}}), zp_w);
+            migraphx::make_op("multibroadcast", {{"out_lens", sw.lens()}}), zp_w);
         auto quant_w = mm->add_instruction(migraphx::make_op("quantizelinear"), pw, scale_w, zp_w);
 
         auto quant = mm->add_instruction(migraphx::make_op("quant_convolution"), quant_x, quant_w);
@@ -1467,16 +1433,16 @@
         auto zp1       = then_mod->add_literal(static_cast<int8_t>(0));
         auto s1        = then_mod->add_literal(10.0f);
         s1             = then_mod->add_instruction(
-            migraphx::make_op("multibroadcast", {{"output_lens", sx.lens()}}), s1);
+            migraphx::make_op("multibroadcast", {{"out_lens", sx.lens()}}), s1);
         zp1 = then_mod->add_instruction(
-            migraphx::make_op("multibroadcast", {{"output_lens", sx.lens()}}), zp1);
+            migraphx::make_op("multibroadcast", {{"out_lens", sx.lens()}}), zp1);
         auto qa  = then_mod->add_instruction(migraphx::make_op("quantizelinear"), a, s1, zp1);
         auto zp2 = then_mod->add_literal(static_cast<int8_t>(0));
         auto s2  = then_mod->add_literal(10.0f);
         s2       = then_mod->add_instruction(
-            migraphx::make_op("multibroadcast", {{"output_lens", sy.lens()}}), s2);
+            migraphx::make_op("multibroadcast", {{"out_lens", sy.lens()}}), s2);
         zp2 = then_mod->add_instruction(
-            migraphx::make_op("multibroadcast", {{"output_lens", sy.lens()}}), zp2);
+            migraphx::make_op("multibroadcast", {{"out_lens", sy.lens()}}), zp2);
         auto qb = then_mod->add_instruction(migraphx::make_op("quantizelinear"), b, s2, zp2);
         auto qdot =
             then_mod->add_instruction(migraphx::make_op("quant_dot", {{"beta", 0}}), qa, qb);
@@ -1484,7 +1450,7 @@
         auto so  = then_mod->add_literal(migraphx::literal(sout, vec));
         auto zpo = then_mod->add_literal(int32_t(0));
         zpo      = then_mod->add_instruction(
-            migraphx::make_op("multibroadcast", {{"output_lens", sout.lens()}}), zpo);
+            migraphx::make_op("multibroadcast", {{"out_lens", sout.lens()}}), zpo);
         auto r = then_mod->add_instruction(migraphx::make_op("dequantizelinear"), qdot, so, zpo);
         then_mod->add_return({r});
 
@@ -1497,16 +1463,16 @@
         auto zpx       = else_mod->add_literal(static_cast<int8_t>(0));
         auto sax       = else_mod->add_literal(2.0f);
         sax            = else_mod->add_instruction(
-            migraphx::make_op("multibroadcast", {{"output_lens", sd.lens()}}), sax);
+            migraphx::make_op("multibroadcast", {{"out_lens", sd.lens()}}), sax);
         zpx = else_mod->add_instruction(
-            migraphx::make_op("multibroadcast", {{"output_lens", sd.lens()}}), zpx);
+            migraphx::make_op("multibroadcast", {{"out_lens", sd.lens()}}), zpx);
         auto qx  = else_mod->add_instruction(migraphx::make_op("quantizelinear"), x, sax, zpx);
         auto zpw = else_mod->add_literal(static_cast<int8_t>(0));
         auto ssw = else_mod->add_literal(1.66667f);
         ssw      = else_mod->add_instruction(
-            migraphx::make_op("multibroadcast", {{"output_lens", sw.lens()}}), ssw);
+            migraphx::make_op("multibroadcast", {{"out_lens", sw.lens()}}), ssw);
         zpw = else_mod->add_instruction(
-            migraphx::make_op("multibroadcast", {{"output_lens", sw.lens()}}), zpw);
+            migraphx::make_op("multibroadcast", {{"out_lens", sw.lens()}}), zpw);
         auto qw    = else_mod->add_instruction(migraphx::make_op("quantizelinear"), w, ssw, zpw);
         auto qconv = else_mod->add_instruction(migraphx::make_op("quant_convolution"), qx, qw);
         auto so1   = else_mod->add_literal(migraphx::literal(sout, vec));
