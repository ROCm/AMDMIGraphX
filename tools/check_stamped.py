#!/usr/bin/env python3
#####################################################################################
#  The MIT License (MIT)
#
#  Copyright (c) 2015-2022 Advanced Micro Devices, Inc. All rights reserved.
#
#  Permission is hereby granted, free of charge, to any person obtaining a copy
#  of this software and associated documentation files (the "Software"), to deal
#  in the Software without restriction, including without limitation the rights
#  to use, copy, modify, merge, publish, distribute, sublicense, and/or sell
#  copies of the Software, and to permit persons to whom the Software is
#  furnished to do so, subject to the following conditions:
#
#  The above copyright notice and this permission notice shall be included in
#  all copies or substantial portions of the Software.
#
#  THE SOFTWARE IS PROVIDED "AS IS", WITHOUT WARRANTY OF ANY KIND, EXPRESS OR
#  IMPLIED, INCLUDING BUT NOT LIMITED TO THE WARRANTIES OF MERCHANTABILITY,
#  FITNESS FOR A PARTICULAR PURPOSE AND NONINFRINGEMENT.  IN NO EVENT SHALL THE
#  AUTHORS OR COPYRIGHT HOLDERS BE LIABLE FOR ANY CLAIM, DAMAGES OR OTHER
#  LIABILITY, WHETHER IN AN ACTION OF CONTRACT, TORT OR OTHERWISE, ARISING FROM,
#  OUT OF OR IN CONNECTION WITH THE SOFTWARE OR THE USE OR OTHER DEALINGS IN
#  THE SOFTWARE.
#####################################################################################
import subprocess
import sys

debug = False
# The filetypes we want to check for that are stamped
# LICENSE is included here as it SHOULD have a liscence in it otherwise flag it as unstamped
supported_file_types = (".cpp", ".hpp", ".h", ".ipynb", ".py", ".txt", ".sh",
                        ".bsh", "LICENSE", ".cmake")

#add general stuff we shouldn't stamp and any exceptions here
unsupported_file_types = [
    ".onnx", ".pb", ".rst", ".jpg", ".jpeg", ".proto", ".md", ".clang",
    ".weight", ".ini", ".json", ".docker", ".git", ".rules", ".yml"
]

specificIgnores = ("digits.txt", "Dockerfile", "Jenkinsfile", "")


def hasKeySequence(inputfile, key_message):
    result = False
    if key_message in inputfile:
        result = True
    return result


#Simple just open and write stuff to each file with the license stamp
def openAndCheckFile(filename):
    result = False
    #open save old contents and append things here
    if debug is True:
        print("Open", filename, end='')

    try:
        file = open(filename, 'r')
    except OSError as e:
        if debug is True:
            print(str(e) + "....Open Error: Skipping  file ")
        file.close()
        return
    else:
        with file as contents:
            try:
                save = contents.read()
                hasAmdLic = hasKeySequence(
                    save, "Advanced Micro Devices, Inc. All rights reserved")

                #Check if we have a licence stamp already
                if hasAmdLic is True:
                    if debug is True:
                        print("....Already Stamped: Skipping  file ")
                    contents.close()
                    result = True

            except UnicodeDecodeError as eu:
                if debug is True:
                    print(str(eu) + "...Skipping binary file ")
                contents.close()
                result = True

    return result


# Deterine if filename is desired in the fileTuple past in
def check_filename(filename: str, fileTuple: list or tuple) -> bool:
    if any([x in filename for x in fileTuple]): 
        return True
    return False
<<<<<<< HEAD
=======

>>>>>>> f8cb4c3f


def main():
    unsupported_file_types.extend(specificIgnores)

    #Get a list of all the tracked files in our git repo
    proc = subprocess.run("git ls-files --exclude-standard",
                          shell=True,
                          stdout=subprocess.PIPE)
    fileList = proc.stdout.decode().split('\n')

    if debug is True:
        print("Target file list:\n" + str(fileList))

    unsupportedFiles = []
    unstampedFiles = []
    unknownFiles = []

    for file in fileList:
        supported = check_filename(file, supported_file_types)
        if supported is True:
            isStamped = openAndCheckFile(file)
            if isStamped is False:
                unstampedFiles.append(file)

        else:
            unsupported = check_filename(file, unsupported_file_types)
            if unsupported is True:
                unsupportedFiles.append(file)
            else:
                unknownFiles.append(file)

    #Do a bunch of checks based on our file lists
    if len(unstampedFiles) > 0:
        print("Error: The following " + str(len(unstampedFiles)) +
              " files are currently without a license:")
        print(str(unstampedFiles))
        sys.exit(1)

    if len(unknownFiles) > 0:
        print("Error: The following " + str(len(unknownFiles)) +
              " files not handled:")
        print(str(unknownFiles))
        sys.exit(2)

    sys.exit(0)


if __name__ == "__main__":
    main()<|MERGE_RESOLUTION|>--- conflicted
+++ resolved
@@ -85,14 +85,13 @@
 
 
 # Deterine if filename is desired in the fileTuple past in
-def check_filename(filename: str, fileTuple: list or tuple) -> bool:
-    if any([x in filename for x in fileTuple]): 
-        return True
-    return False
-<<<<<<< HEAD
-=======
-
->>>>>>> f8cb4c3f
+def check_filename(filename, fileTuple):
+    supported = False
+    for key in fileTuple:
+        if key in filename:
+            supported = True
+            break
+    return supported
 
 
 def main():
