--- conflicted
+++ resolved
@@ -283,16 +283,8 @@
 
     void apply(program& p, const match::matcher_result& r) const
     {
-<<<<<<< HEAD
-        return match::name("concat")(args_has_same_ops(),
-                                     match::arg(0)(match::nargs(2),
-                                                   match::name("add", "mul").bind("x"),
-                                                   match::used_once()));
-    }
-=======
         auto ins  = r.result;
         auto axis = any_cast<op::concat>(ins->get_operator()).axis;
->>>>>>> 218e20fc
 
         auto each = [&](auto start, auto last) -> std::vector<instruction_ref> {
             if(std::distance(start, last) < 2)
