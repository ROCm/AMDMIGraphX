--- conflicted
+++ resolved
@@ -581,11 +581,7 @@
     }
 };
 
-<<<<<<< HEAD
-struct find_transpose_slice
-=======
 struct find_slice_transpose
->>>>>>> 1555f298
 {
     auto matcher() const
     {
@@ -633,16 +629,9 @@
             auto split = splits[i];
             auto t     = transposes[i];
             auto op    = any_cast<op::slice>(split->get_operator());
-<<<<<<< HEAD
-            for(auto& axis : op.axes)
-            {
-                axis = iperm[axis];
-            }
-=======
             std::transform(op.axes.begin(), op.axes.end(), op.axes.begin(), [&](auto axis) {
                 return iperm[axis];
             });
->>>>>>> 1555f298
             auto new_ins = m.insert_instruction(t, op, pre);
             if(t->get_operator() != pre->get_operator())
             {
@@ -655,8 +644,6 @@
     }
 };
 
-<<<<<<< HEAD
-=======
 struct find_transpose_slice
 {
     auto matcher() const
@@ -742,7 +729,6 @@
     }
 };
 
->>>>>>> 1555f298
 void simplify_reshapes::apply(module& m) const
 {
     for(int i = 0; i < 4; i++)
@@ -759,10 +745,7 @@
                             find_nested_slice{},
                             find_nested_concat{},
                             find_transpose_slice{},
-<<<<<<< HEAD
-=======
                             find_slice_transpose{},
->>>>>>> 1555f298
                             find_transpose_contiguous_reshaper_unary{});
         dead_code_elimination{}.apply(m);
     }
