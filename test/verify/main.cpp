--- conflicted
+++ resolved
@@ -67,7 +67,7 @@
 {
     run_verify rv;
     rv.add_validation_for("gpu", &validate_gpu);
-<<<<<<< HEAD
+
     rv.disable_test_for("cpu", {
             "test_if_lp", "test_if_param", "test_if_literal", "test_select_module_add",
                 "test_select_module_reduce", "test_select_module_conv", "test_split_single_dyn_dim",
@@ -86,22 +86,9 @@
 #endif
     });
     rv.disable_test_for("gpu",
-                        {"test_conv_bn_add",
-                         // These passes on MI300 but fails on others, same issue as CPU.
+                        {// These passes on MI300 but fails on others, same issue as CPU.
                          "batch_quant_dot_1<migraphx::fp8::fp8e4m3fnuz, float>",
                          "quant_dot_3args_4<migraphx::fp8::fp8e4m3fnuz, float>",
                          "quant_dot_3args_5<migraphx::fp8::fp8e4m3fnuz, float>"});
-=======
-    rv.disable_test_for("cpu",
-                        {"test_if_lp",
-                         "test_if_param",
-                         "test_if_literal",
-                         "test_select_module_add",
-                         "test_select_module_reduce",
-                         "test_select_module_conv",
-                         "test_split_single_dyn_dim",
-                         "test_instancenorm_large_3d<migraphx::shape::float_type>",
-                         "test_instancenorm_large_3d<migraphx::shape::half_type>"});
->>>>>>> 6a72e8fc
     rv.run(argc, argv);
 }