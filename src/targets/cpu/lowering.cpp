--- conflicted
+++ resolved
@@ -190,64 +190,6 @@
     argument compute(context&, shape output_shape, std::vector<argument> args) const
     {
         argument result{output_shape};
-<<<<<<< HEAD
-        result.visit([&](auto output) {
-            visit_all(args[0], args[1])([&](auto input, auto weights) {
-                auto in_lens = input.get_shape().lens();
-
-                auto wei_lens                     = weights.get_shape().lens();
-                auto wei_n                        = wei_lens[0];
-                auto wei_c                        = wei_lens[1];
-                std::vector<std::size_t> win_size = {};
-                std::copy(wei_lens.begin() + 1, wei_lens.end(), std::back_inserter(win_size));
-
-                par_for(output_shape.elements(), [&](auto i) {
-                    auto idx_o = output_shape.multi(i);
-                    auto w     = idx_o[1];
-                    auto n_dim = idx_o.size();
-
-                    std::vector<std::ptrdiff_t> win_start;
-                    for(std::size_t dim = 2; dim < n_dim; ++dim)
-                    {
-                        auto d_2 = dim - 2;
-                        win_start.push_back(std::ptrdiff_t(idx_o[dim] * op.stride[d_2]) -
-                                            std::ptrdiff_t(op.padding[d_2]));
-                    }
-                    const auto group_id = w / (wei_n / op.group);
-
-                    shape win_shape{output_shape.type(), win_size};
-
-                    double acc = 0.0;
-                    shape_for_each(win_shape, [&](auto idx_win) {
-                        auto k           = idx_win[0];
-                        const auto in_ch = group_id * wei_c + k;
-                        std::vector<std::ptrdiff_t> idx(idx_o.begin(), idx_o.end());
-                        idx[1] = in_ch;
-                        std::transform(
-                            idx_win.begin() + 1,
-                            idx_win.end(),
-                            win_start.begin(),
-                            idx.begin() + 2,
-                            [](std::ptrdiff_t ii, std::ptrdiff_t jj) { return ii + jj; });
-                        std::vector<std::ptrdiff_t> idx_wei(idx_o.size());
-                        idx_wei[0] = w;
-                        std::copy(idx_win.begin(), idx_win.end(), idx_wei.begin() + 1);
-                        if(std::all_of(
-                               idx.begin() + 2, idx.end(), [&](auto ii) { return ii >= 0; }) and
-                           std::equal(idx.begin(),
-                                      idx.end(),
-                                      in_lens.begin(),
-                                      in_lens.end(),
-                                      std::less<std::ptrdiff_t>{}))
-                        {
-                            acc += input(idx.begin(), idx.end()) *
-                                   weights(idx_wei.begin(), idx_wei.end());
-                        }
-                    });
-
-                    output[i] = acc;
-                });
-=======
         visit_quantize(result, args[0], args[1])([&](auto output, auto input, auto weights) {
             auto in_lens = input.get_shape().lens();
 
@@ -299,7 +241,6 @@
                 });
 
                 output[i] = acc;
->>>>>>> 060424d5
             });
         });
         return result;
