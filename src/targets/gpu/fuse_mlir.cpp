--- conflicted
+++ resolved
@@ -932,134 +932,6 @@
     }
 };
 
-<<<<<<< HEAD
-struct find_mlir_gqa_attention_op
-{
-    mlir_mode dot_mode   = mlir_mode::none;
-    std::size_t* counter = nullptr;
-
-    auto matcher() const { return match::name("gpu::kv_cache_attention"); }
-
-    auto finalize_attention_module(module_ref m) const
-    {
-        eliminate_common_subexpression{}.apply(*m);
-        dead_code_elimination{}.apply(*m);
-    }
-
-    std::string get_count() const
-    {
-        if(counter == nullptr)
-            MIGRAPHX_THROW("Invalid counter");
-        return std::to_string((*counter)++);
-    }
-
-    void apply(module_pass_manager& mpm, const match::matcher_result& r) const
-    {
-        auto attn = r.result;
-
-        float scale_val          = attn->get_operator().to_value().get("scale", 0.0);
-        std::size_t num_heads    = attn->get_operator().to_value().get("num_heads", 32);
-        std::size_t kv_num_heads = attn->get_operator().to_value().get("kv_num_heads", 32);
-        auto kv_num_heads_factor = num_heads / kv_num_heads;
-        auto qkv                 = attn->inputs().at(0);
-        auto pk                  = attn->inputs().at(1);
-        auto pv                  = attn->inputs().at(2);
-        auto csl                 = attn->inputs().at(3);
-        auto batch_size          = pk->get_shape().lens()[0];
-        auto seq_len             = qkv->get_shape().lens()[2];
-        auto head_size           = qkv->get_shape().lens()[3];
-        auto max_seq_len         = pk->get_shape().lens()[2];
-        csl                      = mpm.get_module().insert_instruction(
-            attn, make_op("multibroadcast", {{"out_lens", {batch_size, num_heads}}}), csl);
-
-        module m_attn;
-        std::vector<instruction_ref> inputs = {qkv, pk, pv, csl};
-        std::unordered_map<instruction_ref, instruction_ref> map_main_to_mattn;
-        m_attn.add_params(inputs, &map_main_to_mattn);
-
-        auto q = m_attn.add_instruction(
-            make_op("slice", {{"axes", {1}}, {"starts", {0}}, {"ends", {num_heads}}}),
-            map_main_to_mattn.at(qkv));
-        auto k = map_main_to_mattn.at(pk);
-        auto v = map_main_to_mattn.at(pv);
-        if(kv_num_heads_factor != 1)
-        {
-            auto kv_new_lens  = k->get_shape().lens();
-            kv_new_lens.at(1) = num_heads;
-            k                 = m_attn.add_instruction(make_op("unsqueeze", {{"axes", {2}}}), k);
-            v                 = m_attn.add_instruction(make_op("unsqueeze", {{"axes", {2}}}), v);
-            auto kv_unsqueezed_lens  = k->get_shape().lens();
-            kv_unsqueezed_lens.at(2) = kv_num_heads_factor;
-            k                        = m_attn.add_instruction(
-                make_op("multibroadcast", {{"out_lens", kv_unsqueezed_lens}}), k);
-            v = m_attn.add_instruction(
-                make_op("multibroadcast", {{"out_lens", kv_unsqueezed_lens}}), v);
-            k = m_attn.add_instruction(make_op("reshape", {{"dims", kv_new_lens}}), k);
-            v = m_attn.add_instruction(make_op("reshape", {{"dims", kv_new_lens}}), v);
-        }
-        auto kt = m_attn.add_instruction(make_op("transpose", {{"permutation", {0, 1, 3, 2}}}), k);
-        auto gemm1 = m_attn.add_instruction(make_op("dot"), q, kt);
-
-        std::vector<int> range_vec(max_seq_len);
-        std::iota(range_vec.begin(), range_vec.end(), 0);
-        shape range_s{csl->get_shape().type(), {max_seq_len}};
-        auto range = m_attn.add_literal(range_s, range_vec);
-        std::vector<std::size_t> bnsm{batch_size, num_heads, seq_len, max_seq_len};
-        auto bc_range =
-            m_attn.add_instruction(make_op("multibroadcast", {{"out_lens", bnsm}}), range);
-
-        auto scalar_s = shape{qkv->get_shape().type(), {1}};
-        auto ninf =
-            m_attn.add_literal(literal{scalar_s, {-std::numeric_limits<float>::infinity()}});
-        ninf = m_attn.add_instruction(make_op("multibroadcast", {{"out_lens", bnsm}}), ninf);
-
-        if(float_equal(scale_val, 0.0))
-        {
-            scale_val = 1.0f / std::sqrt(static_cast<float>(head_size));
-        }
-        auto scale = m_attn.add_literal(literal{scalar_s, {scale_val}});
-        scale      = m_attn.add_instruction(make_op("multibroadcast", {{"out_lens", bnsm}}), scale);
-        auto mul   = m_attn.add_instruction(make_op("mul"), gemm1, scale);
-
-        if(seq_len > 1)
-        {
-            std::vector<int> seq_range_vec(seq_len);
-            std::iota(seq_range_vec.begin(), seq_range_vec.end(), 0);
-            shape seq_range_s{csl->get_shape().type(), {seq_len}};
-            auto seq_range = m_attn.add_literal(seq_range_s, seq_range_vec);
-            seq_range =
-                m_attn.add_instruction(make_op("reshape", {{"dims", {seq_len, 1}}}), seq_range);
-            seq_range =
-                m_attn.add_instruction(make_op("multibroadcast", {{"out_lens", bnsm}}), seq_range);
-            auto causal_mask = m_attn.add_instruction(make_op("greater"), bc_range, seq_range);
-            causal_mask      = m_attn.add_instruction(
-                make_op("convert", {{"target_type", shape::bool_type}}), causal_mask);
-            mul = m_attn.add_instruction(make_op("where"), causal_mask, ninf, mul);
-        }
-
-        auto bc_csl =
-            m_attn.add_instruction(make_op("reshape", {{"dims", {batch_size, num_heads, 1, 1}}}),
-                                   map_main_to_mattn.at(csl));
-        auto mask_comp =
-            m_attn.add_instruction(make_op("multibroadcast", {{"out_lens", bnsm}}), bc_csl);
-        auto mask = m_attn.add_instruction(make_op("greater"), bc_range, mask_comp);
-        mask =
-            m_attn.add_instruction(make_op("convert", {{"target_type", shape::bool_type}}), mask);
-        auto where   = m_attn.add_instruction(make_op("where"), mask, ninf, mul);
-        auto softmax = m_attn.add_instruction(make_op("softmax", {{"axis", 3}}), where);
-        auto scores  = m_attn.add_instruction(make_op("dot"), softmax, v);
-        auto out =
-            m_attn.add_instruction(make_op("transpose", {{"permutation", {0, 2, 1, 3}}}), scores);
-        out = m_attn.add_instruction(make_op("reshape", {{"dims", attn->get_shape().lens()}}), out);
-        m_attn.add_return({out});
-
-        finalize_attention_module(&m_attn);
-        module_ref mpm_attn = mpm.create_module("mlir_attn" + get_count(), std::move(m_attn));
-        mpm_attn->set_bypass();
-
-        mpm.get_module().replace_instruction(
-            attn, mlir_op{attn->get_operator()}, mlir_contiguous(mpm, inputs), {mpm_attn});
-=======
 struct find_mlir_attention_op
 {
     mlir_mode dot_mode = mlir_mode::none;
@@ -1078,7 +950,6 @@
         auto* m_attn = group->module_inputs()[0];
         mpm.get_module().replace_instruction(
             group, mlir_op{group->get_operator()}, mlir_contiguous(mpm, group->inputs()), {m_attn});
->>>>>>> 13bd2533
     }
 };
 
@@ -1245,11 +1116,7 @@
         mpm.run_pass(dead_code_elimination{});
     }
 
-<<<<<<< HEAD
-    match::find_matches(mpm, find_mlir_gqa_attention_op{mlir_mode::all, .counter = &counter});
-=======
     match::find_matches(mpm, find_mlir_attention_op{mlir_mode::all});
->>>>>>> 13bd2533
     mpm.run_pass(dead_code_elimination{});
 
     match::find_matches(
