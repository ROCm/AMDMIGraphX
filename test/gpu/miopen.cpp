
#include <migraphx/program.hpp>
#include <migraphx/operators.hpp>
#include <migraphx/generate.hpp>
#include <migraphx/cpu/target.hpp>
#include <migraphx/gpu/target.hpp>
#include <migraphx/gpu/miopen.hpp>
#include <migraphx/gpu/hip.hpp>
#include <migraphx/manage_ptr.hpp>
#include <migraphx/type_name.hpp>
#include <migraphx/verify_args.hpp>
#include <migraphx/instruction.hpp>
#include <migraphx/quantization.hpp>

#include <miopen/miopen.h>

#include <future>
#include <thread>

#include <test.hpp>

#ifdef __clang__
#pragma clang diagnostic push
#pragma clang diagnostic ignored "-Wglobal-constructors"
#endif

// An improved async, that doesn't block
template <class Function>
std::future<typename std::result_of<Function()>::type> detach_async(Function&& f,
                                                                    bool parallel = true)
{
    if(parallel)
    {
        using result_type = typename std::result_of<Function()>::type;
        std::packaged_task<result_type()> task(std::forward<Function>(f));
        auto fut = task.get_future();
        std::thread(std::move(task)).detach();
        return std::move(fut);
    }
    return std::async(std::launch::deferred, std::forward<Function>(f));
}

struct auto_print
{
    static void set_terminate_handler(const std::string& name)
    {
        static std::string pname;
        pname = name;
        std::set_terminate(+[] {
            std::cout << "FAILED: " << pname << std::endl;
            try
            {
                std::rethrow_exception(std::current_exception());
            }
            catch(const std::exception& e)
            {
                std::cout << "    what(): " << e.what() << std::endl;
            }
            std::cout << std::endl;
            for(auto&& handle : auto_print::handlers)
                handle();
        });
    }
    static std::array<std::function<void()>, 2> handlers;
    int index;
    template <class T>
    auto_print(T& x, int i) : index(i)
    {
        handlers[index] = [&x] { std::cout << x << std::endl; };
    }

    ~auto_print()
    {
        handlers[index] = [] {};
    }
};
std::array<std::function<void()>, 2> auto_print::handlers = {};

template <class T>
auto get_hash(const T& x)
{
    return std::hash<T>{}(x);
}

void compile_check(migraphx::program& p, const migraphx::target& t)
{
    auto name = t.name();
    auto s    = p.get_shape();
    std::stringstream ss;
    p.compile(t, migraphx::tracer{ss});
    if(p.get_shape() != s)
    {
        std::cout << ss.str() << std::endl;
        throw std::runtime_error("Compiling program with " + name + " alters its shape");
    }
}

template <class V>
migraphx::argument run_cpu(migraphx::program& p)
{
    V v;
    p = v.create_program();
    auto_print pp{p, 0};
    compile_check(p, migraphx::cpu::target{});
    migraphx::program::parameter_map m;
    for(auto&& x : p.get_parameter_shapes())
    {
        m[x.first] = migraphx::generate_argument(x.second, get_hash(x.first));
    }
    return p.eval(m);
}

template <class V>
migraphx::argument run_gpu(migraphx::program& p)
{
    V v;
    p = v.create_program();
    auto_print pp{p, 1};
    compile_check(p, migraphx::gpu::target{});
    migraphx::program::parameter_map m;
    for(auto&& x : p.get_parameter_shapes())
    {
        m[x.first] =
            migraphx::gpu::to_gpu(migraphx::generate_argument(x.second, get_hash(x.first)));
    }
    // Program should have an output parameter
    EXPECT(bool{m.find("output") != m.end()});
    // Ensure the program doesn't modify the context in a dry run
    auto ctx = p.get_context();
    assert(&ctx != &p.get_context());
    EXPECT(is_shared(ctx, p.get_context()));
    p.dry_run(m);
    EXPECT(is_shared(ctx, p.get_context()));
    return migraphx::gpu::from_gpu(p.eval(m));
}

template <class V>
void run_verify_program()
{
    auto_print::set_terminate_handler(migraphx::get_type_name<V>());
    // std::cout << migraphx::get_type_name<V>() << std::endl;
    migraphx::program cpu_prog;
    migraphx::program gpu_prog;
    auto cpu_arg_f = detach_async([&] { return run_cpu<V>(cpu_prog); });
    auto gpu_arg   = run_gpu<V>(gpu_prog);
    auto cpu_arg   = cpu_arg_f.get();
    bool passed    = verify_args(migraphx::get_type_name<V>(), cpu_arg, gpu_arg);
    if(not passed)
    {
        V v;
        auto p = v.create_program();
        std::cout << p << std::endl;
        std::cout << "cpu:\n" << cpu_prog << std::endl;
        std::cout << "gpu:\n" << gpu_prog << std::endl;
        std::cout << std::endl;
    }
    std::set_terminate(nullptr);
}

template <class T>
int auto_register_verify_program()
{
    test::add_test_case(migraphx::get_type_name<T>(), [] { run_verify_program<T>(); });
    return 0;
}

template <class T>
struct verify_program
{
    static int static_register;
    // This typedef ensures that the static member will be instantiated if
    // the class itself is instantiated
    using static_register_type =
        std::integral_constant<decltype(&static_register), &static_register>;
};

template <class T>
int verify_program<T>::static_register = auto_register_verify_program<T>(); // NOLINT

struct test_literals : verify_program<test_literals>
{
    migraphx::program create_program() const
    {
        migraphx::program p;
        auto input = p.add_literal(
            generate_literal(migraphx::shape{migraphx::shape::float_type, {4, 3, 3, 3}}));
        auto weights = p.add_literal(
            generate_literal(migraphx::shape{migraphx::shape::float_type, {4, 3, 3, 3}}));
        auto conv = p.add_instruction(migraphx::op::convolution{}, input, weights);
        p.add_instruction(migraphx::op::relu{}, conv);
        return p;
    }
};

struct test_add : verify_program<test_add>
{
    migraphx::program create_program() const
    {
        migraphx::program p;
        migraphx::shape s{migraphx::shape::float_type, {3}};
        auto x = p.add_parameter("x", s);
        auto y = p.add_parameter("y", s);
        p.add_instruction(migraphx::op::add{}, x, y);
        return p;
    }
};

struct test_add_half : verify_program<test_add_half>
{
    migraphx::program create_program() const
    {
        migraphx::program p;
        migraphx::shape s{migraphx::shape::half_type, {3}};
        auto x = p.add_parameter("x", s);
        auto y = p.add_parameter("y", s);
        p.add_instruction(migraphx::op::add{}, x, y);
        return p;
    }
};

struct test_mul : verify_program<test_mul>
{
    migraphx::program create_program() const
    {
        migraphx::program p;
        migraphx::shape s{migraphx::shape::float_type, {3}};
        auto x = p.add_parameter("x", s);
        auto y = p.add_parameter("y", s);
        p.add_instruction(migraphx::op::mul{}, x, y);
        return p;
    }
};

struct test_exp : verify_program<test_exp>
{
    migraphx::program create_program() const
    {
        migraphx::program p;
        migraphx::shape s{migraphx::shape::float_type, {6}};
        auto x = p.add_instruction(migraphx::op::abs{}, p.add_parameter("x", s));
        p.add_instruction(migraphx::op::exp{}, x);
        return p;
    }
};

struct test_erf : verify_program<test_erf>
{
    migraphx::program create_program() const
    {
        migraphx::program p;
        migraphx::shape s{migraphx::shape::float_type, {2, 3, 4, 6}};
        auto param = p.add_parameter("x", s);
        p.add_instruction(migraphx::op::erf{}, param);
        return p;
    }
};

struct test_sqrt : verify_program<test_sqrt>
{
    migraphx::program create_program() const
    {
        migraphx::program p;
        migraphx::shape s{migraphx::shape::float_type, {2, 3, 4, 6}};
        auto param     = p.add_parameter("x", s);
        auto param_abs = p.add_instruction(migraphx::op::abs{}, param);
        p.add_instruction(migraphx::op::sqrt{}, param_abs);
        return p;
    }
};

struct test_log : verify_program<test_log>
{
    migraphx::program create_program() const
    {
        migraphx::program p;
        migraphx::shape s{migraphx::shape::float_type, {6}};
        auto x = p.add_instruction(migraphx::op::abs{}, p.add_parameter("x", s));
        p.add_instruction(migraphx::op::log{}, x);
        return p;
    }
};

struct test_pow : verify_program<test_pow>
{
    migraphx::program create_program() const
    {
        migraphx::program p;
        migraphx::shape s{migraphx::shape::float_type, {6}};
        std::vector<float> vec_e(s.elements(), 2.0f);
        auto b = p.add_parameter("x", s);
        auto e = p.add_literal(migraphx::literal(s, vec_e));
        p.add_instruction(migraphx::op::pow{}, b, e);
        return p;
    }
};

struct test_sin : verify_program<test_sin>
{
    migraphx::program create_program() const
    {
        migraphx::program p;
        migraphx::shape s{migraphx::shape::float_type, {10}};
        auto x = p.add_parameter("x", s);
        p.add_instruction(migraphx::op::sin{}, x);
        return p;
    }
};

struct test_cos : verify_program<test_cos>
{
    migraphx::program create_program() const
    {
        migraphx::program p;
        migraphx::shape s{migraphx::shape::double_type, {8}};
        auto x = p.add_parameter("x", s);
        p.add_instruction(migraphx::op::cos{}, x);
        return p;
    }
};

struct test_tan : verify_program<test_tan>
{
    migraphx::program create_program() const
    {
        migraphx::program p;
        migraphx::shape s{migraphx::shape::float_type, {16}};
        auto x = p.add_parameter("x", s);
        p.add_instruction(migraphx::op::tan{}, x);
        return p;
    }
};

struct test_sinh : verify_program<test_sinh>
{
    migraphx::program create_program() const
    {
        migraphx::program p;
        migraphx::shape s{migraphx::shape::double_type, {16}};
        auto x = p.add_parameter("x", s);
        p.add_instruction(migraphx::op::sinh{}, x);
        return p;
    }
};

struct test_cosh : verify_program<test_cosh>
{
    migraphx::program create_program() const
    {
        migraphx::program p;
        migraphx::shape s{migraphx::shape::double_type, {16}};
        auto x = p.add_parameter("x", s);
        p.add_instruction(migraphx::op::cosh{}, x);
        return p;
    }
};

struct test_tanh : verify_program<test_tanh>
{
    migraphx::program create_program() const
    {
        migraphx::program p;
        auto x = p.add_parameter("x", migraphx::shape{migraphx::shape::float_type, {4, 3, 3, 3}});
        p.add_instruction(migraphx::op::tanh{}, x);
        return p;
    }
};

struct test_trans_tanh : verify_program<test_trans_tanh>
{
    migraphx::program create_program() const
    {
        migraphx::program p;
        auto x  = p.add_parameter("x", migraphx::shape{migraphx::shape::float_type, {4, 3, 3, 3}});
        auto tx = p.add_instruction(migraphx::op::transpose{{0, 1, 3, 2}}, x);
        auto tanhx = p.add_instruction(migraphx::op::tanh{}, tx);
        auto r     = p.add_instruction(migraphx::op::add{}, tanhx, tanhx);
        p.add_instruction(migraphx::op::contiguous{}, r);

        return p;
    }
};

struct test_slice_sin : verify_program<test_slice_sin>
{
    migraphx::program create_program() const
    {
        migraphx::program p;
        auto l = p.add_parameter("x", migraphx::shape{migraphx::shape::float_type, {2, 2}});
        auto t = p.add_instruction(migraphx::op::slice{{1}, {1}, {2}}, l);
        p.add_instruction(migraphx::op::sin{}, t);

        return p;
    }
};

struct test_asin : verify_program<test_asin>
{
    migraphx::program create_program() const
    {
        migraphx::program p;
        migraphx::shape s{migraphx::shape::double_type, {16}};
        auto x = p.add_parameter("x", s);
        p.add_instruction(migraphx::op::asin{}, x);
        return p;
    }
};

struct test_acos : verify_program<test_acos>
{
    migraphx::program create_program() const
    {
        migraphx::program p;
        migraphx::shape s{migraphx::shape::double_type, {16}};
        auto x = p.add_parameter("x", s);
        p.add_instruction(migraphx::op::acos{}, x);
        return p;
    }
};

struct test_atan : verify_program<test_atan>
{
    migraphx::program create_program() const
    {
        migraphx::program p;
        migraphx::shape s{migraphx::shape::double_type, {16}};
        auto x = p.add_parameter("x", s);
        p.add_instruction(migraphx::op::atan{}, x);
        return p;
    }
};

struct test_scale : verify_program<test_scale>
{
    migraphx::program create_program() const
    {
        migraphx::program p;
        migraphx::shape s{migraphx::shape::float_type, {3}};
        auto x     = p.add_parameter("x", s);
        auto y     = p.add_parameter("y", migraphx::shape::float_type);
        auto scale = p.add_instruction(migraphx::op::scalar{s.lens()}, y);
        p.add_instruction(migraphx::op::mul{}, x, scale);
        return p;
    }
};

struct test_slice : verify_program<test_slice>
{
    migraphx::program create_program() const
    {
        migraphx::program p;
        migraphx::shape s{migraphx::shape::int32_type, {2, 2, 4}};
        auto x      = p.add_parameter("x", s);
        auto y      = p.add_parameter("y", {migraphx::shape::int32_type, {2, 2, 2}});
        auto slice0 = p.add_instruction(migraphx::op::slice{{2}, {0}, {2}}, x);
        p.add_instruction(migraphx::op::add{}, y, slice0);

        return p;
    }
};

struct test_triadd : verify_program<test_triadd>
{
    migraphx::program create_program() const
    {
        migraphx::program p;
        migraphx::shape s{migraphx::shape::float_type, {3}};
        auto x   = p.add_parameter("x", s);
        auto y   = p.add_parameter("y", s);
        auto z   = p.add_parameter("z", s);
        auto sum = p.add_instruction(migraphx::op::add{}, x, y);
        p.add_instruction(migraphx::op::add{}, sum, z);
        return p;
    }
};

struct test_triadd2 : verify_program<test_triadd2>
{
    migraphx::program create_program() const
    {
        migraphx::program p;
        migraphx::shape s{migraphx::shape::float_type, {2, 3}};
        migraphx::shape b{migraphx::shape::float_type, {3}};
        auto x   = p.add_parameter("x", s);
        auto y   = p.add_parameter("y", s);
        auto z   = p.add_parameter("z", b);
        auto zb  = p.add_instruction(migraphx::op::broadcast{1, s.lens()}, z);
        auto sum = p.add_instruction(migraphx::op::add{}, x, y);
        p.add_instruction(migraphx::op::add{}, sum, zb);
        return p;
    }
};

struct test_add_broadcast : verify_program<test_add_broadcast>
{
    migraphx::program create_program() const
    {
        migraphx::program p;
        migraphx::shape s{migraphx::shape::float_type, {3}};
        auto x  = p.add_parameter("x", {migraphx::shape::float_type, {2, 2, 3}});
        auto y  = p.add_parameter("y", {migraphx::shape::float_type, {2, 2}});
        auto by = p.add_instruction(migraphx::op::broadcast{0, x->get_shape().lens()}, y);
        p.add_instruction(migraphx::op::add{}, x, by);
        return p;
    }
};

struct test_add_broadcast2 : verify_program<test_add_broadcast2>
{
    migraphx::program create_program() const
    {
        migraphx::program p;
        migraphx::shape s{migraphx::shape::float_type, {3}};
        auto x  = p.add_parameter("x", {migraphx::shape::float_type, {2, 3, 4}});
        auto y  = p.add_parameter("y", {migraphx::shape::float_type, {3}});
        auto by = p.add_instruction(migraphx::op::broadcast{1, x->get_shape().lens()}, y);
        p.add_instruction(migraphx::op::add{}, x, by);
        return p;
    }
};

struct test_add_broadcast3 : verify_program<test_add_broadcast3>
{
    migraphx::program create_program() const
    {
        migraphx::program p;
        migraphx::shape s{migraphx::shape::float_type, {3}};
        auto x  = p.add_parameter("x", {migraphx::shape::float_type, {2, 4, 5}});
        auto y  = p.add_parameter("y", {migraphx::shape::float_type, {4}});
        auto by = p.add_instruction(migraphx::op::broadcast{1, x->get_shape().lens()}, y);
        p.add_instruction(migraphx::op::add{}, x, by);
        return p;
    }
};

struct test_add_broadcast4 : verify_program<test_add_broadcast4>
{
    migraphx::program create_program() const
    {
        migraphx::program p;
        migraphx::shape s{migraphx::shape::float_type, {3}};
        auto x  = p.add_parameter("x", {migraphx::shape::float_type, {2, 3, 5}});
        auto y  = p.add_parameter("y", {migraphx::shape::float_type, {3}});
        auto by = p.add_instruction(migraphx::op::broadcast{1, x->get_shape().lens()}, y);
        p.add_instruction(migraphx::op::add{}, x, by);
        return p;
    }
};

struct test_add_broadcast5 : verify_program<test_add_broadcast5>
{
    migraphx::program create_program() const
    {
        migraphx::program p;
        migraphx::shape s{migraphx::shape::float_type, {3}};
        auto x  = p.add_parameter("x", {migraphx::shape::float_type, {2, 4, 8}});
        auto y  = p.add_parameter("y", {migraphx::shape::float_type, {4}});
        auto by = p.add_instruction(migraphx::op::broadcast{1, x->get_shape().lens()}, y);
        p.add_instruction(migraphx::op::add{}, x, by);
        return p;
    }
};

struct test_triadd_broadcast : verify_program<test_triadd_broadcast>
{
    migraphx::program create_program() const
    {
        migraphx::program p;
        migraphx::shape s{migraphx::shape::float_type, {3}};
        auto x   = p.add_parameter("x", {migraphx::shape::float_type, {2, 2, 3}});
        auto y   = p.add_parameter("y", {migraphx::shape::float_type, {2, 2}});
        auto z   = p.add_parameter("z", {migraphx::shape::float_type, {2, 2, 3}});
        auto by  = p.add_instruction(migraphx::op::broadcast{0, x->get_shape().lens()}, y);
        auto sum = p.add_instruction(migraphx::op::add{}, x, by);
        p.add_instruction(migraphx::op::add{}, sum, z);
        return p;
    }
};

struct test_sub : verify_program<test_sub>
{
    migraphx::program create_program() const
    {
        migraphx::program p;
        migraphx::shape s{migraphx::shape::float_type, {3}};
        auto x    = p.add_parameter("x", s);
        auto y    = p.add_parameter("y", s);
        auto z    = p.add_parameter("z", s);
        auto diff = p.add_instruction(migraphx::op::sub{}, x, y);
        p.add_instruction(migraphx::op::sub{}, diff, z);
        return p;
    }
};

struct test_sub2 : verify_program<test_sub2>
{
    migraphx::program create_program() const
    {
        migraphx::program p;
        migraphx::shape s{migraphx::shape::float_type, {2, 3}};
        migraphx::shape b{migraphx::shape::float_type, {3}};
        auto x    = p.add_parameter("x", s);
        auto y    = p.add_parameter("y", s);
        auto z    = p.add_parameter("z", b);
        auto zb   = p.add_instruction(migraphx::op::broadcast{1, s.lens()}, z);
        auto diff = p.add_instruction(migraphx::op::sub{}, x, y);
        p.add_instruction(migraphx::op::sub{}, diff, zb);
        return p;
    }
};

struct test_div : verify_program<test_div>
{
    migraphx::program create_program() const
    {
        migraphx::program p;
        migraphx::shape s{migraphx::shape::float_type, {3}};
        auto x    = p.add_parameter("x", s);
        auto y    = p.add_parameter("y", s);
        auto z    = p.add_parameter("z", s);
        auto diff = p.add_instruction(migraphx::op::div{}, x, y);
        p.add_instruction(migraphx::op::div{}, diff, z);
        return p;
    }
};

struct test_div2 : verify_program<test_div2>
{
    migraphx::program create_program() const
    {
        migraphx::program p;
        migraphx::shape s{migraphx::shape::float_type, {2, 3}};
        migraphx::shape b{migraphx::shape::float_type, {3}};
        auto x    = p.add_parameter("x", s);
        auto y    = p.add_parameter("y", s);
        auto z    = p.add_parameter("z", b);
        auto zb   = p.add_instruction(migraphx::op::broadcast{1, s.lens()}, z);
        auto diff = p.add_instruction(migraphx::op::div{}, x, y);
        p.add_instruction(migraphx::op::div{}, diff, zb);
        return p;
    }
};

struct test_softmax1 : verify_program<test_softmax1>
{
    migraphx::program create_program() const
    {
        migraphx::program p;
        auto x = p.add_parameter("x", migraphx::shape{migraphx::shape::float_type, {5, 3, 3, 4}});
        p.add_instruction(migraphx::op::softmax{0}, x);
        return p;
    }
};

struct test_softmax2 : verify_program<test_softmax2>
{
    migraphx::program create_program() const
    {
        migraphx::program p;
        auto x =
            p.add_parameter("x", migraphx::shape{migraphx::shape::float_type, {1, 1000, 1, 1}});
        p.add_instruction(migraphx::op::softmax{}, x);
        return p;
    }
};

template <int Axis, migraphx::shape::type_t T>
struct test_softmax : verify_program<test_softmax<Axis, T>>
{
    migraphx::program create_program() const
    {
        migraphx::program p;
        migraphx::shape s{T, {512, 4, 1067, 6}};
        auto param = p.add_parameter("0", s);
        p.add_instruction(migraphx::op::softmax{Axis}, param);

        return p;
    }
};

template struct test_softmax<0, migraphx::shape::float_type>;
template struct test_softmax<2, migraphx::shape::float_type>;
template struct test_softmax<1, migraphx::shape::double_type>;
template struct test_softmax<3, migraphx::shape::double_type>;
template struct test_softmax<0, migraphx::shape::half_type>;
template struct test_softmax<1, migraphx::shape::half_type>;
template struct test_softmax<2, migraphx::shape::half_type>;
template struct test_softmax<3, migraphx::shape::half_type>;

template <class T, int Axis>
struct test_arg_ops : verify_program<test_arg_ops<T, Axis>>
{
    migraphx::program create_program() const
    {
        migraphx::program p;
        migraphx::shape s{migraphx::shape::float_type, {2, 3, 4, 1025}};
        auto param = p.add_parameter("data", s);
        p.add_instruction(T{Axis}, param);

        return p;
    }
};

template struct test_arg_ops<migraphx::op::argmax, 0>;
template struct test_arg_ops<migraphx::op::argmax, 1>;
template struct test_arg_ops<migraphx::op::argmax, 2>;
template struct test_arg_ops<migraphx::op::argmax, 3>;

template struct test_arg_ops<migraphx::op::argmin, 0>;
template struct test_arg_ops<migraphx::op::argmin, 1>;
template struct test_arg_ops<migraphx::op::argmin, 2>;
template struct test_arg_ops<migraphx::op::argmin, 3>;

struct test_conv : verify_program<test_conv>
{
    migraphx::program create_program() const
    {
        migraphx::program p;
        auto input =
            p.add_parameter("x", migraphx::shape{migraphx::shape::float_type, {4, 3, 3, 3}});
        auto weights =
            p.add_parameter("w", migraphx::shape{migraphx::shape::float_type, {4, 3, 3, 3}});
        p.add_instruction(migraphx::op::convolution{}, input, weights);
        return p;
    }
};

struct test_conv2 : verify_program<test_conv2>
{
    migraphx::program create_program() const
    {
        migraphx::program p;
        auto input =
            p.add_parameter("x", migraphx::shape{migraphx::shape::float_type, {1, 512, 28, 28}});
        auto weights =
            p.add_parameter("w", migraphx::shape{migraphx::shape::float_type, {256, 512, 1, 1}});
        p.add_instruction(migraphx::op::convolution{{0, 0}, {1, 1}, {1, 1}}, input, weights);
        return p;
    }
};

struct test_group_conv : verify_program<test_group_conv>
{
    migraphx::program create_program() const
    {
        migraphx::program p;
        auto input =
            p.add_parameter("x", migraphx::shape{migraphx::shape::float_type, {1, 4, 16, 16}});
        auto weights =
            p.add_parameter("w", migraphx::shape{migraphx::shape::float_type, {4, 1, 3, 3}});
        migraphx::op::convolution op;
        op.group = 4;
        p.add_instruction(op, input, weights);
        return p;
    }
};

struct test_conv_relu : verify_program<test_conv_relu>
{
    migraphx::program create_program() const
    {
        migraphx::program p;
        auto input =
            p.add_parameter("x", migraphx::shape{migraphx::shape::float_type, {4, 3, 3, 3}});
        auto weights =
            p.add_parameter("w", migraphx::shape{migraphx::shape::float_type, {4, 3, 3, 3}});
        auto conv = p.add_instruction(migraphx::op::convolution{}, input, weights);
        p.add_instruction(migraphx::op::relu{}, conv);
        return p;
    }
};

struct test_conv_relu_half : verify_program<test_conv_relu_half>
{
    migraphx::program create_program() const
    {
        migraphx::program p;
        auto input =
            p.add_parameter("x", migraphx::shape{migraphx::shape::half_type, {4, 3, 3, 3}});
        auto weights =
            p.add_parameter("w", migraphx::shape{migraphx::shape::half_type, {4, 3, 3, 3}});
        auto conv = p.add_instruction(migraphx::op::convolution{}, input, weights);
        p.add_instruction(migraphx::op::relu{}, conv);
        return p;
    }
};

struct test_add_relu : verify_program<test_add_relu>
{
    migraphx::program create_program() const
    {
        migraphx::program p;
        auto x   = p.add_parameter("x", migraphx::shape{migraphx::shape::float_type, {4, 3, 3, 3}});
        auto y   = p.add_parameter("y", migraphx::shape{migraphx::shape::float_type, {4, 3, 3, 3}});
        auto add = p.add_instruction(migraphx::op::add{}, x, y);
        p.add_instruction(migraphx::op::relu{}, add);
        return p;
    }
};

struct test_sigmoid : verify_program<test_sigmoid>
{
    migraphx::program create_program() const
    {
        migraphx::program p;
        auto x = p.add_parameter("x", migraphx::shape{migraphx::shape::float_type, {4, 3, 3, 3}});
        p.add_instruction(migraphx::op::sigmoid{}, x);
        return p;
    }
};

struct test_abs : verify_program<test_abs>
{
    migraphx::program create_program() const
    {
        migraphx::program p;
        auto x = p.add_parameter("x", migraphx::shape{migraphx::shape::float_type, {4, 3, 3, 3}});
        p.add_instruction(migraphx::op::abs{}, x);
        return p;
    }
};

struct test_trans_abs : verify_program<test_trans_abs>
{
    migraphx::program create_program() const
    {
        migraphx::program p;
        auto x  = p.add_parameter("x", migraphx::shape{migraphx::shape::float_type, {4, 3, 3, 3}});
        auto tx = p.add_instruction(migraphx::op::transpose{{0, 1, 3, 2}}, x);
        auto absx = p.add_instruction(migraphx::op::abs{}, tx);
        auto r    = p.add_instruction(migraphx::op::add{}, absx, absx);
        p.add_instruction(migraphx::op::contiguous{}, r);

        return p;
    }
};

struct test_leaky_relu : verify_program<test_leaky_relu>
{
    migraphx::program create_program() const
    {
        migraphx::program p;
        auto x = p.add_parameter("x", migraphx::shape{migraphx::shape::float_type, {4, 3, 3, 3}});
        p.add_instruction(migraphx::op::leaky_relu{0.01}, x);
        return p;
    }
};

struct test_elu : verify_program<test_elu>
{
    migraphx::program create_program() const
    {
        migraphx::program p;
        auto x = p.add_parameter("x", migraphx::shape{migraphx::shape::float_type, {4, 3, 3, 3}});
        p.add_instruction(migraphx::op::leaky_relu{1.0}, x);
        return p;
    }
};

struct test_relu_lrn : verify_program<test_relu_lrn>
{
    migraphx::program create_program() const
    {
        migraphx::program p;
        auto x = p.add_parameter("x", migraphx::shape{migraphx::shape::float_type, {1, 5, 2, 2}});
        auto y = p.add_instruction(migraphx::op::relu{}, x);
        p.add_instruction(migraphx::op::lrn{0.0001, 0.75, 1.0, 5}, y);
        return p;
    }
};

struct test_conv_pooling : verify_program<test_conv_pooling>
{
    migraphx::program create_program() const
    {
        migraphx::program p;
        auto input =
            p.add_parameter("x", migraphx::shape{migraphx::shape::float_type, {4, 3, 32, 32}});
        auto weights =
            p.add_parameter("w", migraphx::shape{migraphx::shape::float_type, {4, 3, 3, 3}});
        auto conv    = p.add_instruction(migraphx::op::convolution{}, input, weights);
        auto pooling = p.add_instruction(migraphx::op::pooling{"max"}, conv);
        p.add_instruction(migraphx::op::relu{}, pooling);
        return p;
    }
};

struct test_global_avg_pooling : verify_program<test_global_avg_pooling>
{
    migraphx::program create_program() const
    {
        migraphx::program p;
        auto input =
            p.add_parameter("x", migraphx::shape{migraphx::shape::float_type, {1, 3, 16, 16}});
        auto op    = migraphx::op::pooling{"average"};
        auto lens  = input->get_shape().lens();
        op.lengths = {lens[2], lens[3]};
        p.add_instruction(op, input);
        return p;
    }
};

struct test_global_max_pooling : verify_program<test_global_max_pooling>
{
    migraphx::program create_program() const
    {
        migraphx::program p;
        auto input =
            p.add_parameter("x", migraphx::shape{migraphx::shape::float_type, {1, 3, 16, 16}});
        auto op    = migraphx::op::pooling{"max"};
        auto lens  = input->get_shape().lens();
        op.lengths = {lens[2], lens[3]};
        p.add_instruction(op, input);
        return p;
    }
};

struct test_gemm : verify_program<test_gemm>
{
    migraphx::program create_program() const
    {
        migraphx::program p;
        auto a = p.add_parameter("a", migraphx::shape{migraphx::shape::float_type, {4, 5}});
        auto b = p.add_parameter("b", migraphx::shape{migraphx::shape::float_type, {5, 3}});
        p.add_instruction(migraphx::op::dot{}, a, b);
        return p;
    }
};

struct test_gemm_ex : verify_program<test_gemm_ex>
{
    migraphx::program create_program() const
    {
        migraphx::program p;
        auto a = p.add_parameter("a", migraphx::shape{migraphx::shape::float_type, {1, 1, 4, 5}});
        auto b = p.add_parameter("b", migraphx::shape{migraphx::shape::float_type, {1, 1, 5, 3}});
        p.add_instruction(migraphx::op::dot{}, a, b);
        return p;
    }
};

struct test_gemm_half : verify_program<test_gemm_half>
{
    migraphx::program create_program() const
    {
        migraphx::program p;
        auto a = p.add_parameter("a", migraphx::shape{migraphx::shape::half_type, {4, 5}});
        auto b = p.add_parameter("b", migraphx::shape{migraphx::shape::half_type, {5, 3}});
        p.add_instruction(migraphx::op::dot{}, a, b);
        return p;
    }
};

struct test_gemm_ld //: verify_program<test_gemm_ld>
{
    migraphx::program create_program() const
    {
        migraphx::program p;
        auto a =
            p.add_parameter("a", migraphx::shape{migraphx::shape::float_type, {4, 5}, {10, 1}});
        auto b =
            p.add_parameter("b", migraphx::shape{migraphx::shape::float_type, {5, 3}, {20, 1}});
        p.add_instruction(migraphx::op::dot{}, a, b);
        return p;
    }
};

struct test_gemm_transposeb : verify_program<test_gemm_transposeb>
{
    migraphx::program create_program() const
    {
        migraphx::program p;
        auto a  = p.add_parameter("a", migraphx::shape{migraphx::shape::float_type, {4, 5}});
        auto b  = p.add_parameter("b", migraphx::shape{migraphx::shape::float_type, {3, 5}});
        auto bt = p.add_instruction(migraphx::op::transpose{{1, 0}}, b);
        p.add_instruction(migraphx::op::dot{}, a, bt);
        return p;
    }
};

struct test_gemm_transposeb_ex : verify_program<test_gemm_transposeb_ex>
{
    migraphx::program create_program() const
    {
        migraphx::program p;
        auto a  = p.add_parameter("a", migraphx::shape{migraphx::shape::float_type, {1, 4, 5}});
        auto b  = p.add_parameter("b", migraphx::shape{migraphx::shape::float_type, {1, 3, 5}});
        auto bt = p.add_instruction(migraphx::op::transpose{{0, 2, 1}}, b);
        p.add_instruction(migraphx::op::dot{}, a, bt);
        return p;
    }
};

struct test_gemm_transposea : verify_program<test_gemm_transposea>
{
    migraphx::program create_program() const
    {
        migraphx::program p;
        auto a  = p.add_parameter("a", migraphx::shape{migraphx::shape::float_type, {5, 4}});
        auto b  = p.add_parameter("b", migraphx::shape{migraphx::shape::float_type, {5, 3}});
        auto at = p.add_instruction(migraphx::op::transpose{{1, 0}}, a);
        p.add_instruction(migraphx::op::dot{}, at, b);
        return p;
    }
};

struct test_gemm_transposea_ex : verify_program<test_gemm_transposea_ex>
{
    migraphx::program create_program() const
    {
        migraphx::program p;
        auto a  = p.add_parameter("a", migraphx::shape{migraphx::shape::float_type, {1, 1, 5, 4}});
        auto b  = p.add_parameter("b", migraphx::shape{migraphx::shape::float_type, {1, 1, 5, 3}});
        auto at = p.add_instruction(migraphx::op::transpose{{0, 1, 3, 2}}, a);
        p.add_instruction(migraphx::op::dot{}, at, b);
        return p;
    }
};

struct test_gemm_transposeab : verify_program<test_gemm_transposeab>
{
    migraphx::program create_program() const
    {
        migraphx::program p;
        auto a  = p.add_parameter("a", migraphx::shape{migraphx::shape::float_type, {5, 4}});
        auto b  = p.add_parameter("b", migraphx::shape{migraphx::shape::float_type, {3, 5}});
        auto at = p.add_instruction(migraphx::op::transpose{{1, 0}}, a);
        auto bt = p.add_instruction(migraphx::op::transpose{{1, 0}}, b);
        p.add_instruction(migraphx::op::dot{}, at, bt);
        return p;
    }
};

struct gemm_multi_dim_2 : verify_program<gemm_multi_dim_2>
{
    migraphx::program create_program() const
    {
        migraphx::program p;
        migraphx::shape m1_shape{migraphx::shape::float_type, {2, 2, 3}};
        migraphx::shape m2_shape{migraphx::shape::float_type, {2, 3, 4}};
        auto l1 = p.add_parameter("1", m1_shape);
        auto l2 = p.add_parameter("2", m2_shape);

        p.add_instruction(migraphx::op::dot{}, l1, l2);

        return p;
    }
};

struct gemm_2args_mm_1 : verify_program<gemm_2args_mm_1>
{
    migraphx::program create_program() const
    {
        migraphx::program p;
        migraphx::shape m1_shape{migraphx::shape::float_type, {2, 2, 3}};
        migraphx::shape m2_shape{migraphx::shape::float_type, {1, 3, 4}};
        auto l1  = p.add_parameter("1", m1_shape);
        auto l2  = p.add_parameter("2", m2_shape);
        auto bl2 = p.add_instruction(migraphx::op::multibroadcast{{2, 3, 4}}, l2);

        p.add_instruction(migraphx::op::dot{}, l1, bl2);

        return p;
    }
};

struct gemm_2args_mm_2 : verify_program<gemm_2args_mm_2>
{
    migraphx::program create_program() const
    {
        migraphx::program p;
        migraphx::shape m1_shape{migraphx::shape::float_type, {2, 2, 3}};
        migraphx::shape m2_shape{migraphx::shape::float_type, {3, 4}};
        auto l1  = p.add_parameter("1", m1_shape);
        auto l2  = p.add_parameter("2", m2_shape);
        auto bl2 = p.add_instruction(migraphx::op::multibroadcast{{2, 3, 4}}, l2);

        p.add_instruction(migraphx::op::dot{}, l1, bl2);

        return p;
    }
};

struct gemm_2args_mm_3 : verify_program<gemm_2args_mm_3>
{
    migraphx::program create_program() const
    {
        migraphx::program p;
        migraphx::shape m1_shape{migraphx::shape::float_type, {1, 2, 3}};
        migraphx::shape m2_shape{migraphx::shape::float_type, {3, 3, 4}};
        auto l1  = p.add_parameter("1", m1_shape);
        auto bl1 = p.add_instruction(migraphx::op::multibroadcast{{3, 2, 3}}, l1);
        auto l2  = p.add_parameter("2", m2_shape);

        p.add_instruction(migraphx::op::dot{}, bl1, l2);

        return p;
    }
};

struct gemm_2args_mm_4 : verify_program<gemm_2args_mm_4>
{
    migraphx::program create_program() const
    {
        migraphx::program p;
        migraphx::shape m1_shape{migraphx::shape::float_type, {2, 3}};
        migraphx::shape m2_shape{migraphx::shape::float_type, {3, 3, 4}};
        auto l1  = p.add_parameter("1", m1_shape);
        auto bl1 = p.add_instruction(migraphx::op::multibroadcast{{3, 2, 3}}, l1);
        auto l2  = p.add_parameter("2", m2_shape);

        p.add_instruction(migraphx::op::dot{}, bl1, l2);

        return p;
    }
};

struct gemm_2args_mm_5 : verify_program<gemm_2args_mm_5>
{
    migraphx::program create_program() const
    {
        migraphx::program p;
        migraphx::shape m1_shape{migraphx::shape::float_type, {2, 1, 2, 3}};
        migraphx::shape m2_shape{migraphx::shape::float_type, {2, 3, 3, 4}};
        auto l1  = p.add_parameter("1", m1_shape);
        auto bl1 = p.add_instruction(migraphx::op::multibroadcast{{2, 3, 2, 3}}, l1);
        auto l2  = p.add_parameter("2", m2_shape);

        p.add_instruction(migraphx::op::dot{}, bl1, l2);

        return p;
    }
};

struct gemm_2args_mm_6 : verify_program<gemm_2args_mm_6>
{
    migraphx::program create_program() const
    {
        migraphx::program p;
        migraphx::shape m1_shape{migraphx::shape::float_type, {2, 1, 2, 3}};
        migraphx::shape m2_shape{migraphx::shape::float_type, {1, 3, 3, 4}};
        auto l1  = p.add_parameter("1", m1_shape);
        auto bl1 = p.add_instruction(migraphx::op::multibroadcast{{2, 3, 2, 3}}, l1);
        auto l2  = p.add_parameter("2", m2_shape);
        auto bl2 = p.add_instruction(migraphx::op::multibroadcast{{2, 3, 3, 4}}, l2);

        p.add_instruction(migraphx::op::dot{}, bl1, bl2);

        return p;
    }
};

struct gemm_2args_mm_7 : verify_program<gemm_2args_mm_7>
{
    migraphx::program create_program() const
    {
        migraphx::program p;
        migraphx::shape m1_shape{migraphx::shape::float_type, {2, 3}};
        migraphx::shape m2_shape{migraphx::shape::float_type, {2, 3, 3, 4}};
        auto l1  = p.add_parameter("1", m1_shape);
        auto bl1 = p.add_instruction(migraphx::op::multibroadcast{{2, 3, 2, 3}}, l1);
        auto l2  = p.add_parameter("2", m2_shape);

        p.add_instruction(migraphx::op::dot{}, bl1, l2);

        return p;
    }
};

struct gemm_multi_dim_2_3 : verify_program<gemm_multi_dim_2_3>
{
    migraphx::program create_program() const
    {
        migraphx::program p;
        migraphx::shape m1_shape{migraphx::shape::float_type, {2, 3, 2, 3}};
        migraphx::shape m2_shape{migraphx::shape::float_type, {2, 3, 3, 2}};
        auto l1 = p.add_parameter("1", m1_shape);
        auto l2 = p.add_parameter("2", m2_shape);

        p.add_instruction(migraphx::op::dot{}, l1, l2);

        return p;
    }
};

struct gemm_2args_vv : verify_program<gemm_2args_vv>
{
    migraphx::program create_program() const
    {
        migraphx::program p;
        migraphx::shape m1_shape{migraphx::shape::float_type, {8}};
        migraphx::shape m2_shape{migraphx::shape::float_type, {8}};
        auto l1     = p.add_parameter("1", m1_shape);
        auto ul1    = p.add_instruction(migraphx::op::unsqueeze{{0}}, l1);
        auto l2     = p.add_parameter("2", m2_shape);
        auto ul2    = p.add_instruction(migraphx::op::unsqueeze{{1}}, l2);
        float alpha = 0.23f;

        auto res  = p.add_instruction(migraphx::op::dot{alpha}, ul1, ul2);
        auto sres = p.add_instruction(migraphx::op::squeeze{{0}}, res);
        p.add_instruction(migraphx::op::squeeze{{0}}, sres);

        return p;
    }
};

struct gemm_2args_mv : verify_program<gemm_2args_mv>
{
    migraphx::program create_program() const
    {
        migraphx::program p;
        migraphx::shape m1_shape{migraphx::shape::float_type, {3, 5}};
        migraphx::shape m2_shape{migraphx::shape::float_type, {5}};
        auto l1  = p.add_parameter("1", m1_shape);
        auto l2  = p.add_parameter("2", m2_shape);
        auto ul2 = p.add_instruction(migraphx::op::unsqueeze{{1}}, l2);

        p.add_instruction(migraphx::op::dot{}, l1, ul2);

        return p;
    }
};

struct gemm_2args_bmv : verify_program<gemm_2args_bmv>
{
    migraphx::program create_program() const
    {
        migraphx::program p;
        migraphx::shape m1_shape{migraphx::shape::float_type, {2, 3, 3, 5}};
        migraphx::shape m2_shape{migraphx::shape::float_type, {5}};
        auto l1   = p.add_parameter("1", m1_shape);
        auto l2   = p.add_parameter("2", m2_shape);
        auto ul2  = p.add_instruction(migraphx::op::unsqueeze{{1}}, l2);
        auto bul2 = p.add_instruction(migraphx::op::multibroadcast{{2, 3, 5, 1}}, ul2);

        p.add_instruction(migraphx::op::dot{}, l1, bul2);

        return p;
    }
};

struct gemm_2args_vm : verify_program<gemm_2args_vm>
{
    migraphx::program create_program() const
    {
        migraphx::program p;
        migraphx::shape m1_shape{migraphx::shape::float_type, {5}};
        migraphx::shape m2_shape{migraphx::shape::float_type, {5, 4}};
        auto l1  = p.add_parameter("1", m1_shape);
        auto ul1 = p.add_instruction(migraphx::op::unsqueeze{{0}}, l1);
        auto l2  = p.add_parameter("2", m2_shape);

        auto res = p.add_instruction(migraphx::op::dot{}, ul1, l2);
        p.add_instruction(migraphx::op::squeeze{{0}}, res);

        return p;
    }
};

struct gemm_2args_vbm : verify_program<gemm_2args_vbm>
{
    migraphx::program create_program() const
    {
        migraphx::program p;
        migraphx::shape m1_shape{migraphx::shape::float_type, {5}};
        migraphx::shape m2_shape{migraphx::shape::float_type, {2, 2, 5, 4}};
        auto l1   = p.add_parameter("1", m1_shape);
        auto ul1  = p.add_instruction(migraphx::op::unsqueeze{{0}}, l1);
        auto bul1 = p.add_instruction(migraphx::op::multibroadcast{{2, 2, 1, 5}}, ul1);

        auto l2 = p.add_parameter("2", m2_shape);

        auto res = p.add_instruction(migraphx::op::dot{}, bul1, l2);
        p.add_instruction(migraphx::op::squeeze{{2}}, res);

        return p;
    }
};

struct gemm_multi_3args : verify_program<gemm_multi_3args>
{
    migraphx::program create_program() const
    {
        migraphx::program p;
        migraphx::shape m1_shape{migraphx::shape::float_type, {2, 3, 2, 3}};
        migraphx::shape m2_shape{migraphx::shape::float_type, {2, 3, 3, 2}};
        migraphx::shape m3_shape{migraphx::shape::float_type, {2, 3, 2, 2}};

        auto l1     = p.add_parameter("1", m1_shape);
        auto l2     = p.add_parameter("2", m2_shape);
        auto l3     = p.add_parameter("3", m3_shape);
        float alpha = 0.35;
        float beta  = 0.41;
        p.add_instruction(migraphx::op::dot{alpha, beta}, l1, l2, l3);

        return p;
    }
};

struct gemm_multi_3args_c25 : verify_program<gemm_multi_3args_c25>
{
    migraphx::program create_program() const
    {
        migraphx::program p;
        migraphx::shape m1_shape{migraphx::shape::float_type, {2, 3}};
        migraphx::shape m2_shape{migraphx::shape::float_type, {3, 5}};
        migraphx::shape m3_shape{migraphx::shape::float_type, {2, 5}};

        auto l1     = p.add_parameter("1", m1_shape);
        auto l2     = p.add_parameter("2", m2_shape);
        auto l3     = p.add_parameter("3", m3_shape);
        float alpha = 0.35;
        float beta  = 0.41;
        p.add_instruction(migraphx::op::dot{alpha, beta}, l1, l2, l3);

        return p;
    }
};

struct gemm_multi_3args_beta0 : verify_program<gemm_multi_3args_beta0>
{
    migraphx::program create_program() const
    {
        migraphx::program p;
        migraphx::shape m1_shape{migraphx::shape::float_type, {1, 2, 3}};
        migraphx::shape m2_shape{migraphx::shape::float_type, {1, 3, 4}};
        migraphx::shape m3_shape{migraphx::shape::float_type, {1, 2, 4}};
        auto l1 = p.add_parameter("1", m1_shape);
        auto l2 = p.add_parameter("2", m2_shape);
        auto l3 = p.add_parameter("3", m3_shape);

        float alpha = 1.0f;
        float beta  = 0.0f;
        p.add_instruction(migraphx::op::dot{alpha, beta}, l1, l2, l3);

        return p;
    }
};

struct gemm_multi_3args_alpha0 : verify_program<gemm_multi_3args_alpha0>
{
    migraphx::program create_program() const
    {
        migraphx::program p;
        migraphx::shape m1_shape{migraphx::shape::float_type, {1, 2, 3}};
        migraphx::shape m2_shape{migraphx::shape::float_type, {1, 3, 4}};
        migraphx::shape m3_shape{migraphx::shape::float_type, {1, 2, 4}};
        auto l1 = p.add_parameter("1", m1_shape);
        auto l2 = p.add_parameter("2", m2_shape);
        auto l3 = p.add_parameter("3", m3_shape);

        float alpha = 0.0f;
        float beta  = 1.0f;
        p.add_instruction(migraphx::op::dot{alpha, beta}, l1, l2, l3);

        return p;
    }
};

struct quant_dot_3args_1 : verify_program<quant_dot_3args_1>
{
    migraphx::program create_program() const
    {
        migraphx::program p;
        migraphx::shape m1_shape{migraphx::shape::int8_type, {2, 8}};
        migraphx::shape m2_shape{migraphx::shape::int8_type, {8, 7}};
        migraphx::shape m3_shape{migraphx::shape::int32_type, {2, 7}};

        auto l1 = p.add_parameter("a", m1_shape);
        auto l2 = p.add_parameter("b", m2_shape);
        auto l3 = p.add_parameter("c", m3_shape);
        p.add_instruction(migraphx::op::quant_dot{}, l1, l2, l3);
        return p;
    }
};

struct quant_dot_3args_2 : verify_program<quant_dot_3args_2>
{
    migraphx::program create_program() const
    {
        migraphx::program p;
        migraphx::shape m1_shape{migraphx::shape::int8_type, {8, 2}};
        migraphx::shape m2_shape{migraphx::shape::int8_type, {8, 7}};
        migraphx::shape m3_shape{migraphx::shape::int32_type, {2, 7}};

        auto l1  = p.add_parameter("a", m1_shape);
        auto tl1 = p.add_instruction(migraphx::op::transpose{{1, 0}}, l1);
        auto l2  = p.add_parameter("b", m2_shape);
        auto l3  = p.add_parameter("c", m3_shape);
        p.add_instruction(migraphx::op::quant_dot{1, 3}, tl1, l2, l3);
        return p;
    }
};

struct quant_dot_3args_3 : verify_program<quant_dot_3args_3>
{
    migraphx::program create_program() const
    {
        migraphx::program p;
        migraphx::shape m1_shape{migraphx::shape::int8_type, {2, 8}};
        migraphx::shape m2_shape{migraphx::shape::int8_type, {7, 8}};
        migraphx::shape m3_shape{migraphx::shape::int32_type, {2, 7}};

        auto l1  = p.add_parameter("a", m1_shape);
        auto l2  = p.add_parameter("b", m2_shape);
        auto tl2 = p.add_instruction(migraphx::op::transpose{{1, 0}}, l2);
        auto l3  = p.add_parameter("c", m3_shape);
        p.add_instruction(migraphx::op::quant_dot{2, 3}, l1, tl2, l3);
        return p;
    }
};

struct quant_dot_3args_4 : verify_program<quant_dot_3args_4>
{
    migraphx::program create_program() const
    {
        migraphx::program p;
        migraphx::shape m1_shape{migraphx::shape::int8_type, {8, 2}};
        migraphx::shape m2_shape{migraphx::shape::int8_type, {7, 8}};
        migraphx::shape m3_shape{migraphx::shape::int32_type, {2, 7}};

        auto l1  = p.add_parameter("a", m1_shape);
        auto tl1 = p.add_instruction(migraphx::op::transpose{{1, 0}}, l1);
        auto l2  = p.add_parameter("b", m2_shape);
        auto tl2 = p.add_instruction(migraphx::op::transpose{{1, 0}}, l2);
        auto l3  = p.add_parameter("c", m3_shape);
        p.add_instruction(migraphx::op::quant_dot{3, 2}, tl1, tl2, l3);
        return p;
    }
};

struct batch_quant_dot_1 : verify_program<batch_quant_dot_1>
{
    migraphx::program create_program() const
    {
        migraphx::program p;
        migraphx::shape m1_shape{migraphx::shape::int8_type, {3, 2, 8, 2}};
        migraphx::shape m2_shape{migraphx::shape::int8_type, {3, 2, 7, 8}};
        migraphx::shape m3_shape{migraphx::shape::int32_type, {3, 2, 2, 7}};
        std::vector<int> m3_data(2 * 7, 1);

        auto l1  = p.add_parameter("a", m1_shape);
        auto tl1 = p.add_instruction(migraphx::op::transpose{{0, 1, 3, 2}}, l1);
        auto l2  = p.add_parameter("b", m2_shape);
        auto tl2 = p.add_instruction(migraphx::op::transpose{{0, 1, 3, 2}}, l2);
        auto l3  = p.add_parameter("c", m3_shape);
        p.add_instruction(migraphx::op::quant_dot{3, 2}, tl1, tl2, l3);
        return p;
    }
};

struct batch_quant_dot_2 : verify_program<batch_quant_dot_2>
{
    migraphx::program create_program() const
    {
        migraphx::program p;
        migraphx::shape m1_shape{migraphx::shape::int8_type, {3, 2, 2, 8}};
        migraphx::shape m2_shape{migraphx::shape::int8_type, {3, 2, 8, 7}};
        migraphx::shape m3_shape{migraphx::shape::int32_type, {3, 2, 2, 7}};

        auto l1 = p.add_parameter("a", m1_shape);
        auto l2 = p.add_parameter("b", m2_shape);
        auto l3 = p.add_parameter("c", m3_shape);
        p.add_instruction(migraphx::op::quant_dot{1, 3}, l1, l2, l3);
        return p;
    }
};

struct test_contiguous : verify_program<test_contiguous>
{
    migraphx::program create_program() const
    {
        migraphx::program p;
        migraphx::shape s{migraphx::shape::float_type, {4, 4, 4, 3}, {48, 4, 1, 16}};
        auto x = p.add_parameter("x", s);
        p.add_instruction(migraphx::op::contiguous{}, x);
        EXPECT(p.get_shape().standard());
        return p;
    }
};

struct test_transpose : verify_program<test_transpose>
{
    migraphx::program create_program() const
    {
        migraphx::program p;
        migraphx::shape s{migraphx::shape::float_type, {4, 3, 4, 4}};
        auto x                    = p.add_parameter("x", s);
        std::vector<int64_t> perm = {0, 2, 3, 1};
        auto l                    = p.add_instruction(migraphx::op::transpose{perm}, x);
        p.add_instruction(migraphx::op::contiguous{}, l);
        return p;
    }
};

struct test_batchnorm_inference_2 : verify_program<test_batchnorm_inference_2>
{
    const size_t width    = 14;
    const size_t height   = 14;
    const size_t channels = 256;
    const size_t batches  = 1;

    migraphx::program create_program() const
    {
        migraphx::program p;

        migraphx::shape s{migraphx::shape::float_type, {batches, channels, height, width}};
        migraphx::shape vars{migraphx::shape::float_type, {channels}};
        auto x        = p.add_parameter("x", s);
        auto scale    = p.add_literal(migraphx::abs(migraphx::generate_literal(vars, 1)));
        auto bias     = p.add_literal(migraphx::abs(migraphx::generate_literal(vars, 2)));
        auto mean     = p.add_literal(migraphx::abs(migraphx::generate_literal(vars, 3)));
        auto variance = p.add_literal(migraphx::abs(migraphx::generate_literal(vars, 4)));
        p.add_instruction(migraphx::op::batch_norm_inference{}, x, scale, bias, mean, variance);
        return p;
    }
};

struct test_batchnorm_inference : verify_program<test_batchnorm_inference>
{
    const size_t width    = 3;
    const size_t height   = 3;
    const size_t channels = 3;
    const size_t batches  = 4;

    migraphx::program create_program() const
    {
        migraphx::program p;

        migraphx::shape s{migraphx::shape::float_type, {batches, channels, height, width}};
        migraphx::shape vars{migraphx::shape::float_type, {channels}};
        auto x        = p.add_parameter("x", s);
        auto scale    = p.add_literal(migraphx::abs(migraphx::generate_literal(vars, 1)));
        auto bias     = p.add_literal(migraphx::abs(migraphx::generate_literal(vars, 2)));
        auto mean     = p.add_literal(migraphx::abs(migraphx::generate_literal(vars, 3)));
        auto variance = p.add_literal(migraphx::abs(migraphx::generate_literal(vars, 4)));
        p.add_instruction(migraphx::op::batch_norm_inference{}, x, scale, bias, mean, variance);
        return p;
    }
};

struct test_clip : verify_program<test_clip>
{
    migraphx::program create_program() const
    {
        migraphx::program p;
        auto x = p.add_parameter("x", migraphx::shape{migraphx::shape::float_type, {3}});
        p.add_instruction(migraphx::op::clip{6.0, 0.0}, x);
        return p;
    }
};

struct test_conv_bn : verify_program<test_conv_bn>
{
    migraphx::program create_program() const
    {
        migraphx::program p;

        migraphx::shape xs{migraphx::shape::float_type, {1, 3, 224, 224}};
        migraphx::shape ws{migraphx::shape::float_type, {64, 3, 7, 7}};
        migraphx::shape vars{migraphx::shape::float_type, {64}};
        auto x        = p.add_parameter("x", xs);
        auto w        = p.add_parameter("w", ws);
        auto conv     = p.add_instruction(migraphx::op::convolution{{3, 3}, {2, 2}, {1, 1}}, x, w);
        auto scale    = p.add_literal(migraphx::abs(migraphx::generate_literal(vars, 1)));
        auto bias     = p.add_literal(migraphx::abs(migraphx::generate_literal(vars, 2)));
        auto mean     = p.add_literal(migraphx::abs(migraphx::generate_literal(vars, 3)));
        auto variance = p.add_literal(migraphx::abs(migraphx::generate_literal(vars, 4)));
        p.add_instruction(migraphx::op::batch_norm_inference{}, conv, scale, bias, mean, variance);
        return p;
    }
};

struct test_conv_bn_relu_pooling : verify_program<test_conv_bn_relu_pooling>
{
    migraphx::program create_program() const
    {
        migraphx::program p;

        migraphx::shape xs{migraphx::shape::float_type, {1, 3, 224, 224}};
        migraphx::shape ws{migraphx::shape::float_type, {64, 3, 7, 7}};
        migraphx::shape vars{migraphx::shape::float_type, {64}};
        auto x        = p.add_parameter("x", xs);
        auto w        = p.add_parameter("w", ws);
        auto conv     = p.add_instruction(migraphx::op::convolution{{3, 3}, {2, 2}, {1, 1}}, x, w);
        auto scale    = p.add_literal(migraphx::abs(migraphx::generate_literal(vars, 1)));
        auto bias     = p.add_literal(migraphx::abs(migraphx::generate_literal(vars, 2)));
        auto mean     = p.add_literal(migraphx::abs(migraphx::generate_literal(vars, 3)));
        auto variance = p.add_literal(migraphx::abs(migraphx::generate_literal(vars, 4)));
        auto bn       = p.add_instruction(
            migraphx::op::batch_norm_inference{}, conv, scale, bias, mean, variance);
        auto relu = p.add_instruction(migraphx::op::relu{}, bn);
        p.add_instruction(migraphx::op::pooling{"average", {1, 1}, {2, 2}, {3, 3}}, relu);
        return p;
    }
};

struct quant_conv : verify_program<quant_conv>
{
    migraphx::program create_program()
    {
        migraphx::program p;
        migraphx::shape a_shape{migraphx::shape::int8_type, {2, 3, 4, 4}};
        auto pa = p.add_parameter("a", a_shape);
        migraphx::shape c_shape{migraphx::shape::int8_type, {2, 3, 3, 3}};
        auto pc = p.add_parameter("c", c_shape);
        p.add_instruction(migraphx::op::quant_convolution{}, pa, pc);
        return p;
    }
};

struct quant_conv_default_mode : verify_program<quant_conv_default_mode>
{
    migraphx::program create_program()
    {
        migraphx::program p;
        migraphx::shape a_shape{migraphx::shape::int8_type, {2, 3, 4, 4}};
        auto pa = p.add_parameter("a", a_shape);
        migraphx::shape c_shape{migraphx::shape::int8_type, {2, 3, 3, 3}};
        auto pc = p.add_parameter("c", c_shape);
        p.add_instruction(
            migraphx::op::quant_convolution{{{0, 0}}, {{1, 1}}, {{1, 1}}, migraphx::op::same},
            pa,
            pc);
        return p;
    }
};

struct quant_conv_valid_mode : verify_program<quant_conv_valid_mode>
{
    migraphx::program create_program()
    {
        migraphx::program p;
        migraphx::shape a_shape{migraphx::shape::int8_type, {2, 3, 4, 4}};
        auto pa = p.add_parameter("a", a_shape);
        migraphx::shape c_shape{migraphx::shape::int8_type, {2, 3, 3, 3}};
        auto pc = p.add_parameter("c", c_shape);
        p.add_instruction(
            migraphx::op::quant_convolution{{{0, 0}}, {{1, 1}}, {{1, 1}}, migraphx::op::valid},
            pa,
            pc);
        return p;
    }
};

struct quant_conv_padding : verify_program<quant_conv_padding>
{
    migraphx::program create_program()
    {
        migraphx::program p;
        migraphx::shape a_shape{migraphx::shape::int8_type, {2, 3, 4, 4}};
        auto pa = p.add_parameter("a", a_shape);
        migraphx::shape c_shape{migraphx::shape::int8_type, {2, 3, 3, 3}};
        auto pc = p.add_parameter("c", c_shape);
        p.add_instruction(migraphx::op::quant_convolution{{{1, 1}}, {{1, 1}}}, pa, pc);
        return p;
    }
};

struct quant_conv_padding_stride : verify_program<quant_conv_padding_stride>
{
    migraphx::program create_program()
    {
        migraphx::program p;
        migraphx::shape a_shape{migraphx::shape::int8_type, {2, 3, 4, 4}};
        auto pa = p.add_parameter("a", a_shape);
        migraphx::shape c_shape{migraphx::shape::int8_type, {2, 3, 3, 3}};
        auto pc = p.add_parameter("c", c_shape);
        p.add_instruction(migraphx::op::quant_convolution{{{1, 1}}, {{2, 2}}}, pa, pc);

        return p;
    }
};

struct test_concat : verify_program<test_concat>
{
    migraphx::program create_program() const
    {
        migraphx::program p;
        std::size_t axis = 1;
        migraphx::shape s0{migraphx::shape::int32_type, {2, 2}};
        migraphx::shape s1{migraphx::shape::int32_type, {2, 3}};
        migraphx::shape s2{migraphx::shape::int32_type, {2, 1}};
        auto l0 = p.add_parameter("x", s0);
        auto l1 = p.add_parameter("y", s1);
        auto l2 = p.add_parameter("z", s2);
        p.add_instruction(migraphx::op::concat{axis}, l0, l1, l2);
        return p;
    }
};

struct test_concat2 : verify_program<test_concat2>
{
    migraphx::program create_program() const
    {
        migraphx::program p;
        std::size_t axis = 0;
        migraphx::shape s0{migraphx::shape::int32_type, {2, 2}};
        migraphx::shape s1{migraphx::shape::int32_type, {3, 2}};
        migraphx::shape s2{migraphx::shape::int32_type, {1, 2}};
        auto l0 = p.add_parameter("x", s0);
        auto l1 = p.add_parameter("y", s1);
        auto l2 = p.add_parameter("z", s2);
        p.add_instruction(migraphx::op::concat{axis}, l0, l1, l2);
        return p;
    }
};

struct test_concat_relu : verify_program<test_concat_relu>
{
    migraphx::program create_program() const
    {
        migraphx::program p;
        std::size_t axis = 0;
        migraphx::shape s0{migraphx::shape::float_type, {2, 2}};
        migraphx::shape s1{migraphx::shape::float_type, {3, 2}};
        migraphx::shape s2{migraphx::shape::float_type, {1, 2}};
        auto l0 = p.add_parameter("x", s0);
        auto l1 = p.add_parameter("y", s1);
        auto l2 = p.add_parameter("z", s2);
        auto r0 = p.add_instruction(migraphx::op::relu{}, l0);
        auto r1 = p.add_instruction(migraphx::op::relu{}, l1);
        auto r2 = p.add_instruction(migraphx::op::relu{}, l2);
        auto c0 = p.add_instruction(migraphx::op::concat{axis}, r0, r1, r2);
        p.add_instruction(migraphx::op::relu{}, c0);
        return p;
    }
};

struct test_pad : verify_program<test_pad>
{
    migraphx::program create_program() const
    {
        migraphx::program p;
        migraphx::shape s0{migraphx::shape::int32_type, {1, 96, 165, 165}};
        std::vector<int64_t> pads0 = {0, 0, 0, 0, 0, 0, 1, 1};
        std::vector<int64_t> pads1 = {0, 0, 0, 0, 1, 1, 1, 1};
        std::vector<int64_t> pads2 = {1, 1, 1, 1, 0, 0, 0, 0};
        std::vector<int64_t> pads3 = {1, 0, 1, 0, 1, 0, 2, 0};
        auto l0                    = p.add_parameter("x", s0);
        p.add_instruction(migraphx::op::pad{pads0}, l0);
        p.add_instruction(migraphx::op::pad{pads1}, l0);
        p.add_instruction(migraphx::op::pad{pads2}, l0);
        p.add_instruction(migraphx::op::pad{pads3}, l0);
        return p;
    }
};

struct test_pad_int8 : verify_program<test_pad_int8>
{
    migraphx::program create_program() const
    {
        migraphx::program p;
        std::vector<int8_t> data0 = {0, 1, 2, 3};
        migraphx::shape s0{migraphx::shape::float_type, {2, 2}};
        auto l0 = p.add_literal(migraphx::literal{s0, data0});
        migraphx::op::pad op{};
        op.value = std::numeric_limits<int8_t>::lowest();
        op.pads  = {0, 0, 1, 1};
        p.add_instruction(op, l0);
        return p;
    }
};

struct test_pooling_autopad : verify_program<test_pooling_autopad>
{
    migraphx::program create_program() const
    {
        migraphx::program p;
        migraphx::shape s0{migraphx::shape::float_type, {1, 3, 63, 63}};
        auto l0 = p.add_parameter("x", s0);
        migraphx::op::pooling op{"max"};
        op.padding_mode = migraphx::op::padding_mode_t::same;
        op.lengths      = {2, 2};
        op.stride       = {2, 2};
        p.add_instruction(op, l0);
        return p;
    }
};

struct test_gather : verify_program<test_gather>
{
    migraphx::program create_program() const
    {
        migraphx::program p;
        migraphx::shape s{migraphx::shape::float_type, {3, 3}};
        migraphx::shape s_indices{migraphx::shape::int32_type, {2, 2}};
        std::vector<int> indices{1, 2, 2, 1};
        auto a0  = p.add_parameter("data", s);
        auto a1  = p.add_literal(migraphx::literal{s_indices, indices});
        int axis = 0;
        p.add_instruction(migraphx::op::gather{axis}, a0, a1);
        return p;
    }
};

struct test_gather_neg_axis : verify_program<test_gather_neg_axis>
{
    migraphx::program create_program() const
    {
        migraphx::program p;
        migraphx::shape s{migraphx::shape::float_type, {3, 3}};
        migraphx::shape s_indices{migraphx::shape::int32_type, {2, 2}};
        std::vector<int> indices{1, 2, 2, 1};
        auto a0  = p.add_parameter("data", s);
        auto a1  = p.add_literal(migraphx::literal{s_indices, indices});
        int axis = -1;
        p.add_instruction(migraphx::op::gather{axis}, a0, a1);
        return p;
    }
};

struct test_gather_scalar_output : verify_program<test_gather_scalar_output>
{
    migraphx::program create_program() const
    {
        migraphx::program p;
        migraphx::shape s{migraphx::shape::float_type, {3}};
        migraphx::shape s_indices{migraphx::shape::int32_type};
        std::vector<int> indices{1};
        auto a0  = p.add_parameter("data", s);
        auto a1  = p.add_literal(migraphx::literal{s_indices, indices});
        int axis = 0;
        p.add_instruction(migraphx::op::gather{axis}, a0, a1);
        return p;
    }
};

struct test_gather_scalar_index : verify_program<test_gather_scalar_index>
{
    migraphx::program create_program() const
    {
        migraphx::program p;
        migraphx::shape s{migraphx::shape::float_type, {3, 3}};
        migraphx::shape s_indices{migraphx::shape::int32_type};
        std::vector<int> indices{1};
        auto a0  = p.add_parameter("data", s);
        auto a1  = p.add_literal(migraphx::literal{s_indices, indices});
        int axis = -1;
        p.add_instruction(migraphx::op::gather{axis}, a0, a1);
        return p;
    }
};

struct test_gather_1d_index : verify_program<test_gather_1d_index>
{
    migraphx::program create_program() const
    {
        migraphx::program p;
        migraphx::shape s{migraphx::shape::float_type, {3, 3}};
        migraphx::shape s_indices{migraphx::shape::int32_type, {1}};
        std::vector<int> indices{1};
        auto a0  = p.add_parameter("data", s);
        auto a1  = p.add_literal(migraphx::literal{s_indices, indices});
        int axis = -1;
        p.add_instruction(migraphx::op::gather{axis}, a0, a1);
        return p;
    }
};

void manual_identity()
{
    migraphx::program p;
    std::vector<float> data0 = {0, 1, 2, 3};
    migraphx::shape s0{migraphx::shape::float_type, {2, 2}};
    auto l0 = p.add_literal(migraphx::literal{s0, data0});
    p.add_instruction(migraphx::op::identity{}, l0);
    p.compile(migraphx::gpu::target{});
    migraphx::program::parameter_map m;
    for(auto&& x : p.get_parameter_shapes())
    {
        m[x.first] = migraphx::gpu::to_gpu(migraphx::generate_argument(x.second));
    }
    auto result = migraphx::gpu::from_gpu(p.eval(m));
    std::cout << result << std::endl;
}

void manual_test_concat_relu()
{
    migraphx::program p;
    std::size_t axis         = 0;
    std::vector<float> data0 = {0, 1, 2, 3};
    std::vector<float> data1 = {4, 5, 6, 7, 8, 9};
    std::vector<float> data2 = {10, 11};
    migraphx::shape s0{migraphx::shape::float_type, {2, 2}};
    migraphx::shape s1{migraphx::shape::float_type, {3, 2}};
    migraphx::shape s2{migraphx::shape::float_type, {1, 2}};
    auto l0 = p.add_literal(migraphx::literal{s0, data0});
    auto l1 = p.add_literal(migraphx::literal{s1, data1});
    auto l2 = p.add_literal(migraphx::literal{s2, data2});
    auto r0 = p.add_instruction(migraphx::op::relu{}, l0);
    auto r1 = p.add_instruction(migraphx::op::relu{}, l1);
    auto r2 = p.add_instruction(migraphx::op::relu{}, l2);
    auto c0 = p.add_instruction(migraphx::op::concat{axis}, r0, r1, r2);
    p.add_instruction(migraphx::op::relu{}, c0);

    p.compile(migraphx::gpu::target{});
    migraphx::program::parameter_map m;
    for(auto&& x : p.get_parameter_shapes())
    {
        m[x.first] = migraphx::gpu::to_gpu(migraphx::generate_argument(x.second));
    }
    auto result = migraphx::gpu::from_gpu(p.eval(m));
    std::cout << result << std::endl;
}

struct test_conv_bn_relu_pooling2 : verify_program<test_conv_bn_relu_pooling2>
{
    static migraphx::instruction_ref
    add_bn(migraphx::program& p, migraphx::instruction_ref x, std::size_t channels)
    {
        migraphx::shape vars{migraphx::shape::float_type, {channels}};
        auto scale = p.add_literal(migraphx::abs(migraphx::generate_literal(vars, 1 + channels)));
        auto bias  = p.add_literal(migraphx::abs(migraphx::generate_literal(vars, 2 + channels)));
        auto mean  = p.add_literal(migraphx::abs(migraphx::generate_literal(vars, 3 + channels)));
        auto variance =
            p.add_literal(migraphx::abs(migraphx::generate_literal(vars, 4 + channels)));
        return p.add_instruction(
            migraphx::op::batch_norm_inference{}, x, scale, bias, mean, variance);
    }
    migraphx::program create_program() const
    {
        migraphx::program p;

        migraphx::shape xs1{migraphx::shape::float_type, {1, 512, 7, 7}};
        migraphx::shape xs2{migraphx::shape::float_type, {1, 1024, 14, 14}};
        migraphx::shape ws1{migraphx::shape::float_type, {2048, 512, 1, 1}};
        migraphx::shape ws2{migraphx::shape::float_type, {2048, 1024, 1, 1}};
        auto x1    = p.add_parameter("x1", xs1);
        auto w1    = p.add_parameter("w1", ws1);
        auto conv1 = p.add_instruction(migraphx::op::convolution{{0, 0}, {1, 1}, {1, 1}}, x1, w1);
        auto bn1   = add_bn(p, conv1, 2048);
        auto x2    = p.add_parameter("x2", xs2);
        auto w2    = p.add_parameter("w2", ws2);
        auto conv2 = p.add_instruction(migraphx::op::convolution{{0, 0}, {2, 2}, {1, 1}}, x2, w2);
        auto bn2   = add_bn(p, conv2, 2048);
        auto add   = p.add_instruction(migraphx::op::add{}, bn1, bn2);
        auto relu  = p.add_instruction(migraphx::op::relu{}, add);
        p.add_instruction(migraphx::op::pooling{"average", {1, 1}, {2, 2}, {3, 3}}, relu);
        return p;
    }
};

struct test_rnn_forward : verify_program<test_rnn_forward>
{
    migraphx::program create_program() const
    {
        std::size_t batch_size  = 2;
        std::size_t seq_len     = 1;
        std::size_t hidden_size = 4;
        std::size_t input_size  = 3;
        std::size_t num_dirct   = 1;
        float clip              = 0.0f;

        migraphx::program p;
        migraphx::shape in_shape{migraphx::shape::float_type, {seq_len, batch_size, input_size}};
        migraphx::shape w_shape{migraphx::shape::float_type, {num_dirct, hidden_size, input_size}};
        migraphx::shape r_shape{migraphx::shape::float_type, {num_dirct, hidden_size, hidden_size}};
        migraphx::shape b_shape{migraphx::shape::float_type, {num_dirct, 2 * hidden_size}};
        migraphx::shape ih_shape{migraphx::shape::float_type, {num_dirct, batch_size, hidden_size}};

        auto seq  = p.add_parameter("seq", in_shape);
        auto w    = p.add_parameter("w", w_shape);
        auto r    = p.add_parameter("r", r_shape);
        auto bias = p.add_parameter("bias", b_shape);
        auto ih   = p.add_parameter("ih", ih_shape);
        auto und  = p.add_instruction(migraphx::op::undefined{});

        auto output =
            p.add_instruction(migraphx::op::rnn{hidden_size,
                                                {migraphx::op::tanh{}, migraphx::op::tanh{}},
                                                migraphx::op::rnn_direction::forward,
                                                clip},
                              seq,
                              w,
                              r,
                              bias,
                              und,
                              ih);
        p.add_instruction(migraphx::op::rnn_last_output{}, output);

        return p;
    }
};

struct test_rnn_forward10 : verify_program<test_rnn_forward10>
{
    migraphx::program create_program() const
    {
        std::size_t batch_size  = 2;
        std::size_t seq_len     = 10;
        std::size_t hidden_size = 4;
        std::size_t input_size  = 3;
        std::size_t num_dirct   = 1;
        float clip              = 0.0f;

        migraphx::program p;
        migraphx::shape in_shape{migraphx::shape::float_type, {seq_len, batch_size, input_size}};
        migraphx::shape w_shape{migraphx::shape::float_type, {num_dirct, hidden_size, input_size}};
        migraphx::shape r_shape{migraphx::shape::float_type, {num_dirct, hidden_size, hidden_size}};
        migraphx::shape b_shape{migraphx::shape::float_type, {num_dirct, 2 * hidden_size}};
        migraphx::shape ih_shape{migraphx::shape::float_type, {num_dirct, batch_size, hidden_size}};

        auto seq  = p.add_parameter("seq", in_shape);
        auto w    = p.add_parameter("w", w_shape);
        auto r    = p.add_parameter("r", r_shape);
        auto bias = p.add_parameter("bias", b_shape);
        auto ih   = p.add_parameter("ih", ih_shape);
        auto und  = p.add_instruction(migraphx::op::undefined{});

        auto output =
            p.add_instruction(migraphx::op::rnn{hidden_size,
                                                {migraphx::op::tanh{}, migraphx::op::tanh{}},
                                                migraphx::op::rnn_direction::forward,
                                                clip},
                              seq,
                              w,
                              r,
                              bias,
                              und,
                              ih);
        p.add_instruction(migraphx::op::rnn_last_output{}, output);

        return p;
    }
};

struct test_rnn_reverse : verify_program<test_rnn_reverse>
{
    migraphx::program create_program() const
    {
        std::size_t batch_size  = 2;
        std::size_t seq_len     = 1;
        std::size_t hidden_size = 4;
        std::size_t input_size  = 3;
        std::size_t num_dirct   = 1;
        float clip              = 0.0f;

        migraphx::program p;
        migraphx::shape in_shape{migraphx::shape::float_type, {seq_len, batch_size, input_size}};
        migraphx::shape w_shape{migraphx::shape::float_type, {num_dirct, hidden_size, input_size}};
        migraphx::shape r_shape{migraphx::shape::float_type, {num_dirct, hidden_size, hidden_size}};
        migraphx::shape b_shape{migraphx::shape::float_type, {num_dirct, 2 * hidden_size}};
        migraphx::shape ih_shape{migraphx::shape::float_type, {num_dirct, batch_size, hidden_size}};

        auto seq  = p.add_parameter("seq", in_shape);
        auto w    = p.add_parameter("w", w_shape);
        auto r    = p.add_parameter("r", r_shape);
        auto bias = p.add_parameter("bias", b_shape);
        auto ih   = p.add_parameter("ih", ih_shape);
        auto und  = p.add_instruction(migraphx::op::undefined{});

        p.add_instruction(migraphx::op::rnn{hidden_size,
                                            {migraphx::op::tanh{}, migraphx::op::tanh{}},
                                            migraphx::op::rnn_direction::reverse,
                                            clip},
                          seq,
                          w,
                          r,
                          bias,
                          und,
                          ih);

        return p;
    }
};

struct test_rnn_reverse2 : verify_program<test_rnn_reverse2>
{
    migraphx::program create_program() const
    {
        std::size_t batch_size  = 2;
        std::size_t seq_len     = 2;
        std::size_t hidden_size = 4;
        std::size_t input_size  = 3;
        std::size_t num_dirct   = 1;
        float clip              = 0.0f;

        migraphx::program p;
        migraphx::shape in_shape{migraphx::shape::float_type, {seq_len, batch_size, input_size}};
        migraphx::shape w_shape{migraphx::shape::float_type, {num_dirct, hidden_size, input_size}};
        migraphx::shape r_shape{migraphx::shape::float_type, {num_dirct, hidden_size, hidden_size}};
        migraphx::shape b_shape{migraphx::shape::float_type, {num_dirct, 2 * hidden_size}};
        migraphx::shape ih_shape{migraphx::shape::float_type, {num_dirct, batch_size, hidden_size}};

        auto seq  = p.add_parameter("seq", in_shape);
        auto w    = p.add_parameter("w", w_shape);
        auto r    = p.add_parameter("r", r_shape);
        auto bias = p.add_parameter("bias", b_shape);
        auto ih   = p.add_parameter("ih", ih_shape);
        auto und  = p.add_instruction(migraphx::op::undefined{});

        p.add_instruction(migraphx::op::rnn{hidden_size,
                                            {migraphx::op::tanh{}, migraphx::op::tanh{}},
                                            migraphx::op::rnn_direction::reverse,
                                            clip},
                          seq,
                          w,
                          r,
                          bias,
                          und,
                          ih);

        return p;
    }
};

struct test_rnn_3args : verify_program<test_rnn_3args>
{
    migraphx::program create_program() const
    {
        std::size_t batch_size  = 2;
        std::size_t seq_len     = 1;
        std::size_t hidden_size = 4;
        std::size_t input_size  = 3;
        std::size_t num_dirct   = 1;
        float clip              = 0.0f;

        migraphx::program p;
        migraphx::shape in_shape{migraphx::shape::float_type, {seq_len, batch_size, input_size}};
        migraphx::shape w_shape{migraphx::shape::float_type, {num_dirct, hidden_size, input_size}};
        migraphx::shape r_shape{migraphx::shape::float_type, {num_dirct, hidden_size, hidden_size}};

        auto seq = p.add_parameter("seq", in_shape);
        auto w   = p.add_parameter("w", w_shape);
        auto r   = p.add_parameter("r", r_shape);

        p.add_instruction(migraphx::op::rnn{hidden_size,
                                            {migraphx::op::tanh{}, migraphx::op::tanh{}},
                                            migraphx::op::rnn_direction::reverse,
                                            clip},
                          seq,
                          w,
                          r);

        return p;
    }
};

struct test_rnn_4args : verify_program<test_rnn_4args>
{
    migraphx::program create_program() const
    {
        std::size_t batch_size  = 2;
        std::size_t seq_len     = 5;
        std::size_t hidden_size = 4;
        std::size_t input_size  = 3;
        std::size_t num_dirct   = 1;
        float clip              = 0.0f;

        migraphx::program p;
        migraphx::shape in_shape{migraphx::shape::float_type, {seq_len, batch_size, input_size}};
        migraphx::shape w_shape{migraphx::shape::float_type, {num_dirct, hidden_size, input_size}};
        migraphx::shape r_shape{migraphx::shape::float_type, {num_dirct, hidden_size, hidden_size}};
        migraphx::shape b_shape{migraphx::shape::float_type, {num_dirct, 2 * hidden_size}};

        auto seq  = p.add_parameter("seq", in_shape);
        auto w    = p.add_parameter("w", w_shape);
        auto r    = p.add_parameter("r", r_shape);
        auto bias = p.add_parameter("bias", b_shape);

        p.add_instruction(migraphx::op::rnn{hidden_size,
                                            {migraphx::op::tanh{}, migraphx::op::tanh{}},
                                            migraphx::op::rnn_direction::reverse,
                                            clip},
                          seq,
                          w,
                          r,
                          bias);

        return p;
    }
};

struct test_rnn_5args : verify_program<test_rnn_5args>
{
    migraphx::program create_program() const
    {
        std::size_t batch_size  = 2;
        std::size_t seq_len     = 10;
        std::size_t hidden_size = 4;
        std::size_t input_size  = 3;
        std::size_t num_dirct   = 1;
        float clip              = 0.0f;

        migraphx::program p;
        migraphx::shape in_shape{migraphx::shape::float_type, {seq_len, batch_size, input_size}};
        migraphx::shape w_shape{migraphx::shape::float_type, {num_dirct, hidden_size, input_size}};
        migraphx::shape r_shape{migraphx::shape::float_type, {num_dirct, hidden_size, hidden_size}};
        migraphx::shape b_shape{migraphx::shape::float_type, {num_dirct, 2 * hidden_size}};

        auto seq  = p.add_parameter("seq", in_shape);
        auto w    = p.add_parameter("w", w_shape);
        auto r    = p.add_parameter("r", r_shape);
        auto bias = p.add_parameter("bias", b_shape);
        auto und  = p.add_instruction(migraphx::op::undefined{});

        auto output =
            p.add_instruction(migraphx::op::rnn{hidden_size,
                                                {migraphx::op::tanh{}, migraphx::op::tanh{}},
                                                migraphx::op::rnn_direction::forward,
                                                clip},
                              seq,
                              w,
                              r,
                              bias,
                              und);
        p.add_instruction(migraphx::op::rnn_last_output{}, output);

        return p;
    }
};

struct test_rnn_bidirectional : verify_program<test_rnn_bidirectional>
{
    migraphx::program create_program() const
    {
        std::size_t batch_size  = 2;
        std::size_t seq_len     = 1;
        std::size_t hidden_size = 4;
        std::size_t input_size  = 3;
        std::size_t num_dirct   = 2;
        float clip              = 0.0f;

        migraphx::program p;
        migraphx::shape in_shape{migraphx::shape::float_type, {seq_len, batch_size, input_size}};
        migraphx::shape w_shape{migraphx::shape::float_type, {num_dirct, hidden_size, input_size}};
        migraphx::shape r_shape{migraphx::shape::float_type, {num_dirct, hidden_size, hidden_size}};
        migraphx::shape b_shape{migraphx::shape::float_type, {num_dirct, 2 * hidden_size}};
        migraphx::shape ih_shape{migraphx::shape::float_type, {num_dirct, batch_size, hidden_size}};

        auto seq  = p.add_parameter("seq", in_shape);
        auto w    = p.add_parameter("w", w_shape);
        auto r    = p.add_parameter("r", r_shape);
        auto bias = p.add_parameter("bias", b_shape);
        auto ih   = p.add_parameter("ih", ih_shape);
        auto und  = p.add_instruction(migraphx::op::undefined{});

        auto output =
            p.add_instruction(migraphx::op::rnn{hidden_size,
                                                {migraphx::op::tanh{}, migraphx::op::tanh{}},
                                                migraphx::op::rnn_direction::bidirectional,
                                                clip},
                              seq,
                              w,
                              r,
                              bias,
                              und,
                              ih);
        p.add_instruction(migraphx::op::rnn_last_output{}, output);

        return p;
    }
};

struct test_rnn_bidirectional10 : verify_program<test_rnn_bidirectional10>
{
    migraphx::program create_program() const
    {
        std::size_t batch_size  = 2;
        std::size_t seq_len     = 10;
        std::size_t hidden_size = 4;
        std::size_t input_size  = 3;
        std::size_t num_dirct   = 2;
        float clip              = 0.0f;

        migraphx::program p;
        migraphx::shape in_shape{migraphx::shape::float_type, {seq_len, batch_size, input_size}};
        migraphx::shape w_shape{migraphx::shape::float_type, {num_dirct, hidden_size, input_size}};
        migraphx::shape r_shape{migraphx::shape::float_type, {num_dirct, hidden_size, hidden_size}};
        migraphx::shape b_shape{migraphx::shape::float_type, {num_dirct, 2 * hidden_size}};
        migraphx::shape ih_shape{migraphx::shape::float_type, {num_dirct, batch_size, hidden_size}};

        auto seq  = p.add_parameter("seq", in_shape);
        auto w    = p.add_parameter("w", w_shape);
        auto r    = p.add_parameter("r", r_shape);
        auto bias = p.add_parameter("bias", b_shape);
        auto ih   = p.add_parameter("ih", ih_shape);
        auto und  = p.add_instruction(migraphx::op::undefined{});
        auto output =
            p.add_instruction(migraphx::op::rnn{hidden_size,
                                                {migraphx::op::tanh{}, migraphx::op::tanh{}},
                                                migraphx::op::rnn_direction::bidirectional,
                                                clip},
                              seq,
                              w,
                              r,
                              bias,
                              und,
                              ih);
        p.add_instruction(migraphx::op::rnn_last_output{}, output);

        return p;
    }
};

struct test_rnn_bi_3args : verify_program<test_rnn_bi_3args>
{
    migraphx::program create_program() const
    {
        std::size_t batch_size  = 2;
        std::size_t seq_len     = 10;
        std::size_t hidden_size = 4;
        std::size_t input_size  = 3;
        std::size_t num_dirct   = 2;
        float clip              = 0.0f;

        migraphx::program p;
        migraphx::shape in_shape{migraphx::shape::float_type, {seq_len, batch_size, input_size}};
        migraphx::shape w_shape{migraphx::shape::float_type, {num_dirct, hidden_size, input_size}};
        migraphx::shape r_shape{migraphx::shape::float_type, {num_dirct, hidden_size, hidden_size}};
        migraphx::shape b_shape{migraphx::shape::float_type, {num_dirct, 2 * hidden_size}};
        migraphx::shape ih_shape{migraphx::shape::float_type, {num_dirct, batch_size, hidden_size}};

        auto seq = p.add_parameter("seq", in_shape);
        auto w   = p.add_parameter("w", w_shape);
        auto r   = p.add_parameter("r", r_shape);
        auto output =
            p.add_instruction(migraphx::op::rnn{hidden_size,
                                                {migraphx::op::tanh{}, migraphx::op::tanh{}},
                                                migraphx::op::rnn_direction::bidirectional,
                                                clip},
                              seq,
                              w,
                              r);
        p.add_instruction(migraphx::op::rnn_last_output{}, output);

        return p;
    }
};

struct test_gru_forward_last : verify_program<test_gru_forward_last>
{
    migraphx::program create_program() const
    {
        std::size_t batch_size  = 2;
        std::size_t seq_len     = 3;
        std::size_t hidden_size = 5;
        std::size_t input_size  = 8;
        std::size_t num_dirct   = 1;
        float clip              = 0.0f;

        migraphx::program p;
        migraphx::shape in_shape{migraphx::shape::float_type, {seq_len, batch_size, input_size}};
        migraphx::shape w_shape{migraphx::shape::float_type,
                                {num_dirct, 3 * hidden_size, input_size}};
        migraphx::shape r_shape{migraphx::shape::float_type,
                                {num_dirct, 3 * hidden_size, hidden_size}};
        migraphx::shape b_shape{migraphx::shape::float_type, {num_dirct, 6 * hidden_size}};
        migraphx::shape ih_shape{migraphx::shape::float_type, {num_dirct, batch_size, hidden_size}};

        auto seq  = p.add_parameter("seq", in_shape);
        auto w    = p.add_parameter("w", w_shape);
        auto r    = p.add_parameter("r", r_shape);
        auto bias = p.add_parameter("bias", b_shape);
        auto ih   = p.add_parameter("ih", ih_shape);
        auto und  = p.add_instruction(migraphx::op::undefined{});

        auto output =
            p.add_instruction(migraphx::op::gru{hidden_size,
                                                {migraphx::op::sigmoid{}, migraphx::op::tanh{}},
                                                migraphx::op::rnn_direction::forward,
                                                clip},
                              seq,
                              w,
                              r,
                              bias,
                              und,
                              ih);
        p.add_instruction(migraphx::op::rnn_last_output{}, output);

        return p;
    }
};

struct test_gru_forward_hs : verify_program<test_gru_forward_hs>
{
    migraphx::program create_program() const
    {
        std::size_t batch_size  = 2;
        std::size_t seq_len     = 3;
        std::size_t hidden_size = 5;
        std::size_t input_size  = 8;
        std::size_t num_dirct   = 1;
        float clip              = 0.0f;

        migraphx::program p;
        migraphx::shape in_shape{migraphx::shape::float_type, {seq_len, batch_size, input_size}};
        migraphx::shape w_shape{migraphx::shape::float_type,
                                {num_dirct, 3 * hidden_size, input_size}};
        migraphx::shape r_shape{migraphx::shape::float_type,
                                {num_dirct, 3 * hidden_size, hidden_size}};
        migraphx::shape b_shape{migraphx::shape::float_type, {num_dirct, 6 * hidden_size}};
        migraphx::shape ih_shape{migraphx::shape::float_type, {num_dirct, batch_size, hidden_size}};

        auto seq  = p.add_parameter("seq", in_shape);
        auto w    = p.add_parameter("w", w_shape);
        auto r    = p.add_parameter("r", r_shape);
        auto bias = p.add_parameter("bias", b_shape);
        auto ih   = p.add_parameter("ih", ih_shape);
        auto und  = p.add_instruction(migraphx::op::undefined{});

        p.add_instruction(migraphx::op::gru{hidden_size,
                                            {migraphx::op::sigmoid{}, migraphx::op::tanh{}},
                                            migraphx::op::rnn_direction::forward,
                                            clip},
                          seq,
                          w,
                          r,
                          bias,
                          und,
                          ih);

        return p;
    }
};

struct test_gru_forward_3args_und : verify_program<test_gru_forward_3args_und>
{
    migraphx::program create_program() const
    {
        std::size_t batch_size  = 2;
        std::size_t seq_len     = 3;
        std::size_t hidden_size = 5;
        std::size_t input_size  = 8;
        std::size_t num_dirct   = 1;
        float clip              = 0.0f;

        migraphx::program p;
        migraphx::shape in_shape{migraphx::shape::float_type, {seq_len, batch_size, input_size}};
        migraphx::shape w_shape{migraphx::shape::float_type,
                                {num_dirct, 3 * hidden_size, input_size}};
        migraphx::shape r_shape{migraphx::shape::float_type,
                                {num_dirct, 3 * hidden_size, hidden_size}};
        auto seq = p.add_parameter("seq", in_shape);
        auto w   = p.add_parameter("w", w_shape);
        auto r   = p.add_parameter("r", r_shape);
        auto und = p.add_instruction(migraphx::op::undefined{});
        p.add_instruction(migraphx::op::gru{hidden_size,
                                            {migraphx::op::sigmoid{}, migraphx::op::tanh{}},
                                            migraphx::op::rnn_direction::forward,
                                            clip},
                          seq,
                          w,
                          r,
                          und,
                          und,
                          und);

        return p;
    }
};

struct test_gru_forward_3args : verify_program<test_gru_forward_3args>
{
    migraphx::program create_program() const
    {
        std::size_t batch_size  = 2;
        std::size_t seq_len     = 3;
        std::size_t hidden_size = 5;
        std::size_t input_size  = 8;
        std::size_t num_dirct   = 1;
        float clip              = 0.0f;

        migraphx::program p;
        migraphx::shape in_shape{migraphx::shape::float_type, {seq_len, batch_size, input_size}};
        migraphx::shape w_shape{migraphx::shape::float_type,
                                {num_dirct, 3 * hidden_size, input_size}};
        migraphx::shape r_shape{migraphx::shape::float_type,
                                {num_dirct, 3 * hidden_size, hidden_size}};
        auto seq = p.add_parameter("seq", in_shape);
        auto w   = p.add_parameter("w", w_shape);
        auto r   = p.add_parameter("r", r_shape);
        p.add_instruction(migraphx::op::gru{hidden_size,
                                            {migraphx::op::sigmoid{}, migraphx::op::tanh{}},
                                            migraphx::op::rnn_direction::forward,
                                            clip},
                          seq,
                          w,
                          r);

        return p;
    }
};

struct test_gru_forward_seq1 : verify_program<test_gru_forward_seq1>
{
    migraphx::program create_program() const
    {
        std::size_t batch_size  = 2;
        std::size_t seq_len     = 1;
        std::size_t hidden_size = 5;
        std::size_t input_size  = 8;
        std::size_t num_dirct   = 1;
        float clip              = 0.0f;

        migraphx::program p;
        migraphx::shape in_shape{migraphx::shape::float_type, {seq_len, batch_size, input_size}};
        migraphx::shape w_shape{migraphx::shape::float_type,
                                {num_dirct, 3 * hidden_size, input_size}};
        migraphx::shape r_shape{migraphx::shape::float_type,
                                {num_dirct, 3 * hidden_size, hidden_size}};
        auto seq = p.add_parameter("seq", in_shape);
        auto w   = p.add_parameter("w", w_shape);
        auto r   = p.add_parameter("r", r_shape);
        p.add_instruction(migraphx::op::gru{hidden_size,
                                            {migraphx::op::sigmoid{}, migraphx::op::tanh{}},
                                            migraphx::op::rnn_direction::forward,
                                            clip},
                          seq,
                          w,
                          r);

        return p;
    }
};

struct test_gru_forward_default_actv : verify_program<test_gru_forward_default_actv>
{
    migraphx::program create_program() const
    {
        std::size_t batch_size  = 2;
        std::size_t seq_len     = 1;
        std::size_t hidden_size = 5;
        std::size_t input_size  = 8;
        std::size_t num_dirct   = 1;
        float clip              = 0.0f;

        migraphx::program p;
        migraphx::shape in_shape{migraphx::shape::float_type, {seq_len, batch_size, input_size}};
        migraphx::shape w_shape{migraphx::shape::float_type,
                                {num_dirct, 3 * hidden_size, input_size}};
        migraphx::shape r_shape{migraphx::shape::float_type,
                                {num_dirct, 3 * hidden_size, hidden_size}};
        auto seq = p.add_parameter("seq", in_shape);
        auto w   = p.add_parameter("w", w_shape);
        auto r   = p.add_parameter("r", r_shape);
        p.add_instruction(
            migraphx::op::gru{hidden_size, {}, migraphx::op::rnn_direction::forward, clip},
            seq,
            w,
            r);

        return p;
    }
};

struct test_gru_forward_default_actv1 : verify_program<test_gru_forward_default_actv1>
{
    migraphx::program create_program() const
    {
        std::size_t batch_size  = 2;
        std::size_t seq_len     = 3;
        std::size_t hidden_size = 5;
        std::size_t input_size  = 8;
        std::size_t num_dirct   = 1;
        float clip              = 0.0f;

        migraphx::program p;
        migraphx::shape in_shape{migraphx::shape::float_type, {seq_len, batch_size, input_size}};
        migraphx::shape w_shape{migraphx::shape::float_type,
                                {num_dirct, 3 * hidden_size, input_size}};
        migraphx::shape r_shape{migraphx::shape::float_type,
                                {num_dirct, 3 * hidden_size, hidden_size}};
        migraphx::shape b_shape{migraphx::shape::float_type, {num_dirct, 6 * hidden_size}};
        migraphx::shape ih_shape{migraphx::shape::float_type, {num_dirct, batch_size, hidden_size}};

        auto seq  = p.add_parameter("seq", in_shape);
        auto w    = p.add_parameter("w", w_shape);
        auto r    = p.add_parameter("r", r_shape);
        auto bias = p.add_parameter("bias", b_shape);
        auto ih   = p.add_parameter("ih", ih_shape);
        auto und  = p.add_instruction(migraphx::op::undefined{});

        p.add_instruction(
            migraphx::op::gru{
                hidden_size, {migraphx::op::sigmoid{}}, migraphx::op::rnn_direction::forward, clip},
            seq,
            w,
            r,
            bias,
            und,
            ih);

        return p;
    }
};

struct test_gru_reverse_last : verify_program<test_gru_reverse_last>
{
    migraphx::program create_program() const
    {
        std::size_t batch_size  = 2;
        std::size_t seq_len     = 3;
        std::size_t hidden_size = 5;
        std::size_t input_size  = 8;
        std::size_t num_dirct   = 1;
        float clip              = 0.0f;

        migraphx::program p;
        migraphx::shape in_shape{migraphx::shape::float_type, {seq_len, batch_size, input_size}};
        migraphx::shape w_shape{migraphx::shape::float_type,
                                {num_dirct, 3 * hidden_size, input_size}};
        migraphx::shape r_shape{migraphx::shape::float_type,
                                {num_dirct, 3 * hidden_size, hidden_size}};
        migraphx::shape b_shape{migraphx::shape::float_type, {num_dirct, 6 * hidden_size}};
        migraphx::shape ih_shape{migraphx::shape::float_type, {num_dirct, batch_size, hidden_size}};

        auto seq  = p.add_parameter("seq", in_shape);
        auto w    = p.add_parameter("w", w_shape);
        auto r    = p.add_parameter("r", r_shape);
        auto bias = p.add_parameter("bias", b_shape);
        auto ih   = p.add_parameter("ih", ih_shape);
        auto und  = p.add_instruction(migraphx::op::undefined{});

        auto output =
            p.add_instruction(migraphx::op::gru{hidden_size,
                                                {migraphx::op::sigmoid{}, migraphx::op::tanh{}},
                                                migraphx::op::rnn_direction::reverse,
                                                clip},
                              seq,
                              w,
                              r,
                              bias,
                              und,
                              ih);
        p.add_instruction(migraphx::op::rnn_last_output{}, output);

        return p;
    }
};

struct test_gru_reverse_3args : verify_program<test_gru_reverse_3args>
{
    migraphx::program create_program() const
    {
        std::size_t batch_size  = 2;
        std::size_t seq_len     = 3;
        std::size_t hidden_size = 5;
        std::size_t input_size  = 8;
        std::size_t num_dirct   = 1;
        float clip              = 0.0f;

        migraphx::program p;
        migraphx::shape in_shape{migraphx::shape::float_type, {seq_len, batch_size, input_size}};
        migraphx::shape w_shape{migraphx::shape::float_type,
                                {num_dirct, 3 * hidden_size, input_size}};
        migraphx::shape r_shape{migraphx::shape::float_type,
                                {num_dirct, 3 * hidden_size, hidden_size}};
        auto seq = p.add_parameter("seq", in_shape);
        auto w   = p.add_parameter("w", w_shape);
        auto r   = p.add_parameter("r", r_shape);
        p.add_instruction(migraphx::op::gru{hidden_size,
                                            {migraphx::op::sigmoid{}, migraphx::op::tanh{}},
                                            migraphx::op::rnn_direction::reverse,
                                            clip},
                          seq,
                          w,
                          r);

        return p;
    }
};

struct test_gru_bidirct_last : verify_program<test_gru_bidirct_last>
{
    migraphx::program create_program() const
    {
        std::size_t batch_size  = 2;
        std::size_t seq_len     = 3;
        std::size_t hidden_size = 5;
        std::size_t input_size  = 8;
        std::size_t num_dirct   = 2;
        float clip              = 0.0f;

        migraphx::program p;
        migraphx::shape in_shape{migraphx::shape::float_type, {seq_len, batch_size, input_size}};
        migraphx::shape w_shape{migraphx::shape::float_type,
                                {num_dirct, 3 * hidden_size, input_size}};
        migraphx::shape r_shape{migraphx::shape::float_type,
                                {num_dirct, 3 * hidden_size, hidden_size}};
        migraphx::shape b_shape{migraphx::shape::float_type, {num_dirct, 6 * hidden_size}};
        migraphx::shape ih_shape{migraphx::shape::float_type, {num_dirct, batch_size, hidden_size}};

        auto seq  = p.add_parameter("seq", in_shape);
        auto w    = p.add_parameter("w", w_shape);
        auto r    = p.add_parameter("r", r_shape);
        auto bias = p.add_parameter("bias", b_shape);
        auto ih   = p.add_parameter("ih", ih_shape);
        auto und  = p.add_instruction(migraphx::op::undefined{});

        auto output =
            p.add_instruction(migraphx::op::gru{hidden_size,
                                                {migraphx::op::sigmoid{}, migraphx::op::tanh{}},
                                                migraphx::op::rnn_direction::bidirectional,
                                                clip},
                              seq,
                              w,
                              r,
                              bias,
                              und,
                              ih);
        p.add_instruction(migraphx::op::rnn_last_output{}, output);

        return p;
    }
};

struct test_gru_bidirct_hs : verify_program<test_gru_bidirct_hs>
{
    migraphx::program create_program() const
    {
        std::size_t batch_size  = 2;
        std::size_t seq_len     = 3;
        std::size_t hidden_size = 5;
        std::size_t input_size  = 8;
        std::size_t num_dirct   = 2;
        float clip              = 0.0f;

        migraphx::program p;
        migraphx::shape in_shape{migraphx::shape::float_type, {seq_len, batch_size, input_size}};
        migraphx::shape w_shape{migraphx::shape::float_type,
                                {num_dirct, 3 * hidden_size, input_size}};
        migraphx::shape r_shape{migraphx::shape::float_type,
                                {num_dirct, 3 * hidden_size, hidden_size}};
        migraphx::shape b_shape{migraphx::shape::float_type, {num_dirct, 6 * hidden_size}};
        migraphx::shape ih_shape{migraphx::shape::float_type, {num_dirct, batch_size, hidden_size}};

        auto seq  = p.add_parameter("seq", in_shape);
        auto w    = p.add_parameter("w", w_shape);
        auto r    = p.add_parameter("r", r_shape);
        auto bias = p.add_parameter("bias", b_shape);
        auto ih   = p.add_parameter("ih", ih_shape);
        auto und  = p.add_instruction(migraphx::op::undefined{});

        p.add_instruction(migraphx::op::gru{hidden_size,
                                            {migraphx::op::sigmoid{}, migraphx::op::tanh{}},
                                            migraphx::op::rnn_direction::bidirectional,
                                            clip},
                          seq,
                          w,
                          r,
                          bias,
                          und,
                          ih);

        return p;
    }
};

struct test_gru_bidirct_3args_und : verify_program<test_gru_bidirct_3args_und>
{
    migraphx::program create_program() const
    {
        std::size_t batch_size  = 2;
        std::size_t seq_len     = 3;
        std::size_t hidden_size = 5;
        std::size_t input_size  = 8;
        std::size_t num_dirct   = 2;
        float clip              = 0.0f;

        migraphx::program p;
        migraphx::shape in_shape{migraphx::shape::float_type, {seq_len, batch_size, input_size}};
        migraphx::shape w_shape{migraphx::shape::float_type,
                                {num_dirct, 3 * hidden_size, input_size}};
        migraphx::shape r_shape{migraphx::shape::float_type,
                                {num_dirct, 3 * hidden_size, hidden_size}};
        auto seq = p.add_parameter("seq", in_shape);
        auto w   = p.add_parameter("w", w_shape);
        auto r   = p.add_parameter("r", r_shape);
        auto und = p.add_instruction(migraphx::op::undefined{});
        p.add_instruction(migraphx::op::gru{hidden_size,
                                            {migraphx::op::sigmoid{}, migraphx::op::tanh{}},
                                            migraphx::op::rnn_direction::bidirectional,
                                            clip},
                          seq,
                          w,
                          r,
                          und,
                          und,
                          und);

        return p;
    }
};

struct test_gru_bidirct_3args : verify_program<test_gru_bidirct_3args>
{
    migraphx::program create_program() const
    {
        std::size_t batch_size  = 2;
        std::size_t seq_len     = 3;
        std::size_t hidden_size = 5;
        std::size_t input_size  = 8;
        std::size_t num_dirct   = 2;
        float clip              = 0.0f;

        migraphx::program p;
        migraphx::shape in_shape{migraphx::shape::float_type, {seq_len, batch_size, input_size}};
        migraphx::shape w_shape{migraphx::shape::float_type,
                                {num_dirct, 3 * hidden_size, input_size}};
        migraphx::shape r_shape{migraphx::shape::float_type,
                                {num_dirct, 3 * hidden_size, hidden_size}};
        auto seq = p.add_parameter("seq", in_shape);
        auto w   = p.add_parameter("w", w_shape);
        auto r   = p.add_parameter("r", r_shape);
        p.add_instruction(migraphx::op::gru{hidden_size,
                                            {migraphx::op::sigmoid{}, migraphx::op::tanh{}},
                                            migraphx::op::rnn_direction::bidirectional,
                                            clip},
                          seq,
                          w,
                          r);

        return p;
    }
};

struct test_gru_bidirct_seq1 : verify_program<test_gru_bidirct_seq1>
{
    migraphx::program create_program() const
    {
        std::size_t batch_size  = 2;
        std::size_t seq_len     = 1;
        std::size_t hidden_size = 5;
        std::size_t input_size  = 8;
        std::size_t num_dirct   = 2;
        float clip              = 0.0f;

        migraphx::program p;
        migraphx::shape in_shape{migraphx::shape::float_type, {seq_len, batch_size, input_size}};
        migraphx::shape w_shape{migraphx::shape::float_type,
                                {num_dirct, 3 * hidden_size, input_size}};
        migraphx::shape r_shape{migraphx::shape::float_type,
                                {num_dirct, 3 * hidden_size, hidden_size}};
        auto seq = p.add_parameter("seq", in_shape);
        auto w   = p.add_parameter("w", w_shape);
        auto r   = p.add_parameter("r", r_shape);
        p.add_instruction(migraphx::op::gru{hidden_size,
                                            {migraphx::op::sigmoid{}, migraphx::op::tanh{}},
                                            migraphx::op::rnn_direction::bidirectional,
                                            clip},
                          seq,
                          w,
                          r);

        return p;
    }
};

struct test_gru_bidirct_default_actv : verify_program<test_gru_bidirct_default_actv>
{
    migraphx::program create_program() const
    {
        std::size_t batch_size  = 2;
        std::size_t seq_len     = 1;
        std::size_t hidden_size = 5;
        std::size_t input_size  = 8;
        std::size_t num_dirct   = 2;
        float clip              = 0.0f;

        migraphx::program p;
        migraphx::shape in_shape{migraphx::shape::float_type, {seq_len, batch_size, input_size}};
        migraphx::shape w_shape{migraphx::shape::float_type,
                                {num_dirct, 3 * hidden_size, input_size}};
        migraphx::shape r_shape{migraphx::shape::float_type,
                                {num_dirct, 3 * hidden_size, hidden_size}};
        auto seq = p.add_parameter("seq", in_shape);
        auto w   = p.add_parameter("w", w_shape);
        auto r   = p.add_parameter("r", r_shape);
        p.add_instruction(
            migraphx::op::gru{hidden_size, {}, migraphx::op::rnn_direction::bidirectional, clip},
            seq,
            w,
            r);

        return p;
    }
};

struct test_gru_bidirct_default_actv1 : verify_program<test_gru_bidirct_default_actv1>
{
    migraphx::program create_program() const
    {
        std::size_t batch_size  = 2;
        std::size_t seq_len     = 3;
        std::size_t hidden_size = 5;
        std::size_t input_size  = 8;
        std::size_t num_dirct   = 2;
        float clip              = 0.0f;

        migraphx::program p;
        migraphx::shape in_shape{migraphx::shape::float_type, {seq_len, batch_size, input_size}};
        migraphx::shape w_shape{migraphx::shape::float_type,
                                {num_dirct, 3 * hidden_size, input_size}};
        migraphx::shape r_shape{migraphx::shape::float_type,
                                {num_dirct, 3 * hidden_size, hidden_size}};
        migraphx::shape b_shape{migraphx::shape::float_type, {num_dirct, 6 * hidden_size}};
        migraphx::shape ih_shape{migraphx::shape::float_type, {num_dirct, batch_size, hidden_size}};

        auto seq  = p.add_parameter("seq", in_shape);
        auto w    = p.add_parameter("w", w_shape);
        auto r    = p.add_parameter("r", r_shape);
        auto bias = p.add_parameter("bias", b_shape);
        auto ih   = p.add_parameter("ih", ih_shape);
        auto und  = p.add_instruction(migraphx::op::undefined{});

        p.add_instruction(migraphx::op::gru{hidden_size,
                                            {migraphx::op::sigmoid{}},
                                            migraphx::op::rnn_direction::bidirectional,
                                            clip},
                          seq,
                          w,
                          r,
                          bias,
                          und,
                          ih);

        return p;
    }
};

struct test_lstm_forward_last : verify_program<test_lstm_forward_last>
{
    migraphx::program create_program() const
    {
        std::size_t batch_size  = 2;
        std::size_t seq_len     = 3;
        std::size_t hidden_size = 5;
        std::size_t input_size  = 8;
        std::size_t num_dirct   = 1;
        float clip              = 0.0f;

        migraphx::program p;
        migraphx::shape in_shape{migraphx::shape::float_type, {seq_len, batch_size, input_size}};
        migraphx::shape w_shape{migraphx::shape::float_type,
                                {num_dirct, 4 * hidden_size, input_size}};
        migraphx::shape r_shape{migraphx::shape::float_type,
                                {num_dirct, 4 * hidden_size, hidden_size}};
        migraphx::shape b_shape{migraphx::shape::float_type, {num_dirct, 8 * hidden_size}};
        migraphx::shape ih_shape{migraphx::shape::float_type, {num_dirct, batch_size, hidden_size}};
        migraphx::shape ic_shape{migraphx::shape::float_type, {num_dirct, batch_size, hidden_size}};
        migraphx::shape pph_shape{migraphx::shape::float_type, {num_dirct, 3 * hidden_size}};

        auto seq  = p.add_parameter("seq", in_shape);
        auto w    = p.add_parameter("w", w_shape);
        auto r    = p.add_parameter("r", r_shape);
        auto bias = p.add_parameter("bias", b_shape);
        auto ih   = p.add_parameter("ih", ih_shape);
        auto ic   = p.add_parameter("ic", ic_shape);
        auto pph  = p.add_parameter("pph", pph_shape);
        auto und  = p.add_instruction(migraphx::op::undefined{});

        auto output = p.add_instruction(
            migraphx::op::lstm{
                hidden_size,
                {migraphx::op::sigmoid{}, migraphx::op::tanh{}, migraphx::op::tanh{}},
                migraphx::op::rnn_direction::forward,
                clip},
            seq,
            w,
            r,
            bias,
            und,
            ih,
            ic,
            pph);
        p.add_instruction(migraphx::op::rnn_last_output{}, output);

        return p;
    }
};

struct test_lstm_forward_hs : verify_program<test_lstm_forward_hs>
{
    migraphx::program create_program() const
    {
        std::size_t batch_size  = 2;
        std::size_t seq_len     = 3;
        std::size_t hidden_size = 5;
        std::size_t input_size  = 8;
        std::size_t num_dirct   = 1;
        float clip              = 0.0f;

        migraphx::program p;
        migraphx::shape in_shape{migraphx::shape::float_type, {seq_len, batch_size, input_size}};
        migraphx::shape w_shape{migraphx::shape::float_type,
                                {num_dirct, 4 * hidden_size, input_size}};
        migraphx::shape r_shape{migraphx::shape::float_type,
                                {num_dirct, 4 * hidden_size, hidden_size}};
        migraphx::shape b_shape{migraphx::shape::float_type, {num_dirct, 8 * hidden_size}};
        migraphx::shape ih_shape{migraphx::shape::float_type, {num_dirct, batch_size, hidden_size}};
        migraphx::shape ic_shape{migraphx::shape::float_type, {num_dirct, batch_size, hidden_size}};
        migraphx::shape pph_shape{migraphx::shape::float_type, {num_dirct, 3 * hidden_size}};

        auto seq  = p.add_parameter("seq", in_shape);
        auto w    = p.add_parameter("w", w_shape);
        auto r    = p.add_parameter("r", r_shape);
        auto bias = p.add_parameter("bias", b_shape);
        auto ih   = p.add_parameter("ih", ih_shape);
        auto ic   = p.add_parameter("ic", ic_shape);
        auto pph  = p.add_parameter("pph", pph_shape);
        auto und  = p.add_instruction(migraphx::op::undefined{});

        p.add_instruction(
            migraphx::op::lstm{
                hidden_size,
                {migraphx::op::sigmoid{}, migraphx::op::tanh{}, migraphx::op::tanh{}},
                migraphx::op::rnn_direction::forward,
                clip},
            seq,
            w,
            r,
            bias,
            und,
            ih,
            ic,
            pph);

        return p;
    }
};

struct test_lstm_forward_3args_und : verify_program<test_lstm_forward_3args_und>
{
    migraphx::program create_program() const
    {
        std::size_t batch_size  = 2;
        std::size_t seq_len     = 3;
        std::size_t hidden_size = 5;
        std::size_t input_size  = 8;
        std::size_t num_dirct   = 1;
        float clip              = 0.0f;

        migraphx::program p;
        migraphx::shape in_shape{migraphx::shape::float_type, {seq_len, batch_size, input_size}};
        migraphx::shape w_shape{migraphx::shape::float_type,
                                {num_dirct, 4 * hidden_size, input_size}};
        migraphx::shape r_shape{migraphx::shape::float_type,
                                {num_dirct, 4 * hidden_size, hidden_size}};
        auto seq = p.add_parameter("seq", in_shape);
        auto w   = p.add_parameter("w", w_shape);
        auto r   = p.add_parameter("r", r_shape);
        auto und = p.add_instruction(migraphx::op::undefined{});
        p.add_instruction(
            migraphx::op::lstm{
                hidden_size,
                {migraphx::op::sigmoid{}, migraphx::op::tanh{}, migraphx::op::tanh{}},
                migraphx::op::rnn_direction::forward,
                clip},
            seq,
            w,
            r,
            und,
            und,
            und,
            und,
            und);

        return p;
    }
};

struct test_lstm_forward_3args : verify_program<test_lstm_forward_3args>
{
    migraphx::program create_program() const
    {
        std::size_t batch_size  = 2;
        std::size_t seq_len     = 3;
        std::size_t hidden_size = 5;
        std::size_t input_size  = 8;
        std::size_t num_dirct   = 1;
        float clip              = 0.0f;

        migraphx::program p;
        migraphx::shape in_shape{migraphx::shape::float_type, {seq_len, batch_size, input_size}};
        migraphx::shape w_shape{migraphx::shape::float_type,
                                {num_dirct, 4 * hidden_size, input_size}};
        migraphx::shape r_shape{migraphx::shape::float_type,
                                {num_dirct, 4 * hidden_size, hidden_size}};
        auto seq = p.add_parameter("seq", in_shape);
        auto w   = p.add_parameter("w", w_shape);
        auto r   = p.add_parameter("r", r_shape);
        p.add_instruction(
            migraphx::op::lstm{
                hidden_size,
                {migraphx::op::sigmoid{}, migraphx::op::tanh{}, migraphx::op::tanh{}},
                migraphx::op::rnn_direction::forward,
                clip},
            seq,
            w,
            r);

        return p;
    }
};

struct test_lstm_forward_seq1 : verify_program<test_lstm_forward_seq1>
{
    migraphx::program create_program() const
    {
        std::size_t batch_size  = 2;
        std::size_t seq_len     = 1;
        std::size_t hidden_size = 5;
        std::size_t input_size  = 8;
        std::size_t num_dirct   = 1;
        float clip              = 0.0f;

        migraphx::program p;
        migraphx::shape in_shape{migraphx::shape::float_type, {seq_len, batch_size, input_size}};
        migraphx::shape w_shape{migraphx::shape::float_type,
                                {num_dirct, 4 * hidden_size, input_size}};
        migraphx::shape r_shape{migraphx::shape::float_type,
                                {num_dirct, 4 * hidden_size, hidden_size}};
        auto seq = p.add_parameter("seq", in_shape);
        auto w   = p.add_parameter("w", w_shape);
        auto r   = p.add_parameter("r", r_shape);
        p.add_instruction(
            migraphx::op::lstm{
                hidden_size,
                {migraphx::op::sigmoid{}, migraphx::op::tanh{}, migraphx::op::tanh{}},
                migraphx::op::rnn_direction::forward,
                clip},
            seq,
            w,
            r);

        return p;
    }
};

struct test_lstm_forward_default_actv : verify_program<test_lstm_forward_default_actv>
{
    migraphx::program create_program() const
    {
        std::size_t batch_size  = 2;
        std::size_t seq_len     = 1;
        std::size_t hidden_size = 5;
        std::size_t input_size  = 8;
        std::size_t num_dirct   = 1;
        float clip              = 0.0f;

        migraphx::program p;
        migraphx::shape in_shape{migraphx::shape::float_type, {seq_len, batch_size, input_size}};
        migraphx::shape w_shape{migraphx::shape::float_type,
                                {num_dirct, 4 * hidden_size, input_size}};
        migraphx::shape r_shape{migraphx::shape::float_type,
                                {num_dirct, 4 * hidden_size, hidden_size}};
        auto seq = p.add_parameter("seq", in_shape);
        auto w   = p.add_parameter("w", w_shape);
        auto r   = p.add_parameter("r", r_shape);
        p.add_instruction(
            migraphx::op::lstm{hidden_size, {}, migraphx::op::rnn_direction::forward, clip},
            seq,
            w,
            r);

        return p;
    }
};

struct test_lstm_forward_default_actv1 : verify_program<test_lstm_forward_default_actv1>
{
    migraphx::program create_program() const
    {
        std::size_t batch_size  = 2;
        std::size_t seq_len     = 3;
        std::size_t hidden_size = 5;
        std::size_t input_size  = 8;
        std::size_t num_dirct   = 1;
        float clip              = 0.0f;

        migraphx::program p;
        migraphx::shape in_shape{migraphx::shape::float_type, {seq_len, batch_size, input_size}};
        migraphx::shape w_shape{migraphx::shape::float_type,
                                {num_dirct, 4 * hidden_size, input_size}};
        migraphx::shape r_shape{migraphx::shape::float_type,
                                {num_dirct, 4 * hidden_size, hidden_size}};
        migraphx::shape b_shape{migraphx::shape::float_type, {num_dirct, 8 * hidden_size}};
        migraphx::shape ih_shape{migraphx::shape::float_type, {num_dirct, batch_size, hidden_size}};

        auto seq  = p.add_parameter("seq", in_shape);
        auto w    = p.add_parameter("w", w_shape);
        auto r    = p.add_parameter("r", r_shape);
        auto bias = p.add_parameter("bias", b_shape);
        auto ih   = p.add_parameter("ih", ih_shape);
        auto und  = p.add_instruction(migraphx::op::undefined{});

        p.add_instruction(
            migraphx::op::lstm{
                hidden_size, {migraphx::op::sigmoid{}}, migraphx::op::rnn_direction::forward, clip},
            seq,
            w,
            r,
            bias,
            und,
            ih);

        return p;
    }
};

struct test_lstm_reverse_last : verify_program<test_lstm_reverse_last>
{
    migraphx::program create_program() const
    {
        std::size_t batch_size  = 2;
        std::size_t seq_len     = 3;
        std::size_t hidden_size = 5;
        std::size_t input_size  = 8;
        std::size_t num_dirct   = 1;
        float clip              = 0.0f;

        migraphx::program p;
        migraphx::shape in_shape{migraphx::shape::float_type, {seq_len, batch_size, input_size}};
        migraphx::shape w_shape{migraphx::shape::float_type,
                                {num_dirct, 4 * hidden_size, input_size}};
        migraphx::shape r_shape{migraphx::shape::float_type,
                                {num_dirct, 4 * hidden_size, hidden_size}};
        migraphx::shape b_shape{migraphx::shape::float_type, {num_dirct, 8 * hidden_size}};
        migraphx::shape ih_shape{migraphx::shape::float_type, {num_dirct, batch_size, hidden_size}};
        migraphx::shape ic_shape{migraphx::shape::float_type, {num_dirct, batch_size, hidden_size}};
        migraphx::shape pph_shape{migraphx::shape::float_type, {num_dirct, 3 * hidden_size}};

        auto seq  = p.add_parameter("seq", in_shape);
        auto w    = p.add_parameter("w", w_shape);
        auto r    = p.add_parameter("r", r_shape);
        auto bias = p.add_parameter("bias", b_shape);
        auto ih   = p.add_parameter("ih", ih_shape);
        auto ic   = p.add_parameter("ic", ic_shape);
        auto pph  = p.add_parameter("pph", pph_shape);
        auto und  = p.add_instruction(migraphx::op::undefined{});

        auto output = p.add_instruction(
            migraphx::op::lstm{
                hidden_size,
                {migraphx::op::sigmoid{}, migraphx::op::tanh{}, migraphx::op::tanh{}},
                migraphx::op::rnn_direction::reverse,
                clip},
            seq,
            w,
            r,
            bias,
            und,
            ih,
            ic,
            pph);
        p.add_instruction(migraphx::op::rnn_last_output{}, output);

        return p;
    }
};

struct test_lstm_reverse_3args : verify_program<test_lstm_reverse_3args>
{
    migraphx::program create_program() const
    {
        std::size_t batch_size  = 2;
        std::size_t seq_len     = 3;
        std::size_t hidden_size = 5;
        std::size_t input_size  = 8;
        std::size_t num_dirct   = 1;
        float clip              = 0.0f;

        migraphx::program p;
        migraphx::shape in_shape{migraphx::shape::float_type, {seq_len, batch_size, input_size}};
        migraphx::shape w_shape{migraphx::shape::float_type,
                                {num_dirct, 4 * hidden_size, input_size}};
        migraphx::shape r_shape{migraphx::shape::float_type,
                                {num_dirct, 4 * hidden_size, hidden_size}};
        auto seq = p.add_parameter("seq", in_shape);
        auto w   = p.add_parameter("w", w_shape);
        auto r   = p.add_parameter("r", r_shape);
        p.add_instruction(
            migraphx::op::lstm{
                hidden_size,
                {migraphx::op::sigmoid{}, migraphx::op::tanh{}, migraphx::op::tanh{}},
                migraphx::op::rnn_direction::reverse,
                clip},
            seq,
            w,
            r);

        return p;
    }
};

struct test_lstm_reverse_3args_cell_output : verify_program<test_lstm_reverse_3args_cell_output>
{
    migraphx::program create_program() const
    {
        std::size_t batch_size  = 2;
        std::size_t seq_len     = 3;
        std::size_t hidden_size = 5;
        std::size_t input_size  = 8;
        std::size_t num_dirct   = 1;
        float clip              = 0.0f;

        migraphx::program p;
        migraphx::shape in_shape{migraphx::shape::float_type, {seq_len, batch_size, input_size}};
        migraphx::shape w_shape{migraphx::shape::float_type,
                                {num_dirct, 4 * hidden_size, input_size}};
        migraphx::shape r_shape{migraphx::shape::float_type,
                                {num_dirct, 4 * hidden_size, hidden_size}};
        auto seq = p.add_parameter("seq", in_shape);
        auto w   = p.add_parameter("w", w_shape);
        auto r   = p.add_parameter("r", r_shape);
        auto hs  = p.add_instruction(
            migraphx::op::lstm{
                hidden_size,
                {migraphx::op::sigmoid{}, migraphx::op::tanh{}, migraphx::op::tanh{}},
                migraphx::op::rnn_direction::reverse,
                clip},
            seq,
            w,
            r);
        p.add_instruction(migraphx::op::lstm_last_cell_output{}, hs);

        return p;
    }
};

struct test_lstm_bidirct_last : verify_program<test_lstm_bidirct_last>
{
    migraphx::program create_program() const
    {
        std::size_t batch_size  = 2;
        std::size_t seq_len     = 3;
        std::size_t hidden_size = 5;
        std::size_t input_size  = 8;
        std::size_t num_dirct   = 2;
        float clip              = 0.0f;

        migraphx::program p;
        migraphx::shape in_shape{migraphx::shape::float_type, {seq_len, batch_size, input_size}};
        migraphx::shape w_shape{migraphx::shape::float_type,
                                {num_dirct, 4 * hidden_size, input_size}};
        migraphx::shape r_shape{migraphx::shape::float_type,
                                {num_dirct, 4 * hidden_size, hidden_size}};
        migraphx::shape b_shape{migraphx::shape::float_type, {num_dirct, 8 * hidden_size}};
        migraphx::shape ih_shape{migraphx::shape::float_type, {num_dirct, batch_size, hidden_size}};
        migraphx::shape ic_shape{migraphx::shape::float_type, {num_dirct, batch_size, hidden_size}};
        migraphx::shape pph_shape{migraphx::shape::float_type, {num_dirct, 3 * hidden_size}};

        auto seq  = p.add_parameter("seq", in_shape);
        auto w    = p.add_parameter("w", w_shape);
        auto r    = p.add_parameter("r", r_shape);
        auto bias = p.add_parameter("bias", b_shape);
        auto ih   = p.add_parameter("ih", ih_shape);
        auto ic   = p.add_parameter("ic", ic_shape);
        auto pph  = p.add_parameter("pph", pph_shape);
        auto und  = p.add_instruction(migraphx::op::undefined{});

        auto output = p.add_instruction(
            migraphx::op::lstm{
                hidden_size,
                {migraphx::op::sigmoid{}, migraphx::op::tanh{}, migraphx::op::tanh{}},
                migraphx::op::rnn_direction::bidirectional,
                clip},
            seq,
            w,
            r,
            bias,
            und,
            ih,
            ic,
            pph);
        p.add_instruction(migraphx::op::rnn_last_output{}, output);

        return p;
    }
};

struct test_lstm_bidirct_hs : verify_program<test_lstm_bidirct_hs>
{
    migraphx::program create_program() const
    {
        std::size_t batch_size  = 2;
        std::size_t seq_len     = 3;
        std::size_t hidden_size = 5;
        std::size_t input_size  = 8;
        std::size_t num_dirct   = 2;
        float clip              = 0.0f;

        migraphx::program p;
        migraphx::shape in_shape{migraphx::shape::float_type, {seq_len, batch_size, input_size}};
        migraphx::shape w_shape{migraphx::shape::float_type,
                                {num_dirct, 4 * hidden_size, input_size}};
        migraphx::shape r_shape{migraphx::shape::float_type,
                                {num_dirct, 4 * hidden_size, hidden_size}};
        migraphx::shape b_shape{migraphx::shape::float_type, {num_dirct, 8 * hidden_size}};
        migraphx::shape ih_shape{migraphx::shape::float_type, {num_dirct, batch_size, hidden_size}};

        auto seq  = p.add_parameter("seq", in_shape);
        auto w    = p.add_parameter("w", w_shape);
        auto r    = p.add_parameter("r", r_shape);
        auto bias = p.add_parameter("bias", b_shape);
        auto ih   = p.add_parameter("ih", ih_shape);
        auto und  = p.add_instruction(migraphx::op::undefined{});

        p.add_instruction(migraphx::op::lstm{hidden_size,
                                             {migraphx::op::sigmoid{}, migraphx::op::tanh{}},
                                             migraphx::op::rnn_direction::bidirectional,
                                             clip},
                          seq,
                          w,
                          r,
                          bias,
                          und,
                          ih);

        return p;
    }
};

struct test_lstm_bidirct_3args_und : verify_program<test_lstm_bidirct_3args_und>
{
    migraphx::program create_program() const
    {
        std::size_t batch_size  = 2;
        std::size_t seq_len     = 3;
        std::size_t hidden_size = 5;
        std::size_t input_size  = 8;
        std::size_t num_dirct   = 2;
        float clip              = 0.0f;

        migraphx::program p;
        migraphx::shape in_shape{migraphx::shape::float_type, {seq_len, batch_size, input_size}};
        migraphx::shape w_shape{migraphx::shape::float_type,
                                {num_dirct, 4 * hidden_size, input_size}};
        migraphx::shape r_shape{migraphx::shape::float_type,
                                {num_dirct, 4 * hidden_size, hidden_size}};
        auto seq = p.add_parameter("seq", in_shape);
        auto w   = p.add_parameter("w", w_shape);
        auto r   = p.add_parameter("r", r_shape);
        auto und = p.add_instruction(migraphx::op::undefined{});
        p.add_instruction(
            migraphx::op::gru{hidden_size,
                              {migraphx::op::sigmoid{}, migraphx::op::tanh{}, migraphx::op::tanh{}},
                              migraphx::op::rnn_direction::bidirectional,
                              clip},
            seq,
            w,
            r,
            und,
            und,
            und,
            und,
            und);

        return p;
    }
};

struct test_lstm_bidirct_3args : verify_program<test_lstm_bidirct_3args>
{
    migraphx::program create_program() const
    {
        std::size_t batch_size  = 2;
        std::size_t seq_len     = 3;
        std::size_t hidden_size = 5;
        std::size_t input_size  = 8;
        std::size_t num_dirct   = 2;
        float clip              = 0.0f;

        migraphx::program p;
        migraphx::shape in_shape{migraphx::shape::float_type, {seq_len, batch_size, input_size}};
        migraphx::shape w_shape{migraphx::shape::float_type,
                                {num_dirct, 4 * hidden_size, input_size}};
        migraphx::shape r_shape{migraphx::shape::float_type,
                                {num_dirct, 4 * hidden_size, hidden_size}};
        auto seq = p.add_parameter("seq", in_shape);
        auto w   = p.add_parameter("w", w_shape);
        auto r   = p.add_parameter("r", r_shape);
        p.add_instruction(migraphx::op::lstm{hidden_size,
                                             {migraphx::op::sigmoid{}, migraphx::op::tanh{}},
                                             migraphx::op::rnn_direction::bidirectional,
                                             clip},
                          seq,
                          w,
                          r);

        return p;
    }
};

struct test_lstm_bidirct_seq1 : verify_program<test_lstm_bidirct_seq1>
{
    migraphx::program create_program() const
    {
        std::size_t batch_size  = 2;
        std::size_t seq_len     = 1;
        std::size_t hidden_size = 5;
        std::size_t input_size  = 8;
        std::size_t num_dirct   = 2;
        float clip              = 0.0f;

        migraphx::program p;
        migraphx::shape in_shape{migraphx::shape::float_type, {seq_len, batch_size, input_size}};
        migraphx::shape w_shape{migraphx::shape::float_type,
                                {num_dirct, 4 * hidden_size, input_size}};
        migraphx::shape r_shape{migraphx::shape::float_type,
                                {num_dirct, 4 * hidden_size, hidden_size}};
        auto seq = p.add_parameter("seq", in_shape);
        auto w   = p.add_parameter("w", w_shape);
        auto r   = p.add_parameter("r", r_shape);
        p.add_instruction(migraphx::op::lstm{hidden_size,
                                             {migraphx::op::sigmoid{}, migraphx::op::tanh{}},
                                             migraphx::op::rnn_direction::bidirectional,
                                             clip},
                          seq,
                          w,
                          r);

        return p;
    }
};

struct test_lstm_bidirct_default_actv : verify_program<test_lstm_bidirct_default_actv>
{
    migraphx::program create_program() const
    {
        std::size_t batch_size  = 2;
        std::size_t seq_len     = 1;
        std::size_t hidden_size = 5;
        std::size_t input_size  = 8;
        std::size_t num_dirct   = 2;
        float clip              = 0.0f;

        migraphx::program p;
        migraphx::shape in_shape{migraphx::shape::float_type, {seq_len, batch_size, input_size}};
        migraphx::shape w_shape{migraphx::shape::float_type,
                                {num_dirct, 4 * hidden_size, input_size}};
        migraphx::shape r_shape{migraphx::shape::float_type,
                                {num_dirct, 4 * hidden_size, hidden_size}};
        auto seq = p.add_parameter("seq", in_shape);
        auto w   = p.add_parameter("w", w_shape);
        auto r   = p.add_parameter("r", r_shape);
        p.add_instruction(
            migraphx::op::lstm{hidden_size, {}, migraphx::op::rnn_direction::bidirectional, clip},
            seq,
            w,
            r);

        return p;
    }
};

struct test_lstm_bidirct_default_actv1 : verify_program<test_lstm_bidirct_default_actv1>
{
    migraphx::program create_program() const
    {
        std::size_t batch_size  = 2;
        std::size_t seq_len     = 3;
        std::size_t hidden_size = 5;
        std::size_t input_size  = 8;
        std::size_t num_dirct   = 2;
        float clip              = 0.0f;

        migraphx::program p;
        migraphx::shape in_shape{migraphx::shape::float_type, {seq_len, batch_size, input_size}};
        migraphx::shape w_shape{migraphx::shape::float_type,
                                {num_dirct, 4 * hidden_size, input_size}};
        migraphx::shape r_shape{migraphx::shape::float_type,
                                {num_dirct, 4 * hidden_size, hidden_size}};
        migraphx::shape b_shape{migraphx::shape::float_type, {num_dirct, 8 * hidden_size}};
        migraphx::shape ih_shape{migraphx::shape::float_type, {num_dirct, batch_size, hidden_size}};

        auto seq  = p.add_parameter("seq", in_shape);
        auto w    = p.add_parameter("w", w_shape);
        auto r    = p.add_parameter("r", r_shape);
        auto bias = p.add_parameter("bias", b_shape);
        auto ih   = p.add_parameter("ih", ih_shape);
        auto und  = p.add_instruction(migraphx::op::undefined{});

        p.add_instruction(migraphx::op::lstm{hidden_size,
                                             {migraphx::op::sigmoid{}},
                                             migraphx::op::rnn_direction::bidirectional,
                                             clip},
                          seq,
                          w,
                          r,
                          bias,
                          und,
                          ih);

        return p;
    }
};

struct test_lstm_bidirct_default_actv2 : verify_program<test_lstm_bidirct_default_actv2>
{
    migraphx::program create_program() const
    {
        std::size_t batch_size  = 2;
        std::size_t seq_len     = 3;
        std::size_t hidden_size = 5;
        std::size_t input_size  = 8;
        std::size_t num_dirct   = 2;
        float clip              = 0.0f;

        migraphx::program p;
        migraphx::shape in_shape{migraphx::shape::float_type, {seq_len, batch_size, input_size}};
        migraphx::shape w_shape{migraphx::shape::float_type,
                                {num_dirct, 4 * hidden_size, input_size}};
        migraphx::shape r_shape{migraphx::shape::float_type,
                                {num_dirct, 4 * hidden_size, hidden_size}};
        migraphx::shape b_shape{migraphx::shape::float_type, {num_dirct, 8 * hidden_size}};
        migraphx::shape ih_shape{migraphx::shape::float_type, {num_dirct, batch_size, hidden_size}};

        auto seq  = p.add_parameter("seq", in_shape);
        auto w    = p.add_parameter("w", w_shape);
        auto r    = p.add_parameter("r", r_shape);
        auto bias = p.add_parameter("bias", b_shape);
        auto ih   = p.add_parameter("ih", ih_shape);
        auto und  = p.add_instruction(migraphx::op::undefined{});

        p.add_instruction(migraphx::op::lstm{hidden_size,
                                             {migraphx::op::tanh{}, migraphx::op::sigmoid{}},
                                             migraphx::op::rnn_direction::bidirectional,
                                             clip},
                          seq,
                          w,
                          r,
                          bias,
                          und,
                          ih);

        return p;
    }
};

template <int Axis, migraphx::shape::type_t T>
struct test_logsoftmax : verify_program<test_logsoftmax<Axis, T>>
{
    migraphx::program create_program() const
    {
        migraphx::program p;
        migraphx::shape s{T, {10, 4, 2080, 6}};
        auto param = p.add_parameter("0", s);
        p.add_instruction(migraphx::op::logsoftmax{Axis}, param);

        return p;
    }
};

template struct test_logsoftmax<0, migraphx::shape::float_type>;
template struct test_logsoftmax<1, migraphx::shape::float_type>;
template struct test_logsoftmax<2, migraphx::shape::float_type>;
template struct test_logsoftmax<3, migraphx::shape::float_type>;
template struct test_logsoftmax<1, migraphx::shape::double_type>;
template struct test_logsoftmax<3, migraphx::shape::double_type>;
template struct test_logsoftmax<1, migraphx::shape::half_type>;
template struct test_logsoftmax<0, migraphx::shape::half_type>;
template struct test_logsoftmax<2, migraphx::shape::half_type>;
template struct test_logsoftmax<3, migraphx::shape::half_type>;

struct test_fp32_fp16_lall : verify_program<test_fp32_fp16_lall>
{
    migraphx::program create_program() const
    {
        migraphx::program p;
        migraphx::shape s{migraphx::shape::float_type, {2, 3}};
        std::vector<float> data(2 * 3);
        std::iota(data.begin(), data.end(), 1.0f);
        auto l1 = p.add_literal(migraphx::literal(s, data));
        auto l2 = p.add_parameter("p2", s);
        p.add_instruction(migraphx::op::add{}, l1, l2);
        migraphx::quantize(p, {"all"});
        return p;
    };
};

struct test_fp32_fp16_ladd : verify_program<test_fp32_fp16_ladd>
{
    migraphx::program create_program() const
    {
        migraphx::program p;
        migraphx::shape s{migraphx::shape::float_type, {2, 3}};
        std::vector<float> data(2 * 3);
        std::iota(data.begin(), data.end(), 1.0f);
        auto l1 = p.add_literal(migraphx::literal(s, data));
        auto l2 = p.add_parameter("p2", s);
        p.add_instruction(migraphx::op::add{}, l1, l2);
        migraphx::quantize(p, {"add"});
        return p;
    };
};

struct test_fp32_fp16_add : verify_program<test_fp32_fp16_add>
{
    migraphx::program create_program()
    {
        migraphx::program p;
        migraphx::shape s{migraphx::shape::float_type, {2, 3}};
        auto p1   = p.add_parameter("x", s);
        auto p2   = p.add_parameter("y", s);
        auto sum  = p.add_instruction(migraphx::op::add{}, p1, p2);
        auto diff = p.add_instruction(migraphx::op::sub{}, sum, p2);
        p.add_instruction(migraphx::op::add{}, diff, p1);
        migraphx::quantize(p, {"add"});

        return p;
    };
};

struct test_fp32_fp16_sub : verify_program<test_fp32_fp16_sub>
{
    migraphx::program create_program()
    {
        migraphx::program p;
        migraphx::shape s{migraphx::shape::float_type, {2, 3}};
        auto p1   = p.add_parameter("x", s);
        auto p2   = p.add_parameter("y", s);
        auto sum  = p.add_instruction(migraphx::op::add{}, p1, p2);
        auto diff = p.add_instruction(migraphx::op::sub{}, sum, p2);
        p.add_instruction(migraphx::op::add{}, diff, p1);
        migraphx::quantize(p, {"sub"});

        return p;
    };
};

struct test_reduce_sum : verify_program<test_reduce_sum>
{
    migraphx::program create_program() const
    {
        migraphx::program p;
        migraphx::shape s{migraphx::shape::float_type, {3, 1026, 4, 3}};
        auto x = p.add_parameter("x", s);
        p.add_instruction(migraphx::op::reduce_sum{{1}}, x);
        return p;
    };
};

struct test_reduce_sum_int : verify_program<test_reduce_sum_int>
{
    migraphx::program create_program() const
    {
        migraphx::program p;
        migraphx::shape s{migraphx::shape::int32_type, {3, 4, 8, 8}};
        auto x = p.add_parameter("x", s);
        p.add_instruction(migraphx::op::reduce_sum{{1}}, x);
        return p;
    };
};

struct test_reduce_sum_half : verify_program<test_reduce_sum_half>
{
    migraphx::program create_program() const
    {
        migraphx::program p;
        migraphx::shape s{migraphx::shape::half_type, {3, 4, 8, 8}};
        auto x = p.add_parameter("x", s);
        p.add_instruction(migraphx::op::reduce_sum{{1}}, x);
        return p;
    };
};

struct test_rsqrt : verify_program<test_rsqrt>
{
    migraphx::program create_program() const
    {
        migraphx::program p;
        migraphx::shape s{migraphx::shape::float_type, {1, 3, 16, 16}};
        auto x  = p.add_parameter("x", s);
        auto l0 = p.add_instruction(migraphx::op::clip{std::numeric_limits<float>::max(), 1.0}, x);
        p.add_instruction(migraphx::op::rsqrt{}, l0);
        return p;
    };
};

struct test_reduce_mean : verify_program<test_reduce_mean>
{
    migraphx::program create_program() const
    {
        migraphx::program p;
        migraphx::shape s{migraphx::shape::float_type, {3, 9, 4, 3}};
        auto x = p.add_parameter("x", s);
        p.add_instruction(migraphx::op::reduce_mean{{1}}, x);
        return p;
    };
};

struct test_reduce_mean_int : verify_program<test_reduce_mean_int>
{
    migraphx::program create_program() const
    {
        migraphx::program p;
        migraphx::shape s{migraphx::shape::int32_type, {3, 1024, 8, 8}};
        auto x = p.add_parameter("x", s);
        p.add_instruction(migraphx::op::reduce_mean{{1}}, x);
        return p;
    };
};

struct test_reduce_mean_half : verify_program<test_reduce_mean_half>
{
    migraphx::program create_program() const
    {
        migraphx::program p;
        migraphx::shape s{migraphx::shape::half_type, {3, 1024, 8, 8}};
        auto x = p.add_parameter("x", s);
        p.add_instruction(migraphx::op::reduce_mean{{2}}, x);
        return p;
    };
};

<<<<<<< HEAD
struct test_convert : verify_program<test_convert>
=======
struct test_round : verify_program<test_round>
>>>>>>> ad5f4310
{
    migraphx::program create_program() const
    {
        migraphx::program p;
<<<<<<< HEAD
        migraphx::shape sa{migraphx::shape::float_type, {8, 24}};
        migraphx::shape sb{migraphx::shape::float_type, {24, 6}};
        auto pa = p.add_parameter("a", sa);
        auto pb = p.add_parameter("b", sb);
        auto ia = p.add_instruction(migraphx::op::convert{migraphx::shape::int8_type}, pa);
        auto ib = p.add_instruction(migraphx::op::convert{migraphx::shape::int8_type}, pb);
        p.add_instruction(migraphx::op::quant_dot{}, ia, ib);

        return p;
    };
=======
        migraphx::shape s{migraphx::shape::float_type, {2, 3, 4, 6}};
        auto param = p.add_parameter("x", s);
        p.add_instruction(migraphx::op::round{}, param);
        return p;
    }
>>>>>>> ad5f4310
};

int main(int argc, const char* argv[]) { test::run(argc, argv); }<|MERGE_RESOLUTION|>--- conflicted
+++ resolved
@@ -3805,16 +3805,11 @@
     };
 };
 
-<<<<<<< HEAD
 struct test_convert : verify_program<test_convert>
-=======
-struct test_round : verify_program<test_round>
->>>>>>> ad5f4310
-{
-    migraphx::program create_program() const
-    {
-        migraphx::program p;
-<<<<<<< HEAD
+{
+    migraphx::program create_program() const
+    {
+        migraphx::program p;
         migraphx::shape sa{migraphx::shape::float_type, {8, 24}};
         migraphx::shape sb{migraphx::shape::float_type, {24, 6}};
         auto pa = p.add_parameter("a", sa);
@@ -3825,13 +3820,19 @@
 
         return p;
     };
-=======
+};
+
+struct test_round : verify_program<test_round>
+{
+    migraphx::program create_program() const
+    {
+        migraphx::program p;
+
         migraphx::shape s{migraphx::shape::float_type, {2, 3, 4, 6}};
         auto param = p.add_parameter("x", s);
         p.add_instruction(migraphx::op::round{}, param);
         return p;
-    }
->>>>>>> ad5f4310
+    };
 };
 
 int main(int argc, const char* argv[]) { test::run(argc, argv); }