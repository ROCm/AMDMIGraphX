--- conflicted
+++ resolved
@@ -131,20 +131,10 @@
             m.replace_instruction(
                 ins, make_op("multibroadcast", {{"out_lens", ins->get_shape().lens()}}), x);
         }
-<<<<<<< HEAD
-        else if(x->get_shape().elements() == 1)
-        {
-            if(x->get_shape().lens() != ins->get_shape().lens())
-            {
-                m.replace_instruction(
-                    ins, make_op("reshape", {{"dims", ins->get_shape().lens()}}), x);
-            }
-=======
         else if(x->get_shape().elements() == 1 and x->get_shape().elements() == 1)
         {
             // TODO: Use squeeze or unsqueeze
             m.replace_instruction(ins, make_op("reshape", {{"dims", ins->get_shape().lens()}}), x);
->>>>>>> 56f125c4
         }
         else
         {
