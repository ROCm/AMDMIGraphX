--- conflicted
+++ resolved
@@ -54,11 +54,7 @@
 struct MIGRAPHX_EXPORT src_compiler
 {
     std::string compiler                      = "c++";
-<<<<<<< HEAD
-    std::string flags                         = "";
-=======
     std::vector<std::string> flags            = {};
->>>>>>> 6d07cf78
     fs::path output                           = {};
     std::string launcher                      = "";
     std::string out_ext                       = ".o";
