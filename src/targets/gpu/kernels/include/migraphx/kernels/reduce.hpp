/*
 * The MIT License (MIT)
 *
 * Copyright (c) 2015-2022 Advanced Micro Devices, Inc. All rights reserved.
 *
 * Permission is hereby granted, free of charge, to any person obtaining a copy
 * of this software and associated documentation files (the "Software"), to deal
 * in the Software without restriction, including without limitation the rights
 * to use, copy, modify, merge, publish, distribute, sublicense, and/or sell
 * copies of the Software, and to permit persons to whom the Software is
 * furnished to do so, subject to the following conditions:
 *
 * The above copyright notice and this permission notice shall be included in
 * all copies or substantial portions of the Software.
 *
 * THE SOFTWARE IS PROVIDED "AS IS", WITHOUT WARRANTY OF ANY KIND, EXPRESS OR
 * IMPLIED, INCLUDING BUT NOT LIMITED TO THE WARRANTIES OF MERCHANTABILITY,
 * FITNESS FOR A PARTICULAR PURPOSE AND NONINFRINGEMENT.  IN NO EVENT SHALL THE
 * AUTHORS OR COPYRIGHT HOLDERS BE LIABLE FOR ANY CLAIM, DAMAGES OR OTHER
 * LIABILITY, WHETHER IN AN ACTION OF CONTRACT, TORT OR OTHERWISE, ARISING FROM,
 * OUT OF OR IN CONNECTION WITH THE SOFTWARE OR THE USE OR OTHER DEALINGS IN
 * THE SOFTWARE.
 */
#ifndef MIGRAPHX_GUARD_KERNELS_REDUCE_HPP
#define MIGRAPHX_GUARD_KERNELS_REDUCE_HPP

#include <migraphx/kernels/dpp.hpp>
#include <migraphx/kernels/index.hpp>
#include <migraphx/kernels/tensor_view.hpp>
#include <migraphx/kernels/ops.hpp>

namespace migraphx {

#if MIGRAPHX_HAS_DPP

template <class T, class Op>
__device__ void dpp_reduce(T& in, Op op)
{
    T out{};
    out = dpp_mov<dpp_row_shr(1)>(in);
    in  = op(in, out);
    out = dpp_mov<dpp_row_shr(2)>(in);
    in  = op(in, out);
    out = dpp_mov<dpp_row_shr(4), 0xf, 0xe>(in);
    in  = op(in, out);
    out = dpp_mov<dpp_row_shr(8), 0xf, 0xc>(in);
    in  = op(in, out);
#if __AMDGCN_WAVEFRONT_SIZE == 64
    out = dpp_mov<dpp_row_bcast(15), 0xa>(in);
    in  = op(in, out);
    out = dpp_mov<dpp_row_bcast(31), 0xc>(in);
    in  = op(in, out);
#endif
}
#if defined(MIGRAPHX_USE_CLANG_TIDY) || defined(CPPCHECK)
// NOLINTNEXTLINE
#define MIGRAPHX_DPP_REDUCE_ASM(x, ins) x = 1
#elif __AMDGCN_WAVEFRONT_SIZE == 64
#define MIGRAPHX_DPP_REDUCE_ASM(x, ins)                                       \
    __asm__ volatile("s_nop 4\n" #ins " %0 %0 %0 row_shr:1\n"                 \
                     "s_nop 1\n" #ins " %0 %0 %0 row_shr:2\n"                 \
                     "s_nop 1\n" #ins " %0 %0 %0 row_shr:4 bank_mask:0xe\n"   \
                     "s_nop 1\n" #ins " %0 %0 %0 row_shr:8 bank_mask:0xc\n"   \
                     "s_nop 1\n" #ins " %0 %0 %0 row_bcast:15 row_mask:0xa\n" \
                     "s_nop 1\n" #ins " %0 %0 %0 row_bcast:31 row_mask:0xc\n" \
                     "s_nop 1\n"                                              \
                     : "=v"(x)                                                \
                     : "0"(x))
#else
#define MIGRAPHX_DPP_REDUCE_ASM(x, ins)                                     \
    __asm__ volatile("s_nop 4\n" #ins " %0 %0 %0 row_shr:1\n"               \
                     "s_nop 1\n" #ins " %0 %0 %0 row_shr:2\n"               \
                     "s_nop 1\n" #ins " %0 %0 %0 row_shr:4 bank_mask:0xe\n" \
                     "s_nop 1\n" #ins " %0 %0 %0 row_shr:8 bank_mask:0xc\n" \
                     "s_nop 1\n"                                            \
                     "s_nop 1\n"                                            \
                     : "=v"(x)                                              \
                     : "0"(x))
#endif

// NOLINTNEXTLINE
#define MIGRAPHX_DPP_REDUCE(op, prefix)                                                            \
    __device__ inline void dpp_reduce(double& x, op) { MIGRAPHX_DPP_REDUCE_ASM(x, prefix##_f64); } \
    __device__ inline void dpp_reduce(float& x, op) { MIGRAPHX_DPP_REDUCE_ASM(x, prefix##_f32); }  \
    __device__ inline void dpp_reduce(half& x, op) { MIGRAPHX_DPP_REDUCE_ASM(x, prefix##_f16); }   \
    __device__ inline void dpp_reduce(int32_t& x, op)                                              \
    {                                                                                              \
        MIGRAPHX_DPP_REDUCE_ASM(x, prefix##_u32);                                                  \
    }                                                                                              \
    __device__ inline void dpp_reduce(uint32_t& x, op) { MIGRAPHX_DPP_REDUCE_ASM(x, prefix##_u32); }

MIGRAPHX_DPP_REDUCE(op::sum, v_add)
MIGRAPHX_DPP_REDUCE(op::max, v_max)
MIGRAPHX_DPP_REDUCE(op::min, v_min)
MIGRAPHX_DPP_REDUCE(op::product, v_mul)

template <class Op, class T, class Index, class F>
__device__ auto block_reduce(index idx, Op op, T init, Index n, F f)
{
    MIGRAPHX_ASSERT(idx.max_nlocal() == idx.nlocal());
#if __AMDGCN_WAVEFRONT_SIZE == 32
    constexpr index_int lanes_per_thread = 16;
#else
    constexpr index_int lanes_per_thread = 64;
#endif
    using type = decltype(f(0));
    __shared__ type buffer[idx.max_nlocal() / lanes_per_thread];
    type x = init;
    idx.local_stride(n, [&](auto i) { x = op(x, f(i)); });
    dpp_reduce(x, op);

    const auto ldsidx = idx.local / lanes_per_thread;
    if((idx.local % lanes_per_thread) == lanes_per_thread - 1)
    {
        buffer[ldsidx] = x;
    }
    __syncthreads();

    type y = init;
    for(index_int i = 0; i < idx.nlocal() / lanes_per_thread; i++)
    {
        y = op(y, buffer[i]);
    }
    return y;
}
#else
template <class Op, class T, class Index, class F>
__device__ auto block_reduce(index idx, Op op, T init, Index n, F f)
{
    MIGRAPHX_ASSERT(idx.max_nlocal() == idx.nlocal());
    using type = decltype(f(0));
    __shared__ type buffer[idx.max_nlocal()];
    type x = init;
    idx.local_stride(n, [&](auto i) { x = op(x, f(i)); });
    buffer[idx.local] = x;
    __syncthreads();

    for(index_int s = 1; s < idx.nlocal(); s *= 2)
    {
        const index_int index = 2 * s * idx.local;
        if(index + s < idx.nlocal())
        {
            buffer[index] = op(buffer[index], buffer[index + s]);
        }
        __syncthreads();
    }
    return buffer[0];
}
#endif

template <class Output, class Input, class T>
constexpr auto reduce_slice(Input input, T i)
{
    constexpr auto lens = transform(get_shape_c<Input>{}.lens,
                                    get_shape_c<Output>{}.lens,
                                    [](index_int x, index_int y) -> index_int {
                                        if(x == y)
                                            return 1;
                                        return x;
                                    });
    ;
    constexpr auto s = make_shape(lens, get_shape_c<Input>{}.strides);
    MIGRAPHX_ASSERT((input.get_shape().index(i) + s.element_space()) <=
                    input.get_shape().element_space());
    return make_tensor_view(&input[i], s);
}

namespace reduce {

template <class Slicer, class F>
constexpr auto sliced(Slicer slicer, F f)
{
    return [=](auto x, auto... xs) {
        // TODO: assert all elements are the same
        return f(slicer(x), slicer(xs)...);
    };
}

template <class Input, index_int Axis>
constexpr auto compute_reduce_axis()
{
    constexpr auto lens =
        transform_i(get_shape_c<Input>{}.lens, [](index_int x, index_int i) -> index_int {
            if(i == Axis)
                return 1;
            return x;
        });
    return make_shape(lens, get_shape_c<Input>{}.strides);
}

template <class Input, index_int Axis>
using with_axis = decltype(compute_reduce_axis<Input, Axis>());

struct block
{
    template <class Slicer>
    struct reducer
    {
        index idx;
        Slicer slice;
        template <class Op, class T, class Read>
        __device__ auto reduce(Op op, T init, Read read) const
        {
<<<<<<< HEAD
            return sliced(slice, [=](auto x, auto... xs) {
                return vec_reduce(block_reduce(idx,
                                               op,
                                               init,
                                               x.get_shape().elements(),
                                               [&](auto j) { return read(x[j], xs[j]...); }),
                                  op);
=======
            return sliced(slicer, [=](auto x, auto... xs) {
                return block_reduce(idx, op, init, x.get_shape().elements(), [&](auto j) {
                    return vec_reduce(read(x[j], xs[j]...), op);
                });
>>>>>>> 97a1ed2d
            });
        }

        template <class F>
        __device__ void outer(F f) const
        {
            if(idx.local == 0)
                f();
        }

        template <class F>
        __device__ auto inner(F f) const
        {
            return sliced(slice, [=](auto x, auto... xs) {
                idx.local_stride(x.get_shape().elements(), [&](auto j) { f(x[j], xs[j]...); });
            });
        }

        template <class Input>
        constexpr auto elements() const
        {
            using reduce_type        = decltype(slice(Input{}));
            using value_type         = typename Input::type;
            constexpr auto relements = get_shape_c<reduce_type>{}.elements();
            if constexpr(vec_size<value_type>() > 1)
                return relements * vec_size<value_type>();
            else
                return relements;
        }
    };

    template <class Slicer>
    static __device__ auto make(index idx, Slicer slicer)
    {
        return reducer<Slicer>{idx, slicer};
    }

    template <class Output, class F>
    static __device__ void run(F f)
    {
        auto idx                 = make_index();
        constexpr auto nelements = get_shape_c<Output>{}.elements();
        idx.global_stride(nelements * idx.nlocal(), [&](auto i) {
            const auto out_idx = get_shape_c<Output>{}.multi(i / idx.nlocal());
            f(out_idx, make(idx, [&](auto input) { return reduce_slice<Output>(input, out_idx); }));
        });
    }
};

struct lane
{
    template <class Slicer>
    struct reducer
    {
        index idx;
        Slicer slice;
        template <class Op, class T, class Read>
        __device__ auto reduce(Op op, T init, Read read) const
        {
            return sliced(slice, [=](auto x, auto... xs) {
                using type = typename decltype(x)::type;
                type r     = init;
                for(index_int j = 0; j < x.get_shape().elements(); j++)
                {
                    r = op(r, read(x[j], xs[j]...));
                }
                return r;
            });
        }

        template <class F>
        __device__ void outer(F f) const
        {
            f();
        }

        template <class F>
        __device__ auto inner(F f) const
        {
            return sliced(slice, [=](auto x, auto... xs) {
                for(index_int j = 0; j < x.get_shape().elements(); j++)
                {
                    f(x[j], xs[j]...);
                }
            });
        }

        template <class Input>
        constexpr auto elements() const
        {
            using reduce_type = decltype(slice(Input{}));
            return get_shape_c<reduce_type>{}.elements();
        }
    };

    template <class Slicer>
    static __device__ auto make(index idx, Slicer slicer)
    {
        return reducer<Slicer>{idx, slicer};
    }

    template <class Output, class F>
    static __device__ void run(F f)
    {
        auto idx                 = make_index();
        constexpr auto nelements = get_shape_c<Output>{}.elements();
        idx.global_stride(nelements, [&](auto i) {
            const auto out_idx = get_shape_c<Output>{}.multi(i);
            f(out_idx, make(idx, [&](auto input) { return reduce_slice<Output>(input, out_idx); }));
        });
    }
};

} // namespace reduce

template <class Algo,
          class Op,
          class T,
          class Input,
          class Output,
          class ReadInput,
          class WriteOuput>
__device__ void
simple_reduce(Op op, T init, Input input, Output output, ReadInput read, WriteOuput write)
{
    Algo::template run<Output>([&](auto out_idx, auto r) {
        auto x = r.reduce(op, init, read)(input);
        r.outer([&] { output[out_idx] = write(x); });
    });
}

} // namespace migraphx
#endif // MIGRAPHX_GUARD_KERNELS_REDUCE_HPP<|MERGE_RESOLUTION|>--- conflicted
+++ resolved
@@ -201,20 +201,10 @@
         template <class Op, class T, class Read>
         __device__ auto reduce(Op op, T init, Read read) const
         {
-<<<<<<< HEAD
             return sliced(slice, [=](auto x, auto... xs) {
-                return vec_reduce(block_reduce(idx,
-                                               op,
-                                               init,
-                                               x.get_shape().elements(),
-                                               [&](auto j) { return read(x[j], xs[j]...); }),
-                                  op);
-=======
-            return sliced(slicer, [=](auto x, auto... xs) {
                 return block_reduce(idx, op, init, x.get_shape().elements(), [&](auto j) {
                     return vec_reduce(read(x[j], xs[j]...), op);
                 });
->>>>>>> 97a1ed2d
             });
         }
 
