--- conflicted
+++ resolved
@@ -120,19 +120,6 @@
     void apply(module& p, const match::matcher_result& mr) const
     {
         auto ins = mr.result;
-<<<<<<< HEAD
-        // output of reshape and contiguous is standard, so no need to add another contiguous
-        // if the output is used an a ret value
-        if(ins->name() == "contiguous" and ins->name() != "contiguous" and ins->name() != "reshape")
-        {
-            auto& outputs = ins->outputs();
-            if(std::any_of(
-                   outputs.begin(), outputs.end(), [&](auto o) { return o->name() == "@return"; }))
-            {
-                return;
-            }
-        }
-=======
         // // output of reshape and contiguous is standard, so no need to add another contiguous
         // // if the output is used an a ret value
         // if(ins->name() == "contiguous" and ins->name() != "contiguous" and ins->name() !=
@@ -146,7 +133,6 @@
         //         return;
         //     }
         // }
->>>>>>> 401d0f68
         p.replace_instruction(ins, ins->inputs().front());
     }
 };
