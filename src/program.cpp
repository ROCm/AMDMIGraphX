#include <migraphx/program.hpp>
#include <migraphx/stringutils.hpp>
#include <migraphx/instruction.hpp>
#include <migraphx/op/identity.hpp>
#include <migraphx/target.hpp>
#include <migraphx/env.hpp>
#include <migraphx/ranges.hpp>
#include <migraphx/time.hpp>
#include <migraphx/pass_manager.hpp>
#include <migraphx/register_target.hpp>
#include <migraphx/iterator_for.hpp>
#include <migraphx/make_op.hpp>
#include <iostream>
#include <sstream>
#include <algorithm>
#include <set>
#include <utility>

#include <unordered_set>
#include <map>
#include <cassert>

namespace migraphx {
inline namespace MIGRAPHX_INLINE_NS {

struct program_impl
{
    // A map is used to keep references to modules of the program
    // all the modules are store in the depth-first order
    std::list<module> modules;
    context ctx;
    std::string target_name;
};

<<<<<<< HEAD
program::program() : impl(std::make_unique<program_impl>()) { impl->modules.push_back({"main"}); }
=======
program::program() : impl(std::make_unique<program_impl>()) { impl->modules["main"] = {"main"}; }
>>>>>>> c42452e5

program::program(program&&) noexcept = default;
program::~program() noexcept         = default;

// copy constructor
program::program(const program& p) { assign(p); }

// copy assignment operator
program& program::operator=(program p)
{
    std::swap(p.impl, this->impl);
    return *this;
}

void program::assign(const program& p)
{
    if(!impl)
    {
        impl = std::make_unique<program_impl>();
    }
    else if(!impl->modules.empty())
    {
        impl->modules.clear();
    }

    impl->ctx         = p.impl->ctx;
    impl->target_name = p.impl->target_name;
    impl->modules     = p.impl->modules;

    // build a map from old ins to new ins
    // Build a map from old module to new module
    std::unordered_map<module_ref, module_ref> mod_map;
    std::transform(impl->modules.begin(),
                   impl->modules.end(),
                   p.impl->modules.begin(),
                   std::inserter(mod_map, mod_map.begin()),
                   [](auto&& x, auto&& y) { return std::make_pair(&y, &x); });

    std::unordered_map<instruction_ref, instruction_ref> ins_map;
    for(auto&& pp : mod_map)
    {
        auto old_ins = iterator_for(*pp.first);
        auto new_ins = iterator_for(*pp.second);
        std::transform(old_ins.begin(),
                       old_ins.end(),
                       new_ins.begin(),
                       std::inserter(ins_map, ins_map.begin()),
                       [](auto x, auto y) { return std::make_pair(x, y); });
    }

    // Update all references from all modules
    for(auto&& mp : impl->modules)
    {
        for(auto ins : iterator_for(mp))
            ins->replace_refs(ins_map, mod_map);
    }
}

shape program::get_parameter_shape(std::string name) const
{
    const auto* mm = this->get_main_module();
    return mm->get_parameter_shape(std::move(name));
}

std::vector<std::string> program::get_parameter_names() const
{
    const auto* mm = this->get_main_module();
    return mm->get_parameter_names();
}

instruction_ref program::get_parameter(std::string name) const
{
    const auto* mm = this->get_main_module();
    return mm->get_parameter(std::move(name));
}

std::unordered_map<std::string, shape> program::get_parameter_shapes() const
{
    const auto* mm = this->get_main_module();
    return mm->get_parameter_shapes();
}

std::size_t program::size() const { return impl->modules.size(); }

std::vector<shape> program::get_output_shapes() const
{
    const auto* mm = this->get_main_module();
    return mm->get_output_shapes();
}

context& program::get_context() const { return impl->ctx; }

instruction_ref program::validate() const
{
    const auto* mm = this->get_main_module();
    return mm->validate();
}

bool program::is_compiled() const { return not this->impl->target_name.empty(); }

void program::compile(const target& t, compile_options options)
{
    assert(not this->is_compiled());
    this->impl->target_name = t.name();
    this->impl->ctx         = t.get_context();
    if(enabled(MIGRAPHX_TRACE_COMPILE{}))
        options.trace = tracer{std::cout};

    options.trace(*this);
    options.trace();
    auto&& passes = t.get_passes(this->impl->ctx, options);

    auto* modl = get_main_module();
    // std::cout << "compiling module: " << modl->name() << std::endl;
    assert(modl->validate() == modl->end());
    run_passes(*modl, passes, options.trace);
    auto invalid = this->validate();
    if(invalid != modl->end())
    {
        auto index = std::distance(modl->begin(), invalid);
        MIGRAPHX_THROW("Invalid module " + modl->name() + " from compilation at instruction " +
                       std::to_string(index));
    }
    modl->finalize(this->impl->ctx);
}

void program::finalize()
{
    auto* mm = this->get_main_module();
    mm->finalize(this->impl->ctx);
}

template <class F>
std::vector<argument> generic_eval(const module& p,
                                   context& ctx,
                                   std::unordered_map<std::string, argument> params,
                                   F trace)
{
    assert(p.validate() == p.end());
    std::unordered_map<instruction_ref, argument> results;
    results.reserve(p.size() * 2);
    std::vector<argument> values;
    values.reserve(16);
    for(auto ins : iterator_for(p))
    {
        const auto& name = ins->name();
        if(name == "@literal")
        {
            results.emplace(ins, trace(ins, [&] { return ins->get_literal().get_argument(); }));
        }
        else if(name == "@param")
        {
            results.emplace(
                ins, trace(ins, [&] {
                    auto param_name = any_cast<builtin::param>(ins->get_operator()).parameter;
                    if(not contains(params, param_name))
                        MIGRAPHX_THROW("Parameter not found: " + param_name);
                    auto param = params[param_name];
                    if(param.get_shape() != ins->get_shape())
                        MIGRAPHX_THROW("Incorrect shape {" + to_string(param.get_shape()) +
                                       "} for parameter: " + param_name);
                    return param;
                }));
        }
        else if(name == "@outline")
        {
            results.emplace(ins, trace(ins, [&] { return argument{ins->get_shape(), nullptr}; }));
        }
        else if(name == "@return")
        {
            std::vector<argument> prog_outputs;
            std::transform(ins->inputs().begin(),
                           ins->inputs().end(),
                           std::back_inserter(prog_outputs),
                           [&](instruction_ref i) {
                               assert(results.find(i) != results.end());
                               return results[i];
                           });

            return prog_outputs;
        }
        else
        {
            values.resize(ins->inputs().size());
            std::transform(
                ins->inputs().begin(), ins->inputs().end(), values.begin(), [&](instruction_ref i) {
                    assert(results.find(i) != results.end());
                    return results[i];
                });
            results.emplace(ins, trace(ins, [&] {
                                return ins->normalized_operator().compute(
                                    ctx, ins->get_shape(), values);
                            }));
        }
        assert(results.find(ins) != results.end());
    }

    return {results.at(std::prev(p.end()))};
}

template <class F>
std::vector<argument> generic_eval(const program& p,
                                   context& ctx,
                                   std::unordered_map<std::string, argument> params,
                                   F trace)
{
    const auto* mm = p.get_main_module();
    return generic_eval(*mm, ctx, params, trace);
}

std::vector<argument> program::eval(parameter_map params) const
{
    auto& ctx = this->impl->ctx;
#ifndef NDEBUG
    auto sctx          = ctx;
    auto check_context = [&](auto f) {
        assert(is_shared(ctx, sctx));
        auto x = f();
        sctx   = ctx;
        return x;
    };
#else
    auto check_context = [](auto f) { return f(); };
#endif

    auto trace_level = value_of(MIGRAPHX_TRACE_EVAL{});

    if(trace_level > 0)
    {
        return generic_eval(*this, ctx, std::move(params), [&](auto& ins, auto f) {
            ctx.finish();
            std::cout << "Run instruction: ";
            this->debug_print(ins);
            auto result = check_context(f);
            ctx.finish();
            if(trace_level > 1 and ins->name().front() != '@' and ins->name() != "load")
                std::cout << "Ouput: " << result << std::endl;
            return result;
        });
    }
    else
    {
        return generic_eval(
            *this, ctx, std::move(params), [&](auto&, auto f) { return check_context(f); });
    }
}

const int program_file_version = 4;

value program::to_value() const
{
    value result;
    result["version"] = program_file_version;
    result["target"]  = this->impl->target_name;
    if(not this->impl->target_name.empty())
        result["context"] = this->impl->ctx.to_value();

    value module_vals = value::array{};
    std::unordered_map<instruction_ref, std::string> names;
    for(auto& mod : this->impl->modules)
    {

        value mod_val;
        value nodes;
        mod_val["name"] = mod.name();
        names           = mod.print(
            [&](auto ins, auto ins_names) {
                value node;
                node["output"]     = ins_names.at(ins);
                node["name"]       = ins->name();
                node["shape"]      = migraphx::to_value(ins->get_shape());
                node["normalized"] = ins->is_normalized();
                if(ins->name() == "@literal")
                    node["literal"] = migraphx::to_value(ins->get_literal());
                node["operator"] = ins->get_operator().to_value();
                std::vector<std::string> inputs;
                std::transform(ins->inputs().begin(),
                               ins->inputs().end(),
                               std::back_inserter(inputs),
                               [&](auto i) { return ins_names.at(i); });
                node["inputs"]   = inputs;
                auto module_args = ins->module_inputs();
                if(not module_args.empty())
                {
                    std::vector<std::string> module_inputs;
                    std::transform(module_args.begin(),
                                   module_args.end(),
                                   std::back_inserter(module_inputs),
                                   [&](auto mod_ref) { return mod_ref->name(); });
                    node["module_inputs"] = module_inputs;
                }

                nodes.push_back(node);
            },
            names);
        mod_val["nodes"] = nodes;

        module_vals.push_back(mod_val);
    }

    result["modules"] = module_vals;

    return result;
}

void program::mod_from_val(module_ref mod,
                           const value& v,
                           std::unordered_map<std::string, instruction_ref>& instructions,
                           const std::unordered_map<std::string, module_ref>& map_mods) const
{
    const auto* it = std::find_if(v.begin(), v.end(), [&](auto& mv) {
        return mv.at("name").template to<std::string>() == mod->name();
    });
    assert(it != v.end());

    const auto& module_val = *it;
    for(const value& node : module_val.at("nodes"))
    {
        instruction_ref output;
        auto name       = node.at("name").to<std::string>();
        auto fields     = node.at("operator");
        auto normalized = node.at("normalized").to<bool>();
        if(name == "@param")
        {
            output = mod->add_parameter(fields["parameter"].to<std::string>(),
                                        migraphx::from_value<shape>(node.at("shape")));
        }
        else if(name == "@literal")
        {
            output = mod->add_literal(migraphx::from_value<literal>(node.at("literal")));
        }
        else
        {
            auto op = make_op(name, fields);
            std::vector<instruction_ref> inputs;
            std::transform(node.at("inputs").begin(),
                           node.at("inputs").end(),
                           std::back_inserter(inputs),
                           [&](const value& i) { return instructions[i.to<std::string>()]; });

            std::vector<module_ref> module_inputs;
            if(node.contains("module_inputs"))
            {
                std::transform(node.at("module_inputs").begin(),
                               node.at("module_inputs").end(),
                               std::back_inserter(module_inputs),
                               [&](const value& i) { return map_mods.at(i.to<std::string>()); });

                for(auto& smod : module_inputs)
                {
                    this->mod_from_val(smod, v, instructions, map_mods);
                }
            }

            if(name == "@return")
            {
                output = mod->add_return(inputs);
            }
            else if(module_inputs.empty())
            {
                output = mod->add_instruction(op, inputs);
            }
            else
            {
                output = mod->add_instruction(op, inputs, module_inputs);
            }
        }
        output->set_normalized(normalized);
        instructions[node.at("output").to<std::string>()] = output;
    }
}

void program::from_value(const value& v)
{
    auto version = v.at("version").to<int>();
    if(version != program_file_version)
    {
        MIGRAPHX_THROW("Warning: Program version mismatch");
    }

    this->impl->target_name = v.at("target").to<std::string>();
    if(not this->impl->target_name.empty())
    {
        target t        = make_target(this->impl->target_name);
        this->impl->ctx = t.get_context();
        this->impl->ctx.from_value(v.at("context"));
    }

    auto module_vals = v.at("modules");
    std::unordered_map<std::string, module_ref> map_mods;
    for(const auto& vv : module_vals)
    {
        const auto& name = vv.at("name").to<std::string>();
        if(name == "main")
            continue;
        impl->modules.push_back({name});
        map_mods[name] = &impl->modules.back();
    }

    std::unordered_map<std::string, instruction_ref> map_insts;
    auto* mm = get_main_module();
    this->mod_from_val(mm, module_vals, map_insts, map_mods);

    this->finalize();
}

double common_average(const std::vector<double>& v)
{
    std::size_t n = v.size() / 4;
    double total  = std::accumulate(v.begin() + n, v.end() - n, 0.0);
    return total / std::distance(v.begin() + n, v.end() - n);
}

void program::perf_report(std::ostream& os, std::size_t n, parameter_map params) const
{
    using milliseconds = std::chrono::duration<double, std::milli>;
    auto& ctx          = this->impl->ctx;
    // Run once by itself
    eval(params);
    ctx.finish();
    // Run and time entire program
    std::vector<double> total_vec;
    total_vec.reserve(n);
    for(std::size_t i = 0; i < n; i++)
    {
        total_vec.push_back(time<milliseconds>([&] {
            eval(params);
            ctx.finish();
        }));
    }
    std::sort(total_vec.begin(), total_vec.end());
    std::unordered_map<instruction_ref, std::vector<double>> ins_vec;
    // Fill the map
    generic_eval(*this, ctx, params, [&](auto ins, auto) {
        ins_vec[ins].reserve(n);
        return argument{};
    });
    // Run and time each instruction
    for(std::size_t i = 0; i < n; i++)
    {
        generic_eval(*this, ctx, params, [&](auto ins, auto f) {
            argument result;
            ins_vec[ins].push_back(time<milliseconds>([&] {
                result = f();
                ctx.finish();
            }));
            return result;
        });
    }
    for(auto&& p : ins_vec)
        std::sort(p.second.begin(), p.second.end());
    // Run and time implicit overhead
    std::vector<double> overhead_vec;
    overhead_vec.reserve(n);
    for(std::size_t i = 0; i < n; i++)
    {
        overhead_vec.push_back(time<milliseconds>([&] { dry_run(params); }));
    }

    double total_time             = common_average(total_vec);
    double rate                   = 1000.0 / total_time;
    double overhead_time          = common_average(overhead_vec);
    double overhead_percent       = overhead_time * 100.0 / total_time;
    double total_instruction_time = 0.0;
    std::unordered_map<std::string, double> op_times;
    for(auto&& p : ins_vec)
    {
        double avg = common_average(p.second);
        op_times[p.first->name()] += avg;
        total_instruction_time += avg;
    }
    double calculate_overhead_time    = total_time - total_instruction_time;
    double calculate_overhead_percent = calculate_overhead_time * 100.0 / total_time;

<<<<<<< HEAD
    std::unordered_map<instruction_ref, std::string> names;
    this->print(names, [&](auto ins, auto ins_names) {
        instruction::print(std::cout, ins, ins_names);
=======
    this->print([&](auto ins, auto names) {
        instruction::print(std::cout, ins, names);
>>>>>>> c42452e5

        // skip return instruction
        if(ins->name() == "@return")
            return;

        double avg     = common_average(ins_vec[ins]);
        double percent = std::ceil(100.0 * avg / total_instruction_time);
        os << ": " << avg << "ms, " << percent << "%";
        os << std::endl;
    });

    os << std::endl;
    os << "Summary:" << std::endl;
    std::vector<std::pair<double, std::string>> op_times_sorted;
    std::transform(op_times.begin(),
                   op_times.end(),
                   std::back_inserter(op_times_sorted),
                   [](auto p) { return std::make_pair(p.second, p.first); });
    std::sort(op_times_sorted.begin(), op_times_sorted.end(), std::greater<>{});
    for(auto&& p : op_times_sorted)
    {
        auto&& name    = p.second;
        double avg     = p.first;
        double percent = std::ceil(100.0 * avg / total_instruction_time);
        os << name << ": " << avg << "ms, " << percent << "%" << std::endl;
    }

    os << std::endl;

    os << "Rate: " << rate << "/sec" << std::endl;
    os << "Total time: " << total_time << "ms" << std::endl;
    os << "Total instructions time: " << total_instruction_time << "ms" << std::endl;
    os << "Overhead time: " << overhead_time << "ms"
       << ", " << calculate_overhead_time << "ms" << std::endl;
    os << "Overhead: " << std::round(overhead_percent) << "%"
       << ", " << std::round(calculate_overhead_percent) << "%" << std::endl;
}

void program::debug_print() const { std::cout << *this << std::endl; }
void program::debug_print(instruction_ref ins) const
{
<<<<<<< HEAD
    std::unordered_map<instruction_ref, std::string> names;
    if(std::any_of(this->impl->modules.begin(), this->impl->modules.end(), [&](const auto& it) {
           return (it.end() == ins);
=======
    if(std::any_of(this->impl->modules.begin(), this->impl->modules.end(), [&](const auto& it) {
           return (it.second.end() == ins);
>>>>>>> c42452e5
       }))
    {
        std::cout << "End instruction" << std::endl;
        return;
    }
<<<<<<< HEAD
    else if(not std::any_of(this->impl->modules.begin(),
                            this->impl->modules.end(),
                            [&](const auto& it) { return it.has_instruction(ins); }))
=======
    else if(std::none_of(this->impl->modules.begin(),
                         this->impl->modules.end(),
                         [&](const auto& it) { return it.second.has_instruction(ins); }))
>>>>>>> c42452e5
    {
        std::cout << "Instruction not part of program" << std::endl;
        return;
    }

    std::stringstream ss;
    this->print(names, [&](auto x, auto ins_names) {
        if(x == ins)
        {
<<<<<<< HEAD
            instruction::print(std::cout, x, ins_names);
=======
            instruction::print(std::cout, x, names);
>>>>>>> c42452e5
            std::cout << std::endl;
        }
    });
}

void program::print(
    std::unordered_map<instruction_ref, std::string>& names,
    const std::function<void(instruction_ref, std::unordered_map<instruction_ref, std::string>)>&
        print_func) const
{
    for(const auto& mod : this->impl->modules)
    {
        std::cout << mod.name() << ":" << std::endl;
        mod.print(print_func, names);
    }
}

void program::print_graph(std::ostream& os, bool brief) const
{
    const auto* mm = this->get_main_module();
    mm->print_graph(os, brief);
}

void program::print_cpp(std::ostream& os) const
{
    const auto* mm = this->get_main_module();
    mm->print_cpp(os);
}

void program::dry_run(std::unordered_map<std::string, argument> params) const
{
    auto& ctx = this->impl->ctx;
    generic_eval(*this, ctx, std::move(params), [](auto&&...) { return argument{}; });
}

void program::annotate(std::ostream& os, const std::function<void(instruction_ref)>& a) const
{
    for(auto& mod : this->impl->modules)
    {
        std::cout << mod.name() << ":" << std::endl;
        mod.annotate(os, a);
    }
}

const module* program::get_module(const std::string& name) const
{
    auto it = std::find_if(
        impl->modules.begin(), impl->modules.end(), [&](auto& m) { return (m.name() == name); });
    if(it == impl->modules.end())
    {
        return nullptr;
    }

    return &(*it);
}

module* program::create_module(const std::string& name)
{
    impl->modules.push_back({name});
    return &impl->modules.back();
}

void program::remove_module(const std::string& name)
{
    auto it = std::find_if(
        impl->modules.begin(), impl->modules.end(), [&](auto& m) { return (m.name() == name); });
    if(it == impl->modules.end())
    {
        impl->modules.erase(it);
    }
}

module* program::get_module(const std::string& name)
{
    auto it = std::find_if(
        impl->modules.begin(), impl->modules.end(), [&](auto& m) { return (m.name() == name); });
    if(it == impl->modules.end())
    {
        return nullptr;
    }

    return &(*it);
}

module* program::get_main_module() { return get_module("main"); }

const module* program::get_main_module() const { return get_module("main"); }

std::vector<const module*> program::get_modules() const
{
    const module* mm = get_main_module();
    std::vector<const module*> vec_modules;
    vec_modules.push_back(mm);
    auto sub_modules = mm->get_sub_modules();
    vec_modules.insert(vec_modules.end(), sub_modules.begin(), sub_modules.end());

    return vec_modules;
}

program& program::sort()
{
    for(auto& mod : this->impl->modules)
    {
        mod.sort();
    }

    return *this;
}

bool operator==(const program& x, const program& y) { return to_string(x) == to_string(y); }

std::ostream& operator<<(std::ostream& os, const program& p)
{
    auto vec_modules = p.get_modules();
    std::unordered_map<instruction_ref, std::string> names;
    for(auto& mod : vec_modules)
    {
        os << "module: \"" << mod->name() << "\"" << std::endl;
        names = mod->print(
            [&](auto ins, auto ins_names) {
                instruction::print(os, ins, ins_names);
                os << std::endl;
            },
            names);
        os << std::endl;
    }

    return os;
}

} // namespace MIGRAPHX_INLINE_NS
} // namespace migraphx<|MERGE_RESOLUTION|>--- conflicted
+++ resolved
@@ -32,11 +32,7 @@
     std::string target_name;
 };
 
-<<<<<<< HEAD
 program::program() : impl(std::make_unique<program_impl>()) { impl->modules.push_back({"main"}); }
-=======
-program::program() : impl(std::make_unique<program_impl>()) { impl->modules["main"] = {"main"}; }
->>>>>>> c42452e5
 
 program::program(program&&) noexcept = default;
 program::~program() noexcept         = default;
@@ -511,14 +507,9 @@
     double calculate_overhead_time    = total_time - total_instruction_time;
     double calculate_overhead_percent = calculate_overhead_time * 100.0 / total_time;
 
-<<<<<<< HEAD
     std::unordered_map<instruction_ref, std::string> names;
     this->print(names, [&](auto ins, auto ins_names) {
         instruction::print(std::cout, ins, ins_names);
-=======
-    this->print([&](auto ins, auto names) {
-        instruction::print(std::cout, ins, names);
->>>>>>> c42452e5
 
         // skip return instruction
         if(ins->name() == "@return")
@@ -560,28 +551,17 @@
 void program::debug_print() const { std::cout << *this << std::endl; }
 void program::debug_print(instruction_ref ins) const
 {
-<<<<<<< HEAD
     std::unordered_map<instruction_ref, std::string> names;
     if(std::any_of(this->impl->modules.begin(), this->impl->modules.end(), [&](const auto& it) {
            return (it.end() == ins);
-=======
-    if(std::any_of(this->impl->modules.begin(), this->impl->modules.end(), [&](const auto& it) {
-           return (it.second.end() == ins);
->>>>>>> c42452e5
        }))
     {
         std::cout << "End instruction" << std::endl;
         return;
     }
-<<<<<<< HEAD
-    else if(not std::any_of(this->impl->modules.begin(),
+    else if(std::none_of(this->impl->modules.begin(),
                             this->impl->modules.end(),
                             [&](const auto& it) { return it.has_instruction(ins); }))
-=======
-    else if(std::none_of(this->impl->modules.begin(),
-                         this->impl->modules.end(),
-                         [&](const auto& it) { return it.second.has_instruction(ins); }))
->>>>>>> c42452e5
     {
         std::cout << "Instruction not part of program" << std::endl;
         return;
@@ -591,11 +571,7 @@
     this->print(names, [&](auto x, auto ins_names) {
         if(x == ins)
         {
-<<<<<<< HEAD
             instruction::print(std::cout, x, ins_names);
-=======
-            instruction::print(std::cout, x, names);
->>>>>>> c42452e5
             std::cout << std::endl;
         }
     });
@@ -662,7 +638,7 @@
 {
     auto it = std::find_if(
         impl->modules.begin(), impl->modules.end(), [&](auto& m) { return (m.name() == name); });
-    if(it == impl->modules.end())
+    if(it != impl->modules.end())
     {
         impl->modules.erase(it);
     }
