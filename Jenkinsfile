--- conflicted
+++ resolved
@@ -165,11 +165,7 @@
     stage('Clang ASAN') {
         def sanitizers = "undefined,address"
         def debug_flags = "-g -O2 -fno-omit-frame-pointer -fsanitize=${sanitizers} -fno-sanitize-recover=${sanitizers}"
-<<<<<<< HEAD
-        cmake_build(flags: "-DCMAKE_C_COMPILER=/opt/rocm/llvm/bin/clang  -DCMAKE_BUILD_TYPE=debug -DMIGRAPHX_ENABLE_PYTHON=Off -DMIGRAPHX_ENABLE_GPU=Off -DMIGRAPHX_ENABLE_CPU=On -DCMAKE_CXX_FLAGS_DEBUG='${debug_flags}' -DCMAKE_C_FLAGS_DEBUG='${debug_flags}'")
-=======
         cmake_build(flags: "-DCMAKE_BUILD_TYPE=debug -DMIGRAPHX_ENABLE_C_API_TEST=Off -DMIGRAPHX_ENABLE_PYTHON=Off -DMIGRAPHX_ENABLE_GPU=Off -DMIGRAPHX_ENABLE_CPU=On -DCMAKE_CXX_FLAGS_DEBUG='${debug_flags}'", compiler:'/usr/bin/clang++-14')
->>>>>>> 196bc9fc
     }
 }
 //, clang_release_navi: rocmnode('navi32') { cmake_build ->
