/*
 * The MIT License (MIT)
 *
 * Copyright (c) 2015-2023 Advanced Micro Devices, Inc. All rights reserved.
 *
 * Permission is hereby granted, free of charge, to any person obtaining a copy
 * of this software and associated documentation files (the "Software"), to deal
 * in the Software without restriction, including without limitation the rights
 * to use, copy, modify, merge, publish, distribute, sublicense, and/or sell
 * copies of the Software, and to permit persons to whom the Software is
 * furnished to do so, subject to the following conditions:
 *
 * The above copyright notice and this permission notice shall be included in
 * all copies or substantial portions of the Software.
 *
 * THE SOFTWARE IS PROVIDED "AS IS", WITHOUT WARRANTY OF ANY KIND, EXPRESS OR
 * IMPLIED, INCLUDING BUT NOT LIMITED TO THE WARRANTIES OF MERCHANTABILITY,
 * FITNESS FOR A PARTICULAR PURPOSE AND NONINFRINGEMENT.  IN NO EVENT SHALL THE
 * AUTHORS OR COPYRIGHT HOLDERS BE LIABLE FOR ANY CLAIM, DAMAGES OR OTHER
 * LIABILITY, WHETHER IN AN ACTION OF CONTRACT, TORT OR OTHERWISE, ARISING FROM,
 * OUT OF OR IN CONNECTION WITH THE SOFTWARE OR THE USE OR OTHER DEALINGS IN
 * THE SOFTWARE.
 */
#include <iostream>
#include <vector>
#include <cmath>
#include <random>
#include <limits>
#include <migraphx/literal.hpp>
#include <migraphx/op/pooling.hpp>
#include <migraphx/instruction.hpp>
#include <migraphx/quantization.hpp>
#include <migraphx/register_target.hpp>
#include <migraphx/verify.hpp>
#include <migraphx/onnx.hpp>
#include <migraphx/make_op.hpp>

#include <migraphx/serialize.hpp>

#include "test.hpp"
#include <migraphx/half.hpp>
#include <iomanip>

float sigmoid(float x) { return 1 / (1 + expf(-x)); }

float elu(float a, float x) { return x > 0 ? x : a * std::expm1(x); }

TEST_CASE(abs_test)
{
    migraphx::program p;
    auto* mm = p.get_main_module();
    migraphx::shape s{migraphx::shape::float_type, {2, 2}};
    auto l = mm->add_literal(migraphx::literal{s, {-1, 2, -3, 4}});
    mm->add_instruction(migraphx::make_op("abs"), l);
    p.compile(migraphx::make_target("ref"));
    auto result = p.eval({}).back();
    std::vector<float> results_vector(4);
    result.visit([&](auto output) { results_vector.assign(output.begin(), output.end()); });
    std::vector<float> gold{1, 2, 3, 4};
    EXPECT(migraphx::verify_range(results_vector, gold));
}

TEST_CASE(abs_dyn_test)
{
    migraphx::program p;
    auto* mm = p.get_main_module();
    migraphx::shape s{migraphx::shape::float_type, {{2, 8}, {2, 2}}};
    auto input = mm->add_parameter("X", s);
    mm->add_instruction(migraphx::make_op("abs"), input);
    p.compile(migraphx::make_target("ref"));

    std::vector<float> a = {-1, 2, -3, 4};
    migraphx::parameter_map params0;
    migraphx::shape input_fixed_shape0{migraphx::shape::float_type, {2, 2}};
    params0["X"] = migraphx::argument(input_fixed_shape0, a.data());
    auto result  = p.eval(params0).back();
    std::vector<float> results_vector(4);
    result.visit([&](auto output) { results_vector.assign(output.begin(), output.end()); });
    std::vector<float> gold{1, 2, 3, 4};
    EXPECT(migraphx::verify_range(results_vector, gold));
}

TEST_CASE(acos_test)
{
    migraphx::program p;
    auto* mm = p.get_main_module();
    migraphx::shape s{migraphx::shape::double_type, {3}};
    std::vector<float> data{-0.8f, 0.0f, 1.0f};
    auto l = mm->add_literal(migraphx::literal{s, data});
    mm->add_instruction(migraphx::make_op("acos"), l);
    p.compile(migraphx::make_target("ref"));
    auto result = p.eval({}).back();
    std::vector<float> results_vector(3);
    result.visit([&](auto output) { results_vector.assign(output.begin(), output.end()); });
    std::vector<float> gold = data;
    std::transform(
        gold.begin(), gold.end(), gold.begin(), [](float n) -> float { return acosf(n); });
    EXPECT(migraphx::verify_range(results_vector, gold));
}

TEST_CASE(acos_dyn_test)
{
    migraphx::program p;
    auto* mm = p.get_main_module();
    migraphx::shape::dynamic_dimension dd{3, 8};
    migraphx::shape s{migraphx::shape::float_type, {dd}};
    auto input = mm->add_parameter("X", s);
    mm->add_instruction(migraphx::make_op("acos"), input);
    p.compile(migraphx::make_target("ref"));

    std::vector<float> input_data{-0.8f, 0.0f, 1.0f};
    migraphx::parameter_map params0;
    migraphx::shape input_fixed_shape0{migraphx::shape::float_type, {3}};
    params0["X"] = migraphx::argument(input_fixed_shape0, input_data.data());
    auto result  = p.eval(params0).back();
    std::vector<float> results_vector(3);
    result.visit([&](auto output) { results_vector.assign(output.begin(), output.end()); });
    std::vector<float> gold = input_data;
    std::transform(
        gold.begin(), gold.end(), gold.begin(), [](float n) -> float { return acosf(n); });
    EXPECT(migraphx::verify_range(results_vector, gold));
}

TEST_CASE(acosh_test)
{
    migraphx::program p;
    auto* mm = p.get_main_module();
    migraphx::shape s{migraphx::shape::double_type, {3}};
    std::vector<float> data{1.1f, 1.2f, 2.0f};
    auto l = mm->add_literal(migraphx::literal{s, data});
    mm->add_instruction(migraphx::make_op("acosh"), l);
    p.compile(migraphx::make_target("ref"));
    auto result = p.eval({}).back();
    std::vector<float> results_vector(3);
    result.visit([&](auto output) { results_vector.assign(output.begin(), output.end()); });
    std::vector<float> gold = data;
    std::transform(
        gold.begin(), gold.end(), gold.begin(), [](float n) -> float { return acoshf(n); });
    EXPECT(migraphx::verify_range(results_vector, gold));
}

TEST_CASE(acosh_dyn_test)
{
    migraphx::program p;
    auto* mm = p.get_main_module();
    migraphx::shape::dynamic_dimension dd{3, 8};
    migraphx::shape s{migraphx::shape::float_type, {dd}};
    auto input = mm->add_parameter("X", s);
    std::vector<float> input_data{1.1f, 1.2f, 2.0f};
    mm->add_instruction(migraphx::make_op("acosh"), input);
    p.compile(migraphx::make_target("ref"));

    migraphx::parameter_map params0;
    migraphx::shape input_fixed_shape0{migraphx::shape::float_type, {3}};
    params0["X"] = migraphx::argument(input_fixed_shape0, input_data.data());
    auto result  = p.eval(params0).back();
    std::vector<float> results_vector(3);
    result.visit([&](auto output) { results_vector.assign(output.begin(), output.end()); });
    std::vector<float> gold = input_data;
    std::transform(
        gold.begin(), gold.end(), gold.begin(), [](float n) -> float { return acoshf(n); });
    EXPECT(migraphx::verify_range(results_vector, gold));
}

TEST_CASE(add_broadcast_test)
{
    {
        migraphx::program p;
        auto* mm = p.get_main_module();
        migraphx::shape a_shape{migraphx::shape::float_type, {2, 2, 3}};
        std::vector<float> a_data{0, 1, 2, 3, 4, 5, 6, 7, 8, 9, 10, 11};
        migraphx::shape b_shape{migraphx::shape::float_type, {2, 2}};
        std::vector<float> b_data{0, -1, -2, -3};
        uint64_t axis = 0;
        auto l1       = mm->add_literal(migraphx::literal{a_shape, a_data});
        auto l2       = mm->add_literal(migraphx::literal{b_shape, b_data});
        auto l3       = mm->add_instruction(
            migraphx::make_op("broadcast", {{"axis", axis}, {"out_lens", l1->get_shape().lens()}}),
            l2);
        mm->add_instruction(migraphx::make_op("add"), l1, l3);
        p.compile(migraphx::make_target("ref"));
        auto result = p.eval({}).back();
        EXPECT(result.get_shape().packed());
        std::vector<float> results_vector(12);
        result.visit([&](auto output) { results_vector.assign(output.begin(), output.end()); });
        std::vector<float> gold = {0, 1, 2, 2, 3, 4, 4, 5, 6, 6, 7, 8};
        EXPECT(migraphx::verify_range(results_vector, gold));
    }
    {
        migraphx::program p;
        auto* mm = p.get_main_module();
        migraphx::shape a_shape{migraphx::shape::float_type, {2, 2, 3}};
        std::vector<float> a_data{0, 1, 2, 3, 4, 5, 6, 7, 8, 9, 10, 11};
        migraphx::shape b_shape{migraphx::shape::float_type, {2, 2, 1}};
        std::vector<float> b_data{0, -1, -2, -3};
        auto l1 = mm->add_literal(migraphx::literal{a_shape, a_data});
        auto l2 = mm->add_literal(migraphx::literal{b_shape, b_data});
        auto l3 =
            mm->add_instruction(migraphx::make_op("multibroadcast", {{"out_lens", {2, 2, 3}}}), l1);
        auto l4 =
            mm->add_instruction(migraphx::make_op("multibroadcast", {{"out_lens", {2, 2, 3}}}), l2);
        mm->add_instruction(migraphx::make_op("add"), l3, l4);
        p.compile(migraphx::make_target("ref"));
        auto result = p.eval({}).back();
        EXPECT(result.get_shape().packed());
        std::vector<float> results_vector(12);
        result.visit([&](auto output) { results_vector.assign(output.begin(), output.end()); });
        std::vector<float> gold = {0, 1, 2, 2, 3, 4, 4, 5, 6, 6, 7, 8};
        EXPECT(migraphx::verify_range(results_vector, gold));
    }
}

TEST_CASE(add_test)
{
    migraphx::program p;
    auto* mm = p.get_main_module();
    migraphx::shape s{migraphx::shape::float_type, {3}};
    auto l1 = mm->add_literal(migraphx::literal{s, {-1, 0, 1}});
    auto l2 = mm->add_literal(migraphx::literal{s, {1, 2, 3}});
    mm->add_instruction(migraphx::make_op("add"), l1, l2);
    p.compile(migraphx::make_target("ref"));
    auto result = p.eval({}).back();
    std::vector<float> results_vector(3);
    result.visit([&](auto output) { results_vector.assign(output.begin(), output.end()); });
    std::vector<float> gold = {0, 2, 4};
    EXPECT(migraphx::verify_range(results_vector, gold));
}

TEST_CASE(add_dyn_test)
{
    migraphx::program p;
    auto* mm = p.get_main_module();
    std::vector<migraphx::shape::dynamic_dimension> dd{{2, 6}};
    migraphx::shape s{migraphx::shape::float_type, dd};
    auto x = mm->add_parameter("x", s);
    auto y = mm->add_parameter("y", s);
    mm->add_instruction(migraphx::make_op("add"), x, y);
    p.compile(migraphx::make_target("ref"));

    std::vector<float> x_data{-1, 0, 1};
    std::vector<float> y_data{1, 2, 3};
    migraphx::parameter_map params0;
    migraphx::shape input_fixed_shape0{migraphx::shape::float_type, {3}};
    params0["x"] = migraphx::argument(input_fixed_shape0, x_data.data());
    params0["y"] = migraphx::argument(input_fixed_shape0, y_data.data());
    auto result  = p.eval(params0).back();
    std::vector<float> results_vector(3);
    result.visit([&](auto output) { results_vector.assign(output.begin(), output.end()); });
    std::vector<float> gold = {0, 2, 4};
    EXPECT(migraphx::verify_range(results_vector, gold));
}

TEST_CASE(argmax_test_0)
{
    migraphx::program p;
    auto* mm                = p.get_main_module();
    std::vector<float> data = {1.2255,  1.6834,  -2.0305, -0.3221, 0.4701,  0.2583, 0.7545, 2.5758,
                               -1.6849, 0.0928,  0.9022,  -0.8765, -0.4090, 0.9301, 2.0724, -1.5706,
                               0.4867,  -0.1493, 0.6957,  -0.2179, 0.7142,  0.7177, 0.0183, 1.3497};
    std::vector<int64_t> res_gold = {0, 0, 1, 0, 1, 0, 0, 0, 1, 1, 0, 1};
    migraphx::shape data_shape{migraphx::shape::float_type, {2, 3, 4}};
    auto dl = mm->add_literal(migraphx::literal{data_shape, data});
    mm->add_instruction(migraphx::make_op("argmax", {{"axis", 0}}), dl);
    p.compile(migraphx::make_target("ref"));
    auto result = p.eval({}).back();
    std::vector<int64_t> result_vec;
    result.visit([&](auto output) { result_vec.assign(output.begin(), output.end()); });

    EXPECT(migraphx::verify_range(result_vec, res_gold));
}

TEST_CASE(argmax_test_1)
{
    migraphx::program p;
    auto* mm                = p.get_main_module();
    std::vector<float> data = {1.2255,  1.6834,  -2.0305, -0.3221, 0.4701,  0.2583, 0.7545, 2.5758,
                               -1.6849, 0.0928,  0.9022,  -0.8765, -0.4090, 0.9301, 2.0724, -1.5706,
                               0.4867,  -0.1493, 0.6957,  -0.2179, 0.7142,  0.7177, 0.0183, 1.3497};
    std::vector<int64_t> res_gold = {0, 0, 2, 1, 2, 0, 0, 2};
    migraphx::shape data_shape{migraphx::shape::float_type, {2, 3, 4}};
    auto dl = mm->add_literal(migraphx::literal{data_shape, data});
    mm->add_instruction(migraphx::make_op("argmax", {{"axis", 1}}), dl);
    p.compile(migraphx::make_target("ref"));
    auto result = p.eval({}).back();
    std::vector<int64_t> result_vec;
    result.visit([&](auto output) { result_vec.assign(output.begin(), output.end()); });

    EXPECT(migraphx::verify_range(result_vec, res_gold));
}

TEST_CASE(argmax_test_2)
{
    migraphx::program p;
    auto* mm                = p.get_main_module();
    std::vector<float> data = {1.2255,  1.6834,  -2.0305, -0.3221, 0.4701,  0.2583, 0.7545, 2.5758,
                               -1.6849, 0.0928,  0.9022,  -0.8765, -0.4090, 0.9301, 2.0724, -1.5706,
                               0.4867,  -0.1493, 0.6957,  -0.2179, 0.7142,  0.7177, 0.0183, 1.3497};
    std::vector<int64_t> res_gold = {1, 3, 2, 2, 2, 3};
    migraphx::shape data_shape{migraphx::shape::float_type, {2, 3, 4}};
    auto dl = mm->add_literal(migraphx::literal{data_shape, data});
    mm->add_instruction(migraphx::make_op("argmax", {{"axis", 2}}), dl);
    p.compile(migraphx::make_target("ref"));
    auto result = p.eval({}).back();
    std::vector<int64_t> result_vec;
    result.visit([&](auto output) { result_vec.assign(output.begin(), output.end()); });

    EXPECT(migraphx::verify_range(result_vec, res_gold));
}

TEST_CASE(argmax_test_neg_2)
{
    migraphx::program p;
    auto* mm                = p.get_main_module();
    std::vector<float> data = {1.2255,  1.6834,  -2.0305, -0.3221, 0.4701,  0.2583, 0.7545, 2.5758,
                               -1.6849, 0.0928,  0.9022,  -0.8765, -0.4090, 0.9301, 2.0724, -1.5706,
                               0.4867,  -0.1493, 0.6957,  -0.2179, 0.7142,  0.7177, 0.0183, 1.3497};
    std::vector<int64_t> res_gold = {0, 0, 2, 1, 2, 0, 0, 2};
    migraphx::shape data_shape{migraphx::shape::float_type, {2, 3, 4}};
    auto dl = mm->add_literal(migraphx::literal{data_shape, data});
    mm->add_instruction(migraphx::make_op("argmax", {{"axis", -2}}), dl);
    p.compile(migraphx::make_target("ref"));
    auto result = p.eval({}).back();
    std::vector<int64_t> result_vec;
    result.visit([&](auto output) { result_vec.assign(output.begin(), output.end()); });

    EXPECT(migraphx::verify_range(result_vec, res_gold));
}

TEST_CASE(argmax_dyn_test)
{
    migraphx::program p;
    auto* mm = p.get_main_module();
    migraphx::shape s{migraphx::shape::float_type, {{2, 2}, {3, 6}, {3, 6}}};
    auto dl = mm->add_parameter("X", s);
    mm->add_instruction(migraphx::make_op("argmax", {{"axis", 0}}), dl);
    p.compile(migraphx::make_target("ref"));

    std::vector<float> data = {1.2255,  1.6834,  -2.0305, -0.3221, 0.4701,  0.2583, 0.7545, 2.5758,
                               -1.6849, 0.0928,  0.9022,  -0.8765, -0.4090, 0.9301, 2.0724, -1.5706,
                               0.4867,  -0.1493, 0.6957,  -0.2179, 0.7142,  0.7177, 0.0183, 1.3497};
    migraphx::parameter_map params;
    migraphx::shape input_fixed_shape{migraphx::shape::float_type, {2, 3, 4}};
    params["X"] = migraphx::argument(input_fixed_shape, data.data());
    auto result = p.eval(params).back();
    std::vector<int64_t> result_vec;
    result.visit([&](auto output) { result_vec.assign(output.begin(), output.end()); });
    std::vector<int64_t> res_gold = {0, 0, 1, 0, 1, 0, 0, 0, 1, 1, 0, 1};
    EXPECT(migraphx::verify_range(result_vec, res_gold));
}

TEST_CASE(argmin_test_0)
{
    migraphx::program p;
    auto* mm                = p.get_main_module();
    std::vector<float> data = {1.2255,  1.6834,  -2.0305, -0.3221, 0.4701,  0.2583, 0.7545, 2.5758,
                               -1.6849, 0.0928,  0.9022,  -0.8765, -0.4090, 0.9301, 2.0724, -1.5706,
                               0.4867,  -0.1493, 0.6957,  -0.2179, 0.7142,  0.7177, 0.0183, 1.3497};
    std::vector<int64_t> res_gold = {1, 1, 0, 1, 0, 1, 1, 1, 0, 0, 1, 0};
    migraphx::shape data_shape{migraphx::shape::float_type, {2, 3, 4}};
    auto dl = mm->add_literal(migraphx::literal{data_shape, data});
    mm->add_instruction(migraphx::make_op("argmin", {{"axis", 0}}), dl);
    p.compile(migraphx::make_target("ref"));
    auto result = p.eval({}).back();
    std::vector<int64_t> result_vec;
    result.visit([&](auto output) { result_vec.assign(output.begin(), output.end()); });

    EXPECT(migraphx::verify_range(result_vec, res_gold));
}

TEST_CASE(argmin_test_1)
{
    migraphx::program p;
    auto* mm                = p.get_main_module();
    std::vector<float> data = {1.2255,  1.6834,  -2.0305, -0.3221, 0.4701,  0.2583, 0.7545, 2.5758,
                               -1.6849, 0.0928,  0.9022,  -0.8765, -0.4090, 0.9301, 2.0724, -1.5706,
                               0.4867,  -0.1493, 0.6957,  -0.2179, 0.7142,  0.7177, 0.0183, 1.3497};
    std::vector<int64_t> res_gold = {2, 2, 0, 2, 0, 1, 2, 0};
    migraphx::shape data_shape{migraphx::shape::float_type, {2, 3, 4}};
    auto dl = mm->add_literal(migraphx::literal{data_shape, data});
    mm->add_instruction(migraphx::make_op("argmin", {{"axis", 1}}), dl);
    p.compile(migraphx::make_target("ref"));
    auto result = p.eval({}).back();
    std::vector<int64_t> result_vec;
    result.visit([&](auto output) { result_vec.assign(output.begin(), output.end()); });

    EXPECT(migraphx::verify_range(result_vec, res_gold));
}

TEST_CASE(argmin_test_2)
{
    migraphx::program p;
    auto* mm                = p.get_main_module();
    std::vector<float> data = {1.2255,  1.6834,  -2.0305, -0.3221, 0.4701,  0.2583, 0.7545, 2.5758,
                               -1.6849, 0.0928,  0.9022,  -0.8765, -0.4090, 0.9301, 2.0724, -1.5706,
                               0.4867,  -0.1493, 0.6957,  -0.2179, 0.7142,  0.7177, 0.0183, 1.3497};
    std::vector<int64_t> res_gold = {2, 1, 0, 3, 3, 2};
    migraphx::shape data_shape{migraphx::shape::float_type, {2, 3, 4}};
    auto dl = mm->add_literal(migraphx::literal{data_shape, data});
    mm->add_instruction(migraphx::make_op("argmin", {{"axis", 2}}), dl);
    p.compile(migraphx::make_target("ref"));
    auto result = p.eval({}).back();
    std::vector<int64_t> result_vec;
    result.visit([&](auto output) { result_vec.assign(output.begin(), output.end()); });

    EXPECT(migraphx::verify_range(result_vec, res_gold));
}

TEST_CASE(argmin_test_neg_1)
{
    migraphx::program p;
    auto* mm                = p.get_main_module();
    std::vector<float> data = {1.2255,  1.6834,  -2.0305, -0.3221, 0.4701,  0.2583, 0.7545, 2.5758,
                               -1.6849, 0.0928,  0.9022,  -0.8765, -0.4090, 0.9301, 2.0724, -1.5706,
                               0.4867,  -0.1493, 0.6957,  -0.2179, 0.7142,  0.7177, 0.0183, 1.3497};
    std::vector<int64_t> res_gold = {2, 1, 0, 3, 3, 2};
    migraphx::shape data_shape{migraphx::shape::float_type, {2, 3, 4}};
    auto dl = mm->add_literal(migraphx::literal{data_shape, data});
    mm->add_instruction(migraphx::make_op("argmin", {{"axis", -1}}), dl);
    p.compile(migraphx::make_target("ref"));
    auto result = p.eval({}).back();
    std::vector<int64_t> result_vec;
    result.visit([&](auto output) { result_vec.assign(output.begin(), output.end()); });

    EXPECT(migraphx::verify_range(result_vec, res_gold));
}

TEST_CASE(asin_test)
{
    migraphx::program p;
    auto* mm = p.get_main_module();
    migraphx::shape s{migraphx::shape::float_type, {3}};
    std::vector<float> data{-0.5f, 0.0f, 0.9f};
    auto l = mm->add_literal(migraphx::literal{s, data});
    mm->add_instruction(migraphx::make_op("asin"), l);
    p.compile(migraphx::make_target("ref"));
    auto result = p.eval({}).back();
    std::vector<float> results_vector(3);
    result.visit([&](auto output) { results_vector.assign(output.begin(), output.end()); });
    std::vector<float> gold = data;
    std::transform(
        gold.begin(), gold.end(), gold.begin(), [](float n) -> float { return asinf(n); });
    EXPECT(migraphx::verify_range(results_vector, gold));
}

TEST_CASE(asin_dyn_test)
{
    migraphx::program p;
    auto* mm = p.get_main_module();
    migraphx::shape::dynamic_dimension dd{3, 8};
    migraphx::shape s{migraphx::shape::float_type, {dd}};
    auto input = mm->add_parameter("X", s);
    mm->add_instruction(migraphx::make_op("asin"), input);
    p.compile(migraphx::make_target("ref"));

    std::vector<float> input_data{-0.5f, 0.0f, 0.9f};
    migraphx::parameter_map params0;
    migraphx::shape input_fixed_shape0{migraphx::shape::float_type, {3}};
    params0["X"] = migraphx::argument(input_fixed_shape0, input_data.data());
    auto result  = p.eval(params0).back();
    std::vector<float> results_vector(3);
    result.visit([&](auto output) { results_vector.assign(output.begin(), output.end()); });
    std::vector<float> gold = input_data;
    std::transform(
        gold.begin(), gold.end(), gold.begin(), [](float n) -> float { return asinf(n); });
    EXPECT(migraphx::verify_range(results_vector, gold));
}

TEST_CASE(asinh_test)
{
    migraphx::program p;
    auto* mm = p.get_main_module();
    migraphx::shape s{migraphx::shape::float_type, {3}};
    std::vector<float> data{-0.5f, 0.0f, 0.9f};
    auto l = mm->add_literal(migraphx::literal{s, data});
    mm->add_instruction(migraphx::make_op("asinh"), l);
    p.compile(migraphx::make_target("ref"));
    auto result = p.eval({}).back();
    std::vector<float> results_vector(3);
    result.visit([&](auto output) { results_vector.assign(output.begin(), output.end()); });
    std::vector<float> gold = data;
    std::transform(
        gold.begin(), gold.end(), gold.begin(), [](float n) -> float { return asinhf(n); });
    EXPECT(migraphx::verify_range(results_vector, gold));
}

TEST_CASE(asinh_dyn_test)
{
    migraphx::program p;
    auto* mm = p.get_main_module();
    migraphx::shape::dynamic_dimension dd{3, 8};
    migraphx::shape s{migraphx::shape::float_type, {dd}};
    auto input = mm->add_parameter("X", s);
    mm->add_instruction(migraphx::make_op("asinh"), input);
    p.compile(migraphx::make_target("ref"));

    std::vector<float> input_data{-0.5f, 0.0f, 0.9f};
    migraphx::parameter_map params0;
    migraphx::shape input_fixed_shape0{migraphx::shape::float_type, {3}};
    params0["X"] = migraphx::argument(input_fixed_shape0, input_data.data());
    auto result  = p.eval(params0).back();
    std::vector<float> results_vector(3);
    result.visit([&](auto output) { results_vector.assign(output.begin(), output.end()); });
    std::vector<float> gold = input_data;
    std::transform(
        gold.begin(), gold.end(), gold.begin(), [](float n) -> float { return asinhf(n); });
    EXPECT(migraphx::verify_range(results_vector, gold));
}

TEST_CASE(atan_test)
{
    migraphx::program p;
    auto* mm = p.get_main_module();
    migraphx::shape s{migraphx::shape::double_type, {3}};
    std::vector<float> data{-1.0f, 0.0f, 1.0f};
    auto l = mm->add_literal(migraphx::literal{s, data});
    mm->add_instruction(migraphx::make_op("atan"), l);
    p.compile(migraphx::make_target("ref"));
    auto result = p.eval({}).back();
    std::vector<float> results_vector(3);
    result.visit([&](auto output) { results_vector.assign(output.begin(), output.end()); });
    std::vector<float> gold = data;
    std::transform(
        gold.begin(), gold.end(), gold.begin(), [](float n) -> float { return atanf(n); });
    EXPECT(migraphx::verify_range(results_vector, gold));
}

TEST_CASE(atan_dyn_test)
{
    migraphx::program p;
    auto* mm = p.get_main_module();
    migraphx::shape::dynamic_dimension dd{3, 8};
    migraphx::shape s{migraphx::shape::float_type, {dd}};
    auto input = mm->add_parameter("X", s);
    mm->add_instruction(migraphx::make_op("atan"), input);
    p.compile(migraphx::make_target("ref"));

    std::vector<float> input_data{-1.0f, 0.0f, 1.0f};
    migraphx::parameter_map params0;
    migraphx::shape input_fixed_shape0{migraphx::shape::float_type, {3}};
    params0["X"] = migraphx::argument(input_fixed_shape0, input_data.data());
    auto result  = p.eval(params0).back();
    std::vector<float> results_vector(3);
    result.visit([&](auto output) { results_vector.assign(output.begin(), output.end()); });
    std::vector<float> gold = input_data;
    std::transform(
        gold.begin(), gold.end(), gold.begin(), [](float n) -> float { return atanf(n); });
    EXPECT(migraphx::verify_range(results_vector, gold));
}

TEST_CASE(atanh_test)
{
    migraphx::program p;
    auto* mm = p.get_main_module();
    migraphx::shape s{migraphx::shape::double_type, {3}};
    std::vector<float> data{0.4435683f, 0.6223626f, 0.316958f};
    auto l = mm->add_literal(migraphx::literal{s, data});
    mm->add_instruction(migraphx::make_op("atanh"), l);
    p.compile(migraphx::make_target("ref"));
    auto result = p.eval({}).back();
    std::vector<float> results_vector(3);
    result.visit([&](auto output) { results_vector.assign(output.begin(), output.end()); });
    std::vector<float> gold = data;
    std::transform(
        gold.begin(), gold.end(), gold.begin(), [](float n) -> float { return atanhf(n); });
    EXPECT(migraphx::verify_range(results_vector, gold));
}

TEST_CASE(atanh_dyn_test)
{
    migraphx::program p;
    auto* mm = p.get_main_module();
    migraphx::shape::dynamic_dimension dd{3, 8};
    migraphx::shape s{migraphx::shape::float_type, {dd}};
    auto input = mm->add_parameter("X", s);
    mm->add_instruction(migraphx::make_op("atanh"), input);
    p.compile(migraphx::make_target("ref"));

    std::vector<float> input_data{0.4435683f, 0.6223626f, 0.316958f};
    migraphx::parameter_map params0;
    migraphx::shape input_fixed_shape0{migraphx::shape::float_type, {3}};
    params0["X"] = migraphx::argument(input_fixed_shape0, input_data.data());
    auto result  = p.eval(params0).back();
    std::vector<float> results_vector(3);
    result.visit([&](auto output) { results_vector.assign(output.begin(), output.end()); });
    std::vector<float> gold = input_data;
    std::transform(
        gold.begin(), gold.end(), gold.begin(), [](float n) -> float { return atanhf(n); });
    EXPECT(migraphx::verify_range(results_vector, gold));
}

TEST_CASE(avgpool_rank3_test)
{
    // 1D case 1, input is 3D
    migraphx::program p;
    auto* mm   = p.get_main_module();
    auto s     = migraphx::shape{migraphx::shape::float_type, {1, 3, 4}};
    auto op    = migraphx::op::pooling{migraphx::op::pooling_mode::average};
    op.lengths = {2};
    op.padding = {0};
    op.stride  = {1};

    std::vector<float> data{0.3, 0.2, 0.4, 0.1, 0.8, 0.5, 0.9, 0.1, 0.1, 0.7, 0.1, 0.6};
    auto l0 = mm->add_literal(migraphx::literal{s, data});
    mm->add_instruction(op, l0);
    p.compile(migraphx::make_target("ref"));
    auto result = p.eval({}).back();

    std::vector<float> results_vector;
    result.visit([&](auto output) { results_vector.assign(output.begin(), output.end()); });
    std::vector<float> gold{0.25, 0.3, 0.25, 0.65, 0.7, 0.5, 0.4, 0.4, 0.35};
    EXPECT(migraphx::verify_range(results_vector, gold));
}

TEST_CASE(avgpool_dyn_test)
{
    migraphx::program p;
    auto* mm = p.get_main_module();
    auto s   = migraphx::shape{migraphx::shape::float_type, {{1, 4}, {3, 3}, {4, 4}}};
    auto x   = mm->add_parameter("X", s);
    mm->add_instruction(migraphx::make_op("pooling",
                                          {{"mode", migraphx::op::pooling_mode::average},
                                           {"lengths", {2}},
                                           {"padding", {0}},
                                           {"stride", {1}}}),
                        x);
    p.compile(migraphx::make_target("ref"));

    std::vector<float> data{0.3, 0.2, 0.4, 0.1, 0.8, 0.5, 0.9, 0.1, 0.1, 0.7, 0.1, 0.6};
    migraphx::shape input_fixed_shape{migraphx::shape::float_type, {1, 3, 4}};
    migraphx::parameter_map params;
    params["X"] = migraphx::argument(input_fixed_shape, data.data());
    auto result = p.eval(params).back();
    std::vector<float> results_vector;
    result.visit([&](auto output) { results_vector.assign(output.begin(), output.end()); });
    std::vector<float> gold{0.25, 0.3, 0.25, 0.65, 0.7, 0.5, 0.4, 0.4, 0.35};
    EXPECT(migraphx::verify_range(results_vector, gold));
}

TEST_CASE(avgpool_dyn_pad_test)
{
    // pooling with dynamic input and padding, ceiling mode for output size
    migraphx::program p;
    auto* mm = p.get_main_module();
    auto s   = migraphx::shape{migraphx::shape::float_type, {{1, 4}, {1, 3}, {2, 4}, {2, 4}}};
    auto x   = mm->add_parameter("X", s);
    mm->add_instruction(migraphx::make_op("pooling",
                                          {{"mode", migraphx::op::pooling_mode::average},
                                           {"lengths", {2, 2}},
                                           {"padding", {1, 0}},
                                           {"ceil_mode", true},
                                           {"stride", {2, 2}}}),
                        x);
    p.compile(migraphx::make_target("ref"));

    std::vector<float> data{1, 2, 3, 4, 5, 6};

<<<<<<< HEAD
    //      0  0  0
    //      1  2  3
    //      4  5  6        0-padding will look like this
    //      0  0  0
=======
    //      *  *  *
    //      1  2  3        padding will look like this
    //      4  5  6        The * are used when tiling the kernel
    //      *  *  *        but are ignored in averaging
>>>>>>> 2f0c28fb

    migraphx::shape input_fixed_shape{migraphx::shape::float_type, {1, 1, 2, 3}};
    migraphx::parameter_map params;
    params["X"] = migraphx::argument(input_fixed_shape, data.data());
    auto result = p.eval(params).back();
    std::vector<float> results_vector(12);
    result.visit([&](auto output) { results_vector.assign(output.begin(), output.end()); });
<<<<<<< HEAD

    std::vector<float> gold{0.75, 1.5, 2.25, 3.};
=======
    std::vector<float> gold{1.5, 3.0, 4.5, 6.0};
>>>>>>> 2f0c28fb
    EXPECT(migraphx::verify_range(results_vector, gold));
}

TEST_CASE(avgpool_dyn_pad_ceil_test)
{
    // pooling with dynamic input and padding
    migraphx::program p;
    auto* mm = p.get_main_module();
    auto s   = migraphx::shape{migraphx::shape::float_type, {{1, 4}, {1, 3}, {2, 4}, {2, 4}}};
    auto x   = mm->add_parameter("X", s);
    mm->add_instruction(migraphx::make_op("pooling",
                                          {{"mode", migraphx::op::pooling_mode::average},
                                           {"lengths", {2, 3}},
                                           {"padding", {1, 2}},
                                           {"ceil_mode", true},
                                           {"stride", {1, 1}}}),
                        x);
    p.compile(migraphx::make_target("ref"));

    std::vector<float> data{1, 2, 3, 4};

    //  * *  *  * * *
    //  * *  1  2 * *      padded input will look like this
    //  * *  3  4 * *      but the * are ignored in averaging
    //  * *  *  * * *

    migraphx::shape input_fixed_shape{migraphx::shape::float_type, {1, 1, 2, 2}};
    migraphx::parameter_map params;
    params["X"] = migraphx::argument(input_fixed_shape, data.data());
    auto result = p.eval(params).back();
    std::vector<float> results_vector(12);
    result.visit([&](auto output) { results_vector.assign(output.begin(), output.end()); });
    // clang-format off
    std::vector<float> gold{1.0, 1.5, 1.5, 2.0, 
                            2.0, 2.5, 2.5, 3.0, 
                            3.0, 3.5, 3.5, 4.0};
    // clang-format on
    EXPECT(migraphx::verify_range(results_vector, gold));
}

TEST_CASE(avgpool_rank3_stride2_test)
{
    // 1D case 2, stride 2
    migraphx::program p;
    auto* mm   = p.get_main_module();
    auto s     = migraphx::shape{migraphx::shape::float_type, {2, 2, 4}};
    auto op    = migraphx::op::pooling{migraphx::op::pooling_mode::average};
    op.lengths = {2};
    op.padding = {1};
    op.stride  = {2};

    // clang-format off
    std::vector<float> data{1.6321, -2.4186, 0.2239, -1.4232, 
                            0.8158, 0.4103, -0.3149, -0.1361,
                            -0.3442, 2.007, 0.4331, 1.5295,
                            0.9965, 0.4766, 1.0942, -0.2915};
    // clang-format on
    auto l0 = mm->add_literal(migraphx::literal{s, data});
    mm->add_instruction(op, l0);
    p.compile(migraphx::make_target("ref"));
    auto result = p.eval({}).back();
    std::vector<float> results_vector;
    result.visit([&](auto output) { results_vector.assign(output.begin(), output.end()); });

    // clang-format off
    std::vector<float> gold{1.6321, -1.09735, -1.4232,
                            0.8158, 0.0477, -0.1361, 
                            -0.3442, 1.22005, 1.5295,
                            0.9965, 0.7854, -0.2915};
    // clang-format on
    EXPECT(migraphx::verify_range(results_vector, gold));
}

TEST_CASE(avgpool_rank5_test)
{
    // 3D, input is 5D
    migraphx::program p;
    auto* mm   = p.get_main_module();
    auto s     = migraphx::shape{migraphx::shape::float_type, {2, 2, 3, 3, 3}};
    auto op    = migraphx::op::pooling{migraphx::op::pooling_mode::average};
    op.lengths = {2, 2, 2};
    op.padding = {0, 0, 0};
    op.stride  = {1, 1, 1};

    std::vector<float> data{
        -0.179, -1.756, 0.651,  1.955,  1.87,   -0.604, 0.247,  0.449,  -0.137, 1.187,  1.593,
        0.424,  2.698,  -0.104, -0.069, -1.293, 0.538,  1.291,  0.974,  1.096,  0.74,   -0.669,
        -1.08,  -1.041, -1.407, 1.43,   -0.211, -0.017, 0.532,  1.276,  0.627,  0.236,  -0.396,
        -0.204, 0.501,  -0.599, -1.414, -0.615, -0.274, 0.168,  -0.144, 0.5,    1.42,   1.082,
        -0.952, -0.846, -1.244, 1.475,  1.246,  1.344,  -1.722, -1.24,  -0.851, 0.06,   0.507,
        0.762,  -0.007, -1.484, 1.028,  0.317,  1.077,  -1.289, 0.875,  -0.417, -0.673, 1.715,
        -0.307, 0.264,  -0.973, 1.412,  2.561,  -0.515, -0.201, 0.827,  -1.231, 1.958,  -0.552,
        0.036,  -0.993, -0.859, -1.458, -0.575, 0.048,  -0.779, -1.025, -1.135, 1.166,  -0.131,
        0.726,  0.52,   0.467,  -0.494, 0.675,  0.203,  -0.63,  -0.918, -0.5,   -1.395, 1.39,
        1.705,  0.444,  -0.835, -0.506, 0.101,  0.602,  0.543,  0.357,  1.042};
    auto l0 = mm->add_literal(migraphx::literal{s, data});
    mm->add_instruction(op, l0);
    p.compile(migraphx::make_target("ref"));
    auto result = p.eval({}).back();
    std::vector<float> results_vector;
    result.visit([&](auto output) { results_vector.assign(output.begin(), output.end()); });
    std::vector<float> gold{
        0.908,     0.250625,  0.795,     0.40425, 0.711875,  0.194875,  0.014125,  0.09425,
        -0.078375, 0.139375,  0.46075,   0.0285,  -0.188125, -0.085,    0.378125,  -0.085375,
        -0.04,     0.304125,  0.40775,   0.2835,  0.112375,  -0.073375, 0.4355,    -0.187,
        -0.392625, -0.258375, -0.485875, -0.0345, 0.16125,   -0.131875, -0.228375, 0.068625};
    EXPECT(migraphx::verify_range(results_vector, gold));
}

TEST_CASE(broadcast_test)
{
    migraphx::program p;
    auto* mm = p.get_main_module();
    migraphx::shape a_shape{migraphx::shape::int32_type, {2, 2}};
    std::vector<int32_t> a_data{0, 0, 0, 0};
    migraphx::shape b_shape{migraphx::shape::int32_type, {2}};
    std::vector<int32_t> b_data{-2, -3};
    uint64_t axis = 0;
    auto l1       = mm->add_literal(migraphx::literal{a_shape, a_data});
    auto l2       = mm->add_literal(migraphx::literal{b_shape, b_data});
    mm->add_instruction(
        migraphx::make_op("broadcast", {{"axis", axis}, {"out_lens", l1->get_shape().lens()}}), l2);
    p.compile(migraphx::make_target("ref"));
    auto result = p.eval({}).back();
    auto output = result.get<int32_t>();
    EXPECT(output(0, 0) == -2);
    EXPECT(output(0, 1) == -2);
    EXPECT(output(1, 0) == -3);
    EXPECT(output(1, 1) == -3);
}

TEST_CASE(broadcast_2in_static_test)
{
    migraphx::program p;
    auto* mm = p.get_main_module();
    migraphx::shape a_shape{migraphx::shape::int32_type, {2, 2}};
    std::vector<int32_t> a_data{0, 0, 0, 0};
    migraphx::shape b_shape{migraphx::shape::int32_type, {2}};
    std::vector<int32_t> b_data{-2, -3};
    uint64_t axis = 0;
    auto l1       = mm->add_literal(migraphx::literal{a_shape, a_data});
    auto l2       = mm->add_literal(migraphx::literal{b_shape, b_data});
    mm->add_instruction(migraphx::make_op("broadcast", {{"axis", axis}}), l2, l1);
    p.compile(migraphx::make_target("ref"));
    auto result = p.eval({}).back();
    auto output = result.get<int32_t>();
    EXPECT(output(0, 0) == -2);
    EXPECT(output(0, 1) == -2);
    EXPECT(output(1, 0) == -3);
    EXPECT(output(1, 1) == -3);
}

TEST_CASE(broadcast_2in_dyn_test)
{
    migraphx::program p;
    auto* mm = p.get_main_module();
    migraphx::shape a_shape{migraphx::shape::int32_type, {{2, 2}, {2, 4}}};
    migraphx::shape b_shape{migraphx::shape::int32_type, {2}};
    std::vector<int32_t> b_data{-2, -3};
    uint64_t axis = 0;
    auto pa       = mm->add_parameter("a", a_shape);
    auto lb       = mm->add_literal(migraphx::literal{b_shape, b_data});
    mm->add_instruction(migraphx::make_op("broadcast", {{"axis", axis}}), lb, pa);
    p.compile(migraphx::make_target("ref"));

    std::vector<int32_t> a_data{0, 0, 0, 0};
    migraphx::shape input_fixed_shape0{migraphx::shape::int32_type, {2, 2}};
    migraphx::parameter_map params0;
    params0["a"] = migraphx::argument(input_fixed_shape0, a_data.data());
    auto result  = p.eval(params0).back();
    auto output  = result.get<int32_t>();
    EXPECT(output(0, 0) == -2);
    EXPECT(output(0, 1) == -2);
    EXPECT(output(1, 0) == -3);
    EXPECT(output(1, 1) == -3);
}

TEST_CASE(ceil_test)
{
    migraphx::program p;
    auto* mm = p.get_main_module();
    migraphx::shape s{migraphx::shape::float_type, {9}};
    std::vector<float> data = {1.1, 1.5, 1.6, -1.1, -1.5, -1.6, 0.0, 2.0, -2.0};
    auto l                  = mm->add_literal(migraphx::literal{s, data});
    mm->add_instruction(migraphx::make_op("ceil"), l);
    p.compile(migraphx::make_target("ref"));
    auto result = p.eval({}).back();
    std::vector<float> results_vector;
    result.visit([&](auto output) { results_vector.assign(output.begin(), output.end()); });
    std::vector<float> gold = data;
    std::transform(
        gold.begin(), gold.end(), gold.begin(), [](float n) -> float { return std::ceil(n); });
    EXPECT(migraphx::verify_range(results_vector, gold));
}

TEST_CASE(ceil_dyn_test)
{
    migraphx::program p;
    auto* mm = p.get_main_module();
    migraphx::shape::dynamic_dimension dd{4, 12};
    migraphx::shape s{migraphx::shape::float_type, {dd}};
    auto input = mm->add_parameter("X", s);
    mm->add_instruction(migraphx::make_op("ceil"), input);
    p.compile(migraphx::make_target("ref"));

    std::vector<float> input_data = {1.1, 1.5, 1.6, -1.1, -1.5, -1.6, 0.0, 2.0, -2.0};
    migraphx::parameter_map params0;
    migraphx::shape input_fixed_shape0{migraphx::shape::float_type, {9}};
    params0["X"] = migraphx::argument(input_fixed_shape0, input_data.data());
    auto result  = p.eval(params0).back();
    std::vector<float> results_vector;
    result.visit([&](auto output) { results_vector.assign(output.begin(), output.end()); });
    std::vector<float> gold = input_data;
    std::transform(
        gold.begin(), gold.end(), gold.begin(), [](float n) -> float { return std::ceil(n); });
    EXPECT(migraphx::verify_range(results_vector, gold));
}

TEST_CASE(clip_test)
{
    migraphx::program p;
    auto* mm = p.get_main_module();
    migraphx::shape s{migraphx::shape::float_type, {3}};
    auto l       = mm->add_literal(migraphx::literal{s, {-1.0, 0.0, 10.0}});
    auto min_val = mm->add_literal(0.0f);
    auto max_val = mm->add_literal(6.0f);
    min_val =
        mm->add_instruction(migraphx::make_op("multibroadcast", {{"out_lens", {3}}}), min_val);
    max_val =
        mm->add_instruction(migraphx::make_op("multibroadcast", {{"out_lens", {3}}}), max_val);
    mm->add_instruction(migraphx::make_op("clip"), l, min_val, max_val);
    p.compile(migraphx::make_target("ref"));
    auto result = p.eval({}).back();
    std::vector<float> results_vector(3);
    result.visit([&](auto output) { results_vector.assign(output.begin(), output.end()); });
    std::vector<float> gold = {0.0, 0.0, 6.0};
    EXPECT(migraphx::verify_range(results_vector, gold));
}

TEST_CASE(concat_test)
{
    {
        migraphx::program p;
        auto* mm               = p.get_main_module();
        int axis               = 1;
        std::vector<int> data0 = {0, 1, 5, 6};
        std::vector<int> data1 = {2, 3, 4, 7, 8, 9};
        std::vector<int> data2 = {10, 20};
        migraphx::shape s0{migraphx::shape::int32_type, {2, 2}};
        migraphx::shape s1{migraphx::shape::int32_type, {2, 3}};
        migraphx::shape s2{migraphx::shape::int32_type, {2, 1}};
        auto l0 = mm->add_literal(migraphx::literal{s0, data0});
        auto l1 = mm->add_literal(migraphx::literal{s1, data1});
        auto l2 = mm->add_literal(migraphx::literal{s2, data2});
        mm->add_instruction(migraphx::make_op("concat", {{"axis", axis}}), l0, l1, l2);
        p.compile(migraphx::make_target("ref"));
        auto result           = p.eval({}).back();
        std::vector<int> gold = {0, 1, 2, 3, 4, 10, 5, 6, 7, 8, 9, 20};
        std::vector<int> results_vector(2 * 6);
        result.visit([&](auto output) { results_vector.assign(output.begin(), output.end()); });
        EXPECT(migraphx::verify_range(results_vector, gold));
        EXPECT(migraphx::verify_range(result.get_shape().lens(), std::vector<std::size_t>({2, 6})));
        EXPECT(
            migraphx::verify_range(result.get_shape().strides(), std::vector<std::size_t>({6, 1})));
    }

    {
        migraphx::program p;
        auto* mm               = p.get_main_module();
        int axis               = -1;
        std::vector<int> data0 = {0, 1, 5, 6};
        std::vector<int> data1 = {2, 3, 4, 7, 8, 9};
        std::vector<int> data2 = {10, 20};
        migraphx::shape s0{migraphx::shape::int32_type, {2, 2}};
        migraphx::shape s1{migraphx::shape::int32_type, {2, 3}};
        migraphx::shape s2{migraphx::shape::int32_type, {2, 1}};
        auto l0 = mm->add_literal(migraphx::literal{s0, data0});
        auto l1 = mm->add_literal(migraphx::literal{s1, data1});
        auto l2 = mm->add_literal(migraphx::literal{s2, data2});
        mm->add_instruction(migraphx::make_op("concat", {{"axis", axis}}), l0, l1, l2);
        p.compile(migraphx::make_target("ref"));
        auto result           = p.eval({}).back();
        std::vector<int> gold = {0, 1, 2, 3, 4, 10, 5, 6, 7, 8, 9, 20};
        std::vector<int> results_vector(2 * 6);
        result.visit([&](auto output) { results_vector.assign(output.begin(), output.end()); });
        EXPECT(migraphx::verify_range(results_vector, gold));
        EXPECT(migraphx::verify_range(result.get_shape().lens(), std::vector<std::size_t>({2, 6})));
        EXPECT(
            migraphx::verify_range(result.get_shape().strides(), std::vector<std::size_t>({6, 1})));
    }

    {
        migraphx::program p;
        auto* mm               = p.get_main_module();
        int axis               = 0;
        std::vector<int> data0 = {0, 1, 2, 3};
        std::vector<int> data1 = {4, 5, 6, 7, 8, 9};
        std::vector<int> data2 = {10, 11};
        migraphx::shape s0{migraphx::shape::int32_type, {2, 2}};
        migraphx::shape s1{migraphx::shape::int32_type, {3, 2}};
        migraphx::shape s2{migraphx::shape::int32_type, {1, 2}};
        auto l0 = mm->add_literal(migraphx::literal{s0, data0});
        auto l1 = mm->add_literal(migraphx::literal{s1, data1});
        auto l2 = mm->add_literal(migraphx::literal{s2, data2});
        mm->add_instruction(migraphx::make_op("concat", {{"axis", axis}}), l0, l1, l2);
        p.compile(migraphx::make_target("ref"));
        auto result           = p.eval({}).back();
        std::vector<int> gold = {0, 1, 2, 3, 4, 5, 6, 7, 8, 9, 10, 11};
        std::vector<int> results_vector(6 * 2);
        result.visit([&](auto output) { results_vector.assign(output.begin(), output.end()); });
        EXPECT(migraphx::verify_range(results_vector, gold));
        EXPECT(migraphx::verify_range(result.get_shape().lens(), std::vector<std::size_t>({6, 2})));
        EXPECT(
            migraphx::verify_range(result.get_shape().strides(), std::vector<std::size_t>({2, 1})));
    }

    {
        migraphx::program p;
        auto* mm               = p.get_main_module();
        int axis               = -2;
        std::vector<int> data0 = {0, 1, 2, 3};
        std::vector<int> data1 = {4, 5, 6, 7, 8, 9};
        std::vector<int> data2 = {10, 11};
        migraphx::shape s0{migraphx::shape::int32_type, {2, 2}};
        migraphx::shape s1{migraphx::shape::int32_type, {3, 2}};
        migraphx::shape s2{migraphx::shape::int32_type, {1, 2}};
        auto l0 = mm->add_literal(migraphx::literal{s0, data0});
        auto l1 = mm->add_literal(migraphx::literal{s1, data1});
        auto l2 = mm->add_literal(migraphx::literal{s2, data2});
        mm->add_instruction(migraphx::make_op("concat", {{"axis", axis}}), l0, l1, l2);
        p.compile(migraphx::make_target("ref"));
        auto result           = p.eval({}).back();
        std::vector<int> gold = {0, 1, 2, 3, 4, 5, 6, 7, 8, 9, 10, 11};
        std::vector<int> results_vector(6 * 2);
        result.visit([&](auto output) { results_vector.assign(output.begin(), output.end()); });
        EXPECT(migraphx::verify_range(results_vector, gold));
        EXPECT(migraphx::verify_range(result.get_shape().lens(), std::vector<std::size_t>({6, 2})));
        EXPECT(
            migraphx::verify_range(result.get_shape().strides(), std::vector<std::size_t>({2, 1})));
    }
}

TEST_CASE(concat_dyn_test)
{
    migraphx::program p;
    auto* mm = p.get_main_module();
    int axis = 0;
    migraphx::shape s0{migraphx::shape::int32_type, {{2, 4, {2}}, {2, 3, {2}}}};
    migraphx::shape s1{migraphx::shape::int32_type, {{3, 4, {4}}, {2, 3, {2}}}};
    migraphx::shape s2{migraphx::shape::int32_type, {{1, 5, {3}}, {2, 3, {2}}}};

    auto input0 = mm->add_parameter("X", s0);
    auto input1 = mm->add_parameter("Y", s1);
    auto input2 = mm->add_parameter("Z", s2);
    mm->add_instruction(migraphx::make_op("concat", {{"axis", axis}}), input0, input1, input2);
    p.compile(migraphx::make_target("ref"));

    migraphx::shape static_shape0{migraphx::shape::int32_type, {2, 2}};
    migraphx::shape static_shape1{migraphx::shape::int32_type, {3, 2}};
    migraphx::shape static_shape2{migraphx::shape::int32_type, {1, 2}};
    std::vector<int> data0 = {0, 1, 2, 3};
    std::vector<int> data1 = {4, 5, 6, 7, 8, 9};
    std::vector<int> data2 = {10, 11};
    migraphx::parameter_map params;
    params["X"] = migraphx::argument(static_shape0, data0.data());
    params["Y"] = migraphx::argument(static_shape1, data1.data());
    params["Z"] = migraphx::argument(static_shape2, data2.data());
    auto result = p.eval(params).back();

    std::vector<int> results_vector(12);
    result.visit([&](auto output) { results_vector.assign(output.begin(), output.end()); });

    std::vector<float> gold = {0, 1, 2, 3, 4, 5, 6, 7, 8, 9, 10, 11};
    EXPECT(migraphx::verify_range(results_vector, gold));
    EXPECT(migraphx::verify_range(result.get_shape().lens(), std::vector<std::size_t>({6, 2})));
}

TEST_CASE(contiguous_test)
{
    migraphx::shape a_shape{migraphx::shape::float_type, {1, 3, 2, 2}, {12, 1, 6, 3}};
    std::vector<float> data(12);
    std::iota(data.begin(), data.end(), 0);

    migraphx::program p;
    auto* mm = p.get_main_module();
    auto l   = mm->add_literal(migraphx::literal{a_shape, data});
    mm->add_instruction(migraphx::make_op("contiguous"), l);
    p.compile(migraphx::make_target("ref"));
    auto result = p.eval({}).back();

    std::vector<size_t> new_strides = {12, 4, 2, 1};
    EXPECT(result.get_shape().strides() == new_strides);

    std::vector<float> results_vector(12);
    result.visit([&](auto output) { results_vector.assign(output.begin(), output.end()); });

    std::vector<float> gold = {0, 1, 2, 3, 4, 5, 6, 7, 8, 9, 10, 11};
    EXPECT(migraphx::verify_range(results_vector, gold));
}

TEST_CASE(contiguous_param_test)
{
    migraphx::program p;
    auto* mm = p.get_main_module();
    migraphx::shape a_shape{migraphx::shape::float_type, {1, 3, 2, 2}, {12, 1, 6, 3}};
    auto a = mm->add_parameter("X", a_shape);
    mm->add_instruction(migraphx::make_op("contiguous"), a);
    p.compile(migraphx::make_target("ref"));

    std::vector<float> data(12);
    std::iota(data.begin(), data.end(), 0);
    migraphx::parameter_map params;
    params["X"] = migraphx::argument(a_shape, data.data());
    auto result = p.eval(params).back();

    std::vector<size_t> new_strides = {12, 4, 2, 1};
    EXPECT(result.get_shape().strides() == new_strides);

    std::vector<float> results_vector(12);
    result.visit([&](auto output) { results_vector.assign(output.begin(), output.end()); });
    std::vector<float> gold = {0, 3, 6, 9, 1, 4, 7, 10, 2, 5, 8, 11};
    EXPECT(migraphx::verify_range(results_vector, gold));
}

TEST_CASE(contiguous_dyn_test)
{
    migraphx::program p;
    auto* mm = p.get_main_module();
    migraphx::shape dyn_shape{migraphx::shape::float_type, {{1, 1}, {2, 6}, {2, 2}, {2, 2}}};
    auto input = mm->add_parameter("X", dyn_shape);
    mm->add_instruction(migraphx::make_op("contiguous"), input);
    p.compile(migraphx::make_target("ref"));

    migraphx::shape static_shape{migraphx::shape::float_type, {1, 3, 2, 2}, {12, 1, 6, 3}};
    std::vector<float> data(12);
    std::iota(data.begin(), data.end(), 0);
    migraphx::parameter_map params;
    params["X"] = migraphx::argument(static_shape, data.data());
    auto result = p.eval(params).back();

    std::vector<size_t> new_strides = {12, 4, 2, 1};
    EXPECT(result.get_shape().strides() == new_strides);

    std::vector<float> results_vector(12);
    result.visit([&](auto output) { results_vector.assign(output.begin(), output.end()); });

    std::vector<float> gold = {0, 3, 6, 9, 1, 4, 7, 10, 2, 5, 8, 11};
    EXPECT(migraphx::verify_range(results_vector, gold));
}

TEST_CASE(conv_dyn_batch_test)
{
    migraphx::program p;
    auto* mm = p.get_main_module();

    migraphx::shape input_dyn_shape{migraphx::shape::float_type,
                                    {{1, 100}, {3, 3}, {4, 4}, {4, 4}}};
    migraphx::shape weights_shape{migraphx::shape::float_type, {2, 3, 3, 3}};

    auto input   = mm->add_parameter("X", input_dyn_shape);
    auto weights = mm->add_parameter("W", weights_shape);
    mm->add_instruction(migraphx::make_op("convolution", {{"padding", {1, 1}}, {"stride", {2, 2}}}),
                        input,
                        weights);

    p.compile(migraphx::make_target("ref"));

    std::vector<float> a = {
        2.71567607,  -0.9960829,  0.91671127,  0.28140706,  0.63235772,  0.08077253,  0.80927712,
        -0.59108931, -1.05421555, -2.76622486, -0.85044265, -0.52049929, 0.67726439,  -0.65290606,
        0.02345525,  -0.33579525, 0.38901961,  1.05473483,  -1.31188095, 1.8963089,   -0.07265259,
        0.947339,    0.41949373,  -0.70814759, 0.25892952,  1.07311416,  1.2571274,   -0.62318051,
        -0.19951548, -0.94232577, -0.29393643, 0.42292568,  -0.80230367, 1.40909171,  0.63617158,
        0.13900366,  1.09253144,  -0.15265895, 1.54781747,  0.72780299,  1.09189606,  -0.38068101,
        0.97057933,  -0.58958799, 1.56188643,  0.21474874,  0.58725154,  -1.27097559, -0.03024297,
        1.09437096,  -0.4897908,  0.34838957,  -1.31042492, -1.69069934, 0.86956722,  -0.40457946,
        0.46691212,  1.29273605,  0.26464137,  0.22073045,  -1.02178168, 0.22163901,  -1.84387338,
        0.75522131,  -0.45775682, -0.42241111, -1.50944722, 1.07256448,  -1.95876884, -0.28106022,
        0.3341668,   2.13129425,  -1.14728117, -1.06555498, -0.298444,   -0.88322699, -0.65866792,
        -2.06007552, 0.01374334,  0.45612028,  0.52715492,  1.01914406,  -1.72659791, 0.80650896,
        0.16860051,  2.24112225,  -0.78620857, 0.36566174,  -0.07020134, -0.47976932, -0.68230027,
        -0.94711417, -0.54506505, 1.66504931,  -0.71860826, 0.61132306};

    std::vector<float> c = {
        -0.14601797, -0.13000923, 0.06521662,  0.06178288,  -0.11083675, 0.10154136,  0.09990512,
        0.06030385,  -0.11374587, -0.17523311, -0.14344215, 0.17802463,  0.06300922,  -0.15325832,
        0.07066704,  0.05166031,  0.00615084,  -0.02606523, 0.08083995,  -0.17913306, 0.0624622,
        0.0735731,   -0.04198661, -0.0164391,  -0.06374192, 0.16569914,  0.10681538,  0.07370754,
        0.02802075,  0.00282027,  0.15104802,  -0.11084409, -0.00197773, 0.07924436,  0.03528272,
        0.04765259,  -0.15896152, 0.07917164,  0.12125669,  -0.1154705,  -0.11999125, 0.12749968,
        -0.06269585, 0.18658121,  -0.03944227, 0.0111798,   -0.17731084, 0.11789055,  -0.09982193,
        0.08142821,  0.0729029,   0.11303909,  0.12735154,  0.03885292};

    std::vector<float> sol = {-0.20817225,
                              0.87965256,
                              0.14958936,
                              -1.24887264,
                              -0.06540672,
                              0.20778663,
                              0.40456355,
                              -0.99900877,
                              0.4917807,
                              0.1994698,
                              0.64205718,
                              0.37798831,
                              -0.25315839,
                              0.44276932,
                              -0.16138598,
                              0.79344082};

    migraphx::shape input_fixed_shape0{migraphx::shape::float_type, {2, 3, 4, 4}};

    migraphx::parameter_map params0;
    params0["X"] = migraphx::argument(input_fixed_shape0, a.data());
    params0["W"] = migraphx::argument(weights_shape, c.data());

    auto result = p.eval(params0).back();
    std::vector<float> results_vector(64);
    result.visit([&](auto output) { results_vector.assign(output.begin(), output.end()); });

    EXPECT(migraphx::verify_range(results_vector, sol));
}

TEST_CASE(conv_dyn_img_shape_test)
{
    migraphx::program p;
    auto* mm = p.get_main_module();

    migraphx::shape input_dyn_shape{migraphx::shape::float_type, {{1, 1}, {3, 3}, {4, 6}, {4, 6}}};
    migraphx::shape weights_shape{migraphx::shape::float_type, {1, 3, 3, 3}};

    auto input   = mm->add_parameter("X", input_dyn_shape);
    auto weights = mm->add_parameter("W", weights_shape);
    mm->add_instruction(migraphx::make_op("convolution", {{"padding", {0, 0}}, {"stride", {1, 1}}}),
                        input,
                        weights);

    p.compile(migraphx::make_target("ref"));

    std::vector<float> a = {0.28007596, 0.46114671, 0.12171969, 0.52260835, 0.40916841, 0.07163955,
                            0.09896668, 0.98628836, 0.69406788, 0.44868846, 0.64017681, 0.27048886,
                            0.30187397, 0.07334207, 0.05258557, 0.80747513, 0.81330534, 0.00497161,
                            0.33005534, 0.08908686, 0.46794691, 0.61768946, 0.55104806, 0.13406187,
                            0.70244284, 0.61296941, 0.46742536, 0.29712714, 0.91839388, 0.0834397,
                            0.14476327, 0.37857075, 0.25922384, 0.61620963, 0.69455439, 0.70389431,
                            0.77388606, 0.1752363,  0.74631394, 0.24604889, 0.53600244, 0.22116457,
                            0.81217463, 0.10789447, 0.43083784, 0.63371852, 0.69742316, 0.09536905};

    std::vector<float> c = {0.98411968, 0.2899219,  0.44638833, 0.30390816, 0.03989896, 0.2445332,
                            0.32700131, 0.57517075, 0.06956476, 0.93079306, 0.19882314, 0.52940601,
                            0.35624753, 0.35938406, 0.9111428,  0.88923574, 0.61040283, 0.2797513,
                            0.15479768, 0.46534674, 0.16970931, 0.49704618, 0.07062198, 0.01678321,
                            0.53150934, 0.39244495, 0.9963813};

    std::vector<float> sol = {6.1329393, 4.3199925, 5.448438, 3.8497565};

    migraphx::shape input_fixed_shape0{migraphx::shape::float_type, {1, 3, 4, 4}};

    migraphx::parameter_map params0;
    params0["X"] = migraphx::argument(input_fixed_shape0, a.data());
    params0["W"] = migraphx::argument(weights_shape, c.data());

    auto result = p.eval(params0).back();
    std::vector<float> results_vector(72);
    result.visit([&](auto output) { results_vector.assign(output.begin(), output.end()); });

    EXPECT(migraphx::verify_range(results_vector, sol));

    a = {0.95600171, 0.20768181, 0.82844489, 0.14928212, 0.51280462, 0.1359196,  0.68903648,
         0.84174772, 0.425509,   0.956926,   0.82533291, 0.33821531, 0.57576055, 0.75330186,
         0.82710394, 0.93343847, 0.14499469, 0.74558021, 0.13935139, 0.90652876, 0.22611443,
         0.85323975, 0.30631787, 0.96983037, 0.51783421, 0.32247456, 0.28243352, 0.605865,
         0.33376446, 0.67864877, 0.15442507, 0.24977552, 0.86989425, 0.60036782, 0.26198306,
         0.1494149,  0.13678915, 0.24892094, 0.38282467, 0.64907906, 0.83756376, 0.77603195,
         0.33951558, 0.14856874, 0.45701939, 0.43786436, 0.57421759, 0.37326922, 0.63382506,
         0.11464436, 0.23309047, 0.76724102, 0.98712427, 0.80800108, 0.84296564, 0.79568268,
         0.45684131, 0.73867068, 0.57845499, 0.45073557, 0.27102442, 0.86460315, 0.06865567,
         0.81673446, 0.881835,   0.42351639, 0.83322931, 0.34101671, 0.51979151, 0.54920645,
         0.19287718, 0.33321689, 0.27752456, 0.45755893, 0.67484562, 0.68383122, 0.52361312,
         0.46437257, 0.50862936, 0.32460429, 0.1726007,  0.29933345, 0.64856728, 0.06471591,
         0.63370843, 0.27900152, 0.18595992, 0.48904812, 0.35368508, 0.09620202};

    c = {0.709561,   0.7916206,  0.0443115,  0.62592275, 0.2498623,  0.42725624, 0.7905135,
         0.53160169, 0.01303743, 0.01987505, 0.39041803, 0.89530203, 0.23155373, 0.44435213,
         0.14407301, 0.80968594, 0.38216188, 0.35692557, 0.2568538,  0.83587388, 0.43654904,
         0.04974508, 0.80375029, 0.25350374, 0.1820275,  0.23369029, 0.54358755};

    sol = {6.305986,
           5.564665,
           6.122996,
           5.7262855,
           5.5546584,
           5.779489,
           5.798161,
           5.160476,
           6.702436,
           5.4851074,
           6.227567,
           5.2016754};
    migraphx::shape input_fixed_shape1{migraphx::shape::float_type, {1, 3, 6, 5}};

    migraphx::parameter_map params1;
    params1["X"] = migraphx::argument(input_fixed_shape1, a.data());
    params1["W"] = migraphx::argument(weights_shape, c.data());

    result = p.eval(params1).back();
    result.visit([&](auto output) { results_vector.assign(output.begin(), output.end()); });

    EXPECT(migraphx::verify_range(results_vector, sol));
}

TEST_CASE(conv_dyn_weights_shape_test)
{
    migraphx::program p;
    auto* mm = p.get_main_module();

    migraphx::shape input_shape{migraphx::shape::float_type, {1, 3, 4, 4}};
    migraphx::shape weights_shape{migraphx::shape::float_type, {{1, 1}, {3, 3}, {2, 3}, {2, 3}}};

    auto input   = mm->add_parameter("X", input_shape);
    auto weights = mm->add_parameter("W", weights_shape);
    mm->add_instruction(migraphx::make_op("convolution", {{"padding", {0, 0}}, {"stride", {1, 1}}}),
                        input,
                        weights);

    p.compile(migraphx::make_target("ref"));

    std::vector<float> a = {0.28007596, 0.46114671, 0.12171969, 0.52260835, 0.40916841, 0.07163955,
                            0.09896668, 0.98628836, 0.69406788, 0.44868846, 0.64017681, 0.27048886,
                            0.30187397, 0.07334207, 0.05258557, 0.80747513, 0.81330534, 0.00497161,
                            0.33005534, 0.08908686, 0.46794691, 0.61768946, 0.55104806, 0.13406187,
                            0.70244284, 0.61296941, 0.46742536, 0.29712714, 0.91839388, 0.0834397,
                            0.14476327, 0.37857075, 0.25922384, 0.61620963, 0.69455439, 0.70389431,
                            0.77388606, 0.1752363,  0.74631394, 0.24604889, 0.53600244, 0.22116457,
                            0.81217463, 0.10789447, 0.43083784, 0.63371852, 0.69742316, 0.09536905};

    std::vector<float> c   = {0.98411968,
                            0.2899219,
                            0.44638833,
                            0.30390816,
                            0.03989896,
                            0.2445332,
                            0.32700131,
                            0.57517075,
                            0.06956476,
                            0.93079306,
                            0.19882314,
                            0.52940601};
    std::vector<float> sol = {1.9939406,
                              2.2703054,
                              1.8896171,
                              2.062202,
                              2.3035214,
                              1.629366,
                              2.1606991,
                              2.1917608,
                              1.6797699};

    migraphx::shape weight_fixed_shape0{migraphx::shape::float_type, {1, 3, 2, 2}};

    migraphx::parameter_map params0;
    params0["X"] = migraphx::argument(input_shape, a.data());
    params0["W"] = migraphx::argument(weight_fixed_shape0, c.data());

    auto result = p.eval(params0).back();
    std::vector<float> results_vector(72);
    result.visit([&](auto output) { results_vector.assign(output.begin(), output.end()); });

    EXPECT(migraphx::verify_range(results_vector, sol));

    c   = {0.98411968, 0.2899219,  0.44638833, 0.30390816, 0.03989896, 0.2445332,  0.32700131,
         0.57517075, 0.06956476, 0.93079306, 0.19882314, 0.52940601, 0.35624753, 0.35938406,
         0.9111428,  0.88923574, 0.61040283, 0.2797513,  0.15479768, 0.46534674, 0.16970931,
         0.49704618, 0.07062198, 0.01678321, 0.53150934, 0.39244495, 0.9963813};
    sol = {6.1329393, 4.3199925, 5.448438, 3.8497565};
    migraphx::shape weights_fixed_shape1{migraphx::shape::float_type, {1, 3, 3, 3}};

    migraphx::parameter_map params1;
    params1["X"] = migraphx::argument(input_shape, a.data());
    params1["W"] = migraphx::argument(weights_fixed_shape1, c.data());

    result = p.eval(params1).back();
    result.visit([&](auto output) { results_vector.assign(output.begin(), output.end()); });

    EXPECT(migraphx::verify_range(results_vector, sol));
}

TEST_CASE(conv_dyn_img_same_upper_test)
{
    migraphx::program p;
    auto* mm = p.get_main_module();

    migraphx::shape input_dyn_shape{migraphx::shape::float_type, {{1, 1}, {3, 3}, {4, 6}, {4, 6}}};
    migraphx::shape weights_shape{migraphx::shape::float_type, {1, 3, 3, 3}};

    auto input   = mm->add_parameter("X", input_dyn_shape);
    auto weights = mm->add_parameter("W", weights_shape);
    mm->add_instruction(
        migraphx::make_op(
            "convolution",
            {{"stride", {1, 1}}, {"padding_mode", migraphx::op::padding_mode_t::same_upper}}),
        input,
        weights);

    p.compile(migraphx::make_target("ref"));

    std::vector<float> a = {0.63321185, 0.6466339,  0.8515352,  0.44240063, 0.5018913,  0.5068494,
                            0.75330657, 0.7383877,  0.15870683, 0.8171611,  0.56118083, 0.87004256,
                            0.24401724, 0.8815178,  0.4222333,  0.27191755,

                            0.41633207, 0.2460619,  0.32004243, 0.6962248,  0.12284133, 0.2620491,
                            0.96931046, 0.6030955,  0.7623861,  0.2395751,  0.61440414, 0.577285,
                            0.80087787, 0.12776066, 0.26566318, 0.46569306,

                            0.96701574, 0.3850145,  0.14165345, 0.5887347,  0.7152134,  0.5295342,
                            0.6303507,  0.4037548,  0.18556239, 0.79416305, 0.29107493, 0.18770285,
                            0.6870904,  0.30701008, 0.314684,   0.91075855};

    std::vector<float> c = {
        2.8150102e-01, 3.3198616e-01, 9.5149356e-01, 7.4039467e-02, 9.6555042e-01,
        2.8815505e-01, 2.5100240e-01, 5.2186239e-01, 2.3850012e-01,

        8.2963020e-01, 3.0763101e-04, 6.7026985e-01, 1.4260857e-01, 9.7517288e-01,
        3.6847427e-02, 8.5804445e-01, 7.3440993e-01, 6.7948365e-01,

        7.9253986e-02, 7.3943835e-01, 1.7813577e-01, 1.0780835e-01, 4.2304707e-01,
        4.0084350e-01, 1.1114500e-01, 4.4846520e-01, 5.0109702e-01};

    std::vector<float> sol = {3.013387,
                              3.7111127,
                              4.2946506,
                              3.579301,
                              4.5306826,
                              6.1262493,
                              6.332169,
                              4.495293,
                              4.46013,
                              6.0938954,
                              5.848162,
                              4.514299,
                              2.9587686,
                              4.117671,
                              3.5187216,
                              2.3236327};

    migraphx::shape input_fixed_shape0{migraphx::shape::float_type, {1, 3, 4, 4}};

    migraphx::parameter_map params0;
    params0["X"] = migraphx::argument(input_fixed_shape0, a.data());
    params0["W"] = migraphx::argument(weights_shape, c.data());

    auto result = p.eval(params0).back();
    std::vector<float> results_vector(16);
    result.visit([&](auto output) { results_vector.assign(output.begin(), output.end()); });
    EXPECT(migraphx::verify_range(results_vector, sol));
}

TEST_CASE(conv_dyn_kernel_same_upper_test)
{
    migraphx::program p;
    auto* mm = p.get_main_module();

    migraphx::shape input_shape{migraphx::shape::float_type, {1, 3, 4, 4}};
    migraphx::shape weights_shape{migraphx::shape::float_type, {{1, 1}, {3, 3}, {2, 3}, {2, 3}}};

    auto input   = mm->add_parameter("X", input_shape);
    auto weights = mm->add_parameter("W", weights_shape);
    mm->add_instruction(
        migraphx::make_op(
            "convolution",
            {{"stride", {1, 1}}, {"padding_mode", migraphx::op::padding_mode_t::same_upper}}),
        input,
        weights);

    p.compile(migraphx::make_target("ref"));

    std::vector<float> a   = {0.63321185, 0.6466339,  0.8515352,  0.44240063, 0.5018913,  0.5068494,
                            0.75330657, 0.7383877,  0.15870683, 0.8171611,  0.56118083, 0.87004256,
                            0.24401724, 0.8815178,  0.4222333,  0.27191755,

                            0.41633207, 0.2460619,  0.32004243, 0.6962248,  0.12284133, 0.2620491,
                            0.96931046, 0.6030955,  0.7623861,  0.2395751,  0.61440414, 0.577285,
                            0.80087787, 0.12776066, 0.26566318, 0.46569306,

                            0.96701574, 0.3850145,  0.14165345, 0.5887347,  0.7152134,  0.5295342,
                            0.6303507,  0.4037548,  0.18556239, 0.79416305, 0.29107493, 0.18770285,
                            0.6870904,  0.30701008, 0.314684,   0.91075855};
    std::vector<float> c   = {2.8150102e-01,
                            3.3198616e-01,
                            9.5149356e-01,
                            7.4039467e-02,

                            9.6555042e-01,
                            2.8815505e-01,
                            2.5100240e-01,
                            5.2186239e-01,

                            2.3850012e-01,
                            8.2963020e-01,
                            3.0763101e-04,
                            6.7026985e-01};
    std::vector<float> sol = {2.453681,
                              2.536207,
                              3.0187201,
                              1.7912633,
                              2.1738236,
                              2.9695358,
                              3.2319589,
                              1.859269,
                              2.5953722,
                              2.50734,
                              2.7736917,
                              1.2229807,
                              1.5900216,
                              0.9225286,
                              1.43048,
                              0.74341124};

    migraphx::shape weight_fixed_shape0{migraphx::shape::float_type, {1, 3, 2, 2}};

    migraphx::parameter_map params0;
    params0["X"] = migraphx::argument(input_shape, a.data());
    params0["W"] = migraphx::argument(weight_fixed_shape0, c.data());

    auto result = p.eval(params0).back();
    std::vector<float> results_vector(16);
    result.visit([&](auto output) { results_vector.assign(output.begin(), output.end()); });
    EXPECT(migraphx::verify_range(results_vector, sol));
}

TEST_CASE(conv_dyn_kernel_same_lower_test)
{
    migraphx::program p;
    auto* mm = p.get_main_module();

    migraphx::shape input_shape{migraphx::shape::float_type, {1, 3, 4, 4}};
    migraphx::shape weights_shape{migraphx::shape::float_type, {{1, 1}, {3, 3}, {2, 3}, {2, 3}}};

    auto input   = mm->add_parameter("X", input_shape);
    auto weights = mm->add_parameter("W", weights_shape);
    mm->add_instruction(
        migraphx::make_op(
            "convolution",
            {{"stride", {1, 1}}, {"padding_mode", migraphx::op::padding_mode_t::same_lower}}),
        input,
        weights);

    p.compile(migraphx::make_target("ref"));

    std::vector<float> a   = {0.63321185, 0.6466339,  0.8515352,  0.44240063, 0.5018913,  0.5068494,
                            0.75330657, 0.7383877,  0.15870683, 0.8171611,  0.56118083, 0.87004256,
                            0.24401724, 0.8815178,  0.4222333,  0.27191755,

                            0.41633207, 0.2460619,  0.32004243, 0.6962248,  0.12284133, 0.2620491,
                            0.96931046, 0.6030955,  0.7623861,  0.2395751,  0.61440414, 0.577285,
                            0.80087787, 0.12776066, 0.26566318, 0.46569306,

                            0.96701574, 0.3850145,  0.14165345, 0.5887347,  0.7152134,  0.5295342,
                            0.6303507,  0.4037548,  0.18556239, 0.79416305, 0.29107493, 0.18770285,
                            0.6870904,  0.30701008, 0.314684,   0.91075855};
    std::vector<float> c   = {2.8150102e-01,
                            3.3198616e-01,
                            9.5149356e-01,
                            7.4039467e-02,

                            9.6555042e-01,
                            2.8815505e-01,
                            2.5100240e-01,
                            5.2186239e-01,

                            2.3850012e-01,
                            8.2963020e-01,
                            3.0763101e-04,
                            6.7026985e-01};
    std::vector<float> sol = {0.91231215,
                              1.1416453,
                              1.00216,
                              1.6813052,
                              1.7131033,
                              2.453681,
                              2.536207,
                              3.0187201,
                              1.3293691,
                              2.1738236,
                              2.9695358,
                              3.2319589,
                              1.3228729,
                              2.5953722,
                              2.50734,
                              2.7736917};

    migraphx::shape weight_fixed_shape0{migraphx::shape::float_type, {1, 3, 2, 2}};

    migraphx::parameter_map params0;
    params0["X"] = migraphx::argument(input_shape, a.data());
    params0["W"] = migraphx::argument(weight_fixed_shape0, c.data());

    auto result = p.eval(params0).back();
    std::vector<float> results_vector(16);
    result.visit([&](auto output) { results_vector.assign(output.begin(), output.end()); });
    EXPECT(migraphx::verify_range(results_vector, sol));
}

TEST_CASE(conv2d_padding_stride_test)
{
    migraphx::program p;
    auto* mm             = p.get_main_module();
    std::vector<float> a = {
        2.71567607,  -0.9960829,  0.91671127,  0.28140706,  0.63235772,  0.08077253,  0.80927712,
        -0.59108931, -1.05421555, -2.76622486, -0.85044265, -0.52049929, 0.67726439,  -0.65290606,
        0.02345525,  -0.33579525, 0.38901961,  1.05473483,  -1.31188095, 1.8963089,   -0.07265259,
        0.947339,    0.41949373,  -0.70814759, 0.25892952,  1.07311416,  1.2571274,   -0.62318051,
        -0.19951548, -0.94232577, -0.29393643, 0.42292568,  -0.80230367, 1.40909171,  0.63617158,
        0.13900366,  1.09253144,  -0.15265895, 1.54781747,  0.72780299,  1.09189606,  -0.38068101,
        0.97057933,  -0.58958799, 1.56188643,  0.21474874,  0.58725154,  -1.27097559, -0.03024297,
        1.09437096,  -0.4897908,  0.34838957,  -1.31042492, -1.69069934, 0.86956722,  -0.40457946,
        0.46691212,  1.29273605,  0.26464137,  0.22073045,  -1.02178168, 0.22163901,  -1.84387338,
        0.75522131,  -0.45775682, -0.42241111, -1.50944722, 1.07256448,  -1.95876884, -0.28106022,
        0.3341668,   2.13129425,  -1.14728117, -1.06555498, -0.298444,   -0.88322699, -0.65866792,
        -2.06007552, 0.01374334,  0.45612028,  0.52715492,  1.01914406,  -1.72659791, 0.80650896,
        0.16860051,  2.24112225,  -0.78620857, 0.36566174,  -0.07020134, -0.47976932, -0.68230027,
        -0.94711417, -0.54506505, 1.66504931,  -0.71860826, 0.61132306};

    std::vector<float> c = {
        -0.14601797, -0.13000923, 0.06521662,  0.06178288,  -0.11083675, 0.10154136,  0.09990512,
        0.06030385,  -0.11374587, -0.17523311, -0.14344215, 0.17802463,  0.06300922,  -0.15325832,
        0.07066704,  0.05166031,  0.00615084,  -0.02606523, 0.08083995,  -0.17913306, 0.0624622,
        0.0735731,   -0.04198661, -0.0164391,  -0.06374192, 0.16569914,  0.10681538,  0.07370754,
        0.02802075,  0.00282027,  0.15104802,  -0.11084409, -0.00197773, 0.07924436,  0.03528272,
        0.04765259,  -0.15896152, 0.07917164,  0.12125669,  -0.1154705,  -0.11999125, 0.12749968,
        -0.06269585, 0.18658121,  -0.03944227, 0.0111798,   -0.17731084, 0.11789055,  -0.09982193,
        0.08142821,  0.0729029,   0.11303909,  0.12735154,  0.03885292};

    std::vector<float> s = {-0.20817225,
                            0.87965256,
                            0.14958936,
                            -1.24887264,
                            -0.06540672,
                            0.20778663,
                            0.40456355,
                            -0.99900877,
                            0.4917807,
                            0.1994698,
                            0.64205718,
                            0.37798831,
                            -0.25315839,
                            0.44276932,
                            -0.16138598,
                            0.79344082};

    migraphx::shape a_shape{migraphx::shape::float_type, {2, 3, 4, 4}};
    auto al = mm->add_literal(migraphx::literal{a_shape, a});

    migraphx::shape c_shape{migraphx::shape::float_type, {2, 3, 3, 3}};
    auto cl = mm->add_literal(migraphx::literal{c_shape, c});

    mm->add_instruction(
        migraphx::make_op("convolution", {{"padding", {1, 1}}, {"stride", {2, 2}}}), al, cl);
    p.compile(migraphx::make_target("ref"));
    auto result = p.eval({}).back();

    std::vector<float> results_vector(16);
    result.visit([&](auto output) { results_vector.assign(output.begin(), output.end()); });
    EXPECT(migraphx::verify_range(results_vector, s));
}

TEST_CASE(conv2d_padding_test)
{
    migraphx::program p;
    auto* mm             = p.get_main_module();
    std::vector<float> a = {
        2.71567607,  -0.9960829,  0.91671127,  0.28140706,  0.63235772,  0.08077253,  0.80927712,
        -0.59108931, -1.05421555, -2.76622486, -0.85044265, -0.52049929, 0.67726439,  -0.65290606,
        0.02345525,  -0.33579525, 0.38901961,  1.05473483,  -1.31188095, 1.8963089,   -0.07265259,
        0.947339,    0.41949373,  -0.70814759, 0.25892952,  1.07311416,  1.2571274,   -0.62318051,
        -0.19951548, -0.94232577, -0.29393643, 0.42292568,  -0.80230367, 1.40909171,  0.63617158,
        0.13900366,  1.09253144,  -0.15265895, 1.54781747,  0.72780299,  1.09189606,  -0.38068101,
        0.97057933,  -0.58958799, 1.56188643,  0.21474874,  0.58725154,  -1.27097559, -0.03024297,
        1.09437096,  -0.4897908,  0.34838957,  -1.31042492, -1.69069934, 0.86956722,  -0.40457946,
        0.46691212,  1.29273605,  0.26464137,  0.22073045,  -1.02178168, 0.22163901,  -1.84387338,
        0.75522131,  -0.45775682, -0.42241111, -1.50944722, 1.07256448,  -1.95876884, -0.28106022,
        0.3341668,   2.13129425,  -1.14728117, -1.06555498, -0.298444,   -0.88322699, -0.65866792,
        -2.06007552, 0.01374334,  0.45612028,  0.52715492,  1.01914406,  -1.72659791, 0.80650896,
        0.16860051,  2.24112225,  -0.78620857, 0.36566174,  -0.07020134, -0.47976932, -0.68230027,
        -0.94711417, -0.54506505, 1.66504931,  -0.71860826, 0.61132306};

    std::vector<float> c = {
        -0.16115488, -0.09800646, -0.05412646, 0.10475694,  0.00555485,  -0.12667653, 0.0458357,
        -0.02656217, -0.16338061, 0.15037455,  0.0102711,   0.01303349,  0.05242859,  0.02034754,
        0.04751867,  -0.17038961, -0.1434752,  -0.10770349, 0.05676742,  -0.15838449, 0.10128359,
        -0.18958683, 0.11954515,  0.10758857,  -0.01058291, -0.12797487, 0.08971019,  0.18793164,
        -0.00881396, -0.06588994, -0.13321903, -0.03300409, 0.01439607,  0.07618178,  -0.11556662,
        0.00764295,  0.12956454,  -0.08937147, -0.12763587, 0.04674943,  0.05765297,  0.11336918,
        0.14747436,  -0.06199479, -0.01166052, -0.12432006, -0.04494537, -0.17581205, 0.09475745,
        0.1149437,   -0.1014564,  0.0274073,   -0.01323579, -0.11092556};

    std::vector<float> s = {
        -0.0201216,  0.40407312,  -0.39005592, -0.0631946,  0.37963012,  -0.64611685, 0.1349397,
        -0.54113752, 0.28533003,  0.27667275,  -0.16442731, -0.181494,   0.30564839,  0.58744538,
        0.32015014,  0.24969585,  -0.27367792, -0.53308117, 0.41236052,  0.26136363,  -0.01489828,
        0.57652152,  -0.38506854, 0.119615,    0.0437076,   0.04779706,  0.57887721,  0.23126155,
        0.05695833,  -0.68200272, 0.02063358,  -0.10267162, 0.8062973,   -0.38149622, -0.40134856,
        -0.03353126, 0.38991132,  -0.3478111,  0.03661491,  0.25783631,  0.62772679,  -0.1961118,
        0.76423508,  -0.36241418, -0.20994355, -0.12368261, -0.9406727,  0.02340185,  -0.08793129,
        -0.02471633, -0.58163726, -0.02211772, -0.42014724, 0.77525634,  0.504951,    -0.20537445,
        -0.20369984, -0.83037728, -1.40423918, -0.46160448, -0.22944322, 0.36074194,  0.49579027,
        0.46527559};

    migraphx::shape a_shape{migraphx::shape::float_type, {2, 3, 4, 4}};
    auto al = mm->add_literal(migraphx::literal{a_shape, a});

    migraphx::shape c_shape{migraphx::shape::float_type, {2, 3, 3, 3}};
    auto cl = mm->add_literal(migraphx::literal{c_shape, c});

    mm->add_instruction(
        migraphx::make_op("convolution", {{"padding", {1, 1}}, {"stride", {1, 1}}}), al, cl);
    p.compile(migraphx::make_target("ref"));
    auto result = p.eval({}).back();

    std::vector<float> results_vector(64);
    result.visit([&](auto output) { results_vector.assign(output.begin(), output.end()); });
    EXPECT(migraphx::verify_range(results_vector, s));
}

TEST_CASE(conv2d_test)
{
    migraphx::program p;
    auto* mm             = p.get_main_module();
    std::vector<float> a = {
        2.71567607,  -0.9960829,  0.91671127,  0.28140706,  0.63235772,  0.08077253,  0.80927712,
        -0.59108931, -1.05421555, -2.76622486, -0.85044265, -0.52049929, 0.67726439,  -0.65290606,
        0.02345525,  -0.33579525, 0.38901961,  1.05473483,  -1.31188095, 1.8963089,   -0.07265259,
        0.947339,    0.41949373,  -0.70814759, 0.25892952,  1.07311416,  1.2571274,   -0.62318051,
        -0.19951548, -0.94232577, -0.29393643, 0.42292568,  -0.80230367, 1.40909171,  0.63617158,
        0.13900366,  1.09253144,  -0.15265895, 1.54781747,  0.72780299,  1.09189606,  -0.38068101,
        0.97057933,  -0.58958799, 1.56188643,  0.21474874,  0.58725154,  -1.27097559, -0.03024297,
        1.09437096,  -0.4897908,  0.34838957,  -1.31042492, -1.69069934, 0.86956722,  -0.40457946,
        0.46691212,  1.29273605,  0.26464137,  0.22073045,  -1.02178168, 0.22163901,  -1.84387338,
        0.75522131,  -0.45775682, -0.42241111, -1.50944722, 1.07256448,  -1.95876884, -0.28106022,
        0.3341668,   2.13129425,  -1.14728117, -1.06555498, -0.298444,   -0.88322699, -0.65866792,
        -2.06007552, 0.01374334,  0.45612028,  0.52715492,  1.01914406,  -1.72659791, 0.80650896,
        0.16860051,  2.24112225,  -0.78620857, 0.36566174,  -0.07020134, -0.47976932, -0.68230027,
        -0.94711417, -0.54506505, 1.66504931,  -0.71860826, 0.61132306};

    std::vector<float> c = {
        2.82721668e-02,  6.44195229e-02,  1.53499246e-02,  1.72468081e-01,  -6.33238107e-02,
        9.49496776e-02,  1.40258059e-01,  -7.92879611e-02, -1.29301161e-01, 3.11307609e-03,
        -1.90624535e-01, 1.13238767e-01,  -2.80647576e-02, 3.12882811e-02,  -3.52091640e-02,
        3.33581865e-02,  6.43158704e-02,  7.40238279e-02,  -1.00106120e-01, -9.56912562e-02,
        1.44342467e-01,  9.40258950e-02,  6.36333972e-02,  1.66158378e-03,  -8.91554281e-02,
        2.58734226e-02,  1.70919895e-02,  1.78214177e-01,  8.84564668e-02,  8.98126513e-02,
        -1.63809001e-01, 1.37802169e-01,  1.66439757e-01,  -1.45631135e-02, 1.88469887e-04,
        4.76950556e-02,  -1.91969007e-01, -1.76233292e-01, -7.70473927e-02, 1.14828631e-01,
        1.76608220e-01,  -1.50728196e-01, 1.99946314e-02,  -5.88052124e-02, 1.31612435e-01,
        1.61106288e-02,  -1.35080189e-01, 1.49512306e-01,  3.86456847e-02,  1.29330024e-01,
        -3.22975963e-02, -5.60784787e-02, -5.41997552e-02, 4.78562862e-02};

    std::vector<float> s = {0.27039781,
                            0.19105849,
                            -0.06339942,
                            -0.65087199,
                            0.40867025,
                            0.05063812,
                            -0.14907975,
                            0.49018705,
                            -0.49197209,
                            0.33236548,
                            -0.39374301,
                            0.16012701,
                            0.06574871,
                            0.71606487,
                            -0.55201721,
                            -0.46427044};
    migraphx::shape a_shape{migraphx::shape::float_type, {2, 3, 4, 4}};
    auto al = mm->add_literal(migraphx::literal{a_shape, a});

    migraphx::shape c_shape{migraphx::shape::float_type, {2, 3, 3, 3}};
    auto cl = mm->add_literal(migraphx::literal{c_shape, c});

    mm->add_instruction(migraphx::make_op("convolution"), al, cl);
    p.compile(migraphx::make_target("ref"));
    auto result = p.eval({}).back();

    std::vector<float> results_vector(16);
    result.visit([&](auto output) { results_vector.assign(output.begin(), output.end()); });
    EXPECT(migraphx::verify_range(results_vector, s));
}

TEST_CASE(conv3d_test)
{
    migraphx::program p;
    auto* mm             = p.get_main_module();
    std::vector<float> a = {
        2.71567607,  -0.9960829,  0.91671127,  0.28140706,  0.63235772,  0.08077253,  0.80927712,
        -0.59108931, -1.05421555, -2.76622486, -0.85044265, -0.52049929, 0.67726439,  -0.65290606,
        0.02345525,  -0.33579525, 0.38901961,  1.05473483,  -1.31188095, 1.8963089,   -0.07265259,
        0.947339,    0.41949373,  -0.70814759, 0.25892952,  1.07311416,  1.2571274,   -0.62318051,
        -0.19951548, -0.94232577, -0.29393643, 0.42292568,  -0.80230367, 1.40909171,  0.63617158,
        0.13900366,  1.09253144,  -0.15265895, 1.54781747,  0.72780299,  1.09189606,  -0.38068101,
        0.97057933,  -0.58958799, 1.56188643,  0.21474874,  0.58725154,  -1.27097559, -0.03024297,
        1.09437096,  -0.4897908,  0.34838957,  -1.31042492, -1.69069934, 0.86956722,  -0.40457946,
        0.46691212,  1.29273605,  0.26464137,  0.22073045,  -1.02178168, 0.22163901,  -1.84387338,
        0.75522131,  -0.45775682, -0.42241111, -1.50944722, 1.07256448,  -1.95876884, -0.28106022,
        0.3341668,   2.13129425,  -1.14728117, -1.06555498, -0.298444,   -0.88322699, -0.65866792,
        -2.06007552, 0.01374334,  0.45612028,  0.52715492,  1.01914406,  -1.72659791, 0.80650896,
        0.16860051,  2.24112225,  -0.78620857, 0.36566174,  -0.07020134, -0.47976932, -0.68230027,
        -0.94711417, -0.54506505, 1.66504931,  -0.71860826, 0.61132306};

    std::vector<float> c = {
        2.82721668e-02,  6.44195229e-02,  1.53499246e-02,  1.72468081e-01,  -6.33238107e-02,
        9.49496776e-02,  1.40258059e-01,  -7.92879611e-02, -1.29301161e-01, 3.11307609e-03,
        -1.90624535e-01, 1.13238767e-01,  -2.80647576e-02, 3.12882811e-02,  -3.52091640e-02,
        3.33581865e-02,  6.43158704e-02,  7.40238279e-02,  -1.00106120e-01, -9.56912562e-02,
        1.44342467e-01,  9.40258950e-02,  6.36333972e-02,  1.66158378e-03,  -8.91554281e-02,
        2.58734226e-02,  1.70919895e-02,  1.78214177e-01,  8.84564668e-02,  8.98126513e-02,
        -1.63809001e-01, 1.37802169e-01,  1.66439757e-01,  -1.45631135e-02, 1.88469887e-04,
        4.76950556e-02,  -1.91969007e-01, -1.76233292e-01, -7.70473927e-02, 1.14828631e-01,
        1.76608220e-01,  -1.50728196e-01, 1.99946314e-02,  -5.88052124e-02, 1.31612435e-01,
        1.61106288e-02,  -1.35080189e-01, 1.49512306e-01,  3.86456847e-02,  1.29330024e-01,
        -3.22975963e-02, -5.60784787e-02, -5.41997552e-02, 4.78562862e-02};

    std::vector<float> s = {0.27039781,
                            0.19105849,
                            -0.06339942,
                            -0.65087199,
                            0.40867025,
                            0.05063812,
                            -0.14907975,
                            0.49018705,
                            -0.49197209,
                            0.33236548,
                            -0.39374301,
                            0.16012701,
                            0.06574871,
                            0.71606487,
                            -0.55201721,
                            -0.46427044};
    migraphx::shape a_shape{migraphx::shape::float_type, {2, 3, 4, 4, 1}};
    auto al = mm->add_literal(migraphx::literal{a_shape, a});

    migraphx::shape c_shape{migraphx::shape::float_type, {2, 3, 3, 3, 1}};
    auto cl = mm->add_literal(migraphx::literal{c_shape, c});

    mm->add_instruction(
        migraphx::make_op("convolution",
                          {{"padding", {0, 0, 0}}, {"stride", {1, 1, 1}}, {"dilation", {1, 1, 1}}}),
        al,
        cl);
    p.compile(migraphx::make_target("ref"));
    auto result = p.eval({}).back();

    std::vector<float> results_vector(16);
    result.visit([&](auto output) { results_vector.assign(output.begin(), output.end()); });
    EXPECT(migraphx::verify_range(results_vector, s));
}

TEST_CASE(cos_test)
{
    migraphx::program p;
    auto* mm = p.get_main_module();
    migraphx::shape s{migraphx::shape::float_type, {3}};
    std::vector<float> data{-1, 0, 1};
    auto l = mm->add_literal(migraphx::literal{s, data});
    mm->add_instruction(migraphx::make_op("cos"), l);
    p.compile(migraphx::make_target("ref"));
    auto result = p.eval({}).back();
    std::vector<float> results_vector(3);
    result.visit([&](auto output) { results_vector.assign(output.begin(), output.end()); });
    std::vector<float> gold = data;
    std::transform(
        gold.begin(), gold.end(), gold.begin(), [](float n) -> float { return cosf(n); });
    EXPECT(migraphx::verify_range(results_vector, gold));
}

TEST_CASE(cos_dyn_test)
{
    migraphx::program p;
    auto* mm = p.get_main_module();
    migraphx::shape::dynamic_dimension dd{3, 8};
    migraphx::shape s{migraphx::shape::float_type, {dd}};
    auto input = mm->add_parameter("X", s);
    mm->add_instruction(migraphx::make_op("cos"), input);
    p.compile(migraphx::make_target("ref"));

    std::vector<float> input_data{-1, 0, 1};
    migraphx::parameter_map params0;
    migraphx::shape input_fixed_shape0{migraphx::shape::float_type, {3}};
    params0["X"] = migraphx::argument(input_fixed_shape0, input_data.data());
    auto result  = p.eval(params0).back();
    std::vector<float> results_vector(3);
    result.visit([&](auto output) { results_vector.assign(output.begin(), output.end()); });
    std::vector<float> gold = input_data;
    std::transform(
        gold.begin(), gold.end(), gold.begin(), [](float n) -> float { return cosf(n); });
    EXPECT(migraphx::verify_range(results_vector, gold));
}

TEST_CASE(cosh_test)
{
    migraphx::program p;
    auto* mm = p.get_main_module();
    migraphx::shape s{migraphx::shape::float_type, {2, 2}};
    std::vector<float> data = {-1.0, 2.0, -3.0, 4.0};
    auto l                  = mm->add_literal(migraphx::literal{s, data});
    mm->add_instruction(migraphx::make_op("cosh"), l);
    p.compile(migraphx::make_target("ref"));
    auto result = p.eval({}).back();
    std::vector<float> results_vector(4);
    result.visit([&](auto output) { results_vector.assign(output.begin(), output.end()); });
    std::vector<float> gold = data;
    std::transform(
        gold.begin(), gold.end(), gold.begin(), [](float n) -> float { return coshf(n); });
    EXPECT(migraphx::verify_range(results_vector, gold));
}

TEST_CASE(cosh_dyn_test)
{
    migraphx::program p;
    auto* mm = p.get_main_module();
    migraphx::shape::dynamic_dimension dd{3, 8};
    migraphx::shape s{migraphx::shape::float_type, {dd}};
    auto input = mm->add_parameter("X", s);
    mm->add_instruction(migraphx::make_op("cosh"), input);
    p.compile(migraphx::make_target("ref"));

    std::vector<float> input_data = {-1.0, 2.0, -3.0, 4.0};
    migraphx::parameter_map params0;
    migraphx::shape input_fixed_shape0{migraphx::shape::float_type, {4}};
    params0["X"] = migraphx::argument(input_fixed_shape0, input_data.data());
    auto result  = p.eval(params0).back();
    std::vector<float> results_vector(4);
    result.visit([&](auto output) { results_vector.assign(output.begin(), output.end()); });
    std::vector<float> gold = input_data;
    std::transform(
        gold.begin(), gold.end(), gold.begin(), [](float n) -> float { return coshf(n); });
    EXPECT(migraphx::verify_range(results_vector, gold));
}

TEST_CASE(deconv_1d_test)
{
    migraphx::shape s{migraphx::shape::float_type, {1, 1, 3}};
    std::vector<float> x_data{0, 0.5, 1};
    std::vector<float> w_data{0.5, 0.5, 0.5};

    std::vector<float> gold{0, 0.25, 0.75, 0.75, 0.5};

    migraphx::program p;
    auto* mm = p.get_main_module();
    auto x   = mm->add_literal(migraphx::literal{s, x_data});
    auto w   = mm->add_literal(migraphx::literal{s, w_data});

    mm->add_instruction(
        migraphx::make_op("deconvolution", {{"padding", {0}}, {"stride", {1}}, {"dilation", {1}}}),
        x,
        w);
    p.compile(migraphx::make_target("ref"));
    auto result = p.eval({}).back();

    std::vector<float> results_vector;
    result.visit([&](auto output) { results_vector.assign(output.begin(), output.end()); });
    EXPECT(migraphx::verify_range(results_vector, gold));
}

TEST_CASE(deconv_3d_test)
{
    migraphx::shape s_1{migraphx::shape::float_type, {1, 1, 1, 2, 3}};
    migraphx::shape s_2{migraphx::shape::float_type, {1, 1, 3, 2, 3}};
    std::vector<float> x_data{0.8471, -0.4195, -2.2749, 1.2491, 0.1722, 0.3246};
    std::vector<float> w_data{0.6478,
                              -0.1985,
                              0.0633,
                              -0.3479,
                              2.7056,
                              -0.1440,
                              -1.1229,
                              -0.7507,
                              -1.3151,
                              0.8884,
                              -0.1859,
                              -0.3407,
                              -1.1544,
                              -1.5893,
                              1.6265,
                              -1.4624,
                              0.3812,
                              -1.5378};

    std::vector<float> gold{0.5488,  -0.4399, -1.3369, 0.4251,  -0.1439, 0.5145,  2.3015,  -0.2104,
                            -6.1482, 0.3482,  -0.4346, 3.3197,  0.1731,  0.8533,  -0.0467, -0.9512,
                            -0.1649, 1.7553,  2.2594,  2.9917,  -0.6500, -1.6612, -4.3680, 0.0957,
                            0.3482,  1.1097,  -0.0792, -0.1692, -0.1190, -0.1106, -0.9779, -0.8621,
                            4.6707,  2.9332,  -3.7001, -2.6808, -1.2476, 3.2475,  -0.4578, 4.0263,
                            -1.8267, 0.2243,  -2.3299, -0.1411, -0.4991};

    migraphx::program p;
    auto* mm = p.get_main_module();
    auto x   = mm->add_literal(migraphx::literal{s_1, x_data});
    auto w   = mm->add_literal(migraphx::literal{s_2, w_data});

    mm->add_instruction(
        migraphx::make_op("deconvolution",
                          {{"padding", {0, 0, 0}}, {"stride", {1, 1, 1}}, {"dilation", {1, 1, 1}}}),
        x,
        w);
    p.compile(migraphx::make_target("ref"));
    auto result = p.eval({}).back();

    std::vector<float> results_vector;
    result.visit([&](auto output) { results_vector.assign(output.begin(), output.end()); });
    EXPECT(migraphx::verify_range(results_vector, gold));
}

TEST_CASE(deconv_test)
{
    migraphx::shape s{migraphx::shape::float_type, {1, 1, 3, 3}};
    std::vector<float> x_data{0, 1, 2, 3, 4, 5, 6, 7, 8};
    std::vector<float> w_data{1, 1, 1, 1, 1, 1, 1, 1, 1};

    std::vector<float> gold{0,  1,  3, 3,  2,  3,  8,  15, 12, 7,  9,  21, 36,
                            27, 15, 9, 20, 33, 24, 13, 6,  13, 21, 15, 8};

    migraphx::program p;
    auto* mm = p.get_main_module();
    auto x   = mm->add_literal(migraphx::literal{s, x_data});
    auto w   = mm->add_literal(migraphx::literal{s, w_data});

    mm->add_instruction(migraphx::make_op("deconvolution"), x, w);
    p.compile(migraphx::make_target("ref"));
    auto result = p.eval({}).back();

    std::vector<float> results_vector;
    result.visit([&](auto output) { results_vector.assign(output.begin(), output.end()); });
    EXPECT(migraphx::verify_range(results_vector, gold));
}

TEST_CASE(dequantizelinear)
{
    { /*uint8*/
        migraphx::shape xs{migraphx::shape::uint8_type, {1, 3, 3}};
        std::vector<uint8_t> xv = {0, 1, 2, 5, 10, 50, 100, 150, 250};
        migraphx::shape ss{migraphx::shape::float_type, {1, 3, 3}};
        std::vector<float> sv = {2, 2, 2, 2, 2, 2, 2, 2, 2};
        migraphx::shape zs{migraphx::shape::uint8_type, {1, 3, 3}};
        std::vector<uint8_t> zv = {0, 0, 0, 0, 0, 0, 0, 0, 0};
        auto create_program     = [&]() {
            migraphx::program p;
            auto* mm = p.get_main_module();
            auto x   = mm->add_literal(xs, xv);
            auto s   = mm->add_literal(ss, sv);
            auto z   = mm->add_literal(zs, zv);
            mm->add_instruction(migraphx::make_op("dequantizelinear"), x, s, z);
            return p;
        };

        migraphx::program p1 = create_program();
        p1.compile(migraphx::make_target("ref"));
        auto result = p1.eval({}).back();
        std::vector<float> results_vector(9);
        result.visit([&](auto output) { results_vector.assign(output.begin(), output.end()); });
        std::vector<float> gold{0, 2, 4, 10, 20, 100, 200, 300, 500};
        EXPECT(results_vector == gold);
    }

    { /*int8*/
        migraphx::shape xs{migraphx::shape::int8_type, {1, 3, 3}};
        std::vector<int8_t> xv = {-128, -100, -50, -1, 0, 1, 50, 100, 127};
        migraphx::shape ss{migraphx::shape::float_type, {1, 3, 3}};
        std::vector<float> sv = {2, 2, 2, 2, 2, 2, 2, 2, 2};
        auto create_program   = [&]() {
            migraphx::program p;
            auto* mm = p.get_main_module();
            auto x   = mm->add_literal(xs, xv);
            auto s   = mm->add_literal(ss, sv);
            mm->add_instruction(migraphx::make_op("dequantizelinear"), x, s);
            return p;
        };

        migraphx::program p1 = create_program();
        p1.compile(migraphx::make_target("ref"));
        auto result = p1.eval({}).back();
        std::vector<float> results_vector(9);
        result.visit([&](auto output) { results_vector.assign(output.begin(), output.end()); });
        std::vector<float> gold{-256, -200, -100, -2, 0, 2, 100, 200, 254};
        EXPECT(results_vector == gold);
    }
}

TEST_CASE(div_test)
{
    migraphx::program p;
    auto* mm = p.get_main_module();
    migraphx::shape s{migraphx::shape::float_type, {3}};
    std::vector<float> data1 = {-1.0f, 0.5f, 1.0f};
    std::vector<float> data2 = {1.0f, 2.0f, 4.0f};
    auto l1                  = mm->add_literal(migraphx::literal{s, data1});
    auto l2                  = mm->add_literal(migraphx::literal{s, data2});
    mm->add_instruction(migraphx::make_op("div"), l1, l2);
    p.compile(migraphx::make_target("ref"));
    auto result = p.eval({}).back();
    std::vector<float> results_vector(3);
    result.visit([&](auto output) { results_vector.assign(output.begin(), output.end()); });
    std::vector<float> gold(data1.size());
    std::transform(data1.begin(), data1.end(), data2.begin(), gold.begin(), std::divides<float>());
    EXPECT(migraphx::verify_range(results_vector, gold));
}

TEST_CASE(div_dyn_test)
{
    migraphx::program p;
    auto* mm = p.get_main_module();
    std::vector<migraphx::shape::dynamic_dimension> dd{{2, 6, {3}}};
    migraphx::shape s{migraphx::shape::float_type, dd};
    auto x = mm->add_parameter("x", s);
    auto y = mm->add_parameter("y", s);
    mm->add_instruction(migraphx::make_op("div"), x, y);
    p.compile(migraphx::make_target("ref"));

    std::vector<float> x_data{-1.0f, 0.5f, 1.0f};
    std::vector<float> y_data{1.0f, 2.0f, 4.0f};
    migraphx::parameter_map params0;
    migraphx::shape input_fixed_shape0{migraphx::shape::float_type, {3}};
    params0["x"] = migraphx::argument(input_fixed_shape0, x_data.data());
    params0["y"] = migraphx::argument(input_fixed_shape0, y_data.data());
    auto result  = p.eval(params0).back();
    std::vector<float> results_vector(3);
    result.visit([&](auto output) { results_vector.assign(output.begin(), output.end()); });
    std::vector<float> gold(x_data.size());
    std::transform(
        x_data.begin(), x_data.end(), y_data.begin(), gold.begin(), std::divides<float>());
    EXPECT(migraphx::verify_range(results_vector, gold));
}

TEST_CASE(elu_test)
{
    migraphx::program p;
    auto* mm = p.get_main_module();
    migraphx::shape s{migraphx::shape::float_type, {2, 2}};
    auto l      = mm->add_literal(migraphx::literal{s, {-1.0, 2.0, -3.0, 4.0}});
    float alpha = 0.5;
    mm->add_instruction(migraphx::make_op("elu", {{"alpha", alpha}}), l);
    p.compile(migraphx::make_target("ref"));
    auto result = p.eval({}).back();
    std::vector<float> results_vector(4);
    result.visit([&](auto output) { results_vector.assign(output.begin(), output.end()); });
    std::vector<float> gold{elu(alpha, -1), elu(alpha, 2), elu(alpha, -3), elu(alpha, 4)};
    EXPECT(migraphx::verify_range(results_vector, gold));
}

TEST_CASE(elu_dyn_test)
{
    migraphx::program p;
    auto* mm = p.get_main_module();
    migraphx::shape::dynamic_dimension dd{3, 8};
    migraphx::shape s{migraphx::shape::float_type, {dd}};
    auto input  = mm->add_parameter("X", s);
    float alpha = 0.5;
    mm->add_instruction(migraphx::make_op("elu", {{"alpha", alpha}}), input);
    p.compile(migraphx::make_target("ref"));

    std::vector<float> input_data{-1.0, 2.0, -3.0, 4.0};
    migraphx::parameter_map params0;
    migraphx::shape input_fixed_shape0{migraphx::shape::float_type, {4}};
    params0["X"] = migraphx::argument(input_fixed_shape0, input_data.data());
    auto result  = p.eval(params0).back();
    std::vector<float> results_vector(4);
    result.visit([&](auto output) { results_vector.assign(output.begin(), output.end()); });
    std::vector<float> gold{elu(alpha, -1), elu(alpha, 2), elu(alpha, -3), elu(alpha, 4)};
    EXPECT(migraphx::verify_range(results_vector, gold));
}

TEST_CASE(equal_brcst_test)
{
    migraphx::program p;
    auto* mm = p.get_main_module();
    migraphx::shape s0{migraphx::shape::float_type, {3, 3}};
    auto l0 =
        mm->add_literal(migraphx::literal{s0, {1.1, 1.5, 0.1, -1.1, -1.5, -0.6, 0.0, 2.0, -2.0}});
    migraphx::shape s1{migraphx::shape::float_type, {3, 1}};
    auto l1  = mm->add_literal(migraphx::literal{s1, {1.1, -1.5, 0.0}});
    auto bl1 = mm->add_instruction(migraphx::make_op("multibroadcast", {{"out_lens", {3, 3}}}), l1);
    auto eq  = mm->add_instruction(migraphx::make_op("equal"), l0, bl1);
    auto r   = mm->add_instruction(
        migraphx::make_op("convert",
                          {{"target_type", migraphx::to_value(migraphx::shape::bool_type)}}),
        eq);
    mm->add_return({r});

    p.compile(migraphx::make_target("ref"));
    auto result = p.eval({}).back();
    std::vector<bool> results_vector;
    result.visit([&](auto output) { results_vector.assign(output.begin(), output.end()); });
    std::vector<bool> gold = {true, false, false, false, true, false, true, false, false};
    EXPECT(results_vector == gold);
}

TEST_CASE(equal_test)
{
    migraphx::program p;
    auto* mm = p.get_main_module();
    migraphx::shape s{migraphx::shape::float_type, {9}};
    auto l0 =
        mm->add_literal(migraphx::literal{s, {1.1, 1.5, 0.1, -1.1, -1.5, -0.6, 0.0, 2.0, -2.0}});
    auto l1 =
        mm->add_literal(migraphx::literal{s, {1.1, 1.6, -0.1, -1.2, -1.5, -0.7, 0.0, 2.3, -2.1}});
    auto eq = mm->add_instruction(migraphx::make_op("equal"), l0, l1);
    auto r  = mm->add_instruction(
        migraphx::make_op("convert",
                          {{"target_type", migraphx::to_value(migraphx::shape::bool_type)}}),
        eq);
    mm->add_return({r});

    p.compile(migraphx::make_target("ref"));
    auto result = p.eval({}).back();
    std::vector<bool> results_vector;
    result.visit([&](auto output) { results_vector.assign(output.begin(), output.end()); });
    std::vector<bool> gold = {true, false, false, false, true, false, true, false, false};
    EXPECT(results_vector == gold);
}

TEST_CASE(equal_dyn_test)
{
    migraphx::program p;
    auto* mm = p.get_main_module();
    std::vector<migraphx::shape::dynamic_dimension> dd{{6, 12, {9}}};
    migraphx::shape s{migraphx::shape::float_type, dd};
    auto p0 = mm->add_parameter("l", s);
    auto p1 = mm->add_parameter("r", s);
    auto eq = mm->add_instruction(migraphx::make_op("equal"), p0, p1);
    auto r  = mm->add_instruction(
        migraphx::make_op("convert",
                          {{"target_type", migraphx::to_value(migraphx::shape::bool_type)}}),
        eq);
    mm->add_return({r});
    p.compile(migraphx::make_target("ref"));

    std::vector<float> l_data{1.1, 1.5, 0.1, -1.1, -1.5, -0.6, 0.0, 2.0, -2.0};
    std::vector<float> r_data{1.1, 1.6, -0.1, -1.2, -1.5, -0.7, 0.0, 2.3, -2.1};
    migraphx::parameter_map params0;
    migraphx::shape input_fixed_shape0{migraphx::shape::float_type, {9}};
    params0["l"] = migraphx::argument(input_fixed_shape0, l_data.data());
    params0["r"] = migraphx::argument(input_fixed_shape0, r_data.data());
    auto result  = p.eval(params0).back();
    std::vector<bool> results_vector;
    result.visit([&](auto output) { results_vector.assign(output.begin(), output.end()); });
    std::vector<bool> gold = {true, false, false, false, true, false, true, false, false};
    EXPECT(results_vector == gold);
}

TEST_CASE(erf_test)
{
    migraphx::program p;
    auto* mm = p.get_main_module();
    migraphx::shape s{migraphx::shape::float_type, {4}};
    std::vector<float> data = {0.73785057, 1.58165966, -0.43597795, -0.01677432};
    auto l                  = mm->add_literal(migraphx::literal{s, data});
    mm->add_instruction(migraphx::make_op("erf"), l);
    p.compile(migraphx::make_target("ref"));
    auto result = p.eval({}).back();
    std::vector<float> results_vector;
    result.visit([&](auto output) { results_vector.assign(output.begin(), output.end()); });
    std::vector<float> gold = data;
    std::transform(
        gold.begin(), gold.end(), gold.begin(), [](float n) -> float { return erff(n); });
    EXPECT(migraphx::verify_range(results_vector, gold));
}

TEST_CASE(erf_dyn_test)
{
    migraphx::program p;
    auto* mm = p.get_main_module();
    migraphx::shape::dynamic_dimension dd{3, 8};
    migraphx::shape s{migraphx::shape::float_type, {dd}};
    auto input = mm->add_parameter("X", s);
    mm->add_instruction(migraphx::make_op("erf"), input);
    p.compile(migraphx::make_target("ref"));

    std::vector<float> input_data = {0.73785057, 1.58165966, -0.43597795, -0.01677432};
    migraphx::parameter_map params0;
    migraphx::shape input_fixed_shape0{migraphx::shape::float_type, {4}};
    params0["X"] = migraphx::argument(input_fixed_shape0, input_data.data());
    auto result  = p.eval(params0).back();
    std::vector<float> results_vector;
    result.visit([&](auto output) { results_vector.assign(output.begin(), output.end()); });
    std::vector<float> gold = input_data;
    std::transform(
        gold.begin(), gold.end(), gold.begin(), [](float n) -> float { return erff(n); });
    EXPECT(migraphx::verify_range(results_vector, gold));
}

TEST_CASE(exp_test)
{
    migraphx::program p;
    auto* mm = p.get_main_module();
    std::vector<float> data{-1, 0, 1};
    migraphx::shape s{migraphx::shape::float_type, {3}};
    auto l = mm->add_literal(migraphx::literal{s, data});
    mm->add_instruction(migraphx::make_op("exp"), l);
    p.compile(migraphx::make_target("ref"));
    auto result = p.eval({}).back();
    std::vector<float> results_vector(3);
    result.visit([&](auto output) { results_vector.assign(output.begin(), output.end()); });
    std::vector<float> gold = data;
    std::transform(
        gold.begin(), gold.end(), gold.begin(), [](float n) -> float { return expf(n); });
    EXPECT(migraphx::verify_range(results_vector, gold));
}

TEST_CASE(exp_dyn_test)
{
    migraphx::program p;
    auto* mm = p.get_main_module();
    migraphx::shape::dynamic_dimension dd{3, 8};
    migraphx::shape s{migraphx::shape::float_type, {dd}};
    auto input = mm->add_parameter("X", s);
    mm->add_instruction(migraphx::make_op("exp"), input);
    p.compile(migraphx::make_target("ref"));

    std::vector<float> input_data{-1, 0, 1};
    migraphx::parameter_map params0;
    migraphx::shape input_fixed_shape0{migraphx::shape::float_type, {3}};
    params0["X"] = migraphx::argument(input_fixed_shape0, input_data.data());
    auto result  = p.eval(params0).back();
    std::vector<float> results_vector(3);
    result.visit([&](auto output) { results_vector.assign(output.begin(), output.end()); });
    std::vector<float> gold = input_data;
    std::transform(
        gold.begin(), gold.end(), gold.begin(), [](float n) -> float { return expf(n); });
    EXPECT(migraphx::verify_range(results_vector, gold));
}

TEST_CASE(floor_test)
{
    migraphx::program p;
    auto* mm = p.get_main_module();
    migraphx::shape s{migraphx::shape::float_type, {9}};
    std::vector<float> data = {1.1, 1.5, 0.6, -1.1, -1.5, -0.6, 0.0, 2.0, -2.0};
    auto l                  = mm->add_literal(migraphx::literal{s, data});
    mm->add_instruction(migraphx::make_op("floor"), l);
    p.compile(migraphx::make_target("ref"));
    auto result = p.eval({}).back();
    std::vector<float> results_vector;
    result.visit([&](auto output) { results_vector.assign(output.begin(), output.end()); });
    std::vector<float> gold = data;
    std::transform(
        gold.begin(), gold.end(), gold.begin(), [](float n) -> float { return floor(n); });
    EXPECT(migraphx::verify_range(results_vector, gold));
}

TEST_CASE(floor_dyn_test)
{
    migraphx::program p;
    auto* mm = p.get_main_module();
    migraphx::shape::dynamic_dimension dd{5, 12};
    migraphx::shape s{migraphx::shape::float_type, {dd}};
    auto input = mm->add_parameter("X", s);
    mm->add_instruction(migraphx::make_op("floor"), input);
    p.compile(migraphx::make_target("ref"));

    std::vector<float> input_data = {1.1, 1.5, 0.6, -1.1, -1.5, -0.6, 0.0, 2.0, -2.0};
    migraphx::parameter_map params0;
    migraphx::shape input_fixed_shape0{migraphx::shape::float_type, {9}};
    params0["X"] = migraphx::argument(input_fixed_shape0, input_data.data());
    auto result  = p.eval(params0).back();
    std::vector<float> results_vector;
    result.visit([&](auto output) { results_vector.assign(output.begin(), output.end()); });
    std::vector<float> gold = input_data;
    std::transform(
        gold.begin(), gold.end(), gold.begin(), [](float n) -> float { return floor(n); });
    EXPECT(migraphx::verify_range(results_vector, gold));
}

TEST_CASE(fp16_test)
{
    migraphx::program p;
    auto* mm = p.get_main_module();
    migraphx::shape s{migraphx::shape::half_type, {1}};
    migraphx::half a{1.5};
    migraphx::half b{2.5};
    migraphx::half c{4.0};
    auto l0 = mm->add_literal(migraphx::literal{s, {a}});
    auto l1 = mm->add_literal(migraphx::literal{s, {b}});
    mm->add_instruction(migraphx::make_op("add"), l0, l1);
    p.compile(migraphx::make_target("ref"));
    auto result = p.eval({}).back();
    std::vector<migraphx::half> results_vector(1);
    result.visit([&](auto output) { results_vector.assign(output.begin(), output.end()); });
    std::vector<migraphx::half> gold{c};
    EXPECT(migraphx::verify_range(results_vector, gold));
}

TEST_CASE(fp32_fp16_test)
{
    auto create_program = [] {
        migraphx::program p;
        auto* mm = p.get_main_module();
        migraphx::shape s{migraphx::shape::float_type, {2, 3}};
        std::vector<float> data(2 * 3);
        std::iota(data.begin(), data.end(), 1.0f);
        auto l1 = mm->add_literal(migraphx::literal(s, data));
        auto l2 = mm->add_literal(migraphx::literal(s, data));
        mm->add_instruction(migraphx::make_op("add"), l1, l2);
        return p;
    };

    auto test_case = [&](std::vector<std::string>&& op_names) {
        std::vector<float> gold_res = {2.0, 4.0, 6.0, 8.0, 10.0, 12.0};
        auto p                      = create_program();
        migraphx::quantize_fp16(p, op_names);
        p.compile(migraphx::make_target("ref"));
        auto result = p.eval({}).back();
        std::vector<float> res;
        result.visit([&](auto output) { res.assign(output.begin(), output.end()); });
        EXPECT(migraphx::verify_range(res, gold_res));
    };

    test_case({"all"});
    test_case({"add"});
}

TEST_CASE(gather_non_std_test)
{
    {
        migraphx::program p;
        auto* mm = p.get_main_module();

        std::vector<float> data = {0.5f, 3.5f, 6.5f, 1.5f, 4.5f, 7.5f, 2.5f, 2.5f, 8.5f};
        migraphx::shape s{migraphx::shape::float_type, {3, 3}};
        auto d = mm->add_literal(migraphx::literal{s, data});
        migraphx::shape s_indices{migraphx::shape::int32_type, {2, 2}};
        std::vector<int> indices{-3, -3, -1, -1};
        auto ind = mm->add_literal(migraphx::literal{s_indices, indices});
        auto td = mm->add_instruction(migraphx::make_op("transpose", {{"permutation", {1, 0}}}), d);
        auto tind =
            mm->add_instruction(migraphx::make_op("transpose", {{"permutation", {1, 0}}}), ind);

        mm->add_instruction(migraphx::make_op("gather", {{"axis", 0}}), td, tind);
        auto result               = p.eval({}).back();
        std::vector<float> golden = {
            0.5f, 1.5f, 2.5f, 6.5f, 7.5f, 8.5f, 0.5f, 1.5f, 2.5f, 6.5f, 7.5f, 8.5f};
        std::vector<float> res_data;
        result.visit([&](auto output) { res_data.assign(output.begin(), output.end()); });
        EXPECT(migraphx::verify_range(res_data, golden));
    }
}

TEST_CASE(gather_test)
{
    {
        migraphx::program p;
        auto* mm = p.get_main_module();

        std::vector<float> data(3 * 3);
        std::iota(data.begin(), data.end(), 0.5);
        migraphx::shape s{migraphx::shape::float_type, {3, 3}};
        auto a0 = mm->add_literal(migraphx::literal{s, data});
        migraphx::shape s_indices{migraphx::shape::int32_type, {1, 2}};
        std::vector<int> indices{0, 2};
        auto a1  = mm->add_literal(migraphx::literal{s_indices, indices});
        int axis = 0;
        mm->add_instruction(migraphx::make_op("gather", {{"axis", axis}}), a0, a1);
        p.compile(migraphx::make_target("ref"));
        auto result = p.eval({}).back();
        std::vector<float> res_data(4 * 5);
        std::vector<float> golden = {0.5f, 1.5f, 2.5f, 6.5f, 7.5f, 8.5f};
        result.visit([&](auto output) { res_data.assign(output.begin(), output.end()); });
        EXPECT(migraphx::verify_range(res_data, golden));
    }

    {
        migraphx::program p;
        auto* mm = p.get_main_module();

        std::vector<float> data(3 * 3);
        std::iota(data.begin(), data.end(), 0.5);
        migraphx::shape s{migraphx::shape::float_type, {3, 3}};
        auto a0 = mm->add_literal(migraphx::literal{s, data});
        migraphx::shape s_indices{migraphx::shape::int32_type, {1, 2}};
        std::vector<int> indices{-3, -1};
        auto a1  = mm->add_literal(migraphx::literal{s_indices, indices});
        int axis = 0;
        mm->add_instruction(migraphx::make_op("gather", {{"axis", axis}}), a0, a1);
        p.compile(migraphx::make_target("ref"));
        auto result = p.eval({}).back();
        std::vector<float> res_data(4 * 5);
        std::vector<float> golden = {0.5f, 1.5f, 2.5f, 6.5f, 7.5f, 8.5f};
        result.visit([&](auto output) { res_data.assign(output.begin(), output.end()); });
        EXPECT(migraphx::verify_range(res_data, golden));
    }

    {
        migraphx::program p;
        auto* mm = p.get_main_module();

        std::vector<float> data(3 * 3);
        std::iota(data.begin(), data.end(), 0.5);
        migraphx::shape s{migraphx::shape::float_type, {3, 3}};
        auto a0 = mm->add_literal(migraphx::literal{s, data});
        migraphx::shape s_indices{migraphx::shape::int32_type, {1, 2}};
        std::vector<int> indices{0, 2};
        auto a1  = mm->add_literal(migraphx::literal{s_indices, indices});
        int axis = 1;
        mm->add_instruction(migraphx::make_op("gather", {{"axis", axis}}), a0, a1);
        p.compile(migraphx::make_target("ref"));
        auto result = p.eval({}).back();
        std::vector<float> res_data(4 * 5);
        std::vector<float> golden = {0.5f, 2.5f, 3.5f, 5.5f, 6.5f, 8.5f};
        result.visit([&](auto output) { res_data.assign(output.begin(), output.end()); });
        EXPECT(migraphx::verify_range(res_data, golden));
    }

    {
        migraphx::program p;
        auto* mm = p.get_main_module();

        std::vector<float> data(3 * 3);
        std::iota(data.begin(), data.end(), 0.5);
        migraphx::shape s{migraphx::shape::float_type, {3, 3}};
        auto a0 = mm->add_literal(migraphx::literal{s, data});
        migraphx::shape s_indices{migraphx::shape::int32_type, {1, 2}};
        std::vector<int> indices{0, 2};
        auto a1  = mm->add_literal(migraphx::literal{s_indices, indices});
        int axis = -1;
        mm->add_instruction(migraphx::make_op("gather", {{"axis", axis}}), a0, a1);
        p.compile(migraphx::make_target("ref"));
        auto result = p.eval({}).back();
        std::vector<float> res_data(4 * 5);
        std::vector<float> golden = {0.5f, 2.5f, 3.5f, 5.5f, 6.5f, 8.5f};
        result.visit([&](auto output) { res_data.assign(output.begin(), output.end()); });
        EXPECT(migraphx::verify_range(res_data, golden));
    }

    {
        migraphx::program p;
        auto* mm = p.get_main_module();

        std::vector<float> data(3 * 3);
        std::iota(data.begin(), data.end(), 0.5);
        migraphx::shape s{migraphx::shape::float_type, {3, 3}};
        auto a0 = mm->add_literal(migraphx::literal{s, data});
        // scalar index
        migraphx::shape s_indices{migraphx::shape::int32_type};
        std::vector<int> indices{0};
        auto a1  = mm->add_literal(migraphx::literal{s_indices, indices});
        int axis = -1;
        mm->add_instruction(migraphx::make_op("gather", {{"axis", axis}}), a0, a1);
        p.compile(migraphx::make_target("ref"));
        auto result = p.eval({}).back();
        std::vector<float> res_data{};
        std::vector<float> golden = {0.5f, 3.5f, 6.5f};
        result.visit([&](auto output) { res_data.assign(output.begin(), output.end()); });
        EXPECT(migraphx::verify_range(res_data, golden));
    }

    {
        migraphx::program p;
        auto* mm = p.get_main_module();

        std::vector<float> data(3 * 3);
        std::iota(data.begin(), data.end(), 0.5);
        migraphx::shape s{migraphx::shape::float_type, {3, 3}};
        auto a0 = mm->add_literal(migraphx::literal{s, data});
        // scalar index
        migraphx::shape s_indices{migraphx::shape::int32_type};
        std::vector<int> indices{-3};
        auto a1  = mm->add_literal(migraphx::literal{s_indices, indices});
        int axis = -1;
        mm->add_instruction(migraphx::make_op("gather", {{"axis", axis}}), a0, a1);
        p.compile(migraphx::make_target("ref"));
        auto result = p.eval({}).back();
        std::vector<float> res_data{};
        std::vector<float> golden = {0.5f, 3.5f, 6.5f};
        result.visit([&](auto output) { res_data.assign(output.begin(), output.end()); });
        EXPECT(migraphx::verify_range(res_data, golden));
    }

    {
        migraphx::program p;
        auto* mm = p.get_main_module();

        std::vector<float> data(3);
        std::iota(data.begin(), data.end(), 0.5);
        migraphx::shape s{migraphx::shape::float_type, {3}};
        auto a0 = mm->add_literal(migraphx::literal{s, data});
        // scalar index
        migraphx::shape s_indices{migraphx::shape::int32_type};
        std::vector<int> indices{0};
        auto a1  = mm->add_literal(migraphx::literal{s_indices, indices});
        int axis = -1;
        mm->add_instruction(migraphx::make_op("gather", {{"axis", axis}}), a0, a1);
        p.compile(migraphx::make_target("ref"));
        auto result = p.eval({}).back();
        std::vector<float> res_data{};
        std::vector<float> golden = {0.5f};
        result.visit([&](auto output) { res_data.assign(output.begin(), output.end()); });
        EXPECT(migraphx::verify_range(res_data, golden));
    }
}

TEST_CASE(gather_dyn_test0)
{
    // Dynamic data, static indices
    migraphx::program p;
    auto* mm = p.get_main_module();
    migraphx::shape s{migraphx::shape::int32_type, {{2, 5}, {3, 3}}};

    auto x = mm->add_parameter("x", s);
    std::vector<int> indices{1, 2};

    migraphx::shape s_ind{migraphx::shape::int32_type, {1, 2}};
    auto ind = mm->add_parameter("indices", s_ind);
    mm->add_instruction(migraphx::make_op("gather", {{"axis", 1}}), x, ind);

    migraphx::shape sresult{migraphx::shape::int32_type, {{2, 5}, {1, 1}, {2, 2}}};
    EXPECT(p.get_output_shapes().back() == sresult);
    p.compile(migraphx::make_target("ref"));

    migraphx::shape input_fixed_shape{migraphx::shape::int32_type, {2, 3}};
    migraphx::shape input_indices{migraphx::shape::int32_type, {1, 2}};
    migraphx::parameter_map params;
    std::vector<int> data(2 * 3);
    std::iota(data.begin(), data.end(), 0);
    params["x"]       = migraphx::argument(input_fixed_shape, data.data());
    params["indices"] = migraphx::argument(input_indices, indices.data());
    auto result       = p.eval(params).back();

    std::vector<int> gold = {1, 2, 4, 5};
    std::vector<int> results_vector(2 * 1 * 2);
    result.visit([&](auto output) { results_vector.assign(output.begin(), output.end()); });
    EXPECT(migraphx::verify_range(results_vector, gold));
    migraphx::shape sfinal{migraphx::shape::int32_type, {2, 1, 2}};
    EXPECT(result.get_shape() == sfinal);
}

TEST_CASE(gather_dyn_test1)
{
    // Dynamic data, dynamic indices
    migraphx::program p;
    auto* mm = p.get_main_module();
    migraphx::shape s{migraphx::shape::int32_type, {{2, 5}, {4, 4}}};

    auto x = mm->add_parameter("x", s);

    migraphx::shape s_ind{migraphx::shape::int32_type, {{1, 8, {7}}, {2, 3, {3}}}};
    auto ind = mm->add_parameter("indices", s_ind);
    mm->add_instruction(migraphx::make_op("gather", {{"axis", 0}}), x, ind);

    migraphx::shape sresult{migraphx::shape::int32_type, {{1, 8, {7}}, {2, 3, {3}}, {4, 4}}};
    EXPECT(p.get_output_shapes().back() == sresult);
    p.compile(migraphx::make_target("ref"));

    migraphx::shape input_fixed_shape{migraphx::shape::int32_type, {3, 4}};
    migraphx::shape input_indices_shape{migraphx::shape::int32_type, {1, 2}};
    std::vector<int> indices{2, 0};
    migraphx::parameter_map params;

    std::vector<int> data(3 * 4);
    std::iota(data.begin(), data.end(), 0);
    params["x"]       = migraphx::argument(input_fixed_shape, data.data());
    params["indices"] = migraphx::argument(input_indices_shape, indices.data());
    auto result       = p.eval(params).back();

    std::vector<int> gold = {8, 9, 10, 11, 0, 1, 2, 3};
    std::vector<int> results_vector(1 * 2 * 4);
    result.visit([&](auto output) { results_vector.assign(output.begin(), output.end()); });

    EXPECT(migraphx::verify_range(results_vector, gold));
    migraphx::shape sfinal{migraphx::shape::int32_type, {1, 2, 4}};
    EXPECT(result.get_shape() == sfinal);
}

TEST_CASE(gathernd_test)
{
    {
        migraphx::program p;
        auto* mm = p.get_main_module();

        migraphx::shape ds{migraphx::shape::float_type, {2, 2}};
        migraphx::shape is{migraphx::shape::int64_type, {2, 2}};

        std::vector<float> data_vec(2 * 2);
        std::iota(data_vec.begin(), data_vec.end(), 0);
        std::vector<int64_t> indices_vec{0, 0, 1, 1};

        auto data    = mm->add_literal(migraphx::literal{ds, data_vec});
        auto indices = mm->add_literal(migraphx::literal{is, indices_vec});

        mm->add_instruction(migraphx::make_op("gathernd"), data, indices);
        p.compile(migraphx::make_target("ref"));
        auto result = p.eval({}).back();
        std::vector<float> res_data{};
        std::vector<float> gold{0, 3};
        result.visit([&](auto output) { res_data.assign(output.begin(), output.end()); });

        EXPECT(migraphx::verify_range(res_data, gold));
    }

    {
        migraphx::program p;
        auto* mm = p.get_main_module();

        migraphx::shape ds{migraphx::shape::float_type, {2, 2}};
        migraphx::shape is{migraphx::shape::int64_type, {2, 1}};

        std::vector<float> data_vec(2 * 2);
        std::iota(data_vec.begin(), data_vec.end(), 0);
        std::vector<int64_t> indices_vec{1, 0};

        auto data    = mm->add_literal(migraphx::literal{ds, data_vec});
        auto indices = mm->add_literal(migraphx::literal{is, indices_vec});

        mm->add_instruction(migraphx::make_op("gathernd"), data, indices);
        p.compile(migraphx::make_target("ref"));
        auto result = p.eval({}).back();
        std::vector<float> res_data{};
        std::vector<float> gold{2, 3, 0, 1};
        result.visit([&](auto output) { res_data.assign(output.begin(), output.end()); });

        EXPECT(migraphx::verify_range(res_data, gold));
    }

    {
        migraphx::program p;
        auto* mm = p.get_main_module();

        migraphx::shape ds{migraphx::shape::float_type, {2, 3, 1}};
        migraphx::shape is{migraphx::shape::int64_type, {2, 2, 1}};

        std::vector<float> data_vec(2 * 3 * 1);
        std::iota(data_vec.begin(), data_vec.end(), 0);
        std::vector<int64_t> indices_vec{1, 0, 0, 1};

        auto data    = mm->add_literal(migraphx::literal{ds, data_vec});
        auto indices = mm->add_literal(migraphx::literal{is, indices_vec});

        mm->add_instruction(migraphx::make_op("gathernd"), data, indices);
        p.compile(migraphx::make_target("ref"));
        auto result = p.eval({}).back();
        std::vector<float> res_data{};
        std::vector<float> gold{3, 4, 5, 0, 1, 2, 0, 1, 2, 3, 4, 5};
        result.visit([&](auto output) { res_data.assign(output.begin(), output.end()); });

        EXPECT(migraphx::verify_range(res_data, gold));
    }

    {
        migraphx::program p;
        auto* mm = p.get_main_module();

        migraphx::shape ds{migraphx::shape::float_type, {2, 3, 2, 3}};
        migraphx::shape is{migraphx::shape::int64_type, {2, 2, 2}};

        std::vector<float> data_vec(2 * 3 * 2 * 3);
        std::iota(data_vec.begin(), data_vec.end(), 0);
        std::vector<int64_t> indices_vec{0, 0, 0, 1, 0, 0, 0, 1};
        const int batch_dims = 1;

        auto data    = mm->add_literal(migraphx::literal{ds, data_vec});
        auto indices = mm->add_literal(migraphx::literal{is, indices_vec});

        mm->add_instruction(
            migraphx::make_op("gathernd", {{"batch_dims", batch_dims}}), data, indices);
        p.compile(migraphx::make_target("ref"));
        auto result = p.eval({}).back();
        std::vector<float> res_data{};
        std::vector<float> gold{0, 1, 2, 3, 4, 5, 18, 19, 20, 21, 22, 23};
        result.visit([&](auto output) { res_data.assign(output.begin(), output.end()); });

        EXPECT(migraphx::verify_range(res_data, gold));
    }

    {
        migraphx::program p;
        auto* mm = p.get_main_module();

        migraphx::shape ds{migraphx::shape::float_type, {2, 3, 1, 3}};
        migraphx::shape is{migraphx::shape::int64_type, {2, 3, 2}};

        std::vector<float> data_vec(2 * 3 * 1 * 3);
        std::iota(data_vec.begin(), data_vec.end(), 0);
        std::vector<int64_t> indices_vec{0, 0, 0, 1, 0, 2, 0, 2, 0, 1, 0, 0};
        const int batch_dims = 2;

        auto data    = mm->add_literal(migraphx::literal{ds, data_vec});
        auto indices = mm->add_literal(migraphx::literal{is, indices_vec});

        mm->add_instruction(
            migraphx::make_op("gathernd", {{"batch_dims", batch_dims}}), data, indices);

        p.compile(migraphx::make_target("ref"));
        auto result = p.eval({}).back();
        std::vector<float> res_data{};
        std::vector<float> gold{0, 4, 8, 11, 13, 15};
        result.visit([&](auto output) { res_data.assign(output.begin(), output.end()); });

        EXPECT(migraphx::verify_range(res_data, gold));
    }

    {
        // k > r - batch_dims
        migraphx::program p;
        auto* mm = p.get_main_module();

        migraphx::shape ds{migraphx::shape::float_type, {2, 3, 1, 3}};
        migraphx::shape is{migraphx::shape::int64_type, {2, 3, 3}};

        std::vector<float> data_vec(2 * 3 * 1 * 3);
        std::iota(data_vec.begin(), data_vec.end(), 0);
        std::vector<int64_t> indices_vec(2 * 3 * 3, 0);
        const int batch_dims = 2;

        auto data    = mm->add_literal(migraphx::literal{ds, data_vec});
        auto indices = mm->add_literal(migraphx::literal{is, indices_vec});

        EXPECT(test::throws([&] {
            mm->add_instruction(
                migraphx::make_op("gathernd", {{"batch_dims", batch_dims}}), data, indices);
        }));
    }
}

TEST_CASE(gathernd_dynamic0)
{
    // dynamic data, all dimensions fixed
    migraphx::program p;
    auto* mm = p.get_main_module();

    migraphx::shape ds{migraphx::shape::float_type, {{2, 2, {2}}, {3, 3}, {1, 1}}};
    migraphx::shape is{migraphx::shape::int64_type, {2, 2, 1}};

    auto xdata  = mm->add_parameter("X", ds);
    auto xindex = mm->add_parameter("I", is);

    auto gathernd_op = migraphx::make_op("gathernd");
    auto gathernd    = mm->add_instruction(gathernd_op, xdata, xindex);

    mm->add_return({gathernd});
    p.compile(migraphx::make_target("ref"));

    migraphx::parameter_map params;
    migraphx::shape input_fixed_shape0{migraphx::shape::float_type, {2, 3, 1}}; // data
    migraphx::shape input_fixed_shape1{migraphx::shape::int64_type, {2, 2, 1}}; // index

    std::vector<float> data_vec(2 * 3 * 1);
    std::iota(data_vec.begin(), data_vec.end(), 0);
    std::vector<int64_t> indices_vec{1, 0, 0, 1};

    params["X"] = migraphx::argument(input_fixed_shape0, data_vec.data());
    params["I"] = migraphx::argument(input_fixed_shape1, indices_vec.data());

    auto result = p.eval(params).back();
    std::vector<float> res_data{};
    std::vector<float> gold{3, 4, 5, 0, 1, 2, 0, 1, 2, 3, 4, 5};
    result.visit([&](auto output) { res_data.assign(output.begin(), output.end()); });

    EXPECT(migraphx::verify_range(res_data, gold));
}

TEST_CASE(gathernd_dynamic1)
{
    // dynamic data, dims not fixed
    migraphx::program p;
    auto* mm = p.get_main_module();

    migraphx::shape ds{migraphx::shape::float_type, {{2, 5, {2}}, {1, 5}, {1, 5}}};
    migraphx::shape is{migraphx::shape::int64_type, {2, 2, 1}};

    auto xdata  = mm->add_parameter("X", ds);
    auto xindex = mm->add_parameter("I", is);

    auto gathernd_op = migraphx::make_op("gathernd");
    auto gathernd    = mm->add_instruction(gathernd_op, xdata, xindex);

    mm->add_return({gathernd});
    p.compile(migraphx::make_target("ref"));

    migraphx::parameter_map params;
    migraphx::shape input_fixed_shape0{migraphx::shape::float_type, {2, 3, 1}}; // data
    migraphx::shape input_fixed_shape1{migraphx::shape::int64_type, {2, 2, 1}}; // index

    std::vector<float> data_vec(2 * 3 * 1);
    std::iota(data_vec.begin(), data_vec.end(), 0);
    std::vector<int64_t> indices_vec{1, 0, 0, 1};
    params["X"] = migraphx::argument(input_fixed_shape0, data_vec.data());
    params["I"] = migraphx::argument(input_fixed_shape1, indices_vec.data());

    auto result = p.eval(params).back();
    std::vector<float> res_data{};
    std::vector<float> gold{3, 4, 5, 0, 1, 2, 0, 1, 2, 3, 4, 5};
    result.visit([&](auto output) { res_data.assign(output.begin(), output.end()); });

    EXPECT(migraphx::verify_range(res_data, gold));
}

TEST_CASE(gathernd_dynamic2)
{
    // dynamic both index and data
    migraphx::program p;
    auto* mm = p.get_main_module();

    migraphx::shape ds{migraphx::shape::float_type, {{2, 5, {2}}, {1, 5}, {1, 5}}};
    migraphx::shape is{migraphx::shape::int64_type, {{2, 5, {3}}, {2, 3, {3}}, {1, 1}}};

    auto xdata  = mm->add_parameter("X", ds);
    auto xindex = mm->add_parameter("I", is);

    auto gathernd_op = migraphx::make_op("gathernd");
    auto gathernd    = mm->add_instruction(gathernd_op, xdata, xindex);

    mm->add_return({gathernd});
    p.compile(migraphx::make_target("ref"));

    migraphx::parameter_map params;
    migraphx::shape input_fixed_shape0{migraphx::shape::float_type, {2, 3, 1}}; // data
    migraphx::shape input_fixed_shape1{migraphx::shape::int64_type, {2, 2, 1}}; // index

    std::vector<float> data_vec(2 * 3 * 1);
    std::iota(data_vec.begin(), data_vec.end(), 0);
    std::vector<int64_t> indices_vec{1, 0, 0, 1};
    params["X"] = migraphx::argument(input_fixed_shape0, data_vec.data());
    params["I"] = migraphx::argument(input_fixed_shape1, indices_vec.data());

    auto result = p.eval(params).back();
    std::vector<float> res_data{};
    std::vector<float> gold{3, 4, 5, 0, 1, 2, 0, 1, 2, 3, 4, 5};
    result.visit([&](auto output) { res_data.assign(output.begin(), output.end()); });

    EXPECT(migraphx::verify_range(res_data, gold));
}

TEST_CASE(gathernd_dynamic3)
{
    // dynamic index, static data and a batch_dims input
    migraphx::program p;
    auto* mm = p.get_main_module();

    migraphx::shape ds{migraphx::shape::float_type, {2, 3, 1}};
    migraphx::shape is{migraphx::shape::int64_type, {{2, 5, {3}}, {2, 3, {3}}, {1, 1}}};

    auto xdata  = mm->add_parameter("X", ds);
    auto xindex = mm->add_parameter("I", is);

    int batch_dims{1};
    auto gathernd_op = migraphx::make_op("gathernd", {{"batch_dims", batch_dims}});
    auto gathernd    = mm->add_instruction(gathernd_op, xdata, xindex);

    mm->add_return({gathernd});
    p.compile(migraphx::make_target("ref"));

    migraphx::parameter_map params;
    migraphx::shape input_fixed_shape0{migraphx::shape::float_type, {2, 3, 1}}; // data
    migraphx::shape input_fixed_shape1{migraphx::shape::int64_type, {2, 2, 1}}; // index

    std::vector<float> data_vec(2 * 3 * 1);
    std::iota(data_vec.begin(), data_vec.end(), 0);
    std::vector<int64_t> indices_vec{1, 0, 0, 1};
    params["X"] = migraphx::argument(input_fixed_shape0, data_vec.data());
    params["I"] = migraphx::argument(input_fixed_shape1, indices_vec.data());

    auto result = p.eval(params).back();
    std::vector<float> res_data{};
    std::vector<float> gold{1, 0, 3, 4};
    result.visit([&](auto output) { res_data.assign(output.begin(), output.end()); });
    EXPECT(migraphx::verify_range(res_data, gold));
}

TEST_CASE(gathernd_dynamic4)
{
    // int(q) + r - k - batch_dims - 1 = 0 => returns a scalar
    migraphx::program p;
    auto* mm = p.get_main_module();

    migraphx::shape ds{migraphx::shape::float_type, {migraphx::shape::dynamic_dimension({2, 2})}};
    migraphx::shape is{migraphx::shape::int64_type, {1}};

    auto xdata  = mm->add_parameter("X", ds);
    auto xindex = mm->add_parameter("I", is);

    auto gathernd_op = migraphx::make_op("gathernd");
    auto gathernd    = mm->add_instruction(gathernd_op, xdata, xindex);

    mm->add_return({gathernd});
    p.compile(migraphx::make_target("ref"));

    migraphx::parameter_map params;
    migraphx::shape input_fixed_shape0{migraphx::shape::float_type, {2}}; // data
    migraphx::shape input_fixed_shape1{migraphx::shape::int64_type, {1}}; // index

    std::vector<float> data_vec(2);
    std::iota(data_vec.begin(), data_vec.end(), 4);
    std::vector<int64_t> indices_vec{1};
    params["X"] = migraphx::argument(input_fixed_shape0, data_vec.data());
    params["I"] = migraphx::argument(input_fixed_shape1, indices_vec.data());

    auto result = p.eval(params).back();
    std::vector<float> res_data{};
    std::vector<float> gold{5};
    result.visit([&](auto output) { res_data.assign(output.begin(), output.end()); });
    EXPECT(migraphx::verify_range(res_data, gold));
}

TEST_CASE(gathernd_negative_index_test)
{
    {
        migraphx::program p;
        auto* mm = p.get_main_module();

        migraphx::shape ds{migraphx::shape::float_type, {2, 2}};
        migraphx::shape is{migraphx::shape::int64_type, {2, 1, 1}};

        std::vector<float> data_vec(2 * 2);
        std::iota(data_vec.begin(), data_vec.end(), 0);
        std::vector<int64_t> indices_vec{-1, 0};

        auto data    = mm->add_literal(migraphx::literal{ds, data_vec});
        auto indices = mm->add_literal(migraphx::literal{is, indices_vec});

        mm->add_instruction(migraphx::make_op("gathernd"), data, indices);
        p.compile(migraphx::make_target("ref"));
        auto result = p.eval({}).back();
        std::vector<float> res_data{};
        std::vector<float> gold{2, 3, 0, 1};
        result.visit([&](auto output) { res_data.assign(output.begin(), output.end()); });

        EXPECT(migraphx::verify_range(res_data, gold));
    }

    {
        migraphx::program p;
        auto* mm = p.get_main_module();

        migraphx::shape ds{migraphx::shape::float_type, {2, 2}};
        migraphx::shape is{migraphx::shape::int64_type, {2, 1, 1}};

        std::vector<float> data_vec(2 * 2);
        std::iota(data_vec.begin(), data_vec.end(), 0);
        std::vector<int64_t> indices_vec{-3, 0};

        auto data    = mm->add_literal(migraphx::literal{ds, data_vec});
        auto indices = mm->add_literal(migraphx::literal{is, indices_vec});

        mm->add_instruction(migraphx::make_op("gathernd"), data, indices);
        p.compile(migraphx::make_target("ref"));

        EXPECT(test::throws([&] { p.eval({}); }));
    }
}

TEST_CASE(globalavgpool_test)
{
    migraphx::program p;
    auto* mm   = p.get_main_module();
    auto s     = migraphx::shape{migraphx::shape::float_type, {1, 3, 2, 2}};
    auto op    = migraphx::op::pooling{migraphx::op::pooling_mode::average};
    auto lens  = s.lens();
    op.lengths = {lens[2], lens[3]};

    std::vector<float> data{0.3, 0.2, 0.4, 0.1, 0.8, 0.5, 0.9, 0.1, 0.1, 0.7, 0.1, 0.6};
    auto l0 = mm->add_literal(migraphx::literal{s, data});
    mm->add_instruction(op, l0);
    p.compile(migraphx::make_target("ref"));
    auto result = p.eval({}).back();

    std::vector<float> results_vector(3);
    result.visit([&](auto output) { results_vector.assign(output.begin(), output.end()); });
    std::vector<float> gold{0.25, 0.575, 0.375};
    EXPECT(migraphx::verify_range(results_vector, gold));
}

TEST_CASE(globalavgpool_dyn_test)
{
    migraphx::program p;
    auto* mm = p.get_main_module();
    auto s   = migraphx::shape{migraphx::shape::float_type, {{1, 1}, {3, 3}, {2, 6}, {2, 6, {2}}}};
    auto x   = mm->add_parameter("X", s);
    mm->add_instruction(
        migraphx::make_op("pooling",
                          {{"mode", migraphx::op::pooling_mode::average}, {"dyn_global", true}}),
        x);
    p.compile(migraphx::make_target("ref"));

    std::vector<float> data{0.3, 0.2, 0.4, 0.1, 0.8, 0.5, 0.9, 0.1, 0.1, 0.7, 0.1, 0.6};
    migraphx::shape input_fixed_shape{migraphx::shape::float_type, {1, 3, 2, 2}};
    migraphx::parameter_map params;
    params["X"] = migraphx::argument(input_fixed_shape, data.data());
    auto result = p.eval(params).back();
    std::vector<float> results_vector(3);
    result.visit([&](auto output) { results_vector.assign(output.begin(), output.end()); });
    std::vector<float> gold{0.25, 0.575, 0.375};
    EXPECT(migraphx::verify_range(results_vector, gold));
}

TEST_CASE(globallppool_test)
{
    migraphx::program p;
    auto* mm    = p.get_main_module();
    auto s      = migraphx::shape{migraphx::shape::float_type, {1, 3, 2, 2}};
    auto op     = migraphx::op::pooling{migraphx::op::pooling_mode::lpnorm};
    auto lens   = s.lens();
    op.lengths  = {lens[2], lens[3]};
    op.lp_order = 2;

    std::vector<float> data{0.3, 0.2, 0.4, 0.1, 0.8, 0.5, 0.9, 0.1, 0.1, 0.7, 0.1, 0.6};
    auto l0 = mm->add_literal(migraphx::literal{s, data});
    mm->add_instruction(op, l0);
    p.compile(migraphx::make_target("ref"));
    auto result = p.eval({}).back();

    std::vector<float> results_vector(3);
    result.visit([&](auto output) { results_vector.assign(output.begin(), output.end()); });
    std::vector<float> gold{0.5477225575051662, 1.307669683062202, 0.9327379053088815};
    EXPECT(migraphx::verify_range(results_vector, gold));
}

TEST_CASE(globallppool_dyn_test)
{
    migraphx::program p;
    auto* mm = p.get_main_module();
    auto s =
        migraphx::shape{migraphx::shape::float_type, {{1, 1}, {3, 3}, {2, 6, {2}}, {2, 6, {2}}}};
    auto x = mm->add_parameter("X", s);
    mm->add_instruction(
        migraphx::make_op("pooling",
                          {{"mode", migraphx::op::pooling_mode::lpnorm}, {"dyn_global", true}}),
        x);
    p.compile(migraphx::make_target("ref"));

    std::vector<float> data{0.3, 0.2, 0.4, 0.1, 0.8, 0.5, 0.9, 0.1, 0.1, 0.7, 0.1, 0.6};
    migraphx::shape input_fixed_shape{migraphx::shape::float_type, {1, 3, 2, 2}};
    migraphx::parameter_map params;
    params["X"] = migraphx::argument(input_fixed_shape, data.data());
    auto result = p.eval(params).back();
    std::vector<float> results_vector(3);
    result.visit([&](auto output) { results_vector.assign(output.begin(), output.end()); });
    std::vector<float> gold{0.5477225575051662, 1.307669683062202, 0.9327379053088815};
    EXPECT(migraphx::verify_range(results_vector, gold));
}

TEST_CASE(globalmaxpool_test)
{
    migraphx::program p;
    auto* mm   = p.get_main_module();
    auto s     = migraphx::shape{migraphx::shape::float_type, {1, 3, 2, 2}};
    auto op    = migraphx::op::pooling{migraphx::op::pooling_mode::max};
    auto lens  = s.lens();
    op.lengths = {lens[2], lens[3]};

    std::vector<float> data{0.3, 0.2, 0.4, 0.1, 0.8, 0.5, 0.9, 0.1, 0.1, 0.7, 0.1, 0.6};
    auto l0 = mm->add_literal(migraphx::literal{s, data});
    mm->add_instruction(op, l0);
    p.compile(migraphx::make_target("ref"));
    auto result = p.eval({}).back();

    std::vector<float> results_vector(3);
    result.visit([&](auto output) { results_vector.assign(output.begin(), output.end()); });
    std::vector<float> gold{0.4, 0.9, 0.7};
    EXPECT(migraphx::verify_range(results_vector, gold));
}

TEST_CASE(globalmaxpool_dyn_test)
{
    migraphx::program p;
    auto* mm = p.get_main_module();
    auto s =
        migraphx::shape{migraphx::shape::float_type, {{1, 1}, {3, 3}, {2, 6, {2}}, {2, 6, {2}}}};
    auto x = mm->add_parameter("X", s);
    mm->add_instruction(
        migraphx::make_op("pooling",
                          {{"mode", migraphx::op::pooling_mode::max}, {"dyn_global", true}}),
        x);
    p.compile(migraphx::make_target("ref"));

    std::vector<float> data{0.3, 0.2, 0.4, 0.1, 0.8, 0.5, 0.9, 0.1, 0.1, 0.7, 0.1, 0.6};
    migraphx::shape input_fixed_shape{migraphx::shape::float_type, {1, 3, 2, 2}};
    migraphx::parameter_map params;
    params["X"] = migraphx::argument(input_fixed_shape, data.data());
    auto result = p.eval(params).back();
    std::vector<float> results_vector(3);
    result.visit([&](auto output) { results_vector.assign(output.begin(), output.end()); });
    std::vector<float> gold{0.4, 0.9, 0.7};
    EXPECT(migraphx::verify_range(results_vector, gold));
}

TEST_CASE(greater_brcst_test)
{
    migraphx::program p;
    auto* mm = p.get_main_module();
    migraphx::shape s0{migraphx::shape::float_type, {3, 3}};
    auto l0 =
        mm->add_literal(migraphx::literal{s0, {1.1, 1.5, 0.1, -1.1, -1.5, -0.6, 0.0, 2.0, -2.0}});
    migraphx::shape s1{migraphx::shape::float_type, {3, 1}};
    auto l1  = mm->add_literal(migraphx::literal{s1, {1.1, -1.5, 0.0}});
    auto bl1 = mm->add_instruction(migraphx::make_op("multibroadcast", {{"out_lens", {3, 3}}}), l1);
    auto gr  = mm->add_instruction(migraphx::make_op("greater"), l0, bl1);
    auto r   = mm->add_instruction(
        migraphx::make_op("convert",
                          {{"target_type", migraphx::to_value(migraphx::shape::bool_type)}}),
        gr);
    mm->add_return({r});

    p.compile(migraphx::make_target("ref"));
    auto result = p.eval({}).back();
    std::vector<bool> results_vector;
    result.visit([&](auto output) { results_vector.assign(output.begin(), output.end()); });
    std::vector<bool> gold = {false, true, false, true, false, true, false, true, false};
    EXPECT(results_vector == gold);
}

TEST_CASE(greater_test)
{
    migraphx::program p;
    auto* mm = p.get_main_module();
    migraphx::shape s{migraphx::shape::float_type, {9}};
    auto l0 =
        mm->add_literal(migraphx::literal{s, {1.1, 1.5, 0.1, -1.1, -1.5, -0.6, 0.0, 2.0, -2.0}});
    auto l1 =
        mm->add_literal(migraphx::literal{s, {1.1, 1.6, -0.1, -1.2, -1.5, -0.7, 0.0, 2.3, -2.1}});
    auto gr = mm->add_instruction(migraphx::make_op("greater"), l0, l1);
    auto r  = mm->add_instruction(
        migraphx::make_op("convert",
                          {{"target_type", migraphx::to_value(migraphx::shape::bool_type)}}),
        gr);
    mm->add_return({r});

    p.compile(migraphx::make_target("ref"));
    auto result = p.eval({}).back();
    std::vector<bool> results_vector;
    result.visit([&](auto output) { results_vector.assign(output.begin(), output.end()); });
    std::vector<bool> gold = {false, false, true, true, false, true, false, false, true};
    EXPECT(results_vector == gold);
}

TEST_CASE(greater_dyn_test)
{
    migraphx::program p;
    auto* mm = p.get_main_module();
    std::vector<migraphx::shape::dynamic_dimension> dd{{8, 10, {9}}};
    migraphx::shape s{migraphx::shape::float_type, dd};
    auto left  = mm->add_parameter("l", s);
    auto right = mm->add_parameter("r", s);
    auto gr    = mm->add_instruction(migraphx::make_op("greater"), left, right);
    auto r     = mm->add_instruction(
        migraphx::make_op("convert",
                          {{"target_type", migraphx::to_value(migraphx::shape::bool_type)}}),
        gr);
    mm->add_return({r});
    p.compile(migraphx::make_target("ref"));

    std::vector<float> left_data{1.1, 1.5, 0.1, -1.1, -1.5, -0.6, 0.0, 2.0, -2.0};
    std::vector<float> right_data{1.1, 1.6, -0.1, -1.2, -1.5, -0.7, 0.0, 2.3, -2.1};
    migraphx::parameter_map params0;
    migraphx::shape input_fixed_shape0{migraphx::shape::float_type, {9}};
    params0["l"] = migraphx::argument(input_fixed_shape0, left_data.data());
    params0["r"] = migraphx::argument(input_fixed_shape0, right_data.data());
    auto result  = p.eval(params0).back();
    std::vector<bool> results_vector;
    result.visit([&](auto output) { results_vector.assign(output.begin(), output.end()); });
    std::vector<bool> gold = {false, false, true, true, false, true, false, false, true};
    EXPECT(results_vector == gold);
}

TEST_CASE(identity_test)
{
    migraphx::program p;
    auto* mm = p.get_main_module();
    migraphx::shape s{migraphx::shape::float_type, {2, 2}};
    std::vector<int> data{1, 2, 3, 4};
    auto l = mm->add_literal(migraphx::literal{s, data});
    mm->add_instruction(migraphx::make_op("identity"), l);
    p.compile(migraphx::make_target("ref"));
    auto result = p.eval({}).back();
    std::vector<int> results_vector(4);
    result.visit([&](auto output) { results_vector.assign(output.begin(), output.end()); });
    EXPECT(std::equal(data.begin(), data.end(), results_vector.begin()));
}

TEST_CASE(identity_dyn_test)
{
    migraphx::program p;
    auto* mm = p.get_main_module();
    migraphx::shape s{migraphx::shape::float_type, {{2, 4}, {2, 4}}};
    auto input = mm->add_parameter("X", s);
    mm->add_instruction(migraphx::make_op("identity"), input);
    p.compile(migraphx::make_target("ref"));

    std::vector<int> input_data{1, 2, 3, 4};
    migraphx::parameter_map params0;
    migraphx::shape input_fixed_shape0{migraphx::shape::int32_type, {2, 2}};
    params0["X"] = migraphx::argument(input_fixed_shape0, input_data.data());
    auto result  = p.eval(params0).back();
    std::vector<int> results_vector(4);
    result.visit([&](auto output) { results_vector.assign(output.begin(), output.end()); });
    EXPECT(std::equal(input_data.begin(), input_data.end(), results_vector.begin()));
}

TEST_CASE(if_literal_test)
{
    auto create_program = [] {
        migraphx::program p;
        auto* mm = p.get_main_module();
        migraphx::shape cond_s{migraphx::shape::bool_type};
        auto cond = mm->add_parameter("cond", cond_s);

        migraphx::shape s{migraphx::shape::float_type, {5}};

        auto* then_mod           = p.create_module("If_0_if");
        std::vector<float> data1 = {1, 2, 3, 4, 5};
        auto l1                  = then_mod->add_literal(migraphx::literal(s, data1));
        then_mod->add_return({l1});

        auto* else_mod           = p.create_module("If_0_else");
        std::vector<float> data2 = {5, 4, 3, 2, 1};
        auto l2                  = else_mod->add_literal(migraphx::literal(s, data2));
        else_mod->add_return({l2});

        auto ret = mm->add_instruction(migraphx::make_op("if"), {cond}, {then_mod, else_mod});
        auto r   = mm->add_instruction(migraphx::make_op("get_tuple_elem", {{"index", 0}}), ret);
        mm->add_return({r});

        return p;
    };

    auto run_prog = [&](bool cond) {
        auto p = create_program();
        p.compile(migraphx::make_target("ref"));
        std::vector<char> c_data = {static_cast<char>(cond)};
        migraphx::shape cs{migraphx::shape::bool_type};
        migraphx::parameter_map m;
        m["cond"] = migraphx::argument(cs, c_data.data());

        auto res = p.eval(m).back();
        std::vector<float> ret;
        res.visit([&](auto v) { ret.assign(v.begin(), v.end()); });

        return ret;
    };

    // then branch
    {
        std::vector<float> gold_ret = {1.0f, 2.0f, 3.0f, 4.0f, 5.0f};
        auto ret                    = run_prog(true);
        EXPECT(gold_ret == ret);
    }

    // else branch
    {
        std::vector<float> gold_ret = {5.0f, 4.0f, 3.0f, 2.0f, 1.0f};
        auto ret                    = run_prog(false);
        EXPECT(gold_ret == ret);
    }
}

TEST_CASE(if_param_test)
{
    auto create_program = [] {
        migraphx::program p;
        auto* mm = p.get_main_module();
        migraphx::shape cond_s{migraphx::shape::bool_type};
        auto cond = mm->add_parameter("cond", cond_s);
        migraphx::shape ds{migraphx::shape::float_type, {2, 3}};
        auto x                   = mm->add_parameter("x", ds);
        auto y                   = mm->add_parameter("y", ds);
        std::vector<float> data2 = {-0.258047, 0.360394, 0.536804, -0.577762, 1.0217, 1.02442};
        auto l2                  = mm->add_literal(migraphx::literal(ds, data2));
        auto sum                 = mm->add_instruction(migraphx::make_op("add"), x, l2);

        auto* then_mod           = p.create_module("If_0_if");
        std::vector<float> data1 = {0.384804, -1.77948, -0.453775, 0.477438, -1.06333, -1.12893};
        auto l1                  = then_mod->add_literal(migraphx::literal(ds, data1));
        auto tx                  = then_mod->add_parameter("x", ds);
        auto a1                  = then_mod->add_instruction(migraphx::make_op("add"), tx, l1);
        then_mod->add_return({a1});

        auto* else_mod = p.create_module("If_0_else");
        auto ey        = else_mod->add_parameter("y", ds);
        auto a2        = else_mod->add_instruction(migraphx::make_op("mul"), ey, sum);
        else_mod->add_return({a2});

        auto ret = mm->add_instruction(migraphx::make_op("if"), {cond, x, y}, {then_mod, else_mod});
        auto r   = mm->add_instruction(migraphx::make_op("get_tuple_elem", {{"index", 0}}), ret);
        mm->add_return({r});

        return p;
    };

    auto run_prog = [&](bool cond) {
        auto p = create_program();
        p.compile(migraphx::make_target("ref"));
        std::vector<char> c_data = {static_cast<char>(cond)};
        migraphx::shape cs{migraphx::shape::bool_type};
        migraphx::parameter_map m;
        m["cond"] = migraphx::argument(cs, c_data.data());
        migraphx::shape ds{migraphx::shape::float_type, {2, 3}};
        std::vector<float> data_x(ds.elements(), 1);
        m["x"] = migraphx::argument(ds, data_x.data());
        std::vector<float> data_y(ds.elements(), 2);
        m["y"] = migraphx::argument(ds, data_y.data());

        auto res = p.eval(m).back();
        std::vector<float> ret;
        res.visit([&](auto v) { ret.assign(v.begin(), v.end()); });
        return ret;
    };

    // then branch
    {
        std::vector<float> gold_ret = {
            1.384804, -0.77947998, 0.54622501, 1.477438, -0.063330054, -0.12892997};
        auto ret = run_prog(true);
        EXPECT(gold_ret == ret);
    }

    // else branch
    {
        std::vector<float> gold_ret = {
            1.483906, 2.720788, 3.0736079, 0.84447598, 4.0433998, 4.04884};
        auto ret = run_prog(false);
        EXPECT(gold_ret == ret);
    }
}

TEST_CASE(if_pl_test)
{
    auto create_program = [] {
        migraphx::program p;
        auto* mm = p.get_main_module();
        migraphx::shape cond_s{migraphx::shape::bool_type};
        migraphx::shape s{migraphx::shape::float_type, {5}};
        auto cond = mm->add_parameter("cond", cond_s);
        auto x    = mm->add_parameter("x", s);

        auto* then_mod           = p.create_module("If_0_if");
        std::vector<float> data1 = {1, 2, 3, 4, 5};
        auto l1                  = then_mod->add_literal(migraphx::literal(s, data1));
        then_mod->add_return({l1, x});

        auto* else_mod           = p.create_module("If_0_else");
        std::vector<float> data2 = {5, 4, 3, 2, 1};
        auto l2                  = else_mod->add_literal(migraphx::literal(s, data2));
        auto s2                  = else_mod->add_instruction(migraphx::make_op("add"), x, l2);
        else_mod->add_return({s2, l2});

        auto ret     = mm->add_instruction(migraphx::make_op("if"), {cond}, {then_mod, else_mod});
        auto outline = mm->add_outline(s);
        auto r = mm->add_instruction(migraphx::make_op("get_tuple_elem", {{"index", 0}}), ret);
        mm->add_return({outline, r});

        return p;
    };

    auto run_prog = [&](bool cond) {
        auto p = create_program();
        p.compile(migraphx::make_target("ref"));
        std::vector<char> c_data = {static_cast<char>(cond)};
        migraphx::shape cs{migraphx::shape::bool_type};
        migraphx::parameter_map m;
        m["cond"] = migraphx::argument(cs, c_data.data());
        migraphx::shape ds{migraphx::shape::float_type, {5}};
        std::vector<float> data(ds.elements(), 1);
        m["x"] = migraphx::argument(ds, data.data());

        auto res = p.eval(m).back();
        std::vector<float> ret;
        res.visit([&](auto v) { ret.assign(v.begin(), v.end()); });

        return ret;
    };

    // then branch
    {
        std::vector<float> gold_ret = {1.0f, 2.0f, 3.0f, 4.0f, 5.0f};
        auto ret                    = run_prog(true);
        EXPECT(gold_ret == ret);
    }

    // else branch
    {
        std::vector<float> gold_ret = {6.0f, 5.0f, 4.0f, 3.0f, 2.0f};
        auto ret                    = run_prog(false);
        EXPECT(gold_ret == ret);
    }
}

TEST_CASE(isnan_test)
{
    // float test
    {
        migraphx::program p;
        auto* mm = p.get_main_module();
        migraphx::shape s{migraphx::shape::float_type, {2, 3}};
        auto nan_val             = std::numeric_limits<float>::quiet_NaN();
        std::vector<float> data0 = {1.2, 5.2, nan_val, nan_val, 0., 100.};
        auto l1                  = mm->add_literal(migraphx::literal{s, data0});
        mm->add_instruction(migraphx::make_op("isnan"), l1);
        p.compile(migraphx::make_target("ref"));
        auto result = p.eval({}).back();
        std::vector<float> results_vector;
        result.visit([&](auto output) { results_vector.assign(output.begin(), output.end()); });
        std::vector<float> correct = {0, 0, 1, 1, 0, 0};
        EXPECT(migraphx::verify_range(results_vector, correct));
    }

    // half test
    {
        migraphx::program p;
        auto* mm = p.get_main_module();
        migraphx::shape s{migraphx::shape::half_type, {2, 3}};
        auto nan_val = std::numeric_limits<migraphx::half>::quiet_NaN();
        migraphx::half a{1.2};
        migraphx::half b{5.2};
        std::vector<migraphx::half> data0 = {a, b, nan_val, nan_val, b, a};
        auto l1                           = mm->add_literal(migraphx::literal{s, data0});
        mm->add_instruction(migraphx::make_op("isnan"), l1);
        p.compile(migraphx::make_target("ref"));
        auto result = p.eval({}).back();
        std::vector<float> results_vector;
        result.visit([&](auto output) { results_vector.assign(output.begin(), output.end()); });
        std::vector<float> correct = {0, 0, 1, 1, 0, 0};
        EXPECT(migraphx::verify_range(results_vector, correct));
    }
}

TEST_CASE(isnan_dyn_test)
{
    migraphx::program p;
    auto* mm = p.get_main_module();
    migraphx::shape s{migraphx::shape::float_type, {{2, 2}, {3, 8}}};
    auto input   = mm->add_parameter("X", s);
    auto nan_val = std::numeric_limits<float>::quiet_NaN();
    mm->add_instruction(migraphx::make_op("isnan"), input);
    p.compile(migraphx::make_target("ref"));

    std::vector<float> input_data = {1.2, 5.2, nan_val, nan_val, 0., 100.};
    migraphx::parameter_map params0;
    migraphx::shape input_fixed_shape0{migraphx::shape::float_type, {2, 3}};
    params0["X"] = migraphx::argument(input_fixed_shape0, input_data.data());
    auto result  = p.eval(params0).back();
    std::vector<float> results_vector;
    result.visit([&](auto output) { results_vector.assign(output.begin(), output.end()); });
    std::vector<float> correct = {0, 0, 1, 1, 0, 0};
    EXPECT(migraphx::verify_range(results_vector, correct));
}

TEST_CASE(im2col_3x3_no_pad_identity_test)
{
    std::size_t f[2]    = {3, 3};
    std::size_t size[2] = {3, 3};
    std::vector<std::size_t> padding{0, 0};
    std::vector<std::size_t> stride{1, 1};
    std::vector<std::size_t> dilation{1, 1};
    std::size_t channels = 1;

    std::vector<int32_t> weights(channels * f[0] * f[1]);
    std::vector<int32_t> input(channels * size[0] * size[1]);
    std::iota(input.begin(), input.end(), 0);

    migraphx::program p;
    auto* mm = p.get_main_module();
    migraphx::shape s_image{migraphx::shape::int32_type, {1, channels, size[0], size[1]}};
    migraphx::shape s_weights{migraphx::shape::int32_type, {1, channels, f[0], f[1]}};
    auto l_image   = mm->add_literal(migraphx::literal{s_image, input});
    auto l_weights = mm->add_literal(migraphx::literal{s_weights, weights});
    mm->add_instruction(
        migraphx::make_op("im2col",
                          {{"padding", padding}, {"stride", stride}, {"dilation", dilation}}),
        l_image,
        l_weights);
    p.compile(migraphx::make_target("ref"));
    auto result = p.eval({}).back();

    std::size_t col_height = (size[0] - f[0] + 2 * padding[0]) / stride[0] + 1;
    std::size_t col_width  = (size[1] - f[1] + 2 * padding[1]) / stride[1] + 1;
    std::vector<float> results_vector(channels * f[0] * f[1] * col_height * col_width);
    result.visit([&](auto output) { results_vector.assign(output.begin(), output.end()); });
    EXPECT(migraphx::verify_range(results_vector, input));
}

TEST_CASE(im2col_3x3_no_pad_test)
{
    std::size_t f[2]    = {3, 3};
    std::size_t size[2] = {4, 4};
    std::vector<std::size_t> padding{0, 0};
    std::vector<std::size_t> stride{1, 1};
    std::vector<std::size_t> dilation{1, 1};
    std::size_t channels = 1;

    std::vector<int32_t> weights(channels * f[0] * f[1]);
    std::vector<int32_t> input(channels * size[0] * size[1]);
    std::iota(input.begin(), input.end(), 0);

    migraphx::program p;
    auto* mm = p.get_main_module();
    migraphx::shape s_image{migraphx::shape::int32_type, {1, channels, size[0], size[1]}};
    migraphx::shape s_weights{migraphx::shape::int32_type, {1, channels, f[0], f[1]}};
    auto l_image   = mm->add_literal(migraphx::literal{s_image, input});
    auto l_weights = mm->add_literal(migraphx::literal{s_weights, weights});
    mm->add_instruction(
        migraphx::make_op("im2col",
                          {{"padding", padding}, {"stride", stride}, {"dilation", dilation}}),
        l_image,
        l_weights);
    p.compile(migraphx::make_target("ref"));
    auto result = p.eval({}).back();

    std::vector<int> correct = {0, 1, 2, 4, 5, 6,  8,  9,  10, 1, 2, 3, 5, 6,  7,  9,  10, 11,
                                4, 5, 6, 8, 9, 10, 12, 13, 14, 5, 6, 7, 9, 10, 11, 13, 14, 15};

    std::size_t col_height = (size[0] - f[0] + 2 * padding[0]) / stride[0] + 1;
    std::size_t col_width  = (size[1] - f[1] + 2 * padding[1]) / stride[1] + 1;
    std::vector<float> results_vector(channels * f[0] * f[1] * col_height * col_width);
    result.visit([&](auto output) { results_vector.assign(output.begin(), output.end()); });
    EXPECT(migraphx::verify_range(results_vector, correct));
}

TEST_CASE(im2col_3x3_stride_2_no_pad_test)
{
    std::size_t f[2]    = {3, 3};
    std::size_t size[2] = {6, 6};
    std::vector<std::size_t> padding{0, 0};
    std::vector<std::size_t> stride{2, 2};
    std::vector<std::size_t> dilation{1, 1};
    std::size_t channels = 1;

    std::vector<int32_t> weights(channels * f[0] * f[1]);
    std::vector<int32_t> input(channels * size[0] * size[1]);
    std::iota(input.begin(), input.end(), 0);

    migraphx::program p;
    auto* mm = p.get_main_module();
    migraphx::shape s_image{migraphx::shape::int32_type, {1, channels, size[0], size[1]}};
    migraphx::shape s_weights{migraphx::shape::int32_type, {1, channels, f[0], f[1]}};
    auto l_image   = mm->add_literal(migraphx::literal{s_image, input});
    auto l_weights = mm->add_literal(migraphx::literal{s_weights, weights});
    mm->add_instruction(
        migraphx::make_op("im2col",
                          {{"padding", padding}, {"stride", stride}, {"dilation", dilation}}),
        l_image,
        l_weights);
    p.compile(migraphx::make_target("ref"));
    auto result = p.eval({}).back();

    std::vector<int> correct = {0,  1,  2,  6,  7,  8,  12, 13, 14, 2,  3,  4,
                                8,  9,  10, 14, 15, 16, 12, 13, 14, 18, 19, 20,
                                24, 25, 26, 14, 15, 16, 20, 21, 22, 26, 27, 28};

    std::size_t col_height = (size[0] - f[0] + 2 * padding[0]) / stride[0] + 1;
    std::size_t col_width  = (size[1] - f[1] + 2 * padding[1]) / stride[1] + 1;
    std::vector<float> results_vector(channels * f[0] * f[1] * col_height * col_width);
    result.visit([&](auto output) { results_vector.assign(output.begin(), output.end()); });
    EXPECT(migraphx::verify_range(results_vector, correct));
}

TEST_CASE(im2col_3x3_with_channels_identity_test)
{
    std::size_t f[2]    = {3, 3};
    std::size_t size[2] = {3, 3};
    std::vector<std::size_t> padding{0, 0};
    std::vector<std::size_t> stride{1, 1};
    std::vector<std::size_t> dilation{1, 1};
    std::size_t channels = 2;

    std::vector<int32_t> weights(channels * f[0] * f[1]);
    std::vector<int32_t> input(channels * size[0] * size[1]);
    std::iota(input.begin(), input.end(), 0);

    migraphx::program p;
    auto* mm = p.get_main_module();
    migraphx::shape s_image{migraphx::shape::int32_type, {1, channels, size[0], size[1]}};
    migraphx::shape s_weights{migraphx::shape::int32_type, {1, channels, f[0], f[1]}};
    auto l_image   = mm->add_literal(migraphx::literal{s_image, input});
    auto l_weights = mm->add_literal(migraphx::literal{s_weights, weights});
    mm->add_instruction(
        migraphx::make_op("im2col",
                          {{"padding", padding}, {"stride", stride}, {"dilation", dilation}}),
        l_image,
        l_weights);
    p.compile(migraphx::make_target("ref"));
    auto result = p.eval({}).back();

    std::size_t col_height = (size[0] - f[0] + 2 * padding[0]) / stride[0] + 1;
    std::size_t col_width  = (size[1] - f[1] + 2 * padding[1]) / stride[1] + 1;
    std::vector<float> results_vector(channels * f[0] * f[1] * col_height * col_width);
    result.visit([&](auto output) { results_vector.assign(output.begin(), output.end()); });
    EXPECT(migraphx::verify_range(results_vector, input));
}

TEST_CASE(im2col_3x3_with_padding_test)
{
    std::size_t f[2]    = {3, 3};
    std::size_t size[2] = {2, 2};
    std::vector<std::size_t> padding{1, 1};
    std::vector<std::size_t> stride{1, 1};
    std::vector<std::size_t> dilation{1, 1};
    std::size_t channels = 1;

    std::vector<int32_t> weights(channels * f[0] * f[1]);
    std::vector<int32_t> input(channels * size[0] * size[1]);
    std::iota(input.begin(), input.end(), 0);

    migraphx::program p;
    auto* mm = p.get_main_module();
    migraphx::shape s_image{migraphx::shape::int32_type, {1, channels, size[0], size[1]}};
    migraphx::shape s_weights{migraphx::shape::int32_type, {1, channels, f[0], f[1]}};
    auto l_image   = mm->add_literal(migraphx::literal{s_image, input});
    auto l_weights = mm->add_literal(migraphx::literal{s_weights, weights});
    mm->add_instruction(
        migraphx::make_op("im2col",
                          {{"padding", padding}, {"stride", stride}, {"dilation", dilation}}),
        l_image,
        l_weights);
    p.compile(migraphx::make_target("ref"));
    auto result = p.eval({}).back();

    std::vector<int> correct = {0, 0, 0, 0, 0, 1, 0, 2, 3, 0, 0, 0, 0, 1, 0, 2, 3, 0,
                                0, 0, 1, 0, 2, 3, 0, 0, 0, 0, 1, 0, 2, 3, 0, 0, 0, 0};

    std::size_t col_height = (size[0] - f[0] + 2 * padding[0]) / stride[0] + 1;
    std::size_t col_width  = (size[1] - f[1] + 2 * padding[1]) / stride[1] + 1;
    std::vector<float> results_vector(channels * f[0] * f[1] * col_height * col_width);
    result.visit([&](auto output) { results_vector.assign(output.begin(), output.end()); });
    EXPECT(migraphx::verify_range(results_vector, correct));
}

TEST_CASE(imagescaler_test)
{
    migraphx::program p;
    auto* mm = p.get_main_module();
    migraphx::shape s{migraphx::shape::float_type, {1, 3, 2, 2}};
    auto img           = mm->add_literal(migraphx::literal{s,
                                                 {0.2,
                                                  0.3,
                                                  0.5,
                                                  0.4,

                                                  0.7,
                                                  0.8,
                                                  0.1,
                                                  0.9,

                                                  0.15,
                                                  0.25,
                                                  0.35,
                                                  0.45}});
    auto scale_val     = mm->add_literal(2.f);
    auto scaled_tensor = mm->add_instruction(
        migraphx::make_op("scalar", {{"scalar_bcst_dims", s.lens()}}), scale_val);
    auto img_scaled = mm->add_instruction(migraphx::make_op("mul"), img, scaled_tensor);
    auto bias_vals  = mm->add_literal(
        migraphx::literal{migraphx::shape{migraphx::shape::float_type, {3}}, {0.01, 0.02, 0.03}});
    auto bias_bcast = mm->add_instruction(
        migraphx::make_op("broadcast", {{"axis", 1}, {"out_lens", s.lens()}}), bias_vals);
    mm->add_instruction(migraphx::make_op("add"), img_scaled, bias_bcast);
    p.compile(migraphx::make_target("ref"));
    auto result = p.eval({}).back();
    std::vector<float> results_vector(12);
    result.visit([&](auto output) { results_vector.assign(output.begin(), output.end()); });
    std::vector<float> gold = {0.41,
                               0.61,
                               1.01,
                               0.81,

                               1.42,
                               1.62,
                               0.22,
                               1.82,

                               0.33,
                               0.53,
                               0.73,
                               0.93};
    EXPECT(migraphx::verify_range(results_vector, gold));
}

TEST_CASE(leaky_relu_test)
{
    migraphx::program p;
    auto* mm = p.get_main_module();
    migraphx::shape s{migraphx::shape::float_type, {3}};
    auto l = mm->add_literal(migraphx::literal{s, {-1.f, 0.f, 1.f}});
    mm->add_instruction(migraphx::make_op("leaky_relu", {{"alpha", 0.01}}), l);
    p.compile(migraphx::make_target("ref"));
    auto result = p.eval({}).back();
    std::vector<float> results_vector(3);
    result.visit([&](auto output) { results_vector.assign(output.begin(), output.end()); });
    std::vector<float> gold = {-0.01f, 0.f, 1.f};
    EXPECT(migraphx::verify_range(results_vector, gold));
}

TEST_CASE(less_brcst_test)
{
    migraphx::program p;
    auto* mm = p.get_main_module();
    migraphx::shape s0{migraphx::shape::float_type, {3, 3}};
    auto l0 =
        mm->add_literal(migraphx::literal{s0, {1.1, 1.5, 0.1, -1.1, -1.5, -0.6, 0.0, 2.0, -2.0}});
    migraphx::shape s1{migraphx::shape::float_type, {3, 1}};
    auto l1  = mm->add_literal(migraphx::literal{s1, {1.1, -1.5, 0.0}});
    auto bl1 = mm->add_instruction(migraphx::make_op("multibroadcast", {{"out_lens", {3, 3}}}), l1);
    auto le  = mm->add_instruction(migraphx::make_op("less"), l0, bl1);
    auto r   = mm->add_instruction(
        migraphx::make_op("convert",
                          {{"target_type", migraphx::to_value(migraphx::shape::bool_type)}}),
        le);
    mm->add_return({r});

    p.compile(migraphx::make_target("ref"));
    auto result = p.eval({}).back();
    std::vector<bool> results_vector;
    result.visit([&](auto output) { results_vector.assign(output.begin(), output.end()); });
    std::vector<bool> gold = {false, false, true, false, false, false, false, false, true};
    EXPECT(results_vector == gold);
}

TEST_CASE(less_test)
{
    migraphx::program p;
    auto* mm = p.get_main_module();
    migraphx::shape s{migraphx::shape::float_type, {9}};
    std::vector<float> data1 = {1.1, 1.5, 0.1, -1.1, -1.5, -0.6, 0.0, 2.0, -2.0};
    std::vector<float> data2 = {1.1, 1.6, -0.1, -1.2, -1.5, -0.7, 0.0, 2.3, -2.1};
    auto l0                  = mm->add_literal(migraphx::literal{s, data1});
    auto l1                  = mm->add_literal(migraphx::literal{s, data2});
    auto le                  = mm->add_instruction(migraphx::make_op("less"), l0, l1);
    auto r                   = mm->add_instruction(
        migraphx::make_op("convert",
                          {{"target_type", migraphx::to_value(migraphx::shape::bool_type)}}),
        le);
    mm->add_return({r});

    p.compile(migraphx::make_target("ref"));
    auto result = p.eval({}).back();
    std::vector<bool> results_vector;
    result.visit([&](auto output) { results_vector.assign(output.begin(), output.end()); });
    std::vector<bool> gold(data1.size());
    std::transform(
        data1.begin(), data1.end(), data2.begin(), gold.begin(), [](float n1, float n2) -> bool {
            return n1 < n2;
        });
    EXPECT(results_vector == gold);
}

TEST_CASE(less_dyn_test)
{
    migraphx::program p;
    auto* mm = p.get_main_module();
    std::vector<migraphx::shape::dynamic_dimension> dd{{8, 10, {9}}};
    migraphx::shape s{migraphx::shape::float_type, dd};
    auto left  = mm->add_parameter("l", s);
    auto right = mm->add_parameter("r", s);
    auto le    = mm->add_instruction(migraphx::make_op("less"), left, right);
    auto r     = mm->add_instruction(
        migraphx::make_op("convert",
                          {{"target_type", migraphx::to_value(migraphx::shape::bool_type)}}),
        le);
    mm->add_return({r});
    p.compile(migraphx::make_target("ref"));

    std::vector<float> left_data  = {1.1, 1.5, 0.1, -1.1, -1.5, -0.6, 0.0, 2.0, -2.0};
    std::vector<float> right_data = {1.1, 1.6, -0.1, -1.2, -1.5, -0.7, 0.0, 2.3, -2.1};
    migraphx::parameter_map params0;
    migraphx::shape input_fixed_shape0{migraphx::shape::float_type, {9}};
    params0["l"] = migraphx::argument(input_fixed_shape0, left_data.data());
    params0["r"] = migraphx::argument(input_fixed_shape0, right_data.data());
    auto result  = p.eval(params0).back();
    std::vector<bool> results_vector;
    result.visit([&](auto output) { results_vector.assign(output.begin(), output.end()); });
    std::vector<bool> gold(left_data.size());
    std::transform(left_data.begin(),
                   left_data.end(),
                   right_data.begin(),
                   gold.begin(),
                   [](float n1, float n2) -> bool { return n1 < n2; });
    EXPECT(results_vector == gold);
}

TEST_CASE(log_test)
{
    migraphx::program p;
    auto* mm = p.get_main_module();
    migraphx::shape s{migraphx::shape::float_type, {3}};
    std::vector<float> data = {1, 2, 3};
    auto l                  = mm->add_literal(migraphx::literal{s, data});
    mm->add_instruction(migraphx::make_op("log"), l);
    p.compile(migraphx::make_target("ref"));
    auto result = p.eval({}).back();
    std::vector<float> results_vector(3);
    result.visit([&](auto output) { results_vector.assign(output.begin(), output.end()); });
    std::vector<float> gold = data;
    std::transform(
        gold.begin(), gold.end(), gold.begin(), [](float n) -> float { return logf(n); });
    EXPECT(migraphx::verify_range(results_vector, gold));
}

TEST_CASE(log_dyn_test)
{
    migraphx::program p;
    auto* mm = p.get_main_module();
    migraphx::shape::dynamic_dimension dd{3, 8};
    migraphx::shape s{migraphx::shape::float_type, {dd}};
    auto input = mm->add_parameter("X", s);
    mm->add_instruction(migraphx::make_op("log"), input);
    p.compile(migraphx::make_target("ref"));

    std::vector<float> input_data = {1, 2, 3};
    migraphx::parameter_map params0;
    migraphx::shape input_fixed_shape0{migraphx::shape::float_type, {3}};
    params0["X"] = migraphx::argument(input_fixed_shape0, input_data.data());
    auto result  = p.eval(params0).back();
    std::vector<float> results_vector(3);
    result.visit([&](auto output) { results_vector.assign(output.begin(), output.end()); });
    std::vector<float> gold = input_data;
    std::transform(
        gold.begin(), gold.end(), gold.begin(), [](float n) -> float { return logf(n); });
    EXPECT(migraphx::verify_range(results_vector, gold));
}

TEST_CASE(logical_and_test)
{
    migraphx::program p;
    auto* mm = p.get_main_module();
    migraphx::shape s{migraphx::shape::bool_type, {4}};
    std::vector<bool> data1{true, false, true, false};
    std::vector<bool> data2{true, true, false, false};
    auto l1 = mm->add_literal(migraphx::literal{s, data1});
    auto l2 = mm->add_literal(migraphx::literal{s, data2});
    mm->add_instruction(migraphx::make_op("logical_and"), l1, l2);
    p.compile(migraphx::make_target("ref"));
    auto result = p.eval({}).back();
    std::vector<char> results_vector;
    result.visit([&](auto output) { results_vector.assign(output.begin(), output.end()); });
    std::vector<bool> gold(data2.size());
    std::transform(
        data1.begin(), data1.end(), data2.begin(), gold.begin(), [](bool n1, bool n2) -> bool {
            return n1 and n2;
        });
    EXPECT(migraphx::verify_range(results_vector, gold));
}

TEST_CASE(logical_and_dyn_test)
{
    migraphx::program p;
    auto* mm = p.get_main_module();
    std::vector<migraphx::shape::dynamic_dimension> dd{{2, 6, {4}}};
    migraphx::shape s{migraphx::shape::bool_type, dd};
    auto left  = mm->add_parameter("l", s);
    auto right = mm->add_parameter("r", s);
    mm->add_instruction(migraphx::make_op("logical_and"), left, right);
    p.compile(migraphx::make_target("ref"));

    std::vector<char> left_data{1, 0, 1, 0};
    std::vector<char> right_data{1, 1, 0, 0};
    migraphx::parameter_map params0;
    migraphx::shape input_fixed_shape0{migraphx::shape::bool_type, {4}};
    params0["l"] = migraphx::argument(input_fixed_shape0, left_data.data());
    params0["r"] = migraphx::argument(input_fixed_shape0, right_data.data());
    auto result  = p.eval(params0).back();
    std::vector<char> results_vector;
    result.visit([&](auto output) { results_vector.assign(output.begin(), output.end()); });
    std::vector<bool> gold(left_data.size());
    std::transform(left_data.begin(),
                   left_data.end(),
                   right_data.begin(),
                   gold.begin(),
                   [](bool n1, bool n2) -> bool { return n1 and n2; });
    EXPECT(migraphx::verify_range(results_vector, gold));
}

TEST_CASE(logical_or_test)
{
    migraphx::program p;
    auto* mm = p.get_main_module();
    migraphx::shape s{migraphx::shape::bool_type, {4}};
    std::vector<bool> data1{true, false, true, false};
    std::vector<bool> data2{true, true, false, false};
    auto l1 = mm->add_literal(migraphx::literal{s, data1});
    auto l2 = mm->add_literal(migraphx::literal{s, data2});
    mm->add_instruction(migraphx::make_op("logical_or"), l1, l2);
    p.compile(migraphx::make_target("ref"));
    auto result = p.eval({}).back();
    std::vector<char> results_vector;
    result.visit([&](auto output) { results_vector.assign(output.begin(), output.end()); });
    std::vector<bool> gold(data1.size());
    std::transform(
        data1.begin(), data1.end(), data2.begin(), gold.begin(), [](bool n1, bool n2) -> bool {
            return n1 or n2;
        });
    EXPECT(migraphx::verify_range(results_vector, gold));
}

TEST_CASE(logical_or_dyn_test)
{
    migraphx::program p;
    auto* mm = p.get_main_module();
    std::vector<migraphx::shape::dynamic_dimension> dd{{2, 6, {4}}};
    migraphx::shape s{migraphx::shape::bool_type, dd};
    auto left  = mm->add_parameter("l", s);
    auto right = mm->add_parameter("r", s);
    mm->add_instruction(migraphx::make_op("logical_or"), left, right);
    p.compile(migraphx::make_target("ref"));

    std::vector<char> left_data{1, 0, 1, 0};
    std::vector<char> right_data{1, 1, 0, 0};
    migraphx::parameter_map params0;
    migraphx::shape input_fixed_shape0{migraphx::shape::bool_type, {4}};
    params0["l"] = migraphx::argument(input_fixed_shape0, left_data.data());
    params0["r"] = migraphx::argument(input_fixed_shape0, right_data.data());
    auto result  = p.eval(params0).back();
    std::vector<char> results_vector;
    result.visit([&](auto output) { results_vector.assign(output.begin(), output.end()); });
    std::vector<bool> gold(left_data.size());
    std::transform(left_data.begin(),
                   left_data.end(),
                   right_data.begin(),
                   gold.begin(),
                   [](bool n1, bool n2) -> bool { return n1 or n2; });
    EXPECT(migraphx::verify_range(results_vector, gold));
}

TEST_CASE(logical_xor_test)
{
    migraphx::program p;
    auto* mm = p.get_main_module();
    migraphx::shape s{migraphx::shape::bool_type, {4}};
    std::vector<bool> data1{true, false, true, false};
    std::vector<bool> data2{true, true, false, false};
    auto l1 = mm->add_literal(migraphx::literal{s, data1});
    auto l2 = mm->add_literal(migraphx::literal{s, data2});
    mm->add_instruction(migraphx::make_op("logical_xor"), l1, l2);
    p.compile(migraphx::make_target("ref"));
    auto result = p.eval({}).back();
    std::vector<char> results_vector;
    result.visit([&](auto output) { results_vector.assign(output.begin(), output.end()); });
    std::vector<bool> gold = {false, true, true, false};
    std::transform(
        data1.begin(), data1.end(), data2.begin(), gold.begin(), [](bool n1, bool n2) -> bool {
            return n1 ^ n2;
        });
    EXPECT(migraphx::verify_range(results_vector, gold));
}

TEST_CASE(logical_xor_dyn_test)
{
    migraphx::program p;
    auto* mm = p.get_main_module();
    std::vector<migraphx::shape::dynamic_dimension> dd{{2, 6, {4}}};
    migraphx::shape s{migraphx::shape::bool_type, dd};
    auto left  = mm->add_parameter("l", s);
    auto right = mm->add_parameter("r", s);
    mm->add_instruction(migraphx::make_op("logical_xor"), left, right);
    p.compile(migraphx::make_target("ref"));

    std::vector<char> left_data{1, 0, 1, 0};
    std::vector<char> right_data{1, 1, 0, 0};
    migraphx::parameter_map params0;
    migraphx::shape input_fixed_shape0{migraphx::shape::bool_type, {4}};
    params0["l"] = migraphx::argument(input_fixed_shape0, left_data.data());
    params0["r"] = migraphx::argument(input_fixed_shape0, right_data.data());
    auto result  = p.eval(params0).back();
    std::vector<char> results_vector;
    result.visit([&](auto output) { results_vector.assign(output.begin(), output.end()); });
    std::vector<bool> gold = {false, true, true, false};
    std::transform(left_data.begin(),
                   left_data.end(),
                   right_data.begin(),
                   gold.begin(),
                   [](bool n1, bool n2) -> bool { return n1 ^ n2; });
    EXPECT(migraphx::verify_range(results_vector, gold));
}

TEST_CASE(logsoftmax_test_axis_0)
{
    migraphx::program p;
    auto* mm             = p.get_main_module();
    std::vector<float> a = {
        1.93885877,  -1.20006269, 0.90960855,  0.42108916,  -1.50797544, -1.31047913, 1.07816336,
        -1.13288733, -0.86411064, 0.97800238,  0.76631385,  2.07962834,  -0.8940665,  -1.62855592,
        -0.53763057, -1.48165117, -0.64154112, 0.42486547,  0.89330917,  -2.42022666, 0.192611,
        -0.01257413, -1.5326607,  0.53137897,  -1.52383859, 0.46994381,  0.00453619,  0.0066996,
        1.58394908,  0.84216752,  -0.04137941, -0.88580789, 1.44055158,  -0.17621241, -1.98917923,
        -0.08610038, 0.79020567,  -0.67714548, 0.42774631,  0.1376574,   2.23569227,  1.16681234,
        -1.21191456, -0.28411502, -0.18688975, 1.67552548,  2.48357974,  0.95891282,  -0.06616535,
        -0.99628491, 1.04314606,  -1.22943315, 0.76930403,  0.31106618};

    std::vector<float> s = {
        -0.135261, -2.843968, -0.659995, -0.488413, -1.051857, -2.812936, -0.250956, -0.353985,
        -1.155980, -0.603651, -0.211969, -0.175371, -1.336552, -3.885010, -1.871544, -0.837083,
        -0.887745, -0.433338, -1.158864, -4.911197, -1.147972, -0.666711, -0.996874, -0.981418,
        -0.851145, -0.853988, -0.858112, -2.067420, -0.059956, -0.727436, -0.950881, -0.429689,
        -0.061906, -1.505332, -1.210277, -0.377970, -0.791448, -1.655428, -1.827253, -0.304828,
        -0.020762, -0.167101, -0.567346, -0.530319, -1.045094, -0.376648, -0.007391, -0.381670,
        -0.720302, -0.460499, -0.469651, -0.556740, -0.554628, -0.551582};

    migraphx::shape a_shape{migraphx::shape::float_type, {2, 3, 3, 3}};
    auto al  = mm->add_literal(migraphx::literal{a_shape, a});
    int axis = 0;
    mm->add_instruction(migraphx::make_op("logsoftmax", {{"axis", axis}}), al);
    p.compile(migraphx::make_target("ref"));
    auto result = p.eval({}).back();
    std::vector<float> results_vector;
    result.visit([&](auto output) { results_vector.assign(output.begin(), output.end()); });
    EXPECT(migraphx::verify_range(results_vector, s));
}

TEST_CASE(logsoftmax_test_axis_1)
{
    migraphx::program p;
    auto* mm             = p.get_main_module();
    std::vector<float> a = {
        1.93885877,  -1.20006269, 0.90960855,  0.42108916,  -1.50797544, -1.31047913, 1.07816336,
        -1.13288733, -0.86411064, 0.97800238,  0.76631385,  2.07962834,  -0.8940665,  -1.62855592,
        -0.53763057, -1.48165117, -0.64154112, 0.42486547,  0.89330917,  -2.42022666, 0.192611,
        -0.01257413, -1.5326607,  0.53137897,  -1.52383859, 0.46994381,  0.00453619,  0.0066996,
        1.58394908,  0.84216752,  -0.04137941, -0.88580789, 1.44055158,  -0.17621241, -1.98917923,
        -0.08610038, 0.79020567,  -0.67714548, 0.42774631,  0.1376574,   2.23569227,  1.16681234,
        -1.21191456, -0.28411502, -0.18688975, 1.67552548,  2.48357974,  0.95891282,  -0.06616535,
        -0.99628491, 1.04314606,  -1.22943315, 0.76930403,  0.31106618};

    std::vector<float> s = {
        -0.550468, -2.132973, -1.549746, -0.650533, -1.051529, -2.248570, -0.141017, -2.028357,
        -1.947730, -1.511324, -0.166597, -0.379726, -1.965689, -1.172109, -1.475721, -2.700831,
        -1.537011, -0.658754, -1.596017, -3.353137, -2.266743, -1.084197, -1.076214, -0.406712,
        -2.743019, -0.425526, -1.079083, -2.139486, -1.270584, -1.024088, -1.154231, -3.201762,
        -0.888957, -0.532855, -3.103583, -1.221339, -1.355980, -3.531678, -1.438510, -0.975194,
        -0.080261, -1.162697, -1.568557, -1.398519, -1.322129, -0.470660, -0.370953, -0.907343,
        -1.179017, -3.312239, -1.286363, -1.586076, -0.345100, -0.824173};

    migraphx::shape a_shape{migraphx::shape::float_type, {2, 3, 3, 3}};
    auto al  = mm->add_literal(migraphx::literal{a_shape, a});
    int axis = 1;
    mm->add_instruction(migraphx::make_op("logsoftmax", {{"axis", axis}}), al);
    p.compile(migraphx::make_target("ref"));
    auto result = p.eval({}).back();
    std::vector<float> results_vector;
    result.visit([&](auto output) { results_vector.assign(output.begin(), output.end()); });
    EXPECT(migraphx::verify_range(results_vector, s));
}

TEST_CASE(logsoftmax_test_axis_2)
{
    migraphx::program p;
    auto* mm             = p.get_main_module();
    std::vector<float> a = {
        1.93885877,  -1.20006269, 0.90960855,  0.42108916,  -1.50797544, -1.31047913, 1.07816336,
        -1.13288733, -0.86411064, 0.97800238,  0.76631385,  2.07962834,  -0.8940665,  -1.62855592,
        -0.53763057, -1.48165117, -0.64154112, 0.42486547,  0.89330917,  -2.42022666, 0.192611,
        -0.01257413, -1.5326607,  0.53137897,  -1.52383859, 0.46994381,  0.00453619,  0.0066996,
        1.58394908,  0.84216752,  -0.04137941, -0.88580789, 1.44055158,  -0.17621241, -1.98917923,
        -0.08610038, 0.79020567,  -0.67714548, 0.42774631,  0.1376574,   2.23569227,  1.16681234,
        -1.21191456, -0.28411502, -0.18688975, 1.67552548,  2.48357974,  0.95891282,  -0.06616535,
        -0.99628491, 1.04314606,  -1.22943315, 0.76930403,  0.31106618};

    std::vector<float> s = {
        -0.495957, -1.031212, -0.245531, -2.013726, -1.339125, -2.465619, -1.356652, -0.964037,
        -2.019250, -0.214522, -0.289569, -0.234392, -2.086591, -2.684439, -2.851651, -2.674176,
        -1.697424, -1.889155, -0.401029, -3.064586, -1.173030, -1.306912, -2.177020, -0.834262,
        -2.818177, -0.174415, -1.361105, -1.024571, -0.106766, -1.167645, -1.072650, -2.576522,
        -0.569261, -1.207483, -3.679894, -2.095913, -0.504264, -3.039291, -1.290559, -1.156812,
        -0.126453, -0.551493, -2.506384, -2.646261, -1.905195, -0.206994, -0.191369, -0.959754,
        -1.948685, -3.671233, -0.875521, -3.111952, -1.905644, -1.6076011};

    migraphx::shape a_shape{migraphx::shape::float_type, {2, 3, 3, 3}};
    auto al  = mm->add_literal(migraphx::literal{a_shape, a});
    int axis = 2;
    mm->add_instruction(migraphx::make_op("logsoftmax", {{"axis", axis}}), al);
    p.compile(migraphx::make_target("ref"));
    auto result = p.eval({}).back();
    std::vector<float> results_vector;
    result.visit([&](auto output) { results_vector.assign(output.begin(), output.end()); });
    EXPECT(migraphx::verify_range(results_vector, s));
}

TEST_CASE(logsoftmax_test_axis_3)
{
    migraphx::program p;
    auto* mm             = p.get_main_module();
    std::vector<float> a = {
        1.93885877,  -1.20006269, 0.90960855,  0.42108916,  -1.50797544, -1.31047913, 1.07816336,
        -1.13288733, -0.86411064, 0.97800238,  0.76631385,  2.07962834,  -0.8940665,  -1.62855592,
        -0.53763057, -1.48165117, -0.64154112, 0.42486547,  0.89330917,  -2.42022666, 0.192611,
        -0.01257413, -1.5326607,  0.53137897,  -1.52383859, 0.46994381,  0.00453619,  0.0066996,
        1.58394908,  0.84216752,  -0.04137941, -0.88580789, 1.44055158,  -0.17621241, -1.98917923,
        -0.08610038, 0.79020567,  -0.67714548, 0.42774631,  0.1376574,   2.23569227,  1.16681234,
        -1.21191456, -0.28411502, -0.18688975, 1.67552548,  2.48357974,  0.95891282,  -0.06616535,
        -0.99628491, 1.04314606,  -1.22943315, 0.76930403,  0.31106618};

    std::vector<float> s = {
        -0.336904, -3.475825, -1.366154, -0.279366, -2.208430, -2.010934, -0.225511, -2.436562,
        -2.167785, -1.572415, -1.784104, -0.470789, -1.067459, -1.801948, -0.711023, -2.307197,
        -1.467087, -0.400681, -0.426983, -3.740518, -1.127681, -1.078919, -2.599005, -0.534965,
        -2.561400, -0.567617, -1.033025, -2.097713, -0.520463, -1.262245, -1.763230, -2.607658,
        -0.281299, -0.814243, -2.627210, -0.724131, -0.655704, -2.123055, -1.018163, -2.480634,
        -0.382599, -1.451479, -1.843102, -0.915303, -0.818078, -1.316929, -0.508875, -2.033541,
        -1.487672, -2.417791, -0.378360, -2.568531, -0.569794, -1.028032};

    migraphx::shape a_shape{migraphx::shape::float_type, {2, 3, 3, 3}};
    auto al  = mm->add_literal(migraphx::literal{a_shape, a});
    int axis = 3;
    mm->add_instruction(migraphx::make_op("logsoftmax", {{"axis", axis}}), al);
    p.compile(migraphx::make_target("ref"));
    auto result = p.eval({}).back();
    std::vector<float> results_vector;
    result.visit([&](auto output) { results_vector.assign(output.begin(), output.end()); });
    EXPECT(migraphx::verify_range(results_vector, s));
}

TEST_CASE(lppool_l1_norm_test)
{
    // L1 norm test
    migraphx::program p;
    auto* mm    = p.get_main_module();
    auto s      = migraphx::shape{migraphx::shape::float_type, {1, 3, 4}};
    auto op     = migraphx::op::pooling{migraphx::op::pooling_mode::lpnorm};
    op.lengths  = {2};
    op.padding  = {0};
    op.stride   = {1};
    op.lp_order = 1;

    std::vector<float> data{0.3, 0.2, 0.4, 0.1, 0.8, 0.5, 0.9, 0.1, 0.1, 0.7, 0.1, 0.6};
    auto l0 = mm->add_literal(migraphx::literal{s, data});
    mm->add_instruction(op, l0);
    p.compile(migraphx::make_target("ref"));
    auto result = p.eval({}).back();

    std::vector<float> results_vector;
    result.visit([&](auto output) { results_vector.assign(output.begin(), output.end()); });
    std::vector<float> gold{0.5, 0.6, 0.5, 1.3, 1.4, 1.0, 0.8, 0.8, 0.7};
    EXPECT(migraphx::verify_range(results_vector, gold));
}

TEST_CASE(lppool_l2_norm_test)
{
    // L2 norm test
    migraphx::program p;
    auto* mm    = p.get_main_module();
    auto s      = migraphx::shape{migraphx::shape::float_type, {1, 3, 4}};
    auto op     = migraphx::op::pooling{migraphx::op::pooling_mode::lpnorm};
    op.lengths  = {2};
    op.padding  = {0};
    op.stride   = {1};
    op.lp_order = 2;

    std::vector<float> data{0.3, 0.2, 0.4, 0.1, 0.8, 0.5, 0.9, 0.1, 0.1, 0.7, 0.1, 0.6};
    auto l0 = mm->add_literal(migraphx::literal{s, data});
    mm->add_instruction(op, l0);
    p.compile(migraphx::make_target("ref"));
    auto result = p.eval({}).back();

    std::vector<float> results_vector;
    result.visit([&](auto output) { results_vector.assign(output.begin(), output.end()); });
    std::vector<float> gold{0.36055512754639896,
                            0.447213595499958,
                            0.4123105625617661,
                            0.9433981132056605,
                            1.0295630140987,
                            0.9055385138137417,
                            0.7071067811865475,
                            0.7071067811865475,
                            0.6082762530298219};
    EXPECT(migraphx::verify_range(results_vector, gold));
}

TEST_CASE(lppool_dyn_test)
{
    migraphx::program p;
    auto* mm = p.get_main_module();
    auto s   = migraphx::shape{migraphx::shape::float_type, {{1, 4}, {3, 3}, {4, 4}}};
    auto x   = mm->add_parameter("X", s);
    mm->add_instruction(migraphx::make_op("pooling",
                                          {{"mode", migraphx::op::pooling_mode::lpnorm},
                                           {"lengths", {2}},
                                           {"padding", {0}},
                                           {"stride", {1}}}),
                        x);
    p.compile(migraphx::make_target("ref"));

    std::vector<float> data{0.3, 0.2, 0.4, 0.1, 0.8, 0.5, 0.9, 0.1, 0.1, 0.7, 0.1, 0.6};
    migraphx::shape input_fixed_shape{migraphx::shape::float_type, {1, 3, 4}};
    migraphx::parameter_map params;
    params["X"] = migraphx::argument(input_fixed_shape, data.data());
    auto result = p.eval(params).back();
    std::vector<float> results_vector;
    result.visit([&](auto output) { results_vector.assign(output.begin(), output.end()); });
    std::vector<float> gold{0.36055512754639896,
                            0.447213595499958,
                            0.4123105625617661,
                            0.9433981132056605,
                            1.0295630140987,
                            0.9055385138137417,
                            0.7071067811865475,
                            0.7071067811865475,
                            0.6082762530298219};
    EXPECT(migraphx::verify_range(results_vector, gold));
}

TEST_CASE(lrn_test)
{
    migraphx::program p;
    auto* mm = p.get_main_module();
    migraphx::shape s{migraphx::shape::float_type, {1, 5, 1, 1}};
    auto l = mm->add_literal(migraphx::literal{s, {-2.0f, 1.0f, 0.f, 1.0f, 2.0f}});
    mm->add_instruction(
        migraphx::make_op("lrn", {{"alpha", 0.0001}, {"beta", 0.75}, {"bias", 1}, {"size", 5}}), l);
    p.compile(migraphx::make_target("ref"));
    auto result = p.eval({}).back();
    std::vector<float> results_vector(5);
    result.visit([&](auto output) { results_vector.assign(output.begin(), output.end()); });
    std::vector<float> gold = {-2 / 1.000075, 1 / 1.00009, 0 / 1.000145, 1 / 1.00009, 2 / 1.000075};
    EXPECT(migraphx::verify_range(results_vector, gold));
}

TEST_CASE(max_test)
{
    migraphx::program p;
    auto* mm = p.get_main_module();
    migraphx::shape s{migraphx::shape::float_type, {3}};
    auto l0       = mm->add_literal(migraphx::literal{s, {1, 4, 3}});
    auto l1       = mm->add_literal(migraphx::literal{s, {2, 8, 6}});
    auto l2       = mm->add_literal(migraphx::literal{s, {7, 5, 9}});
    auto curr_max = mm->add_instruction(migraphx::make_op("max"), l0, l1);
    mm->add_instruction(migraphx::make_op("max"), curr_max, l2);
    p.compile(migraphx::make_target("ref"));
    auto result = p.eval({}).back();
    std::vector<float> results_vector(4);
    result.visit([&](auto output) { results_vector.assign(output.begin(), output.end()); });
    std::vector<float> gold{7, 8, 9};
    EXPECT(migraphx::verify_range(results_vector, gold));
}

TEST_CASE(max_dyn_test)
{
    migraphx::program p;
    auto* mm = p.get_main_module();
    std::vector<migraphx::shape::dynamic_dimension> dd{{2, 6}};
    migraphx::shape s{migraphx::shape::float_type, dd};
    auto x        = mm->add_parameter("x", s);
    auto y        = mm->add_parameter("y", s);
    auto z        = mm->add_parameter("z", s);
    auto curr_max = mm->add_instruction(migraphx::make_op("max"), x, y);
    mm->add_instruction(migraphx::make_op("max"), curr_max, z);
    p.compile(migraphx::make_target("ref"));

    std::vector<float> x_data{1, 4, 3};
    std::vector<float> y_data{2, 8, 6};
    std::vector<float> z_data{7, 5, 9};
    migraphx::parameter_map params0;
    migraphx::shape input_fixed_shape0{migraphx::shape::float_type, {3}};
    params0["x"] = migraphx::argument(input_fixed_shape0, x_data.data());
    params0["y"] = migraphx::argument(input_fixed_shape0, y_data.data());
    params0["z"] = migraphx::argument(input_fixed_shape0, z_data.data());
    auto result  = p.eval(params0).back();
    std::vector<float> results_vector(4);
    result.visit([&](auto output) { results_vector.assign(output.begin(), output.end()); });
    std::vector<float> gold{7, 8, 9};
    EXPECT(migraphx::verify_range(results_vector, gold));
}

TEST_CASE(maxpool_test)
{
    migraphx::program p;
    auto* mm             = p.get_main_module();
    std::vector<float> a = {
        -2.1314404,  -1.63041711, 1.54562736,  1.04625261,  -1.42931843, -0.48703974, 0.4065806,
        -0.1524526,  1.30775225,  0.45538983,  -0.06631992, -1.75332725, 1.33493888,  0.47327688,
        0.36873096,  1.18358743,  -0.34640595, 1.22098756,  0.01946825,  -0.20238149, 0.43348005,
        -0.67991608, -0.83041084, 0.93537551,  0.70241445,  -0.5654031,  -1.30899191, -0.26735824,
        -0.52444768, 1.99097753,  1.86504853,  -0.26506025, 0.26236168,  0.43763575,  0.95300823,
        -1.02733946, -0.74655169, -0.5374338,  -0.28901565, -0.59789604, 0.5310151,   0.99125904,
        0.40609556,  -1.57175648, 0.22031412,  1.45862222,  0.53217483,  1.39087725,  1.00170159,
        -0.87175864, -1.7204628,  -1.72008383, -0.38656762, -0.01443311, 1.46645272,  -1.39995027,
        0.22505587,  -0.43461126, -0.05511411, -0.79950953, -0.01439556, 0.08795211,  1.18943918,
        -0.84079367, -1.73383629, -0.55662078, -0.30626822, -0.67339015, 0.44179603,  0.54316711,
        0.40899998,  -0.27831686, -1.11900508, -0.0881724,  0.35483059,  2.36277103,  -0.04765317,
        -0.36865309, 0.73814237,  1.47151589,  1.36546791,  -0.32649881, -1.0517807,  2.24768877,
        0.68883753,  0.58646208,  -0.91017133, -0.50462508, -0.4013325,  -0.72348958, -0.47368807,
        0.35285577,  -1.01817429, -0.5152272,  0.60321307,  0.43521205,  -0.23733577, 0.66427642,
        0.82949388,  0.82443929,  0.71550399,  0.34561086,  0.68570769,  -0.40718508, -1.20350206,
        0.15793853,  -2.31013632, -0.07934658, -0.09348056, 0.36576006,  2.46601582,  0.11090943,
        0.9144392,   0.56759721,  -0.22112127, -0.21955389, 0.72474903,  -1.28448462, 1.53285873,
        0.37437943,  0.31409341,  1.95433736,  0.91620457,  0.86205518,  1.24365854,  0.19248386,
        0.22526583,  0.13462132,  -0.27561715, -2.06446075, -0.02306402, -1.38278747, 1.1411345,
        1.31293464,  -1.86041689, 1.06763375,  -0.26541466, 1.4545635,   1.11430049,  -0.66491818,
        0.87101674,  0.67768967,  -1.02062869, -1.05031872, -2.2764678,  -2.0200038,  0.37592548,
        -0.26701379, -0.83388507, 0.19403623,  1.00968623,  0.11020003,  1.16736257,  -1.1160326,
        0.47346735,  0.6126079,   -0.19135755, 1.33624589,  -0.29802522, -0.57873946, -1.06555879,
        -0.20686582, 1.36892557,  -0.19937795, 0.8649236,   -1.40126073, 1.53441942,  0.34682792,
        -1.31724346, -1.32898355, 2.40126371,  0.07845283,  1.35732043,  -0.63678312, 0.39429256,
        -1.36487007, -0.31026676, -0.44981545, -0.28994772, -0.14657612, -1.75206447, -0.70612341,
        1.20071781,  -1.64647579, -0.7133292,  0.88494766,  0.52119428,  -2.77387547, 2.07681108,
        -0.90133125, 0.2847338,   0.6174528,   -0.20616426, -0.64263535, -1.08496261, 0.54275119,
        -0.88503587, 0.6629802,   1.47319221,  -1.05829155, -0.97027361, -0.93187737, -1.39954746,
        -0.52359426, -0.14743951, 1.51522756,  0.2078452,   -1.28156149, -1.19363916, -0.78680223,
        -0.89094824, 1.30212069,  -0.77974445, -0.58411664, 0.48764706,  -0.67132682};
    std::vector<float> c = {1.33493888, 1.54562736, 1.22098756, 1.33493888, 1.18358743, 1.99097753,
                            1.00170159, 1.45862222, 1.39087725, 1.46645272, 1.18943918, -0.01443311,
                            1.47151589, 2.36277103, 2.24768877, 0.68883753, 0.82949388, 0.71550399,
                            1.95433736, 2.46601582, 1.53285873, 1.95433736, 1.06763375, 1.4545635,
                            1.33624589, 1.16736257, 0.6126079,  1.36892557, 2.40126371, 1.53441942,
                            0.52119428, 2.07681108, 0.88494766, 1.51522756, 0.54275119, 0.6629802};
    migraphx::shape a_shape{migraphx::shape::float_type, {2, 3, 6, 6}};
    auto al = mm->add_literal(migraphx::literal{a_shape, a});
    mm->add_instruction(migraphx::make_op("pooling",
                                          {{"mode", migraphx::op::pooling_mode::max},
                                           {"padding", {0, 0}},
                                           {"stride", {2, 2}},
                                           {"lengths", {3, 2}}}),
                        al);
    p.compile(migraphx::make_target("ref"));
    auto result = p.eval({}).back();
    std::vector<float> results_vector(36);
    result.visit([&](auto output) { results_vector.assign(output.begin(), output.end()); });
    EXPECT(migraphx::verify_range(results_vector, c));
}

TEST_CASE(maxpool_pad_test)
{
    migraphx::program p;
    auto* mm             = p.get_main_module();
    std::vector<float> a = {-6, -5, -4, -3, -5, -1, 0, 1, 2, 3, 4, 5};
    std::vector<float> c = {-4, -3, -4, -1, 2, 3, 4, 5};
    migraphx::shape a_shape{migraphx::shape::float_type, {1, 2, 3, 2}};
    auto al = mm->add_literal(migraphx::literal{a_shape, a});
    mm->add_instruction(migraphx::make_op("pooling",
                                          {{"mode", migraphx::op::pooling_mode::max},
                                           {"padding", {1, 1}},
                                           {"stride", {2, 2}},
                                           {"lengths", {3, 2}}}),
                        al);

    //   * *  *  *                                           * *  *  *
    //   * -6 -5 *                                           * 0  1  *
    //   * -4 -3 *      padding will look like this          * 2  3  *
    //   * -5 -1 *                  and this                 * 4  5  *
    //   * *  *  *      The * values are actually -INF       * *  *  *

    p.compile(migraphx::make_target("ref"));
    auto result = p.eval({}).back();
    std::vector<float> results_vector(8);
    result.visit([&](auto output) { results_vector.assign(output.begin(), output.end()); });

    EXPECT(migraphx::verify_range(results_vector, c));
}

TEST_CASE(maxpool_rank3_test0)
{
    // 1D case 1, input is 3D
    migraphx::program p;
    auto* mm   = p.get_main_module();
    auto s     = migraphx::shape{migraphx::shape::float_type, {1, 3, 4}};
    auto op    = migraphx::op::pooling{migraphx::op::pooling_mode::max};
    op.lengths = {2};
    op.padding = {0};
    op.stride  = {1};

    std::vector<float> data{0.3, 0.2, 0.4, 0.1, 0.8, 0.5, 0.9, 0.1, 0.1, 0.7, 0.1, 0.6};
    auto l0 = mm->add_literal(migraphx::literal{s, data});
    mm->add_instruction(op, l0);
    p.compile(migraphx::make_target("ref"));
    auto result = p.eval({}).back();

    std::vector<float> results_vector;
    result.visit([&](auto output) { results_vector.assign(output.begin(), output.end()); });
    std::vector<float> gold{0.3, 0.4, 0.4, 0.8, 0.9, 0.9, 0.7, 0.7, 0.6};
    EXPECT(migraphx::verify_range(results_vector, gold));
}

TEST_CASE(maxpool_rank3_test1)
{
    // 1D case 2, input is 3D
    migraphx::program p;
    auto* mm   = p.get_main_module();
    auto s     = migraphx::shape{migraphx::shape::float_type, {2, 2, 5}};
    auto op    = migraphx::op::pooling{migraphx::op::pooling_mode::max};
    op.lengths = {2};
    op.padding = {0};
    op.stride  = {2};

    std::vector<float> data{0.4975, -0.1226, -0.0405, -0.2861, -0.1227, -0.6186, -0.9618,
                            0.6022, -0.1912, 1.1925,  0.5493,  0.1692,  -0.8039, -1.0281,
                            0.9907, 0.477,   1.5001,  -1.1603, -1.361,  1.2556};
    auto l0 = mm->add_literal(migraphx::literal{s, data});
    mm->add_instruction(op, l0);
    p.compile(migraphx::make_target("ref"));
    auto result = p.eval({}).back();

    std::vector<float> results_vector;
    result.visit([&](auto output) { results_vector.assign(output.begin(), output.end()); });
    std::vector<float> gold{0.4975, -0.0405, -0.6186, 0.6022, 0.5493, -0.8039, 1.5001, -1.1603};
    EXPECT(migraphx::verify_range(results_vector, gold));
}

TEST_CASE(maxpool_rank3_ceil_test)
{
    // 1D case 2, input is 3D, ceil mode
    migraphx::program p;
    auto* mm     = p.get_main_module();
    auto s       = migraphx::shape{migraphx::shape::float_type, {2, 2, 5}};
    auto op      = migraphx::op::pooling{migraphx::op::pooling_mode::max};
    op.lengths   = {2};
    op.padding   = {0};
    op.stride    = {2};
    op.ceil_mode = true;

    // clang-format off
    std::vector<float> data{0.4975, -0.1226, -0.0405, -0.2861, -0.1227, 
                        -0.6186, -0.9618, 0.6022, -0.1912, 1.1925,
                        0.5493,  0.1692,  -0.8039, -1.0281, 0.9907, 
                        0.477,   1.5001,  -1.1603, -1.361,  1.2556};
    // clang-format on
    auto l0 = mm->add_literal(migraphx::literal{s, data});
    mm->add_instruction(op, l0);
    p.compile(migraphx::make_target("ref"));
    auto result = p.eval({}).back();

    std::vector<float> results_vector;
    result.visit([&](auto output) { results_vector.assign(output.begin(), output.end()); });

    // clang-format off
    std::vector<float> gold{0.4975, -0.0405, -0.1227, -0.6186,
                            0.6022, 1.1925, 0.5493, -0.8039,
                            0.9907, 1.5001, -1.1603, 1.2556};
    // clang-format on
    EXPECT(migraphx::verify_range(results_vector, gold));
}

TEST_CASE(maxpool_rank5_test)
{
    // 3D, input is 5D
    migraphx::program p;
    auto* mm   = p.get_main_module();
    auto s     = migraphx::shape{migraphx::shape::float_type, {2, 2, 3, 3, 3}};
    auto op    = migraphx::op::pooling{migraphx::op::pooling_mode::max};
    op.lengths = {2, 2, 2};
    op.padding = {0, 0, 0};
    op.stride  = {2, 2, 2};

    std::vector<float> data{
        -2.8029, 0.5861,  0.7015,  0.1297,  -1.44,   -1.9472, 0.7812,  2.408,   -0.3145, 0.3405,
        -0.9146, 0.0624,  1.5064,  -0.8345, 1.7977,  1.8949,  1.0073,  -0.2102, -0.042,  -0.7146,
        0.6227,  -0.5263, -2.2598, 0.1713,  0.449,   0.5303,  -0.8622, -0.5691, 0.907,   -0.0569,
        -1.5348, -0.4109, -0.1461, -0.5445, 0.4266,  0.2282,  1.3655,  -2.1519, 0.6068,  -0.2001,
        -0.4702, 0.3864,  1.7083,  0.9096,  0.4286,  -1.8866, 0.7034,  0.0293,  1.4587,  0.7672,
        -2.8614, 0.8124,  -0.053,  1.0449,  0.845,   -0.0131, 0.1139,  -0.859,  -1.2681, -0.6337,
        -0.4644, 0.1938,  0.2889,  0.9035,  0.7118,  -0.5767, 0.4577,  -0.0549, 0.2237,  0.5756,
        0.0677,  -0.0223, -0.329,  0.2364,  2.7666,  -0.7417, -1.3196, -0.2655, 0.1698,  -0.1777,
        -0.9427, 2.6859,  -0.7501, 0.5175,  1.0029,  -2.6436, -0.4388, -1.2348, -0.1539, -0.6229,
        -0.4136, 0.5085,  0.4136,  -0.6439, -1.1953, -0.406,  -0.0195, 0.1869,  -0.8664, 1.1364,
        0.5041,  0.0647,  0.1941,  -1.0819, -0.4629, -0.5107, 0.3612,  -0.3583};
    auto l0 = mm->add_literal(migraphx::literal{s, data});
    mm->add_instruction(op, l0);
    p.compile(migraphx::make_target("ref"));
    auto result = p.eval({}).back();
    std::vector<float> results_vector;
    result.visit([&](auto output) { results_vector.assign(output.begin(), output.end()); });
    std::vector<float> gold{1.5064, 1.3655, 0.9035, 2.6859};
    EXPECT(migraphx::verify_range(results_vector, gold));
}

TEST_CASE(maxpool_dyn_test)
{
    migraphx::program p;
    auto* mm = p.get_main_module();
    auto s   = migraphx::shape{migraphx::shape::float_type, {{1, 4}, {3, 3}, {4, 4}}};
    auto x   = mm->add_parameter("X", s);
    mm->add_instruction(migraphx::make_op("pooling",
                                          {{"mode", migraphx::op::pooling_mode::max},
                                           {"lengths", {2}},
                                           {"padding", {0}},
                                           {"stride", {1}}}),
                        x);
    p.compile(migraphx::make_target("ref"));

    std::vector<float> data{0.3, 0.2, 0.4, 0.1, 0.8, 0.5, 0.9, 0.1, 0.1, 0.7, 0.1, 0.6};
    migraphx::shape input_fixed_shape{migraphx::shape::float_type, {1, 3, 4}};
    migraphx::parameter_map params;
    params["X"] = migraphx::argument(input_fixed_shape, data.data());
    auto result = p.eval(params).back();
    std::vector<float> results_vector;
    result.visit([&](auto output) { results_vector.assign(output.begin(), output.end()); });
    std::vector<float> gold{0.3, 0.4, 0.4, 0.8, 0.9, 0.9, 0.7, 0.7, 0.6};
    EXPECT(migraphx::verify_range(results_vector, gold));
}

TEST_CASE(min_test)
{
    migraphx::program p;
    auto* mm = p.get_main_module();
    migraphx::shape s{migraphx::shape::float_type, {3}};
    auto l0       = mm->add_literal(migraphx::literal{s, {1, 4, 3}});
    auto l1       = mm->add_literal(migraphx::literal{s, {2, 8, 6}});
    auto l2       = mm->add_literal(migraphx::literal{s, {7, 5, 9}});
    auto curr_min = mm->add_instruction(migraphx::make_op("min"), l0, l1);
    mm->add_instruction(migraphx::make_op("min"), curr_min, l2);
    p.compile(migraphx::make_target("ref"));
    auto result = p.eval({}).back();
    std::vector<float> results_vector(4);
    result.visit([&](auto output) { results_vector.assign(output.begin(), output.end()); });
    std::vector<float> gold{1, 4, 3};
    EXPECT(migraphx::verify_range(results_vector, gold));
}

TEST_CASE(min_dyn_test)
{
    migraphx::program p;
    auto* mm = p.get_main_module();
    std::vector<migraphx::shape::dynamic_dimension> dd{{2, 6}};
    migraphx::shape s{migraphx::shape::float_type, dd};
    auto x        = mm->add_parameter("x", s);
    auto y        = mm->add_parameter("y", s);
    auto z        = mm->add_parameter("z", s);
    auto curr_min = mm->add_instruction(migraphx::make_op("min"), x, y);
    mm->add_instruction(migraphx::make_op("min"), curr_min, z);
    p.compile(migraphx::make_target("ref"));

    std::vector<float> x_data{1, 4, 3};
    std::vector<float> y_data{2, 8, 6};
    std::vector<float> z_data{7, 5, 9};
    migraphx::parameter_map params0;
    migraphx::shape input_fixed_shape0{migraphx::shape::float_type, {3}};
    params0["x"] = migraphx::argument(input_fixed_shape0, x_data.data());
    params0["y"] = migraphx::argument(input_fixed_shape0, y_data.data());
    params0["z"] = migraphx::argument(input_fixed_shape0, z_data.data());
    auto result  = p.eval(params0).back();
    std::vector<float> results_vector(4);
    result.visit([&](auto output) { results_vector.assign(output.begin(), output.end()); });
    std::vector<float> gold{1, 4, 3};
    EXPECT(migraphx::verify_range(results_vector, gold));
}

TEST_CASE(fmod_test)
{
    migraphx::program p;
    auto* mm = p.get_main_module();
    migraphx::shape s{migraphx::shape::int32_type, {3}};
    auto l0       = mm->add_literal(migraphx::literal{s, {-7, 8, -3}});
    auto l1       = mm->add_literal(migraphx::literal{s, {2, 4, 6}});
    auto l2       = mm->add_literal(migraphx::literal{s, {7, 5, 9}});
    auto curr_mod = mm->add_instruction(migraphx::make_op("fmod"), l0, l1);
    mm->add_instruction(migraphx::make_op("fmod"), curr_mod, l2);
    p.compile(migraphx::make_target("ref"));
    auto result = p.eval({}).back();
    std::vector<float> results_vector(4);
    result.visit([&](auto output) { results_vector.assign(output.begin(), output.end()); });
    std::vector<float> gold{-1, 0, -3};
    EXPECT(migraphx::verify_range(results_vector, gold));
}

TEST_CASE(fmod_dyn_test)
{
    migraphx::program p;
    auto* mm = p.get_main_module();
    std::vector<migraphx::shape::dynamic_dimension> dd{{2, 6}};
    migraphx::shape s{migraphx::shape::float_type, dd};
    auto x        = mm->add_parameter("x", s);
    auto y        = mm->add_parameter("y", s);
    auto z        = mm->add_parameter("z", s);
    auto curr_mod = mm->add_instruction(migraphx::make_op("fmod"), x, y);
    mm->add_instruction(migraphx::make_op("fmod"), curr_mod, z);
    p.compile(migraphx::make_target("ref"));

    std::vector<float> x_data{-7, 8, -3};
    std::vector<float> y_data{2, 4, 6};
    std::vector<float> z_data{7, 5, 9};
    migraphx::parameter_map params0;
    migraphx::shape input_fixed_shape0{migraphx::shape::float_type, {3}};
    params0["x"] = migraphx::argument(input_fixed_shape0, x_data.data());
    params0["y"] = migraphx::argument(input_fixed_shape0, y_data.data());
    params0["z"] = migraphx::argument(input_fixed_shape0, z_data.data());
    auto result  = p.eval(params0).back();
    std::vector<float> results_vector(4);
    result.visit([&](auto output) { results_vector.assign(output.begin(), output.end()); });
    std::vector<float> gold{-1, 0, -3};
    EXPECT(migraphx::verify_range(results_vector, gold));
}

TEST_CASE(fmod_float_test)
{
    migraphx::program p;
    auto* mm = p.get_main_module();
    migraphx::shape s{migraphx::shape::float_type, {3}};
    auto l0       = mm->add_literal(migraphx::literal{s, {-7.2f, 8.5f, -3.3f}});
    auto l1       = mm->add_literal(migraphx::literal{s, {2.0f, 4.0f, 6.0f}});
    auto l2       = mm->add_literal(migraphx::literal{s, {7.0f, 5.0f, 9.0f}});
    auto curr_mod = mm->add_instruction(migraphx::make_op("fmod"), l0, l1);
    mm->add_instruction(migraphx::make_op("fmod"), curr_mod, l2);

    p.compile(migraphx::make_target("ref"));
    auto result = p.eval({}).back();
    std::vector<float> results_vector(4);
    result.visit([&](auto output) { results_vector.assign(output.begin(), output.end()); });
    std::vector<float> gold{-1.2f, 0.5f, -3.3f};
    EXPECT(migraphx::verify_range(results_vector, gold));
}

TEST_CASE(mod_test)
{
    migraphx::program p;
    auto* mm = p.get_main_module();
    migraphx::shape s{migraphx::shape::int32_type, {3}};
    auto l0       = mm->add_literal(migraphx::literal{s, {-3, 8, -7}});
    auto l1       = mm->add_literal(migraphx::literal{s, {3, 3, 3}});
    auto l2       = mm->add_literal(migraphx::literal{s, {10, 2, 9}});
    auto curr_mod = mm->add_instruction(migraphx::make_op("mod"), l0, l1);
    mm->add_instruction(migraphx::make_op("mod"), curr_mod, l2);
    p.compile(migraphx::make_target("ref"));
    auto result = p.eval({}).back();
    std::vector<float> results_vector(4);
    result.visit([&](auto output) { results_vector.assign(output.begin(), output.end()); });
    std::vector<float> gold{0, 0, 2};
    EXPECT(migraphx::verify_range(results_vector, gold));
}

TEST_CASE(mod_dyn_test)
{
    migraphx::program p;
    auto* mm = p.get_main_module();
    std::vector<migraphx::shape::dynamic_dimension> dd{{2, 6}};
    migraphx::shape s{migraphx::shape::float_type, dd};
    auto x        = mm->add_parameter("x", s);
    auto y        = mm->add_parameter("y", s);
    auto z        = mm->add_parameter("z", s);
    auto curr_mod = mm->add_instruction(migraphx::make_op("mod"), x, y);
    mm->add_instruction(migraphx::make_op("mod"), curr_mod, z);
    p.compile(migraphx::make_target("ref"));

    std::vector<float> x_data{-3, 8, -7};
    std::vector<float> y_data{3, 3, 3};
    std::vector<float> z_data{10, 2, 9};
    migraphx::parameter_map params0;
    migraphx::shape input_fixed_shape0{migraphx::shape::float_type, {3}};
    params0["x"] = migraphx::argument(input_fixed_shape0, x_data.data());
    params0["y"] = migraphx::argument(input_fixed_shape0, y_data.data());
    params0["z"] = migraphx::argument(input_fixed_shape0, z_data.data());
    auto result  = p.eval(params0).back();
    std::vector<float> results_vector(4);
    result.visit([&](auto output) { results_vector.assign(output.begin(), output.end()); });
    std::vector<float> gold{0, 0, 2};
    EXPECT(migraphx::verify_range(results_vector, gold));
}

TEST_CASE(mod_float_test)
{
    migraphx::program p;
    auto* mm = p.get_main_module();
    migraphx::shape s{migraphx::shape::float_type, {3}};
    auto l0       = mm->add_literal(migraphx::literal{s, {-3.0f, 8.5f, -7.0f}});
    auto l1       = mm->add_literal(migraphx::literal{s, {2.0f, 3.0f, 3.0f}});
    auto l2       = mm->add_literal(migraphx::literal{s, {3.0f, 3.0f, 4.0f}});
    auto curr_mod = mm->add_instruction(migraphx::make_op("mod"), l0, l1);
    mm->add_instruction(migraphx::make_op("mod"), curr_mod, l2);

    p.compile(migraphx::make_target("ref"));
    auto result = p.eval({}).back();
    std::vector<float> results_vector(4);
    result.visit([&](auto output) { results_vector.assign(output.begin(), output.end()); });
    std::vector<float> gold{1.0f, 2.5f, 2.0f};
    EXPECT(migraphx::verify_range(results_vector, gold));
}

TEST_CASE(mul_test)
{
    migraphx::program p;
    auto* mm = p.get_main_module();
    migraphx::shape s{migraphx::shape::float_type, {3}};
    std::vector<float> data1{-1, 0, 1};
    std::vector<float> data2{1, 2, 3};
    auto l1 = mm->add_literal(migraphx::literal{s, {-1, 0, 1}});
    auto l2 = mm->add_literal(migraphx::literal{s, {1, 2, 3}});
    mm->add_instruction(migraphx::make_op("mul"), l1, l2);
    p.compile(migraphx::make_target("ref"));
    auto result = p.eval({}).back();
    std::vector<float> results_vector(3);
    result.visit([&](auto output) { results_vector.assign(output.begin(), output.end()); });
    std::vector<float> gold(data1.size());
    std::transform(
        data1.begin(), data1.end(), data2.begin(), gold.begin(), [](float n1, float n2) -> float {
            return n1 * n2;
        });
    EXPECT(migraphx::verify_range(results_vector, gold));
}

TEST_CASE(mul_dyn_test)
{
    migraphx::program p;
    auto* mm = p.get_main_module();
    std::vector<migraphx::shape::dynamic_dimension> dd{{2, 6}};
    migraphx::shape s{migraphx::shape::float_type, dd};
    auto x = mm->add_parameter("x", s);
    auto y = mm->add_parameter("y", s);
    mm->add_instruction(migraphx::make_op("mul"), x, y);
    p.compile(migraphx::make_target("ref"));

    std::vector<float> x_data{-1, 0, 1};
    std::vector<float> y_data{1, 2, 3};
    migraphx::parameter_map params0;
    migraphx::shape input_fixed_shape0{migraphx::shape::float_type, {3}};
    params0["x"] = migraphx::argument(input_fixed_shape0, x_data.data());
    params0["y"] = migraphx::argument(input_fixed_shape0, y_data.data());
    auto result  = p.eval(params0).back();
    std::vector<float> results_vector(3);
    result.visit([&](auto output) { results_vector.assign(output.begin(), output.end()); });
    std::vector<float> gold(x_data.size());
    std::transform(x_data.begin(),
                   x_data.end(),
                   y_data.begin(),
                   gold.begin(),
                   [](float n1, float n2) -> float { return n1 * n2; });
    EXPECT(migraphx::verify_range(results_vector, gold));
}

TEST_CASE(multibroadcast_test)
{
    migraphx::program p;
    auto* mm = p.get_main_module();
    migraphx::shape a_shape{migraphx::shape::int32_type, {2, 2}};
    std::vector<int32_t> a_data{0, 0, 0, 0};
    migraphx::shape b_shape{migraphx::shape::int32_type, {2}};
    std::vector<int32_t> b_data{-2, -3};
    auto l1 = mm->add_literal(migraphx::literal{a_shape, a_data});
    auto l2 = mm->add_literal(migraphx::literal{b_shape, b_data});
    mm->add_instruction(migraphx::make_op("multibroadcast", {{"out_lens", l1->get_shape().lens()}}),
                        l2);
    p.compile(migraphx::make_target("ref"));
    auto result = p.eval({}).back();
    auto output = result.get<int32_t>();
    EXPECT(output(0, 0) == -2);
    EXPECT(output(0, 1) == -3);
    EXPECT(output(1, 0) == -2);
    EXPECT(output(1, 1) == -3);
}

TEST_CASE(multibroadcast_2in_static_test)
{
    migraphx::program p;
    auto* mm = p.get_main_module();
    migraphx::shape a_shape{migraphx::shape::int32_type, {2, 2}};
    std::vector<int32_t> a_data{0, 0, 0, 0};
    migraphx::shape b_shape{migraphx::shape::int32_type, {2}};
    std::vector<int32_t> b_data{-2, -3};
    auto l1 = mm->add_literal(migraphx::literal{a_shape, a_data});
    auto l2 = mm->add_literal(migraphx::literal{b_shape, b_data});
    mm->add_instruction(migraphx::make_op("multibroadcast"), l2, l1);
    p.compile(migraphx::make_target("ref"));
    auto result = p.eval({}).back();
    auto output = result.get<int32_t>();
    EXPECT(output(0, 0) == -2);
    EXPECT(output(0, 1) == -3);
    EXPECT(output(1, 0) == -2);
    EXPECT(output(1, 1) == -3);
}

TEST_CASE(multibroadcast_2in_dyn_test)
{
    migraphx::program p;
    auto* mm = p.get_main_module();
    migraphx::shape a_shape{migraphx::shape::int32_type, {{2, 4}, {2, 2}}};
    migraphx::shape b_shape{migraphx::shape::int32_type, {2}};
    std::vector<int32_t> b_data{-2, -3};
    auto l1 = mm->add_parameter("a", a_shape);
    auto l2 = mm->add_literal(migraphx::literal{b_shape, b_data});
    mm->add_instruction(migraphx::make_op("multibroadcast"), l2, l1);
    p.compile(migraphx::make_target("ref"));

    std::vector<int32_t> a_data{0, 0, 0, 0};
    migraphx::parameter_map params0;
    migraphx::shape input_fixed_shape0{migraphx::shape::float_type, {2, 2}};
    params0["a"] = migraphx::argument(input_fixed_shape0, a_data.data());
    auto result  = p.eval(params0).back();
    auto output  = result.get<int32_t>();
    EXPECT(output(0, 0) == -2);
    EXPECT(output(0, 1) == -3);
    EXPECT(output(1, 0) == -2);
    EXPECT(output(1, 1) == -3);
}

TEST_CASE(multinomial_test)
{
    migraphx::program p;
    auto* mm = p.get_main_module();

    size_t sample_size = 100000;
    float seed         = 0.0f;
    std::mt19937 gen(seed);
    std::uniform_real_distribution<> dis(0.0, 1.0);
    std::vector<float> rand_samples(sample_size);
    std::generate(rand_samples.begin(), rand_samples.end(), [&]() { return dis(gen); });
    migraphx::shape rs{migraphx::shape::float_type, {1, sample_size}};
    auto rs_lit = mm->add_literal(migraphx::literal{rs, rand_samples});

    migraphx::shape s{migraphx::shape::float_type, {1, 5}};
    std::vector<int> dist{15, 25, 15, 25, 20};
    std::vector<float> data(5);
    std::transform(dist.begin(), dist.end(), data.begin(), [&](auto d) { return std::log(d); });
    auto input = mm->add_literal(migraphx::literal(s, data));

    auto maxes = mm->add_instruction(migraphx::make_op("reduce_max", {{"axes", {1}}}), input);
    auto mb_maxes =
        mm->add_instruction(migraphx::make_op("multibroadcast", {{"out_lens", {1, 5}}}), maxes);
    auto cdf = mm->add_instruction(migraphx::make_op("sub"), input, mb_maxes);
    cdf      = mm->add_instruction(migraphx::make_op("exp"), cdf);
    cdf      = mm->add_instruction(
        migraphx::make_op("prefix_scan_sum", {{"axis", 1}, {"exclusive", false}}), cdf);

    mm->add_instruction(migraphx::make_op("multinomial"), cdf, rs_lit);
    p.compile(migraphx::make_target("ref"));
    auto result = p.eval({}).back();
    std::vector<int32_t> result_vec(sample_size);
    result.visit([&](auto output) { result_vec.assign(output.begin(), output.end()); });

    std::vector<int> res_dist(5, 0);
    for(const auto& r : result_vec)
        res_dist[r]++;
    auto dist_sum     = std::accumulate(dist.begin(), dist.end(), 0);
    auto res_dist_sum = std::accumulate(res_dist.begin(), res_dist.end(), 0);
    std::vector<float> norm(5);
    std::vector<float> res_norm(5);
    std::transform(dist.begin(), dist.end(), norm.begin(), [&](auto n) {
        return static_cast<double>(n) / dist_sum;
    });
    std::transform(res_dist.begin(), res_dist.end(), res_norm.begin(), [&](auto n) {
        return static_cast<double>(n) / res_dist_sum;
    });
    EXPECT(migraphx::verify_range(norm, res_norm, 100000));
}

TEST_CASE(neg_test)
{
    migraphx::program p;
    auto* mm = p.get_main_module();
    migraphx::shape s{migraphx::shape::float_type, {2, 3}};
    std::vector<float> data = {1.0f, 1.3f, -1.2f, 0.0f, -100.f, 200.f};
    auto input              = mm->add_literal(migraphx::literal(s, data));
    auto ret                = mm->add_instruction(migraphx::make_op("neg"), input);
    mm->add_return({ret});
    p.compile(migraphx::make_target("ref"));
    auto result = p.eval({}).back();
    std::vector<float> result_vector;
    result.visit([&](auto output) { result_vector.assign(output.begin(), output.end()); });
    std::vector<float> gold = data;
    std::transform(gold.begin(), gold.end(), gold.begin(), std::negate<float>());
    EXPECT(migraphx::verify_range(result_vector, gold));
}

TEST_CASE(neg_dyn_test)
{
    migraphx::program p;
    auto* mm = p.get_main_module();
    migraphx::shape s{migraphx::shape::float_type, {{2, 4}, {3, 3}}};
    auto input = mm->add_parameter("X", s);
    auto ret   = mm->add_instruction(migraphx::make_op("neg"), input);
    mm->add_return({ret});
    p.compile(migraphx::make_target("ref"));

    std::vector<float> a = {1.0f, 1.3f, -1.2f, 0.0f, -100.f, 200.f};
    migraphx::parameter_map params0;
    migraphx::shape input_fixed_shape0{migraphx::shape::float_type, {2, 3}};
    params0["X"] = migraphx::argument(input_fixed_shape0, a.data());
    auto result  = p.eval(params0).back();
    std::vector<float> result_vector;
    result.visit([&](auto output) { result_vector.assign(output.begin(), output.end()); });
    std::vector<float> gold = a;
    std::transform(gold.begin(), gold.end(), gold.begin(), std::negate<float>());
    EXPECT(migraphx::verify_range(result_vector, gold));
}

TEST_CASE(nms_dyn_out_test)
{
    migraphx::program p;
    auto* mm = p.get_main_module();
    migraphx::shape boxes_s{migraphx::shape::float_type, {1, 6, 4}};
    std::vector<float> boxes_vec = {0.5, 0.5,  1.0, 1.0, 0.5, 0.6,  1.0, 1.0, 0.5, 0.4,   1.0, 1.0,
                                    0.5, 10.5, 1.0, 1.0, 0.5, 10.6, 1.0, 1.0, 0.5, 100.5, 1.0, 1.0};

    migraphx::shape scores_s{migraphx::shape::float_type, {1, 1, 6}};
    std::vector<float> scores_vec = {0.9, 0.75, 0.6, 0.95, 0.5, 0.3};

    auto boxes_l         = mm->add_literal(migraphx::literal(boxes_s, boxes_vec));
    auto scores_l        = mm->add_literal(migraphx::literal(scores_s, scores_vec));
    auto max_out_l       = mm->add_literal(int64_t{4});
    auto iou_threshold   = mm->add_literal(0.5f);
    auto score_threshold = mm->add_literal(0.0f);

    auto r = mm->add_instruction(
        migraphx::make_op("nonmaxsuppression",
                          {{"center_point_box", true}, {"use_dyn_output", true}}),
        boxes_l,
        scores_l,
        max_out_l,
        iou_threshold,
        score_threshold);
    mm->add_return({r});

    p.compile(migraphx::make_target("ref"));
    auto output = p.eval({}).back();
    std::vector<int64_t> result;
    output.visit([&](auto out) { result.assign(out.begin(), out.end()); });
    std::vector<int64_t> gold = {0, 0, 3, 0, 0, 0, 0, 0, 5};
    EXPECT(migraphx::verify_range(result, gold));
}

TEST_CASE(nms_dyn_batch_test)
{
    migraphx::program p;
    auto* mm = p.get_main_module();
    migraphx::shape boxes_s{migraphx::shape::float_type, {{1, 3}, {6, 6}, {4, 4}}};

    migraphx::shape scores_s{migraphx::shape::float_type, {{1, 3}, {1, 1}, {6, 6}}};

    auto boxes_p         = mm->add_parameter("boxes", boxes_s);
    auto scores_p        = mm->add_parameter("scores", scores_s);
    auto max_out_l       = mm->add_literal(int64_t{4});
    auto iou_threshold   = mm->add_literal(0.5f);
    auto score_threshold = mm->add_literal(0.0f);

    auto r = mm->add_instruction(
        migraphx::make_op("nonmaxsuppression",
                          {{"center_point_box", true}, {"use_dyn_output", true}}),
        boxes_p,
        scores_p,
        max_out_l,
        iou_threshold,
        score_threshold);
    mm->add_return({r});

    p.compile(migraphx::make_target("ref"));

    std::vector<float> boxes_vec  = {0.5, 0.5,  1.0, 1.0, 0.5, 0.6,  1.0, 1.0, 0.5, 0.4,   1.0, 1.0,
                                    0.5, 10.5, 1.0, 1.0, 0.5, 10.6, 1.0, 1.0, 0.5, 100.5, 1.0, 1.0,
                                    0.5, 0.5,  1.0, 1.0, 0.5, 0.6,  1.0, 1.0, 0.5, 0.4,   1.0, 1.0,
                                    0.5, 10.5, 1.0, 1.0, 0.5, 10.6, 1.0, 1.0, 0.5, 100.5, 1.0, 1.0};
    std::vector<float> scores_vec = {
        0.9, 0.75, 0.6, 0.95, 0.5, 0.3, 0.9, 0.75, 0.6, 0.95, 0.5, 0.3};

    migraphx::shape input_fixed_shape0{migraphx::shape::float_type, {2, 6, 4}};
    migraphx::shape input_fixed_shape1{migraphx::shape::float_type, {2, 1, 6}};
    migraphx::parameter_map params0;
    params0["boxes"]  = migraphx::argument(input_fixed_shape0, boxes_vec.data());
    params0["scores"] = migraphx::argument(input_fixed_shape1, scores_vec.data());
    auto output       = p.eval(params0).back();

    std::vector<int64_t> result;
    output.visit([&](auto out) { result.assign(out.begin(), out.end()); });
    std::vector<int64_t> gold = {0, 0, 3, 0, 0, 0, 0, 0, 5, 1, 0, 3, 1, 0, 0, 1, 0, 5};
    EXPECT(migraphx::verify_range(result, gold));
}

TEST_CASE(nms_dyn_boxes_test)
{
    migraphx::program p;
    auto* mm = p.get_main_module();
    migraphx::shape boxes_s{migraphx::shape::float_type, {{1, 1}, {4, 20}, {4, 4}}};

    migraphx::shape scores_s{migraphx::shape::float_type, {{1, 1}, {1, 1}, {4, 20}}};

    auto boxes_p         = mm->add_parameter("boxes", boxes_s);
    auto scores_p        = mm->add_parameter("scores", scores_s);
    auto max_out_l       = mm->add_literal(int64_t{4});
    auto iou_threshold   = mm->add_literal(0.5f);
    auto score_threshold = mm->add_literal(0.0f);

    auto r = mm->add_instruction(
        migraphx::make_op("nonmaxsuppression",
                          {{"center_point_box", true}, {"use_dyn_output", true}}),
        boxes_p,
        scores_p,
        max_out_l,
        iou_threshold,
        score_threshold);
    mm->add_return({r});

    p.compile(migraphx::make_target("ref"));

    std::vector<float> boxes_vec  = {0.5, 0.5,  1.0, 1.0, 0.5, 0.6,  1.0, 1.0, 0.5, 0.4,   1.0, 1.0,
                                    0.5, 10.5, 1.0, 1.0, 0.5, 10.6, 1.0, 1.0, 0.5, 100.5, 1.0, 1.0};
    std::vector<float> scores_vec = {0.9, 0.75, 0.6, 0.95, 0.5, 0.3};

    migraphx::shape input_fixed_shape0{migraphx::shape::float_type, {1, 6, 4}};
    migraphx::shape input_fixed_shape1{migraphx::shape::float_type, {1, 1, 6}};
    migraphx::parameter_map params0;
    params0["boxes"]  = migraphx::argument(input_fixed_shape0, boxes_vec.data());
    params0["scores"] = migraphx::argument(input_fixed_shape1, scores_vec.data());
    auto output       = p.eval(params0).back();

    std::vector<int64_t> result;
    output.visit([&](auto out) { result.assign(out.begin(), out.end()); });
    std::vector<int64_t> gold = {0, 0, 3, 0, 0, 0, 0, 0, 5};
    EXPECT(migraphx::verify_range(result, gold));
}

TEST_CASE(nms_dyn_classes_test)
{
    migraphx::program p;
    auto* mm = p.get_main_module();
    migraphx::shape boxes_s{migraphx::shape::float_type, {{1, 1}, {6, 6}, {4, 4}}};

    migraphx::shape scores_s{migraphx::shape::float_type, {{1, 1}, {1, 3}, {6, 6}}};

    auto boxes_p         = mm->add_parameter("boxes", boxes_s);
    auto scores_p        = mm->add_parameter("scores", scores_s);
    auto max_out_l       = mm->add_literal(int64_t{2});
    auto iou_threshold   = mm->add_literal(0.5f);
    auto score_threshold = mm->add_literal(0.0f);

    auto r = mm->add_instruction(
        migraphx::make_op("nonmaxsuppression",
                          {{"center_point_box", true}, {"use_dyn_output", true}}),
        boxes_p,
        scores_p,
        max_out_l,
        iou_threshold,
        score_threshold);
    mm->add_return({r});

    p.compile(migraphx::make_target("ref"));

    std::vector<float> boxes_vec  = {0.0, 0.0,  1.0, 1.0,  0.0, 0.1,   1.0, 1.1,
                                    0.0, -0.1, 1.0, 0.9,  0.0, 10.0,  1.0, 11.0,
                                    0.0, 10.1, 1.0, 11.1, 0.0, 100.0, 1.0, 101.0};
    std::vector<float> scores_vec = {
        0.9, 0.75, 0.6, 0.95, 0.5, 0.3, 0.9, 0.75, 0.6, 0.95, 0.5, 0.3};
    migraphx::shape input_fixed_shape0{migraphx::shape::float_type, {1, 6, 4}};
    migraphx::shape input_fixed_shape1{migraphx::shape::float_type, {1, 2, 6}};
    migraphx::parameter_map params0;
    params0["boxes"]  = migraphx::argument(input_fixed_shape0, boxes_vec.data());
    params0["scores"] = migraphx::argument(input_fixed_shape1, scores_vec.data());
    auto output       = p.eval(params0).back();

    std::vector<int64_t> result;
    output.visit([&](auto out) { result.assign(out.begin(), out.end()); });
    std::vector<int64_t> gold = {0, 0, 3, 0, 0, 0, 0, 1, 3, 0, 1, 0};
    EXPECT(migraphx::verify_range(result, gold));
}

TEST_CASE(nms_not_center_test)
{
    migraphx::program p;
    auto* mm = p.get_main_module();
    migraphx::shape boxes_s{migraphx::shape::float_type, {1, 6, 4}};
    std::vector<float> boxes_vec = {1.0, 1.0,  0.0, 0.0,  0.0, 0.1,   1.0, 1.1,
                                    0.0, 0.9,  1.0, -0.1, 0.0, 10.0,  1.0, 11.0,
                                    1.0, 10.1, 0.0, 11.1, 1.0, 101.0, 0.0, 100.0};

    migraphx::shape scores_s{migraphx::shape::float_type, {1, 1, 6}};
    std::vector<float> scores_vec = {0.9, 0.75, 0.6, 0.95, 0.5, 0.3};

    auto boxes_l         = mm->add_literal(migraphx::literal(boxes_s, boxes_vec));
    auto scores_l        = mm->add_literal(migraphx::literal(scores_s, scores_vec));
    auto max_out_l       = mm->add_literal(int64_t{4});
    auto iou_threshold   = mm->add_literal(0.5f);
    auto score_threshold = mm->add_literal(0.0f);

    // set use_dyn_output back to false in operator map
    auto r =
        mm->add_instruction(migraphx::make_op("nonmaxsuppression", {{"use_dyn_output", false}}),
                            boxes_l,
                            scores_l,
                            max_out_l,
                            iou_threshold,
                            score_threshold);
    mm->add_return({r});

    p.compile(migraphx::make_target("ref"));
    auto output = p.eval({}).back();
    std::vector<int64_t> result;
    output.visit([&](auto out) { result.assign(out.begin(), out.end()); });
    std::vector<int64_t> gold = {0, 0, 3, 0, 0, 0, 0, 0, 5, 0, 0, 0, 0, 0, 0, 0, 0, 0};
    EXPECT(migraphx::verify_range(result, gold));
}

TEST_CASE(nms_test)
{
    migraphx::program p;
    auto* mm = p.get_main_module();
    migraphx::shape boxes_s{migraphx::shape::float_type, {1, 6, 4}};
    std::vector<float> boxes_vec = {0.5, 0.5,  1.0, 1.0, 0.5, 0.6,  1.0, 1.0, 0.5, 0.4,   1.0, 1.0,
                                    0.5, 10.5, 1.0, 1.0, 0.5, 10.6, 1.0, 1.0, 0.5, 100.5, 1.0, 1.0};

    migraphx::shape scores_s{migraphx::shape::float_type, {1, 1, 6}};
    std::vector<float> scores_vec = {0.9, 0.75, 0.6, 0.95, 0.5, 0.3};

    auto boxes_l         = mm->add_literal(migraphx::literal(boxes_s, boxes_vec));
    auto scores_l        = mm->add_literal(migraphx::literal(scores_s, scores_vec));
    auto max_out_l       = mm->add_literal(int64_t{4});
    auto iou_threshold   = mm->add_literal(0.5f);
    auto score_threshold = mm->add_literal(0.0f);

    auto r =
        mm->add_instruction(migraphx::make_op("nonmaxsuppression", {{"center_point_box", true}}),
                            boxes_l,
                            scores_l,
                            max_out_l,
                            iou_threshold,
                            score_threshold);
    mm->add_return({r});

    p.compile(migraphx::make_target("ref"));
    auto output = p.eval({}).back();
    std::vector<int64_t> result;
    output.visit([&](auto out) { result.assign(out.begin(), out.end()); });
    std::vector<int64_t> gold = {0, 0, 3, 0, 0, 0, 0, 0, 5, 0, 0, 0, 0, 0, 0, 0, 0, 0};
    EXPECT(migraphx::verify_range(result, gold));
}

TEST_CASE(nms_transpose1_test)
{
    migraphx::program p;
    auto* mm = p.get_main_module();
    migraphx::shape boxes_s{migraphx::shape::float_type, {1, 4, 6}};
    std::vector<float> boxes_vec = {
        0.5, 0.5, 0.5, 0.5, 0.5, 0.5, 0.5, 0.6, 0.4, 10.5, 10.6, 100.5,
        1.0, 1.0, 1.0, 1.0, 1.0, 1.0, 1.0, 1.0, 1.0, 1.0,  1.0,  1.0,
    };

    migraphx::shape scores_s{migraphx::shape::float_type, {1, 1, 6}};
    std::vector<float> scores_vec = {0.9, 0.75, 0.6, 0.95, 0.5, 0.3};

    auto t_boxes_l       = mm->add_literal(migraphx::literal(boxes_s, boxes_vec));
    auto scores_l        = mm->add_literal(migraphx::literal(scores_s, scores_vec));
    auto max_out_l       = mm->add_literal(int64_t{4});
    auto iou_threshold   = mm->add_literal(0.5f);
    auto score_threshold = mm->add_literal(0.0f);

    auto transpose_boxes = mm->add_instruction(
        migraphx::make_op("transpose", {{"permutation", {0, 2, 1}}}), t_boxes_l);
    auto r =
        mm->add_instruction(migraphx::make_op("nonmaxsuppression", {{"center_point_box", true}}),
                            transpose_boxes,
                            scores_l,
                            max_out_l,
                            iou_threshold,
                            score_threshold);
    mm->add_return({r});

    p.compile(migraphx::make_target("ref"));
    auto output = p.eval({}).back();
    std::vector<int64_t> result;
    output.visit([&](auto out) { result.assign(out.begin(), out.end()); });
    std::vector<int64_t> gold = {0, 0, 3, 0, 0, 0, 0, 0, 5, 0, 0, 0, 0, 0, 0, 0, 0, 0};
    EXPECT(migraphx::verify_range(result, gold));
}

TEST_CASE(nms_transpose2_test)
{
    migraphx::program p;
    auto* mm = p.get_main_module();
    migraphx::shape boxes_s{migraphx::shape::float_type, {4, 1, 6}};
    std::vector<float> boxes_vec = {
        0.5, 0.5, 0.5, 0.5, 0.5, 0.5, 0.5, 0.6, 0.4, 10.5, 10.6, 100.5,
        1.0, 1.0, 1.0, 1.0, 1.0, 1.0, 1.0, 1.0, 1.0, 1.0,  1.0,  1.0,
    };

    migraphx::shape scores_s{migraphx::shape::float_type, {1, 1, 6}};
    std::vector<float> scores_vec = {0.9, 0.75, 0.6, 0.95, 0.5, 0.3};

    auto t_boxes_l       = mm->add_literal(migraphx::literal(boxes_s, boxes_vec));
    auto scores_l        = mm->add_literal(migraphx::literal(scores_s, scores_vec));
    auto max_out_l       = mm->add_literal(int64_t{4});
    auto iou_threshold   = mm->add_literal(0.5f);
    auto score_threshold = mm->add_literal(0.0f);

    auto transpose_boxes = mm->add_instruction(
        migraphx::make_op("transpose", {{"permutation", {1, 2, 0}}}), t_boxes_l);
    auto r =
        mm->add_instruction(migraphx::make_op("nonmaxsuppression", {{"center_point_box", true}}),
                            transpose_boxes,
                            scores_l,
                            max_out_l,
                            iou_threshold,
                            score_threshold);
    mm->add_return({r});

    p.compile(migraphx::make_target("ref"));
    auto output = p.eval({}).back();
    std::vector<int64_t> result;
    output.visit([&](auto out) { result.assign(out.begin(), out.end()); });
    std::vector<int64_t> gold = {0, 0, 3, 0, 0, 0, 0, 0, 5, 0, 0, 0, 0, 0, 0, 0, 0, 0};
    EXPECT(migraphx::verify_range(result, gold));
}

TEST_CASE(nonzero_test)
{
    migraphx::program p;
    auto* mm = p.get_main_module();
    migraphx::shape s{migraphx::shape::float_type, {2, 2, 3}};
    std::vector<float> data = {
        1.0f, 1.3f, 0.0f, -1.2f, 0.0f, -100.f, 200.f, 0.0f, 0.1f, 0.2f, 0.0f, 0.5f};
    auto input = mm->add_literal(migraphx::literal(s, data));
    auto ret   = mm->add_instruction(migraphx::make_op("nonzero"), input);
    mm->add_return({ret});
    p.compile(migraphx::make_target("ref"));
    auto result = p.eval({}).back();
    std::vector<int64_t> result_vector;
    result.visit([&](auto output) { result_vector.assign(output.begin(), output.end()); });
    std::vector<int64_t> gold = {0, 0, 0, 0, 1, 1, 1, 1, 0, 0, 0, 0, 0, 0, 1, 1, 0, 0,
                                 1, 1, 0, 0, 0, 0, 0, 1, 0, 2, 0, 2, 0, 2, 0, 0, 0, 0};
    EXPECT(migraphx::verify_range(result_vector, gold));
}

TEST_CASE(not_test)
{
    // int32
    {
        migraphx::program p;
        auto* mm = p.get_main_module();
        migraphx::shape s{migraphx::shape::int32_type, {4}};
        std::vector<float> data{0, 8, 1, -32};
        auto l1 = mm->add_literal(migraphx::literal{s, data});
        mm->add_instruction(migraphx::make_op("not"), l1);
        p.compile(migraphx::make_target("ref"));
        auto result = p.eval({}).back();
        std::vector<char> results_vector;
        result.visit([&](auto output) { results_vector.assign(output.begin(), output.end()); });
        std::vector<char> gold{1, 0, 0, 0};
        EXPECT(migraphx::verify_range(results_vector, gold));
    }

    // bool
    {
        migraphx::program p;
        auto* mm = p.get_main_module();
        migraphx::shape s{migraphx::shape::bool_type, {4}};
        std::vector<bool> data{false, false, true, true};
        auto l1 = mm->add_literal(migraphx::literal{s, {0, 0, 1, 1}});
        mm->add_instruction(migraphx::make_op("not"), l1);
        p.compile(migraphx::make_target("ref"));
        auto result = p.eval({}).back();
        std::vector<char> results_vector;
        result.visit([&](auto output) { results_vector.assign(output.begin(), output.end()); });
        std::vector<bool> gold(data.size());
        std::transform(
            data.begin(), data.end(), gold.begin(), [](bool n) -> bool { return not n; });
        EXPECT(migraphx::verify_range(results_vector, gold));
    }
}

TEST_CASE(not_dyn_test)
{
    migraphx::program p;
    auto* mm = p.get_main_module();
    migraphx::shape::dynamic_dimension dd{3, 8};
    migraphx::shape s{migraphx::shape::float_type, {dd}};
    auto input = mm->add_parameter("X", s);
    mm->add_instruction(migraphx::make_op("not"), input);
    p.compile(migraphx::make_target("ref"));

    std::vector<float> input_data{0, 8, 1, -32};
    migraphx::parameter_map params0;
    migraphx::shape input_fixed_shape0{migraphx::shape::float_type, {4}};
    params0["X"] = migraphx::argument(input_fixed_shape0, input_data.data());
    auto result  = p.eval(params0).back();
    std::vector<char> results_vector;
    result.visit([&](auto output) { results_vector.assign(output.begin(), output.end()); });
    std::vector<char> gold{1, 0, 0, 0};
    EXPECT(migraphx::verify_range(results_vector, gold));
}

TEST_CASE(pad_test)
{
    migraphx::program p;
    auto* mm = p.get_main_module();
    migraphx::shape s{migraphx::shape::float_type, {2, 2}};
    auto l0 = mm->add_literal(migraphx::literal{s, {1, 2, 3, 4}});
    mm->add_instruction(migraphx::make_op("pad", {{"pads", {1, 1, 1, 1}}}), l0);
    p.compile(migraphx::make_target("ref"));
    auto result = p.eval({}).back();
    std::vector<float> results_vector(16);
    result.visit([&](auto output) { results_vector.assign(output.begin(), output.end()); });
    std::vector<float> gold{0, 0, 0, 0, 0, 1, 2, 0, 0, 3, 4, 0, 0, 0, 0, 0};
    EXPECT(migraphx::verify_range(results_vector, gold));
}

TEST_CASE(pad_test_asym)
{
    migraphx::program p;
    auto* mm = p.get_main_module();
    migraphx::shape s{migraphx::shape::float_type, {2, 2}};
    auto l0 = mm->add_literal(migraphx::literal{s, {1, 2, 3, 4}});
    mm->add_instruction(migraphx::make_op("pad", {{"pads", {0, 0, 1, 1}}}), l0);
    p.compile(migraphx::make_target("ref"));
    auto result = p.eval({}).back();
    std::vector<float> results_vector(9);
    result.visit([&](auto output) { results_vector.assign(output.begin(), output.end()); });
    std::vector<float> gold{1, 2, 0, 3, 4, 0, 0, 0, 0};
    EXPECT(migraphx::verify_range(results_vector, gold));
}

TEST_CASE(pad_test_highest_half)
{
    migraphx::program p;
    auto* mm = p.get_main_module();
    migraphx::shape s{migraphx::shape::half_type, {2, 2}};
    auto l0 = mm->add_literal(migraphx::literal{s, {1, 2, 3, 4}});
    mm->add_instruction(
        migraphx::make_op("pad",
                          {{"pads", {1, 1, 1, 1}}, {"value", std::numeric_limits<float>::max()}}),
        l0);
    p.compile(migraphx::make_target("ref"));
    auto result = p.eval({}).back();
    std::vector<float> results_vector(16);
    result.visit([&](auto output) { results_vector.assign(output.begin(), output.end()); });
    const float x = std::numeric_limits<migraphx::half>::max();
    std::vector<float> gold{x, x, x, x, x, 1, 2, x, x, 3, 4, x, x, x, x, x};
    EXPECT(migraphx::verify_range(results_vector, gold));
}

TEST_CASE(pad_test_lowest_half)
{
    migraphx::program p;
    auto* mm = p.get_main_module();
    migraphx::shape s{migraphx::shape::half_type, {2, 2}};
    auto l0 = mm->add_literal(migraphx::literal{s, {1, 2, 3, 4}});
    mm->add_instruction(
        migraphx::make_op(
            "pad", {{"pads", {1, 1, 1, 1}}, {"value", std::numeric_limits<float>::lowest()}}),
        l0);
    p.compile(migraphx::make_target("ref"));
    auto result = p.eval({}).back();
    std::vector<float> results_vector(16);
    result.visit([&](auto output) { results_vector.assign(output.begin(), output.end()); });
    const float x = std::numeric_limits<migraphx::half>::lowest();
    std::vector<float> gold{x, x, x, x, x, 1, 2, x, x, 3, 4, x, x, x, x, x};
    EXPECT(migraphx::verify_range(results_vector, gold));
}

TEST_CASE(pad_dyn_test)
{
    migraphx::program p;
    auto* mm = p.get_main_module();
    migraphx::shape s{migraphx::shape::float_type, {{2, 4, {2}}, {2, 4, {2}}}};
    auto x = mm->add_parameter("x", s);
    mm->add_instruction(migraphx::make_op("pad", {{"pads", {1, 1, 1, 1}}}), x);
    p.compile(migraphx::make_target("ref"));

    std::vector<float> data = {1, 2, 3, 4};
    migraphx::parameter_map params;
    migraphx::shape input_fixed_shape{migraphx::shape::float_type, {2, 2}};
    params["x"] = migraphx::argument(input_fixed_shape, data.data());
    auto result = p.eval(params).back();
    std::vector<float> results_vector(16);
    result.visit([&](auto output) { results_vector.assign(output.begin(), output.end()); });
    std::vector<float> gold{0, 0, 0, 0, 0, 1, 2, 0, 0, 3, 4, 0, 0, 0, 0, 0};
    EXPECT(migraphx::verify_range(results_vector, gold));
}

TEST_CASE(pointwise_test)
{
    migraphx::program p;
    auto* mm = p.get_main_module();
    migraphx::shape s{migraphx::shape::float_type, {3}};
    auto l1  = mm->add_literal(migraphx::literal{s, {-1, 0, 1}});
    auto l2  = mm->add_literal(migraphx::literal{s, {1, 2, 3}});
    auto* pm = p.create_module("pointwise");
    auto x1  = pm->add_parameter("x1", {migraphx::shape::float_type});
    auto x2  = pm->add_parameter("x2", {migraphx::shape::float_type});
    pm->add_instruction(migraphx::make_op("add"), x1, x2);
    mm->add_instruction(migraphx::make_op("pointwise"), {l1, l2}, {pm});
    p.compile(migraphx::make_target("ref"));
    auto result = p.eval({}).back();
    std::vector<float> results_vector(3);
    result.visit([&](auto output) { results_vector.assign(output.begin(), output.end()); });
    std::vector<float> gold = {0, 2, 4};
    EXPECT(migraphx::verify_range(results_vector, gold));
}

TEST_CASE(pow_test)
{
    migraphx::program p;
    auto* mm = p.get_main_module();
    migraphx::shape s{migraphx::shape::float_type, {3}};
    std::vector<float> data = {1, 2, 3};
    auto b                  = mm->add_literal(migraphx::literal{s, data});
    auto e                  = mm->add_literal(migraphx::literal{s, data});
    mm->add_instruction(migraphx::make_op("pow"), b, e);
    p.compile(migraphx::make_target("ref"));
    auto result = p.eval({}).back();
    std::vector<float> results_vector(3);
    result.visit([&](auto output) { results_vector.assign(output.begin(), output.end()); });
    std::vector<float> gold = data;
    std::transform(
        gold.begin(), gold.end(), gold.begin(), [](float n) -> float { return std::pow(n, n); });
    EXPECT(migraphx::verify_range(results_vector, gold));
}

TEST_CASE(pow_dyn_test)
{
    migraphx::program p;
    auto* mm = p.get_main_module();
    migraphx::shape s{migraphx::shape::float_type, {3}};
    auto b = mm->add_parameter("b", s);
    auto e = mm->add_parameter("e", s);
    mm->add_instruction(migraphx::make_op("pow"), b, e);
    p.compile(migraphx::make_target("ref"));

    std::vector<float> data = {1, 2, 3};
    migraphx::parameter_map params0;
    migraphx::shape input_fixed_shape0{migraphx::shape::float_type, {3}};
    params0["b"] = migraphx::argument(input_fixed_shape0, data.data());
    params0["e"] = migraphx::argument(input_fixed_shape0, data.data());
    auto result  = p.eval(params0).back();
    std::vector<float> results_vector(3);
    result.visit([&](auto output) { results_vector.assign(output.begin(), output.end()); });
    std::vector<float> gold = data;
    std::transform(
        gold.begin(), gold.end(), gold.begin(), [](float n) -> float { return std::pow(n, n); });
    EXPECT(migraphx::verify_range(results_vector, gold));
}

TEST_CASE(prefix_scan_sum_1d)
{
    migraphx::program p;
    auto* mm = p.get_main_module();
    migraphx::shape s{migraphx::shape::float_type, {6}};
    auto input = migraphx::literal{s, {1, 2, 3, 4, 5, 6}};
    auto l0    = mm->add_literal(input);
    mm->add_instruction(migraphx::make_op("prefix_scan_sum", {{"axis", 0}, {"exclusive", false}}),
                        l0);
    p.compile(migraphx::make_target("ref"));
    auto result = p.eval({}).back();
    std::vector<float> results_vector;
    result.visit([&](auto output) { results_vector.assign(output.begin(), output.end()); });
    std::vector<float> gold{1.0, 3.0, 6.0, 10.0, 15.0, 21.0};
    EXPECT(results_vector == gold);
}

TEST_CASE(prefix_scan_sum_2d)
{
    {
        migraphx::program p;
        auto* mm = p.get_main_module();
        migraphx::shape s{migraphx::shape::float_type, {3, 3}};
        auto input = migraphx::literal{s, {1, 2, 3, 1, 2, 3, 1, 2, 3}};
        auto l0    = mm->add_literal(input);
        mm->add_instruction(
            migraphx::make_op("prefix_scan_sum", {{"axis", 0}, {"exclusive", false}}), l0);
        p.compile(migraphx::make_target("ref"));
        auto result = p.eval({}).back();
        std::vector<float> results_vector;
        result.visit([&](auto output) { results_vector.assign(output.begin(), output.end()); });
        std::vector<float> gold{1.0, 2.0, 3.0, 2.0, 4.0, 6.0, 3.0, 6.0, 9.0};
        EXPECT(results_vector == gold);
    }

    {
        migraphx::program p;
        auto* mm = p.get_main_module();
        migraphx::shape s{migraphx::shape::float_type, {3, 3}};
        auto input = migraphx::literal{s, {1, 2, 3, 1, 2, 3, 1, 2, 3}};
        auto l0    = mm->add_literal(input);
        mm->add_instruction(
            migraphx::make_op("prefix_scan_sum", {{"axis", 1}, {"exclusive", false}}), l0);
        p.compile(migraphx::make_target("ref"));
        auto result = p.eval({}).back();
        std::vector<float> results_vector;
        result.visit([&](auto output) { results_vector.assign(output.begin(), output.end()); });
        std::vector<float> gold{1.0, 3.0, 6.0, 1.0, 3.0, 6.0, 1.0, 3.0, 6.0};
        EXPECT(results_vector == gold);
    }
}

TEST_CASE(prefix_scan_sum_3d)
{
    {
        migraphx::program p;
        auto* mm = p.get_main_module();
        migraphx::shape s{migraphx::shape::float_type, {2, 3, 3}};
        auto input = migraphx::literal{s, {1, 2, 3, 1, 2, 3, 1, 2, 3, 1, 2, 3, 1, 2, 3, 1, 2, 3}};
        auto l0    = mm->add_literal(input);
        mm->add_instruction(
            migraphx::make_op("prefix_scan_sum", {{"axis", 0}, {"exclusive", false}}), l0);
        p.compile(migraphx::make_target("ref"));
        auto result = p.eval({}).back();
        std::vector<float> results_vector;
        result.visit([&](auto output) { results_vector.assign(output.begin(), output.end()); });
        std::vector<float> gold{1.0,
                                2.0,
                                3.0,
                                1.0,
                                2.0,
                                3.0,
                                1.0,
                                2.0,
                                3.0,
                                2.0,
                                4.0,
                                6.0,
                                2.0,
                                4.0,
                                6.0,
                                2.0,
                                4.0,
                                6.0};
        EXPECT(results_vector == gold);
    }

    {
        migraphx::program p;
        auto* mm = p.get_main_module();
        migraphx::shape s{migraphx::shape::float_type, {2, 3, 3}};
        auto input = migraphx::literal{s, {1, 2, 3, 1, 2, 3, 1, 2, 3, 1, 2, 3, 1, 2, 3, 1, 2, 3}};
        auto l0    = mm->add_literal(input);
        mm->add_instruction(
            migraphx::make_op("prefix_scan_sum", {{"axis", 1}, {"exclusive", false}}), l0);
        p.compile(migraphx::make_target("ref"));
        auto result = p.eval({}).back();
        std::vector<float> results_vector;
        result.visit([&](auto output) { results_vector.assign(output.begin(), output.end()); });
        std::vector<float> gold{1.0,
                                2.0,
                                3.0,
                                2.0,
                                4.0,
                                6.0,
                                3.0,
                                6.0,
                                9.0,
                                1.0,
                                2.0,
                                3.0,
                                2.0,
                                4.0,
                                6.0,
                                3.0,
                                6.0,
                                9.0};
        EXPECT(results_vector == gold);
    }

    {
        migraphx::program p;
        auto* mm = p.get_main_module();
        migraphx::shape s{migraphx::shape::float_type, {2, 3, 3}};
        auto input = migraphx::literal{s, {1, 2, 3, 1, 2, 3, 1, 2, 3, 1, 2, 3, 1, 2, 3, 1, 2, 3}};
        auto l0    = mm->add_literal(input);
        mm->add_instruction(
            migraphx::make_op("prefix_scan_sum", {{"axis", 2}, {"exclusive", false}}), l0);
        p.compile(migraphx::make_target("ref"));
        auto result = p.eval({}).back();
        std::vector<float> results_vector;
        result.visit([&](auto output) { results_vector.assign(output.begin(), output.end()); });
        std::vector<float> gold{1.0,
                                3.0,
                                6.0,
                                1.0,
                                3.0,
                                6.0,
                                1.0,
                                3.0,
                                6.0,
                                1.0,
                                3.0,
                                6.0,
                                1.0,
                                3.0,
                                6.0,
                                1.0,
                                3.0,
                                6.0};
        EXPECT(results_vector == gold);
    }
}

TEST_CASE(prefix_scan_sum_exclusive)
{
    {
        migraphx::program p;
        auto* mm = p.get_main_module();
        migraphx::shape s{migraphx::shape::float_type, {8}};
        auto input = migraphx::literal{s, {1, 2, 3, 4, 1, 2, 3, 4}};
        auto l0    = mm->add_literal(input);
        mm->add_instruction(
            migraphx::make_op("prefix_scan_sum", {{"axis", 0}, {"exclusive", true}}), l0);
        p.compile(migraphx::make_target("ref"));
        auto result = p.eval({}).back();
        std::vector<float> results_vector;
        result.visit([&](auto output) { results_vector.assign(output.begin(), output.end()); });
        std::vector<float> gold{0.0, 1.0, 3.0, 6.0, 10.0, 11.0, 13.0, 16.0};
        EXPECT(results_vector == gold);
    }

    {
        migraphx::program p;
        auto* mm = p.get_main_module();
        migraphx::shape s{migraphx::shape::float_type, {2, 3, 3}};
        auto input = migraphx::literal{s, {1, 2, 3, 1, 2, 3, 1, 2, 3, 1, 2, 3, 1, 2, 3, 1, 2, 3}};
        auto l0    = mm->add_literal(input);
        mm->add_instruction(
            migraphx::make_op("prefix_scan_sum", {{"axis", 1}, {"exclusive", true}}), l0);
        p.compile(migraphx::make_target("ref"));
        auto result = p.eval({}).back();
        std::vector<float> results_vector;
        result.visit([&](auto output) { results_vector.assign(output.begin(), output.end()); });
        std::vector<float> gold{0.0,
                                0.0,
                                0.0,
                                1.0,
                                2.0,
                                3.0,
                                2.0,
                                4.0,
                                6.0,
                                0.0,
                                0.0,
                                0.0,
                                1.0,
                                2.0,
                                3.0,
                                2.0,
                                4.0,
                                6.0};
        EXPECT(results_vector == gold);
    }
}

TEST_CASE(prefix_scan_sum_exclusive_reverse)
{
    migraphx::program p;
    auto* mm = p.get_main_module();
    migraphx::shape s{migraphx::shape::float_type, {6}};
    auto input = migraphx::literal{s, {1, 2, 3, 4, 5, 6}};
    auto l0    = mm->add_literal(input);
    mm->add_instruction(
        migraphx::make_op("prefix_scan_sum", {{"axis", 0}, {"exclusive", true}, {"reverse", true}}),
        l0);
    p.compile(migraphx::make_target("ref"));
    auto result = p.eval({}).back();
    std::vector<float> results_vector;
    result.visit([&](auto output) { results_vector.assign(output.begin(), output.end()); });
    std::vector<float> gold{20.0, 18.0, 15.0, 11.0, 6.0, 0.0};
    EXPECT(results_vector == gold);
}

TEST_CASE(prefix_scan_sum_negative_axis)
{
    {
        migraphx::program p;
        auto* mm = p.get_main_module();
        migraphx::shape s{migraphx::shape::float_type, {2, 3, 3}};
        auto input = migraphx::literal{s, {1, 2, 3, 1, 2, 3, 1, 2, 3, 1, 2, 3, 1, 2, 3, 1, 2, 3}};
        auto l0    = mm->add_literal(input);
        mm->add_instruction(
            migraphx::make_op("prefix_scan_sum", {{"axis", -3}, {"exclusive", false}}), l0);
        p.compile(migraphx::make_target("ref"));
        auto result = p.eval({}).back();
        std::vector<float> results_vector;
        result.visit([&](auto output) { results_vector.assign(output.begin(), output.end()); });
        std::vector<float> gold{1.0,
                                2.0,
                                3.0,
                                1.0,
                                2.0,
                                3.0,
                                1.0,
                                2.0,
                                3.0,
                                2.0,
                                4.0,
                                6.0,
                                2.0,
                                4.0,
                                6.0,
                                2.0,
                                4.0,
                                6.0};
        EXPECT(results_vector == gold);
    }

    {
        migraphx::program p;
        auto* mm = p.get_main_module();
        migraphx::shape s{migraphx::shape::float_type, {2, 3, 3}};
        auto input = migraphx::literal{s, {1, 2, 3, 1, 2, 3, 1, 2, 3, 1, 2, 3, 1, 2, 3, 1, 2, 3}};
        auto l0    = mm->add_literal(input);
        mm->add_instruction(
            migraphx::make_op("prefix_scan_sum", {{"axis", -2}, {"exclusive", false}}), l0);
        p.compile(migraphx::make_target("ref"));
        auto result = p.eval({}).back();
        std::vector<float> results_vector;
        result.visit([&](auto output) { results_vector.assign(output.begin(), output.end()); });
        std::vector<float> gold{1.0,
                                2.0,
                                3.0,
                                2.0,
                                4.0,
                                6.0,
                                3.0,
                                6.0,
                                9.0,
                                1.0,
                                2.0,
                                3.0,
                                2.0,
                                4.0,
                                6.0,
                                3.0,
                                6.0,
                                9.0};
        EXPECT(results_vector == gold);
    }

    {
        migraphx::program p;
        auto* mm = p.get_main_module();
        migraphx::shape s{migraphx::shape::float_type, {2, 3, 3}};
        auto input = migraphx::literal{s, {1, 2, 3, 1, 2, 3, 1, 2, 3, 1, 2, 3, 1, 2, 3, 1, 2, 3}};
        auto l0    = mm->add_literal(input);
        mm->add_instruction(
            migraphx::make_op("prefix_scan_sum", {{"axis", -1}, {"exclusive", false}}), l0);
        p.compile(migraphx::make_target("ref"));
        auto result = p.eval({}).back();
        std::vector<float> results_vector;
        result.visit([&](auto output) { results_vector.assign(output.begin(), output.end()); });
        std::vector<float> gold{1.0,
                                3.0,
                                6.0,
                                1.0,
                                3.0,
                                6.0,
                                1.0,
                                3.0,
                                6.0,
                                1.0,
                                3.0,
                                6.0,
                                1.0,
                                3.0,
                                6.0,
                                1.0,
                                3.0,
                                6.0};
        EXPECT(results_vector == gold);
    }
}

TEST_CASE(prefix_scan_sum_reverse)
{
    {
        migraphx::program p;
        auto* mm = p.get_main_module();
        migraphx::shape s{migraphx::shape::float_type, {8}};
        auto input = migraphx::literal{s, {1, 2, 3, 4, 1, 2, 3, 4}};
        auto l0    = mm->add_literal(input);
        mm->add_instruction(
            migraphx::make_op("prefix_scan_sum",
                              {{"axis", 0}, {"exclusive", false}, {"reverse", true}}),
            l0);
        p.compile(migraphx::make_target("ref"));
        auto result = p.eval({}).back();
        std::vector<float> results_vector;
        result.visit([&](auto output) { results_vector.assign(output.begin(), output.end()); });
        std::vector<float> gold{20.0, 19.0, 17.0, 14.0, 10.0, 9.0, 7.0, 4.0};
        EXPECT(results_vector == gold);
    }

    {
        migraphx::program p;
        auto* mm = p.get_main_module();
        migraphx::shape s{migraphx::shape::float_type, {2, 2, 2}};
        auto input = migraphx::literal{s, {1, 2, 3, 4, 1, 2, 3, 4}};
        auto l0    = mm->add_literal(input);
        mm->add_instruction(
            migraphx::make_op("prefix_scan_sum",
                              {{"axis", 0}, {"exclusive", false}, {"reverse", true}}),
            l0);
        p.compile(migraphx::make_target("ref"));
        auto result = p.eval({}).back();
        std::vector<float> results_vector;
        result.visit([&](auto output) { results_vector.assign(output.begin(), output.end()); });
        std::vector<float> gold{2.0, 4.0, 6.0, 8.0, 1.0, 2.0, 3.0, 4.0};
        EXPECT(results_vector == gold);
    }
}

TEST_CASE(prelu_test)
{
    migraphx::program p;
    auto* mm = p.get_main_module();
    migraphx::shape s{migraphx::shape::float_type, {3}};
    auto x     = mm->add_literal(migraphx::literal{s, {-1, 0, 2}});
    auto slope = mm->add_literal(migraphx::literal{s, {2, 1, 2}});
    mm->add_instruction(migraphx::make_op("prelu"), x, slope);
    p.compile(migraphx::make_target("ref"));
    auto result = p.eval({}).back();
    std::vector<float> results_vector;
    result.visit([&](auto output) { results_vector.assign(output.begin(), output.end()); });
    std::vector<float> gold = {-2.0f, 0.0f, 2.0f};
    EXPECT(migraphx::verify_range(results_vector, gold));
}

TEST_CASE(prelu_dyn_test)
{
    migraphx::program p;
    auto* mm = p.get_main_module();
    std::vector<migraphx::shape::dynamic_dimension> dd{{2, 6}};
    migraphx::shape s{migraphx::shape::float_type, dd};
    auto x     = mm->add_parameter("x", s);
    auto slope = mm->add_parameter("slope", s);
    mm->add_instruction(migraphx::make_op("prelu"), x, slope);
    p.compile(migraphx::make_target("ref"));

    std::vector<float> x_data{-1, 0, 2};
    std::vector<float> slope_data{2, 1, 2};
    migraphx::parameter_map params0;
    migraphx::shape input_fixed_shape0{migraphx::shape::float_type, {3}};
    params0["x"]     = migraphx::argument(input_fixed_shape0, x_data.data());
    params0["slope"] = migraphx::argument(input_fixed_shape0, slope_data.data());
    auto result      = p.eval(params0).back();
    std::vector<float> results_vector;
    result.visit([&](auto output) { results_vector.assign(output.begin(), output.end()); });
    std::vector<float> gold = {-2.0f, 0.0f, 2.0f};
    EXPECT(migraphx::verify_range(results_vector, gold));
}

TEST_CASE(quant_conv2d_padding_stride_test)
{
    migraphx::program p;
    auto* mm = p.get_main_module();
    migraphx::shape a_shape{migraphx::shape::int8_type, {2, 3, 4, 4}};
    std::vector<int8_t> a(2 * 3 * 4 * 4);
    std::iota(a.begin(), a.end(), 0);
    auto al = mm->add_literal(migraphx::literal{a_shape, a});
    migraphx::shape c_shape{migraphx::shape::int8_type, {2, 3, 3, 3}};
    std::vector<int8_t> c(2 * 3 * 3 * 3);
    std::iota(c.begin(), c.end(), 0);
    auto cl = mm->add_literal(migraphx::literal{c_shape, c});
    mm->add_instruction(
        migraphx::make_op("quant_convolution", {{"padding", {1, 1}}, {"stride", {2, 2}}}), al, cl);
    p.compile(migraphx::make_target("ref"));
    auto result = p.eval({}).back();

    std::vector<int32_t> s = {4521,
                              7014,
                              7830,
                              11952,
                              10515,
                              16734,
                              19737,
                              30906,
                              13161,
                              19542,
                              19494,
                              28800,
                              34707,
                              52590,
                              54729,
                              82746};
    std::vector<int32_t> results_vector;
    result.visit([&](auto output) { results_vector.assign(output.begin(), output.end()); });
    EXPECT(migraphx::verify_range(results_vector, s));
}

TEST_CASE(quant_conv2d_padding_test)
{
    migraphx::program p;
    auto* mm = p.get_main_module();
    migraphx::shape a_shape{migraphx::shape::int8_type, {2, 3, 4, 4}};
    std::vector<int8_t> a(2 * 3 * 4 * 4);
    std::iota(a.begin(), a.end(), 0);
    auto al = mm->add_literal(migraphx::literal{a_shape, a});
    migraphx::shape c_shape{migraphx::shape::int8_type, {2, 3, 3, 3}};
    std::vector<int8_t> c(2 * 3 * 3 * 3);
    std::iota(c.begin(), c.end(), 0);
    auto cl = mm->add_literal(migraphx::literal{c_shape, c});
    mm->add_instruction(
        migraphx::make_op("quant_convolution", {{"padding", {1, 1}}, {"stride", {1, 1}}}), al, cl);
    p.compile(migraphx::make_target("ref"));
    auto result            = p.eval({}).back();
    std::vector<int32_t> s = {
        4521,  6753,  7014,  4635,  6858,  10197, 10548, 6939,  7830,  11601, 11952, 7839,  5007,
        7383,  7590,  4953,  10515, 15987, 16734, 11277, 16821, 25506, 26586, 17874, 19737, 29826,
        30906, 20718, 13593, 20505, 21198, 14187, 13161, 19281, 19542, 12699, 18522, 27045, 27396,
        17739, 19494, 28449, 28800, 18639, 11919, 17319, 17526, 11289, 34707, 51843, 52590, 34893,
        51813, 77346, 78426, 52002, 54729, 81666, 82746, 54846, 36057, 53769, 54462, 36075};

    std::vector<int32_t> results_vector;
    result.visit([&](auto output) { results_vector.assign(output.begin(), output.end()); });
    EXPECT(migraphx::verify_range(results_vector, s));
}

TEST_CASE(quant_conv2d_test)
{
    migraphx::program p;
    auto* mm = p.get_main_module();
    migraphx::shape a_shape{migraphx::shape::int8_type, {2, 3, 4, 4}};
    std::vector<int8_t> a(2 * 3 * 4 * 4);
    std::iota(a.begin(), a.end(), 0);
    auto al = mm->add_literal(migraphx::literal{a_shape, a});

    migraphx::shape c_shape{migraphx::shape::int8_type, {2, 3, 3, 3}};
    std::vector<int8_t> c(2 * 3 * 3 * 3);
    std::iota(c.begin(), c.end(), 0);
    auto cl = mm->add_literal(migraphx::literal{c_shape, c});

    mm->add_instruction(migraphx::make_op("quant_convolution"), al, cl);
    p.compile(migraphx::make_target("ref"));
    auto result = p.eval({}).back();

    std::vector<int32_t> s = {10197,
                              10548,
                              11601,
                              11952,
                              25506,
                              26586,
                              29826,
                              30906,
                              27045,
                              27396,
                              28449,
                              28800,
                              77346,
                              78426,
                              81666,
                              82746};

    std::vector<int32_t> results_vector;
    result.visit([&](auto output) { results_vector.assign(output.begin(), output.end()); });
    EXPECT(migraphx::verify_range(results_vector, s));
}

TEST_CASE(quantizelinear)
{
    {
        migraphx::shape xs{migraphx::shape::float_type, {2, 3, 3}};
        std::vector<float> xv = {
            -300, 600, 129, -1000, 4, 3, -6, 600, 550, -300, 600, 129, -1000, 4, 3, -6, 600, 550};
        migraphx::shape ss{migraphx::shape::float_type, {2, 3, 3}};
        std::vector<float> sv = {2, 2, 2, 4, 4, 4, 6, 6, 6, 2, 2, 2, 4, 4, 4, 6, 6, 6};
        migraphx::shape zs{migraphx::shape::int8_type, {2, 3, 3}};
        std::vector<uint8_t> zv = {0, 0, 0, 0, 0, 0, 0, 0, 0, 0, 0, 0, 0, 0, 0, 0, 0, 0};
        auto create_program     = [&]() {
            migraphx::program p;
            auto* mm = p.get_main_module();
            auto x   = mm->add_literal(xs, xv);
            auto s   = mm->add_literal(ss, sv);
            auto z   = mm->add_literal(zs, zv);
            mm->add_instruction(migraphx::make_op("quantizelinear"), x, s, z);
            return p;
        };

        migraphx::program p1 = create_program();
        p1.compile(migraphx::make_target("ref"));
        auto result = p1.eval({}).back();
        std::vector<float> results_vector(18);
        result.visit([&](auto output) { results_vector.assign(output.begin(), output.end()); });
        std::vector<float> gold{
            -128, 127, 65, -128, 1, 1, -1, 100, 92, -128, 127, 65, -128, 1, 1, -1, 100, 92};
        EXPECT(results_vector == gold);
    }

    {
        migraphx::shape xs{migraphx::shape::float_type, {2, 3, 3}};
        std::vector<float> xv = {
            -300, 600, 129, -1000, 4, 3, -6, 600, 550, -300, 600, 129, -1000, 4, 3, -6, 600, 550};
        migraphx::shape ss{migraphx::shape::float_type, {2, 3, 3}};
        std::vector<float> sv = {2, 2, 2, 2, 2, 2, 2, 2, 2, 2, 2, 2, 2, 2, 2, 2, 2, 2};
        auto create_program   = [&]() {
            migraphx::program p;
            auto* mm = p.get_main_module();
            auto x   = mm->add_literal(xs, xv);
            auto s   = mm->add_literal(ss, sv);
            mm->add_instruction(migraphx::make_op("quantizelinear"), x, s);
            return p;
        };

        migraphx::program p1 = create_program();
        p1.compile(migraphx::make_target("ref"));
        auto result = p1.eval({}).back();
        std::vector<float> results_vector(18);
        result.visit([&](auto output) { results_vector.assign(output.begin(), output.end()); });
        std::vector<float> gold{0, 255, 65, 0, 2, 2, 0, 255, 255, 0, 255, 65, 0, 2, 2, 0, 255, 255};
        EXPECT(results_vector == gold);
    }
}

TEST_CASE(recip_test)
{
    migraphx::program p;
    auto* mm = p.get_main_module();
    migraphx::shape s{migraphx::shape::double_type, {3}};
    std::vector<float> data{-0.5f, 0.1f, 0.5f};
    auto l = mm->add_literal(migraphx::literal{s, data});
    mm->add_instruction(migraphx::make_op("recip"), l);
    p.compile(migraphx::make_target("ref"));
    auto result = p.eval({}).back();
    std::vector<float> results_vector(3);
    result.visit([&](auto output) { results_vector.assign(output.begin(), output.end()); });
    std::vector<float> gold = {-2.0f, 10.0f, 2.0f};
    EXPECT(migraphx::verify_range(results_vector, gold));
}

TEST_CASE(recip_dyn_test)
{
    migraphx::program p;
    auto* mm = p.get_main_module();
    migraphx::shape::dynamic_dimension dd{3, 8};
    migraphx::shape s{migraphx::shape::float_type, {dd}};
    auto input = mm->add_parameter("X", s);
    mm->add_instruction(migraphx::make_op("recip"), input);
    p.compile(migraphx::make_target("ref"));

    std::vector<float> input_data{-0.5f, 0.1f, 0.5f};
    migraphx::parameter_map params0;
    migraphx::shape input_fixed_shape0{migraphx::shape::float_type, {3}};
    params0["X"] = migraphx::argument(input_fixed_shape0, input_data.data());
    auto result  = p.eval(params0).back();
    std::vector<float> results_vector(3);
    result.visit([&](auto output) { results_vector.assign(output.begin(), output.end()); });
    std::vector<float> gold = {-2.0f, 10.0f, 2.0f};
    EXPECT(migraphx::verify_range(results_vector, gold));
}

TEST_CASE(reduce_max_axis0)
{
    migraphx::program p;
    auto* mm = p.get_main_module();
    migraphx::shape s{migraphx::shape::float_type, {3, 2, 2}};
    auto input = migraphx::literal{s, {1, 2, 3, 4, 5, 6, 7, 8, 9, 10, 11, 12}};
    auto l0    = mm->add_literal(input);
    mm->add_instruction(migraphx::make_op("reduce_max", {{"axes", {0}}}), l0);
    p.compile(migraphx::make_target("ref"));
    auto result = p.eval({}).back();
    std::vector<float> results_vector;
    result.visit([&](auto output) { results_vector.assign(output.begin(), output.end()); });
    std::vector<float> gold{9, 10, 11, 12};
    EXPECT(results_vector == gold);
}

TEST_CASE(reduce_max_dynamic_axis0)
{
    migraphx::program p;
    auto* mm = p.get_main_module();
    migraphx::shape s{migraphx::shape::float_type, {{2, 4, {2}}, {3, 5, {3}}}};
    auto input         = mm->add_parameter("X", s);
    auto reduce_max_op = migraphx::make_op("reduce_max", {{"axes", {0}}});
    mm->add_instruction(reduce_max_op, input);
    p.compile(migraphx::make_target("ref"));

    migraphx::parameter_map params;
    migraphx::shape input_fixed_shape{migraphx::shape::float_type, {2, 5}};
    std::vector<float> input_data{1, 2, 3, 4, 5, 6, 7, 8, 9, 10, 11, 12};
    params["X"] = migraphx::argument(input_fixed_shape, input_data.data());
    auto result = p.eval(params).back();
    std::vector<float> results_vector;
    result.visit([&](auto output) { results_vector.assign(output.begin(), output.end()); });
    std::vector<float> gold = {6, 7, 8, 9, 10};
    EXPECT(migraphx::verify_range(results_vector, gold));
}

TEST_CASE(reduce_max_axis01)
{
    migraphx::program p;
    auto* mm = p.get_main_module();
    migraphx::shape s{migraphx::shape::float_type, {3, 2, 2}};
    auto input = migraphx::literal{s, {1, 2, 3, 4, 5, 6, 7, 8, 9, 10, 11, 12}};
    auto l0    = mm->add_literal(input);
    mm->add_instruction(migraphx::make_op("reduce_max", {{"axes", {0, 1}}}), l0);
    p.compile(migraphx::make_target("ref"));
    auto result = p.eval({}).back();
    std::vector<float> results_vector;
    result.visit([&](auto output) { results_vector.assign(output.begin(), output.end()); });
    std::vector<float> gold{11, 12};
    EXPECT(results_vector == gold);
}

TEST_CASE(reduce_max_axis02)
{
    migraphx::program p;
    auto* mm = p.get_main_module();
    migraphx::shape s{migraphx::shape::float_type, {3, 2, 2}};
    auto input = migraphx::literal{s, {1, 2, 3, 4, 5, 6, 7, 8, 9, 10, 11, 12}};
    auto l0    = mm->add_literal(input);
    mm->add_instruction(migraphx::make_op("reduce_max", {{"axes", {0, 2}}}), l0);
    p.compile(migraphx::make_target("ref"));
    auto result = p.eval({}).back();
    std::vector<float> results_vector;
    result.visit([&](auto output) { results_vector.assign(output.begin(), output.end()); });
    std::vector<float> gold{10, 12};
    EXPECT(results_vector == gold);
}

TEST_CASE(reduce_mean_axis02)
{
    migraphx::program p;
    auto* mm = p.get_main_module();
    migraphx::shape s{migraphx::shape::float_type, {3, 2, 2}};
    auto input = migraphx::literal{s, {1, 2, 3, 4, 5, 6, 7, 8, 9, 10, 11, 12}};
    auto l0    = mm->add_literal(input);
    mm->add_instruction(migraphx::make_op("reduce_mean", {{"axes", {0, 2}}}), l0);
    p.compile(migraphx::make_target("ref"));
    auto result = p.eval({}).back();
    std::vector<float> results_vector;
    result.visit([&](auto output) { results_vector.assign(output.begin(), output.end()); });
    std::vector<float> gold{5.5, 7.5};
    EXPECT(results_vector == gold);
}

TEST_CASE(reduce_mean_axis1)
{
    migraphx::program p;
    auto* mm = p.get_main_module();
    migraphx::shape s{migraphx::shape::float_type, {3, 2, 2}};
    auto input = migraphx::literal{s, {1, 2, 3, 4, 5, 6, 7, 8, 9, 10, 11, 12}};
    auto l0    = mm->add_literal(input);
    mm->add_instruction(migraphx::make_op("reduce_mean", {{"axes", {1}}}), l0);
    p.compile(migraphx::make_target("ref"));
    auto result = p.eval({}).back();
    std::vector<float> results_vector;
    result.visit([&](auto output) { results_vector.assign(output.begin(), output.end()); });
    std::vector<float> gold{2, 3, 6, 7, 10, 11};
    EXPECT(results_vector == gold);
}

TEST_CASE(reduce_mean_axis12)
{
    migraphx::program p;
    auto* mm = p.get_main_module();
    migraphx::shape s{migraphx::shape::float_type, {3, 2, 2}};
    auto input = migraphx::literal{s, {1, 2, 3, 4, 5, 6, 7, 8, 9, 10, 11, 12}};
    auto l0    = mm->add_literal(input);
    mm->add_instruction(migraphx::make_op("reduce_mean", {{"axes", {1, 2}}}), l0);
    p.compile(migraphx::make_target("ref"));
    auto result = p.eval({}).back();
    std::vector<float> results_vector;
    result.visit([&](auto output) { results_vector.assign(output.begin(), output.end()); });
    std::vector<float> gold{2.5f, 6.5f, 10.5f};
    EXPECT(results_vector == gold);
}

TEST_CASE(reduce_mean_axis2)
{
    migraphx::program p;
    auto* mm = p.get_main_module();
    migraphx::shape s{migraphx::shape::float_type, {3, 2, 2}};
    auto input = migraphx::literal{s, {1, 2, 3, 4, 5, 6, 7, 8, 9, 10, 11, 12}};
    auto l0    = mm->add_literal(input);
    mm->add_instruction(migraphx::make_op("reduce_mean", {{"axes", {2}}}), l0);
    p.compile(migraphx::make_target("ref"));
    auto result = p.eval({}).back();
    std::vector<float> results_vector;
    result.visit([&](auto output) { results_vector.assign(output.begin(), output.end()); });
    std::vector<float> gold{1.5f, 3.5f, 5.5f, 7.5f, 9.5f, 11.5f};
    EXPECT(results_vector == gold);
}

TEST_CASE(reduce_mean_int)
{
    migraphx::program p;
    auto* mm = p.get_main_module();
    migraphx::shape s{migraphx::shape::int32_type, {3, 2, 2}};
    auto input = migraphx::literal{s, {1, 2, 3, 4, 5, 6, 7, 8, 9, 10, 11, 12}};
    auto l0    = mm->add_literal(input);
    mm->add_instruction(migraphx::make_op("reduce_mean", {{"axes", {1, 2}}}), l0);
    p.compile(migraphx::make_target("ref"));
    auto result = p.eval({}).back();
    std::vector<int> results_vector;
    result.visit([&](auto output) { results_vector.assign(output.begin(), output.end()); });
    std::vector<int> gold{2, 6, 10};
    EXPECT(results_vector == gold);
}

TEST_CASE(reduce_min_axis02)
{
    migraphx::program p;
    auto* mm = p.get_main_module();
    migraphx::shape s{migraphx::shape::float_type, {3, 2, 2}};
    auto input = migraphx::literal{s, {1, 2, 3, 4, 5, 6, 7, 8, 9, 10, 11, 12}};
    auto l0    = mm->add_literal(input);
    mm->add_instruction(migraphx::make_op("reduce_min", {{"axes", {0, 2}}}), l0);
    p.compile(migraphx::make_target("ref"));
    auto result = p.eval({}).back();
    std::vector<float> results_vector;
    result.visit([&](auto output) { results_vector.assign(output.begin(), output.end()); });
    std::vector<float> gold{1, 3};
    EXPECT(results_vector == gold);
}

TEST_CASE(reduce_min_axis1)
{
    migraphx::program p;
    auto* mm = p.get_main_module();
    migraphx::shape s{migraphx::shape::float_type, {3, 2, 2}};
    auto input = migraphx::literal{s, {1, 2, 3, 4, 5, 6, 7, 8, 9, 10, 11, 12}};
    auto l0    = mm->add_literal(input);
    mm->add_instruction(migraphx::make_op("reduce_min", {{"axes", {1}}}), l0);
    p.compile(migraphx::make_target("ref"));
    auto result = p.eval({}).back();
    std::vector<float> results_vector;
    result.visit([&](auto output) { results_vector.assign(output.begin(), output.end()); });
    std::vector<float> gold{1, 2, 5, 6, 9, 10};
    EXPECT(results_vector == gold);
}

TEST_CASE(reduce_min_axis12)
{
    migraphx::program p;
    auto* mm = p.get_main_module();
    migraphx::shape s{migraphx::shape::float_type, {3, 2, 2}};
    auto input = migraphx::literal{s, {1, 2, 3, 4, 5, 6, 7, 8, 9, 10, 11, 12}};
    auto l0    = mm->add_literal(input);
    mm->add_instruction(migraphx::make_op("reduce_min", {{"axes", {1, 2}}}), l0);
    p.compile(migraphx::make_target("ref"));
    auto result = p.eval({}).back();
    std::vector<float> results_vector;
    result.visit([&](auto output) { results_vector.assign(output.begin(), output.end()); });
    std::vector<float> gold{1, 5, 9};
    EXPECT(results_vector == gold);
}

TEST_CASE(reduce_prod_axis0)
{
    migraphx::program p;
    auto* mm = p.get_main_module();
    migraphx::shape s{migraphx::shape::float_type, {4, 2, 2}};
    auto input = migraphx::literal{s, {1, 2, 3, 1, 2, 3, 1, 2, 3, 1, 2, 3, 1, 3, 2, 3}};
    auto l0    = mm->add_literal(input);
    mm->add_instruction(migraphx::make_op("reduce_prod", {{"axes", {0}}}), l0);
    p.compile(migraphx::make_target("ref"));
    auto result = p.eval({}).back();
    std::vector<float> results_vector;
    result.visit([&](auto output) { results_vector.assign(output.begin(), output.end()); });
    std::vector<float> gold{6, 18, 12, 18};
    EXPECT(results_vector == gold);
}

TEST_CASE(reduce_sum_axis0)
{
    migraphx::program p;
    auto* mm = p.get_main_module();
    migraphx::shape s{migraphx::shape::float_type, {3, 2, 2}};
    auto input = migraphx::literal{s, {1, 2, 3, 4, 5, 6, 7, 8, 9, 10, 11, 12}};
    auto l0    = mm->add_literal(input);
    mm->add_instruction(migraphx::make_op("reduce_sum", {{"axes", {0}}}), l0);
    p.compile(migraphx::make_target("ref"));
    auto result = p.eval({}).back();
    std::vector<float> results_vector;
    result.visit([&](auto output) { results_vector.assign(output.begin(), output.end()); });
    std::vector<float> gold{15, 18, 21, 24};
    EXPECT(results_vector == gold);
}

TEST_CASE(reduce_sum_axis02)
{
    migraphx::program p;
    auto* mm = p.get_main_module();
    migraphx::shape s{migraphx::shape::float_type, {3, 2, 2}};
    auto input = migraphx::literal{s, {1, 2, 3, 4, 5, 6, 7, 8, 9, 10, 11, 12}};
    auto l0    = mm->add_literal(input);
    mm->add_instruction(migraphx::make_op("reduce_sum", {{"axes", {0, 2}}}), l0);
    p.compile(migraphx::make_target("ref"));
    auto result = p.eval({}).back();
    std::vector<float> results_vector;
    result.visit([&](auto output) { results_vector.assign(output.begin(), output.end()); });
    std::vector<float> gold{33, 45};
    EXPECT(results_vector == gold);
}

TEST_CASE(reduce_sum_axis1)
{
    migraphx::program p;
    auto* mm = p.get_main_module();
    migraphx::shape s{migraphx::shape::float_type, {3, 2, 2}};
    auto input = migraphx::literal{s, {1, 2, 3, 4, 5, 6, 7, 8, 9, 10, 11, 12}};
    auto l0    = mm->add_literal(input);
    mm->add_instruction(migraphx::make_op("reduce_sum", {{"axes", {1}}}), l0);
    p.compile(migraphx::make_target("ref"));
    auto result = p.eval({}).back();
    std::vector<float> results_vector;
    result.visit([&](auto output) { results_vector.assign(output.begin(), output.end()); });
    std::vector<float> gold{4, 6, 12, 14, 20, 22};
    EXPECT(results_vector == gold);
}

TEST_CASE(reduce_sum_axis12)
{
    migraphx::program p;
    auto* mm = p.get_main_module();
    migraphx::shape s{migraphx::shape::float_type, {3, 2, 2}};
    auto input = migraphx::literal{s, {1, 2, 3, 4, 5, 6, 7, 8, 9, 10, 11, 12}};
    auto l0    = mm->add_literal(input);
    mm->add_instruction(migraphx::make_op("reduce_sum", {{"axes", {1, 2}}}), l0);
    p.compile(migraphx::make_target("ref"));
    auto result = p.eval({}).back();
    std::vector<float> results_vector;
    result.visit([&](auto output) { results_vector.assign(output.begin(), output.end()); });
    std::vector<float> gold{10, 26, 42};
    EXPECT(results_vector == gold);
}

TEST_CASE(reduce_sum_axis2)
{
    migraphx::program p;
    auto* mm = p.get_main_module();
    migraphx::shape s{migraphx::shape::float_type, {3, 2, 2}};
    auto input = migraphx::literal{s, {1, 2, 3, 4, 5, 6, 7, 8, 9, 10, 11, 12}};
    auto l0    = mm->add_literal(input);
    mm->add_instruction(migraphx::make_op("reduce_sum", {{"axes", {2}}}), l0);
    p.compile(migraphx::make_target("ref"));
    auto result = p.eval({}).back();
    std::vector<float> results_vector;
    result.visit([&](auto output) { results_vector.assign(output.begin(), output.end()); });
    std::vector<float> gold{3, 7, 11, 15, 19, 23};
    EXPECT(results_vector == gold);
}

TEST_CASE(relu_test)
{
    migraphx::program p;
    auto* mm = p.get_main_module();
    migraphx::shape s{migraphx::shape::float_type, {3}};
    auto l = mm->add_literal(migraphx::literal{s, {-1.f, 0.f, 1.f}});
    mm->add_instruction(migraphx::make_op("relu"), l);
    p.compile(migraphx::make_target("ref"));
    auto result = p.eval({}).back();
    std::vector<float> results_vector(3);
    result.visit([&](auto output) { results_vector.assign(output.begin(), output.end()); });
    std::vector<float> gold = {0.f, 0.f, 1.f};
    EXPECT(migraphx::verify_range(results_vector, gold));
}

TEST_CASE(relu_dyn_test)
{
    migraphx::program p;
    auto* mm = p.get_main_module();
    migraphx::shape::dynamic_dimension dd{3, 8};
    migraphx::shape s{migraphx::shape::float_type, {dd}};
    auto input = mm->add_parameter("X", s);
    mm->add_instruction(migraphx::make_op("relu"), input);
    p.compile(migraphx::make_target("ref"));

    std::vector<float> input_data{-1.f, 0.f, 1.f};
    migraphx::parameter_map params0;
    migraphx::shape input_fixed_shape0{migraphx::shape::float_type, {3}};
    params0["X"] = migraphx::argument(input_fixed_shape0, input_data.data());
    auto result  = p.eval(params0).back();
    std::vector<float> results_vector(3);
    result.visit([&](auto output) { results_vector.assign(output.begin(), output.end()); });
    std::vector<float> gold = {0.f, 0.f, 1.f};
    EXPECT(migraphx::verify_range(results_vector, gold));
}

TEST_CASE(reshape_test0)
{
    migraphx::shape a_shape{migraphx::shape::float_type, {24, 1, 1, 1}};
    std::vector<float> data(24);
    std::iota(data.begin(), data.end(), -3);
    migraphx::program p;
    auto* mm                       = p.get_main_module();
    auto l                         = mm->add_literal(migraphx::literal{a_shape, data});
    std::vector<int64_t> new_shape = {8, 3, 1, 1};
    mm->add_instruction(migraphx::make_op("reshape", {{"dims", new_shape}}), l);
    p.compile(migraphx::make_target("ref"));
    auto result = p.eval({}).back();
    std::vector<float> results_vector{};
    result.visit([&](auto output) { results_vector.assign(output.begin(), output.end()); });
    EXPECT(migraphx::verify_range(results_vector, data));
}

TEST_CASE(reshape_test1)
{
    migraphx::shape a_shape{migraphx::shape::float_type, {24, 1, 1, 1}};
    std::vector<float> data(24);
    std::iota(data.begin(), data.end(), -3);
    migraphx::program p;
    auto* mm                       = p.get_main_module();
    auto l                         = mm->add_literal(migraphx::literal{a_shape, data});
    std::vector<int64_t> new_shape = {1, 3, 4, 2};
    mm->add_instruction(migraphx::make_op("reshape", {{"dims", new_shape}}), l);
    p.compile(migraphx::make_target("ref"));
    auto result = p.eval({}).back();
    std::vector<float> results_vector{};
    result.visit([&](auto output) { results_vector.assign(output.begin(), output.end()); });
    EXPECT(migraphx::verify_range(results_vector, data));
}

TEST_CASE(reshape_test2)
{
    migraphx::shape a_shape{migraphx::shape::float_type, {24, 1, 1, 1}};
    std::vector<float> data(24);
    std::iota(data.begin(), data.end(), -3);
    migraphx::program p;
    auto* mm                       = p.get_main_module();
    auto l                         = mm->add_literal(migraphx::literal{a_shape, data});
    std::vector<int64_t> new_shape = {1, 2, 3, 4};
    mm->add_instruction(migraphx::make_op("reshape", {{"dims", new_shape}}), l);
    p.compile(migraphx::make_target("ref"));
    auto result = p.eval({}).back();
    std::vector<float> results_vector{};
    result.visit([&](auto output) { results_vector.assign(output.begin(), output.end()); });
    EXPECT(migraphx::verify_range(results_vector, data));
}

TEST_CASE(reshape_dyn_test)
{
    migraphx::program p;
    auto* mm = p.get_main_module();
    migraphx::shape s{migraphx::shape::float_type, {{1, 4}, {24, 24}, {1, 1}, {1, 1}}};
    std::vector<int64_t> new_shape = {0, 8, 3, 1};
    auto input                     = mm->add_parameter("X", s);
    mm->add_instruction(migraphx::make_op("reshape", {{"dims", new_shape}}), input);
    p.compile(migraphx::make_target("ref"));

    std::vector<float> data(48);
    std::iota(data.begin(), data.end(), -3);
    migraphx::parameter_map params;
    migraphx::shape input_fixed_shape{migraphx::shape::float_type, {2, 24, 1, 1}};
    params["X"] = migraphx::argument(input_fixed_shape, data.data());
    auto result = p.eval(params).back();
    std::vector<float> results_vector{};
    result.visit([&](auto output) { results_vector.assign(output.begin(), output.end()); });
    EXPECT(migraphx::verify_range(results_vector, data));
}

TEST_CASE(reverse_test_axis0)
{
    migraphx::shape in_shape{migraphx::shape::float_type, {2, 16}};
    std::vector<float> data(32);
    std::iota(data.begin(), data.end(), 1);
    migraphx::program p;
    auto* mm              = p.get_main_module();
    auto l                = mm->add_literal(migraphx::literal{in_shape, data});
    std::vector<int> axes = {0};
    mm->add_instruction(migraphx::make_op("reverse", {{"axes", axes}}), l);
    p.compile(migraphx::make_target("ref"));
    auto result = p.eval({}).back();
    std::vector<float> results_vector;
    result.visit([&](auto output) { results_vector.assign(output.begin(), output.end()); });
    std::vector<float> target_data = data;
    std::swap_ranges(target_data.begin(), target_data.begin() + 16, target_data.begin() + 16);
    EXPECT(migraphx::verify_range(results_vector, target_data));
}

TEST_CASE(reverse_test_axis1)
{
    migraphx::shape in_shape{migraphx::shape::float_type, {2, 16}};
    std::vector<float> data(32);
    std::iota(data.begin(), data.end(), 1);
    migraphx::program p;
    auto* mm              = p.get_main_module();
    auto l                = mm->add_literal(migraphx::literal{in_shape, data});
    std::vector<int> axes = {1};
    mm->add_instruction(migraphx::make_op("reverse", {{"axes", axes}}), l);
    p.compile(migraphx::make_target("ref"));
    auto result = p.eval({}).back();
    std::vector<float> results_vector;
    result.visit([&](auto output) { results_vector.assign(output.begin(), output.end()); });
    std::vector<float> target_data = data;
    std::reverse(target_data.begin(), target_data.begin() + 16);
    std::reverse(target_data.end() - 16, target_data.end());
    EXPECT(migraphx::verify_range(results_vector, target_data));
}

TEST_CASE(reverse_test_axis10)
{
    migraphx::shape in_shape{migraphx::shape::float_type, {2, 16}};
    std::vector<float> data(32);
    std::iota(data.begin(), data.end(), 1);
    migraphx::program p;
    auto* mm              = p.get_main_module();
    auto l                = mm->add_literal(migraphx::literal{in_shape, data});
    std::vector<int> axes = {1, 0};
    mm->add_instruction(migraphx::make_op("reverse", {{"axes", axes}}), l);
    p.compile(migraphx::make_target("ref"));
    auto result = p.eval({}).back();
    std::vector<float> results_vector;
    result.visit([&](auto output) { results_vector.assign(output.begin(), output.end()); });
    std::vector<float> target_data = data;
    std::reverse(target_data.begin(), target_data.begin() + 16);
    std::reverse(target_data.end() - 16, target_data.end());
    std::swap_ranges(target_data.begin(), target_data.begin() + 16, target_data.begin() + 16);
    EXPECT(migraphx::verify_range(results_vector, target_data));
}

TEST_CASE(roialign_out_of_bound_test)
{
    auto create_program = [](const std::string& trans_mode = "half_pixel") {
        migraphx::program p;
        auto* mm = p.get_main_module();
        migraphx::shape x_s{migraphx::shape::float_type, {1, 1, 10, 10}};
        std::vector<float> x_vec = {
            0.2764, 0.7150, 0.1958, 0.3416, 0.4638, 0.0259, 0.2963, 0.6518, 0.4856, 0.7250,
            0.9637, 0.0895, 0.2919, 0.6753, 0.0234, 0.6132, 0.8085, 0.5324, 0.8992, 0.4467,
            0.3265, 0.8479, 0.9698, 0.2471, 0.9336, 0.1878, 0.4766, 0.4308, 0.3400, 0.2162,
            0.0206, 0.1720, 0.2155, 0.4394, 0.0653, 0.3406, 0.7724, 0.3921, 0.2541, 0.5799,
            0.4062, 0.2194, 0.4473, 0.4687, 0.7109, 0.9327, 0.9815, 0.6320, 0.1728, 0.6119,
            0.3097, 0.1283, 0.4984, 0.5068, 0.4279, 0.0173, 0.4388, 0.0430, 0.4671, 0.7119,
            0.1011, 0.8477, 0.4726, 0.1777, 0.9923, 0.4042, 0.1869, 0.7795, 0.9946, 0.9689,
            0.1366, 0.3671, 0.7011, 0.6234, 0.9867, 0.5585, 0.6985, 0.5609, 0.8788, 0.9928,
            0.5697, 0.8511, 0.6711, 0.9406, 0.8751, 0.7496, 0.1650, 0.1049, 0.1559, 0.2514,
            0.7012, 0.4056, 0.7879, 0.3461, 0.0415, 0.2998, 0.5094, 0.3727, 0.5482, 0.0502};

        migraphx::shape roi_s{migraphx::shape::float_type, {3, 4}};
        std::vector<float> roi_vec = {0, 0, 9.99, 9.99, 0, 5, 4, 9, 5, 5, 9.9, 9.9};

        migraphx::shape ind_s{migraphx::shape::int64_type, {3}};
        std::vector<int64_t> ind_vec = {0, 0, 0};

        auto x   = mm->add_literal(migraphx::literal(x_s, x_vec));
        auto roi = mm->add_literal(migraphx::literal(roi_s, roi_vec));
        auto ind = mm->add_literal(migraphx::literal(ind_s, ind_vec));
        auto r =
            mm->add_instruction(migraphx::make_op("roialign",
                                                  {{"coordinate_transformation_mode", trans_mode},
                                                   {"spatial_scale", 5.0},
                                                   {"output_height", 1},
                                                   {"output_width", 1},
                                                   {"sampling_ratio", 1}}),
                                x,
                                roi,
                                ind);
        mm->add_return({r});
        return p;
    };

    {
        auto p = create_program("output_half_pixel");
        p.compile(migraphx::make_target("ref"));
        auto result = p.eval({}).back();
        std::vector<float> results_vector;
        result.visit([&](auto output) { results_vector.assign(output.begin(), output.end()); });
        std::vector<float> gold = {0.0f, 0.0f, 0.0f};

        EXPECT(migraphx::verify_range(results_vector, gold));
    }
}

TEST_CASE(roialign_test)
{
    auto create_program = [](const std::string& trans_mode = "half_pixel",
                             const migraphx::op::pooling_mode pooling_mode =
                                 migraphx::op::pooling_mode::average,
                             int64_t sampling_ratio = 2) {
        migraphx::program p;
        auto* mm = p.get_main_module();
        migraphx::shape x_s{migraphx::shape::float_type, {1, 1, 10, 10}};
        std::vector<float> x_vec = {
            0.2764, 0.7150, 0.1958, 0.3416, 0.4638, 0.0259, 0.2963, 0.6518, 0.4856, 0.7250,
            0.9637, 0.0895, 0.2919, 0.6753, 0.0234, 0.6132, 0.8085, 0.5324, 0.8992, 0.4467,
            0.3265, 0.8479, 0.9698, 0.2471, 0.9336, 0.1878, 0.4766, 0.4308, 0.3400, 0.2162,
            0.0206, 0.1720, 0.2155, 0.4394, 0.0653, 0.3406, 0.7724, 0.3921, 0.2541, 0.5799,
            0.4062, 0.2194, 0.4473, 0.4687, 0.7109, 0.9327, 0.9815, 0.6320, 0.1728, 0.6119,
            0.3097, 0.1283, 0.4984, 0.5068, 0.4279, 0.0173, 0.4388, 0.0430, 0.4671, 0.7119,
            0.1011, 0.8477, 0.4726, 0.1777, 0.9923, 0.4042, 0.1869, 0.7795, 0.9946, 0.9689,
            0.1366, 0.3671, 0.7011, 0.6234, 0.9867, 0.5585, 0.6985, 0.5609, 0.8788, 0.9928,
            0.5697, 0.8511, 0.6711, 0.9406, 0.8751, 0.7496, 0.1650, 0.1049, 0.1559, 0.2514,
            0.7012, 0.4056, 0.7879, 0.3461, 0.0415, 0.2998, 0.5094, 0.3727, 0.5482, 0.0502};

        migraphx::shape roi_s{migraphx::shape::float_type, {3, 4}};
        std::vector<float> roi_vec = {0, 0, 9, 9, 0, 5, 4, 9, 5, 5, 9, 9};

        migraphx::shape ind_s{migraphx::shape::int64_type, {3}};
        std::vector<int64_t> ind_vec = {0, 0, 0};

        auto x   = mm->add_literal(migraphx::literal(x_s, x_vec));
        auto roi = mm->add_literal(migraphx::literal(roi_s, roi_vec));
        auto ind = mm->add_literal(migraphx::literal(ind_s, ind_vec));
        auto r =
            mm->add_instruction(migraphx::make_op("roialign",
                                                  {{"coordinate_transformation_mode", trans_mode},
                                                   {"spatial_scale", 1.0},
                                                   {"output_height", 5},
                                                   {"output_width", 5},
                                                   {"sampling_ratio", sampling_ratio},
                                                   {"mode", pooling_mode}}),
                                x,
                                roi,
                                ind);
        mm->add_return({r});
        return p;
    };

    {
        auto p = create_program();
        p.compile(migraphx::make_target("ref"));
        auto result = p.eval({}).back();
        std::vector<float> results_vector;
        result.visit([&](auto output) { results_vector.assign(output.begin(), output.end()); });
        std::vector<float> gold = {
            0.466421425, 0.446552634, 0.340521216, 0.568848491, 0.606780827, 0.371379346,
            0.429571986, 0.383519977, 0.556241512, 0.351050019, 0.27680251,  0.488286227,
            0.522200167, 0.552770197, 0.417057365, 0.471240699, 0.4844096,   0.690457463,
            0.492039412, 0.877398551, 0.623889625, 0.712461948, 0.628926516, 0.335504025,
            0.349469036, 0.302179992, 0.43046391,  0.469585985, 0.39774403,  0.542259991,
            0.365552008, 0.704923987, 0.516481996, 0.317131996, 0.701444089, 0.291239977,
            0.505897999, 0.647610962, 0.623489916, 0.829879999, 0.591567993, 0.738860011,
            0.704825997, 0.837148011, 0.889315963, 0.622680008, 0.615276039, 0.709713995,
            0.615356028, 0.458524048, 0.238451958, 0.337952018, 0.371693879, 0.609999895,
            0.760059953, 0.376724035, 0.378532052, 0.71468991,  0.924308002, 0.972783983,
            0.574903965, 0.582623959, 0.570936024, 0.761904061, 0.876998067, 0.535508037,
            0.256580025, 0.214098021, 0.279604018, 0.360000014, 0.436488032, 0.350427985,
            0.288755983, 0.366139978, 0.234920025};

        EXPECT(migraphx::verify_range(results_vector, gold));
    }

    {
        auto p = create_program("output_half_pixel");
        p.compile(migraphx::make_target("ref"));
        auto result = p.eval({}).back();
        std::vector<float> results_vector;
        result.visit([&](auto output) { results_vector.assign(output.begin(), output.end()); });
        std::vector<float> gold = {
            0.517783, 0.343411, 0.322905, 0.447362, 0.634375, 0.40308,  0.536647, 0.442791,
            0.486144, 0.402313, 0.251194, 0.400154, 0.515524, 0.695369, 0.346537, 0.33504,
            0.460099, 0.588069, 0.343863, 0.684932, 0.49319,  0.714058, 0.821744, 0.471935,
            0.403946, 0.306955, 0.218678, 0.33369,  0.488001, 0.486962, 0.18709,  0.49142,
            0.55611,  0.419167, 0.368608, 0.143278, 0.460835, 0.597125, 0.53096,  0.498207,
            0.278818, 0.438569, 0.6022,   0.700038, 0.752436, 0.577385, 0.702383, 0.725097,
            0.733754, 0.816304, 0.23933,  0.407514, 0.337893, 0.252521, 0.474335, 0.367075,
            0.270168, 0.41051,  0.64189,  0.830777, 0.55564,  0.454295, 0.55645,  0.75015,
            0.929997, 0.66257,  0.561664, 0.481275, 0.495449, 0.666306, 0.663573, 0.372107,
            0.205603, 0.192776, 0.247849};

        EXPECT(migraphx::verify_range(results_vector, gold));
    }

    {
        auto p = create_program("output_half_pixel", migraphx::op::pooling_mode::max, 0);
        p.compile(migraphx::make_target("ref"));
        auto result = p.eval({}).back();
        std::vector<float> results_vector;
        result.visit([&](auto output) { results_vector.assign(output.begin(), output.end()); });
        std::vector<float> gold = {
            0.819145, 0.373103, 0.258302,  0.515419, 0.726104, 0.540536, 0.545512,  0.38511,
            0.376545, 0.274635, 0.22341,   0.184511, 0.230843, 0.404869, 0.29546,   0.540409,
            0.265838, 0.409324, 0.213915,  0.708654, 0.687264, 0.580821, 0.461283,  0.462879,
            0.709632, 0.27873,  0.083619,  0.22428,  0.313992, 0.410508, 0.0929099, 0.415373,
            0.296695, 0.231574, 0.136836,  0.0683,   0.296695, 0.211925, 0.245385,  0.28053,
            0.17091,  0.179879, 0.245385,  0.343539, 0.392742, 0.51273,  0.536193,  0.382995,
            0.422793, 0.761886, 0.0839429, 0.276444, 0.19746,  0.126117, 0.378351,  0.254646,
            0.092148, 0.272825, 0.381955,  0.626599, 0.251325, 0.244475, 0.194875,  0.272825,
            0.44757,  0.351855, 0.342265,  0.244475, 0.274841, 0.553644, 0.607176,  0.202392,
            0.07425,  0.066087, 0.126279};

        EXPECT(migraphx::verify_range(results_vector, gold));
    }
}

TEST_CASE(round_test)
{
    migraphx::program p;
    auto* mm = p.get_main_module();
    migraphx::shape s{migraphx::shape::float_type, {9}};
    auto l =
        mm->add_literal(migraphx::literal{s, {1.1, 1.5, 1.6, -1.1, -1.5, -1.6, 0.0, 2.0, -2.0}});
    mm->add_instruction(migraphx::make_op("round"), l);
    p.compile(migraphx::make_target("ref"));
    auto result = p.eval({}).back();
    std::vector<float> results_vector;
    result.visit([&](auto output) { results_vector.assign(output.begin(), output.end()); });
    std::vector<float> gold = {1.0, 2.0, 2.0, -1.0, -2.0, -2.0, 0.0, 2.0, -2.0};
    EXPECT(migraphx::verify_range(results_vector, gold));
}

TEST_CASE(round_dyn_test)
{
    migraphx::program p;
    auto* mm = p.get_main_module();
    migraphx::shape::dynamic_dimension dd{4, 10};
    migraphx::shape s{migraphx::shape::float_type, {dd}};
    auto input = mm->add_parameter("X", s);
    mm->add_instruction(migraphx::make_op("round"), input);
    p.compile(migraphx::make_target("ref"));

    std::vector<float> input_data{1.1, 1.5, 1.6, -1.1, -1.5, -1.6, 0.0, 2.0, -2.0};
    migraphx::parameter_map params0;
    migraphx::shape input_fixed_shape0{migraphx::shape::float_type, {9}};
    params0["X"] = migraphx::argument(input_fixed_shape0, input_data.data());
    auto result  = p.eval(params0).back();
    std::vector<float> results_vector;
    result.visit([&](auto output) { results_vector.assign(output.begin(), output.end()); });
    std::vector<float> gold = {1.0, 2.0, 2.0, -1.0, -2.0, -2.0, 0.0, 2.0, -2.0};
    EXPECT(migraphx::verify_range(results_vector, gold));
}

TEST_CASE(rsqrt_test)
{
    migraphx::program p;
    auto* mm = p.get_main_module();
    migraphx::shape s{migraphx::shape::float_type, {3}};
    auto l = mm->add_literal(migraphx::literal{s, {4.0, 16.0, 64.0}});
    mm->add_instruction(migraphx::make_op("rsqrt"), l);
    p.compile(migraphx::make_target("ref"));
    auto result = p.eval({}).back();
    std::vector<float> results_vector(3);
    result.visit([&](auto output) { results_vector.assign(output.begin(), output.end()); });
    std::vector<float> gold = {0.5, 0.25, 0.125};
    EXPECT(migraphx::verify_range(results_vector, gold));
}

TEST_CASE(rsqrt_dyn_test)
{
    migraphx::program p;
    auto* mm = p.get_main_module();
    migraphx::shape::dynamic_dimension dd{3, 8};
    migraphx::shape s{migraphx::shape::float_type, {dd}};
    auto input = mm->add_parameter("X", s);
    mm->add_instruction(migraphx::make_op("rsqrt"), input);
    p.compile(migraphx::make_target("ref"));

    std::vector<float> input_data{4.0, 16.0, 64.0};
    migraphx::parameter_map params0;
    migraphx::shape input_fixed_shape0{migraphx::shape::float_type, {3}};
    params0["X"] = migraphx::argument(input_fixed_shape0, input_data.data());
    auto result  = p.eval(params0).back();
    std::vector<float> results_vector(3);
    result.visit([&](auto output) { results_vector.assign(output.begin(), output.end()); });
    std::vector<float> gold = {0.5, 0.25, 0.125};
    EXPECT(migraphx::verify_range(results_vector, gold));
}

// reduction_mode: "scatter_none", "scatter_add", "scatter_mul"
migraphx::program create_scatter_program(const std::string& reduction_mode, int axis)
{
    migraphx::program p;
    auto* mm = p.get_main_module();
    migraphx::shape sd{migraphx::shape::float_type, {3, 3}};
    std::vector<float> vd(sd.elements(), 0.0f);

    migraphx::shape si{migraphx::shape::int32_type, {2, 3}};
    std::vector<int> vi = {1, 0, 2, 0, 2, 1};

    migraphx::shape su{migraphx::shape::float_type, {2, 3}};
    std::vector<float> vu = {1.0, 1.1, 1.2, 2.0, 2.1, 2.2};

    auto ld = mm->add_literal(migraphx::literal{sd, vd});
    auto li = mm->add_literal(migraphx::literal{si, vi});
    auto lu = mm->add_literal(migraphx::literal{su, vu});
    // scatter_none, formerly the scatter op
    auto r = mm->add_instruction(migraphx::make_op(reduction_mode, {{"axis", axis}}), ld, li, lu);
    mm->add_return({r});
    return p;
}

TEST_CASE(scatter_ax0_test)
{
    // this tests what used to be the only scatter op, now changed to 3 sub-ops
    // which have their own test case
    {
        migraphx::program p = create_scatter_program("scatter_none", 0);
        p.compile(migraphx::make_target("ref"));
        auto result = p.eval({}).back();
        std::vector<float> results_vector;
        result.visit([&](auto output) { results_vector.assign(output.begin(), output.end()); });
        std::vector<float> gold = {2.0, 1.1, 0.0, 1.0, 0.0, 2.2, 0.0, 2.1, 1.2};
        EXPECT(migraphx::verify_range(results_vector, gold));
    }
}

TEST_CASE(scatter_ax_neg_test)
{
    {
        migraphx::program p = create_scatter_program("scatter_none", -2);

        p.compile(migraphx::make_target("ref"));
        auto result = p.eval({}).back();
        std::vector<float> results_vector;
        result.visit([&](auto output) { results_vector.assign(output.begin(), output.end()); });
        std::vector<float> gold = {2.0, 1.1, 0.0, 1.0, 0.0, 2.2, 0.0, 2.1, 1.2};
        EXPECT(migraphx::verify_range(results_vector, gold));
    }
}

TEST_CASE(scatter_ax1_test)
{
    {
        migraphx::program p = create_scatter_program("scatter_none", 1);
        p.compile(migraphx::make_target("ref"));
        auto result = p.eval({}).back();
        std::vector<float> results_vector;
        result.visit([&](auto output) { results_vector.assign(output.begin(), output.end()); });
        std::vector<float> gold = {1.1, 1.0, 1.2, 2.0, 2.2, 2.1, 0.0, 0.0, 0.0};
        EXPECT(migraphx::verify_range(results_vector, gold));
    }
}

// similar to create_scatter_program but with different tensor values
// reduction_mode: "scatter_none", "scatter_add", "scatter_mul"
migraphx::program create_scatter_program2(const std::string& reduction_mode, int axis)
{
    migraphx::program p;
    auto* mm = p.get_main_module();
    migraphx::shape sd{migraphx::shape::float_type, {1, 5}};
    std::vector<float> vd({1., 2., 3., 4., 5.});

    migraphx::shape si{migraphx::shape::int32_type, {1, 2}};
    std::vector<int> vi = {1, 3};

    migraphx::shape su{migraphx::shape::float_type, {1, 2}};
    std::vector<float> vu = {1.1, 2.1};

    auto ld = mm->add_literal(migraphx::literal{sd, vd});
    auto li = mm->add_literal(migraphx::literal{si, vi});
    auto lu = mm->add_literal(migraphx::literal{su, vu});
    auto r  = mm->add_instruction(migraphx::make_op(reduction_mode, {{"axis", axis}}), ld, li, lu);
    mm->add_return({r});
    return p;
}
TEST_CASE(scatter_reduction1_test)
{
    {
        // Test sub-ops for the three reduction values scatter_none, scatter_add, scatter_mul
        migraphx::program p = create_scatter_program2("scatter_none", 1);

        p.compile(migraphx::make_target("ref"));
        auto result = p.eval({}).back();
        std::vector<float> results_vector;
        result.visit([&](auto output) { results_vector.assign(output.begin(), output.end()); });
        std::vector<float> gold_none = {1.0, 1.1, 3.0, 2.1, 5.0};
        EXPECT(migraphx::verify_range(results_vector, gold_none));
    }
}

TEST_CASE(scatter_reduction2_test)
{
    {
        migraphx::program p = create_scatter_program2("scatter_mul", 1);
        p.compile(migraphx::make_target("ref"));
        auto result = p.eval({}).back();
        std::vector<float> results_vector;
        result.visit([&](auto output) { results_vector.assign(output.begin(), output.end()); });
        std::vector<float> gold_mul = {1.0, 2.2, 3.0, 8.4, 5.0};

        EXPECT(migraphx::verify_range(results_vector, gold_mul));
    }
}
TEST_CASE(scatter_reduction3_test)
{
    {
        migraphx::program p = create_scatter_program2("scatter_add", 1);
        p.compile(migraphx::make_target("ref"));
        auto result = p.eval({}).back();
        std::vector<float> results_vector;
        result.visit([&](auto output) { results_vector.assign(output.begin(), output.end()); });
        std::vector<float> gold_add = {1.0, 3.1, 3.0, 6.1, 5.0};

        EXPECT(migraphx::verify_range(results_vector, gold_add));
    }
}

TEST_CASE(scatter_reduction_3x3_test)
{
    {
        migraphx::program p;
        auto* mm = p.get_main_module();
        migraphx::shape sd{migraphx::shape::float_type, {3, 3}};
        std::vector<float> vd(sd.elements(), 3.0f);

        migraphx::shape si{migraphx::shape::int32_type, {2, 3}};
        std::vector<int> vi = {1, 0, 2, 0, 2, 1};

        migraphx::shape su{migraphx::shape::float_type, {2, 3}};
        std::vector<float> vu = {1.0, 1.1, 1.2, 7.0, 7.1, 7.2};

        auto ld = mm->add_literal(migraphx::literal{sd, vd});
        auto li = mm->add_literal(migraphx::literal{si, vi});
        auto lu = mm->add_literal(migraphx::literal{su, vu});
        auto r  = mm->add_instruction(migraphx::make_op("scatter_add", {{"axis", 1}}), ld, li, lu);
        mm->add_return({r});
        p.compile(migraphx::make_target("ref"));
        auto result = p.eval({}).back();
        std::vector<float> results_vector;
        result.visit([&](auto output) { results_vector.assign(output.begin(), output.end()); });
        std::vector<float> gold_a2 = {4.1, 4.0, 4.2, 10.0, 10.2, 10.1, 3.0, 3.0, 3.0};

        EXPECT(migraphx::verify_range(results_vector, gold_a2));
    }
}

// create a test scatter program with a 3x3 tensor;
//  su and si are transposed from previous case
migraphx::program create_scatter_program_3x3(const std::string& reduction_mode, int axis)
{
    migraphx::program p;
    auto* mm = p.get_main_module();
    migraphx::shape sd{migraphx::shape::float_type, {3, 3}};
    std::vector<float> vd(sd.elements(), 3.0f);

    migraphx::shape si{migraphx::shape::int32_type, {3, 2}};
    std::vector<int> vi = {1, 0, 0, 2, 2, 1};

    migraphx::shape su{migraphx::shape::float_type, {3, 2}};
    std::vector<float> vu = {1.0, 7.0, 1.1, 7.1, 1.2, 7.2};

    auto ld = mm->add_literal(migraphx::literal{sd, vd});
    auto li = mm->add_literal(migraphx::literal{si, vi});
    auto lu = mm->add_literal(migraphx::literal{su, vu});
    auto r  = mm->add_instruction(migraphx::make_op(reduction_mode, {{"axis", axis}}), ld, li, lu);
    mm->add_return({r});
    return p;
}

TEST_CASE(scatter_reduction_3x3_xpose1_test)
{
    // test on vertical (0) axis. su and si are transposed from previous case
    {
        migraphx::program p = create_scatter_program_3x3("scatter_none", 0);
        p.compile(migraphx::make_target("ref"));
        auto result = p.eval({}).back();
        std::vector<float> results_vector;
        result.visit([&](auto output) { results_vector.assign(output.begin(), output.end()); });
        std::vector<float> gold_none2 = {1.1, 7.0, 3.0, 1.0, 7.2, 3.0, 1.2, 7.1, 3.0};
        EXPECT(migraphx::verify_range(results_vector, gold_none2));
    }
}

TEST_CASE(scatter_reduction_3x3_xpose2_test)
{
    // test on vertical (0) axis.
    {
        migraphx::program p = create_scatter_program_3x3("scatter_add", 0);
        p.compile(migraphx::make_target("ref"));
        auto result = p.eval({}).back();
        std::vector<float> results_vector;
        result.visit([&](auto output) { results_vector.assign(output.begin(), output.end()); });
        std::vector<float> gold_a3 = {4.1, 10.0, 3.0, 4.0, 10.2, 3.0, 4.2, 10.1, 3.0};

        EXPECT(migraphx::verify_range(results_vector, gold_a3));
    }
}

TEST_CASE(scatter_reduction_3x3_xpose3_test)
{
    {
        migraphx::program p = create_scatter_program_3x3("scatter_mul", 0);
        p.compile(migraphx::make_target("ref"));
        auto result = p.eval({}).back();
        std::vector<float> results_vector;
        result.visit([&](auto output) { results_vector.assign(output.begin(), output.end()); });
        std::vector<float> gold_mul2 = {3.3, 21.0, 3.0, 3.0, 21.6, 3.0, 3.6, 21.3, 3.0};

        EXPECT(migraphx::verify_range(results_vector, gold_mul2));
    }
}

TEST_CASE(scatternd_shapes_test)
{
    {
        // broadcasted input
        migraphx::program p;
        auto* mm   = p.get_main_module();
        auto dtype = migraphx::shape::float_type;
        auto itype = migraphx::shape::int64_type;
        migraphx::shape is{itype, {4, 1}};
        migraphx::shape us{dtype, {4}};

        std::vector<int64_t> ind_vec{4, 3, 1, 7};
        std::vector<float> upd_vec{9, 10, 11, 12};

        auto data    = mm->add_instruction(migraphx::make_op("multibroadcast", {{"out_lens", {8}}}),
                                        mm->add_literal(migraphx::literal{0.0f}));
        auto indices = mm->add_literal(migraphx::literal{is, ind_vec});
        auto updates = mm->add_literal(migraphx::literal{us, upd_vec});
        auto scatternd =
            mm->add_instruction(migraphx::make_op("scatternd_none"), data, indices, updates);
        mm->add_return({scatternd});
        p.compile(migraphx::make_target("ref"));
        auto result = p.eval({}).back();
        std::vector<float> results_vector;
        result.visit([&](auto output) { results_vector.assign(output.begin(), output.end()); });
        std::vector<float> gold{0, 11, 0, 10, 9, 0, 0, 12};

        EXPECT(migraphx::verify_range(results_vector, gold));
    }

    {
        // non-standard shape input
        migraphx::program p;
        auto* mm   = p.get_main_module();
        auto dtype = migraphx::shape::float_type;
        auto itype = migraphx::shape::int64_type;
        migraphx::shape ds{dtype, {2, 2}};
        migraphx::shape is{itype, {2, 2}};
        migraphx::shape us{dtype, {2}};

        std::vector<float> data_vec{1, 2, 3, 4};
        std::vector<int64_t> ind_vec{0, 0, 0, 1};
        std::vector<float> upd_vec{5, 6};

        auto data = mm->add_literal(migraphx::literal{ds, data_vec});
        auto td =
            mm->add_instruction(migraphx::make_op("transpose", {{"permutation", {1, 0}}}), data);
        auto indices = mm->add_literal(migraphx::literal{is, ind_vec});
        auto updates = mm->add_literal(migraphx::literal{us, upd_vec});
        auto scatternd =
            mm->add_instruction(migraphx::make_op("scatternd_none"), td, indices, updates);
        mm->add_return({scatternd});
        p.compile(migraphx::make_target("ref"));
        auto result = p.eval({}).back();
        std::vector<float> results_vector;
        result.visit([&](auto output) { results_vector.assign(output.begin(), output.end()); });
        std::vector<float> gold{5, 6, 2, 4};

        EXPECT(migraphx::verify_range(results_vector, gold));
    }

    {
        // non-standard updates shape
        migraphx::program p;
        auto* mm   = p.get_main_module();
        auto dtype = migraphx::shape::float_type;
        auto itype = migraphx::shape::int64_type;
        migraphx::shape ds{dtype, {2, 2, 2}};
        migraphx::shape is{itype, {2, 1, 3}};
        migraphx::shape us{dtype, {1, 2}};

        std::vector<float> data_vec{1, 2, 3, 4, 5, 6, 7, 8};
        std::vector<int64_t> ind_vec{0, 0, 0, 1, 1, 1};
        std::vector<float> upd_vec{9, 10};

        auto data    = mm->add_literal(migraphx::literal{ds, data_vec});
        auto indices = mm->add_literal(migraphx::literal{is, ind_vec});
        auto updates = mm->add_literal(migraphx::literal{us, upd_vec});
        auto tu =
            mm->add_instruction(migraphx::make_op("transpose", {{"permutation", {1, 0}}}), updates);
        auto scatternd =
            mm->add_instruction(migraphx::make_op("scatternd_none"), data, indices, tu);
        mm->add_return({scatternd});
        p.compile(migraphx::make_target("ref"));
        auto result = p.eval({}).back();
        std::vector<float> results_vector;
        result.visit([&](auto output) { results_vector.assign(output.begin(), output.end()); });
        std::vector<float> gold{9, 2, 3, 4, 5, 6, 7, 10};

        EXPECT(migraphx::verify_range(results_vector, gold));
    }
}

TEST_CASE(scatternd_test)
{
    {
        // r=1, q=2, k=1
        migraphx::program p;
        auto* mm   = p.get_main_module();
        auto dtype = migraphx::shape::float_type;
        auto itype = migraphx::shape::int64_type;
        migraphx::shape ds{dtype, {8}};
        migraphx::shape is{itype, {4, 1}};
        migraphx::shape us{dtype, {4}};

        std::vector<float> data_vec{1, 2, 3, 4, 5, 6, 7, 8};
        std::vector<int64_t> ind_vec{4, 3, 1, 7};
        std::vector<float> upd_vec{9, 10, 11, 12};

        auto data    = mm->add_literal(migraphx::literal{ds, data_vec});
        auto indices = mm->add_literal(migraphx::literal{is, ind_vec});
        auto updates = mm->add_literal(migraphx::literal{us, upd_vec});
        auto scatternd =
            mm->add_instruction(migraphx::make_op("scatternd_none"), data, indices, updates);
        mm->add_return({scatternd});
        p.compile(migraphx::make_target("ref"));
        auto result = p.eval({}).back();
        std::vector<float> results_vector;
        result.visit([&](auto output) { results_vector.assign(output.begin(), output.end()); });
        std::vector<float> gold{1, 11, 3, 10, 9, 6, 7, 12};

        EXPECT(migraphx::verify_range(results_vector, gold));
    }

    {
        // r=2, q=2, k=2
        migraphx::program p;
        auto* mm   = p.get_main_module();
        auto dtype = migraphx::shape::float_type;
        auto itype = migraphx::shape::int64_type;
        migraphx::shape ds{dtype, {2, 2}};
        migraphx::shape is{itype, {2, 2}};
        migraphx::shape us{dtype, {2}};

        std::vector<float> data_vec{1, 2, 3, 4};
        std::vector<int64_t> ind_vec{0, 0, 0, 1};
        std::vector<float> upd_vec{5, 6};

        auto data    = mm->add_literal(migraphx::literal{ds, data_vec});
        auto indices = mm->add_literal(migraphx::literal{is, ind_vec});
        auto updates = mm->add_literal(migraphx::literal{us, upd_vec});
        auto scatternd =
            mm->add_instruction(migraphx::make_op("scatternd_none"), data, indices, updates);
        mm->add_return({scatternd});
        p.compile(migraphx::make_target("ref"));
        auto result = p.eval({}).back();
        std::vector<float> results_vector;
        result.visit([&](auto output) { results_vector.assign(output.begin(), output.end()); });
        std::vector<float> gold{5, 6, 3, 4};

        EXPECT(migraphx::verify_range(results_vector, gold));
    }

    {
        // r=3, q=3, k=3
        migraphx::program p;
        auto* mm   = p.get_main_module();
        auto dtype = migraphx::shape::float_type;
        auto itype = migraphx::shape::int64_type;
        migraphx::shape ds{dtype, {2, 2, 2}};
        migraphx::shape is{itype, {2, 1, 3}};
        migraphx::shape us{dtype, {2, 1}};

        std::vector<float> data_vec{1, 2, 3, 4, 5, 6, 7, 8};
        std::vector<int64_t> ind_vec{0, 0, 0, 1, 1, 1};
        std::vector<float> upd_vec{9, 10};

        auto data    = mm->add_literal(migraphx::literal{ds, data_vec});
        auto indices = mm->add_literal(migraphx::literal{is, ind_vec});
        auto updates = mm->add_literal(migraphx::literal{us, upd_vec});
        auto scatternd =
            mm->add_instruction(migraphx::make_op("scatternd_none"), data, indices, updates);
        mm->add_return({scatternd});
        p.compile(migraphx::make_target("ref"));
        auto result = p.eval({}).back();
        std::vector<float> results_vector;
        result.visit([&](auto output) { results_vector.assign(output.begin(), output.end()); });
        std::vector<float> gold{9, 2, 3, 4, 5, 6, 7, 10};

        EXPECT(migraphx::verify_range(results_vector, gold));
    }

    {
        // r=3, q=2, k=1
        migraphx::program p;
        auto* mm   = p.get_main_module();
        auto dtype = migraphx::shape::float_type;
        auto itype = migraphx::shape::int64_type;
        migraphx::shape ds{dtype, {4, 4, 4}};
        migraphx::shape is{itype, {2, 1}};
        migraphx::shape us{dtype, {2, 4, 4}};

        std::vector<float> data_vec{1, 2, 3, 4, 5, 6, 7, 8, 8, 7, 6, 5, 4, 3, 2, 1,
                                    1, 2, 3, 4, 5, 6, 7, 8, 8, 7, 6, 5, 4, 3, 2, 1,
                                    8, 7, 6, 5, 4, 3, 2, 1, 1, 2, 3, 4, 5, 6, 7, 8,
                                    8, 7, 6, 5, 4, 3, 2, 1, 1, 2, 3, 4, 5, 6, 7, 8};
        std::vector<int64_t> ind_vec{0, 2};
        std::vector<float> upd_vec{5, 5, 5, 5, 6, 6, 6, 6, 7, 7, 7, 7, 8, 8, 8, 8,
                                   1, 1, 1, 1, 2, 2, 2, 2, 3, 3, 3, 3, 4, 4, 4, 4};

        auto data    = mm->add_literal(migraphx::literal{ds, data_vec});
        auto indices = mm->add_literal(migraphx::literal{is, ind_vec});
        auto updates = mm->add_literal(migraphx::literal{us, upd_vec});
        auto scatternd =
            mm->add_instruction(migraphx::make_op("scatternd_none"), data, indices, updates);
        mm->add_return({scatternd});
        p.compile(migraphx::make_target("ref"));
        auto result = p.eval({}).back();
        std::vector<float> results_vector;
        result.visit([&](auto output) { results_vector.assign(output.begin(), output.end()); });
        std::vector<float> gold{5, 5, 5, 5, 6, 6, 6, 6, 7, 7, 7, 7, 8, 8, 8, 8, 1, 2, 3, 4, 5, 6,
                                7, 8, 8, 7, 6, 5, 4, 3, 2, 1, 1, 1, 1, 1, 2, 2, 2, 2, 3, 3, 3, 3,
                                4, 4, 4, 4, 8, 7, 6, 5, 4, 3, 2, 1, 1, 2, 3, 4, 5, 6, 7, 8};

        EXPECT(migraphx::verify_range(results_vector, gold));
    }

    {
        // r=5, q=1, k=1
        migraphx::program p;
        auto* mm   = p.get_main_module();
        auto dtype = migraphx::shape::float_type;
        auto itype = migraphx::shape::int64_type;
        migraphx::shape ds{dtype, {2, 2, 2, 2, 2}};
        migraphx::shape is{itype, {1}};
        migraphx::shape us{dtype, {2, 2, 2, 2}};

        std::vector<float> data_vec(32, 1);
        std::vector<int64_t> ind_vec{1};
        std::vector<float> upd_vec(16, 0);

        auto data    = mm->add_literal(migraphx::literal{ds, data_vec});
        auto indices = mm->add_literal(migraphx::literal{is, ind_vec});
        auto updates = mm->add_literal(migraphx::literal{us, upd_vec});
        auto scatternd =
            mm->add_instruction(migraphx::make_op("scatternd_none"), data, indices, updates);
        mm->add_return({scatternd});
        p.compile(migraphx::make_target("ref"));
        auto result = p.eval({}).back();
        std::vector<float> results_vector;
        result.visit([&](auto output) { results_vector.assign(output.begin(), output.end()); });
        std::vector<float> gold(32, 0);
        std::copy(data_vec.begin(), data_vec.begin() + 16, gold.begin());

        EXPECT(migraphx::verify_range(results_vector, gold));
    }
}

TEST_CASE(scatternd_reduction_test)
{
    {
        // reduction = add
        migraphx::program p;
        auto* mm   = p.get_main_module();
        auto dtype = migraphx::shape::float_type;
        auto itype = migraphx::shape::int64_type;
        migraphx::shape ds{dtype, {8}};
        migraphx::shape is{itype, {8, 1}};
        migraphx::shape us{dtype, {8}};

        std::vector<float> data_vec{1, 2, 3, 4, 5, 6, 7, 8};
        std::vector<int64_t> ind_vec{4, 3, 1, 7, 4, 3, 1, 7};
        std::vector<float> upd_vec{9, 10, 11, 12, -8, -9, -10, -11};

        auto data    = mm->add_literal(migraphx::literal{ds, data_vec});
        auto indices = mm->add_literal(migraphx::literal{is, ind_vec});
        auto updates = mm->add_literal(migraphx::literal{us, upd_vec});
        auto scatternd =
            mm->add_instruction(migraphx::make_op("scatternd_add"), data, indices, updates);
        mm->add_return({scatternd});
        p.compile(migraphx::make_target("ref"));
        auto result = p.eval({}).back();
        std::vector<float> results_vector;
        result.visit([&](auto output) { results_vector.assign(output.begin(), output.end()); });
        std::vector<float> gold{1, 3, 3, 5, 6, 6, 7, 9};

        EXPECT(migraphx::verify_range(results_vector, gold));
    }

    {
        // reduction = mul
        migraphx::program p;
        auto* mm   = p.get_main_module();
        auto dtype = migraphx::shape::float_type;
        auto itype = migraphx::shape::int64_type;
        migraphx::shape ds{dtype, {8}};
        migraphx::shape is{itype, {4, 1}};
        migraphx::shape us{dtype, {4}};

        std::vector<float> data_vec{1, 2, 3, 4, 5, 6, 7, 8};
        std::vector<int64_t> ind_vec{4, 3, 1, 7};
        std::vector<float> upd_vec{9, 10, 11, 12};

        auto data    = mm->add_literal(migraphx::literal{ds, data_vec});
        auto indices = mm->add_literal(migraphx::literal{is, ind_vec});
        auto updates = mm->add_literal(migraphx::literal{us, upd_vec});
        auto scatternd =
            mm->add_instruction(migraphx::make_op("scatternd_mul"), data, indices, updates);
        mm->add_return({scatternd});
        p.compile(migraphx::make_target("ref"));
        auto result = p.eval({}).back();
        std::vector<float> results_vector;
        result.visit([&](auto output) { results_vector.assign(output.begin(), output.end()); });
        std::vector<float> gold{1, 22, 3, 40, 45, 6, 7, 96};

        EXPECT(migraphx::verify_range(results_vector, gold));
    }
}

TEST_CASE(select_module_add_test)
{
    migraphx::program p;
    auto* mm = p.get_main_module();
    migraphx::shape lit_s{migraphx::shape{migraphx::shape::float_type, {1}}};
    auto literal_ins = mm->add_literal(migraphx::literal{lit_s, {6}});

    // create batch submodules
    auto create_submodule = [&](std::size_t batch_size, const std::string& module_name) {
        auto* submod = p.create_module(module_name);
        migraphx::shape sm_shape{migraphx::shape::float_type, {batch_size, 4}};
        auto sm_input = submod->add_parameter("data", sm_shape);
        auto broadcast_lit =
            submod->add_instruction(migraphx::make_op("multibroadcast"), literal_ins, sm_input);
        auto add_ins = submod->add_instruction(migraphx::make_op("add"), sm_input, broadcast_lit);
        submod->add_return({add_ins});
        return submod;
    };
    auto* batch1 = create_submodule(1, "batch_1");
    auto* batch2 = create_submodule(2, "batch_2");
    auto* batch3 = create_submodule(3, "batch_3");
    auto* batch4 = create_submodule(4, "batch_4");

    migraphx::shape s{migraphx::shape::float_type, {{1, 4}, {4, 4}}};
    auto input                              = mm->add_parameter("data", s);
    std::vector<migraphx::shape> sub_shapes = {};
    sub_shapes.push_back(migraphx::shape{migraphx::shape::float_type, {{1, 4}, {4, 4}}});
    migraphx::shape out_attr = migraphx::shape{sub_shapes};
    auto sm_ins              = mm->add_instruction(
        migraphx::make_op("select_module", {{"output_dyn_shapes", migraphx::to_value(out_attr)}}),
        {input},
        {batch1, batch2, batch3, batch4});
    auto ret = mm->add_instruction(migraphx::make_op("get_tuple_elem", {{"index", 0}}), sm_ins);
    mm->add_return({ret});
    p.compile(migraphx::make_target("ref"));

    std::vector<float> input_data{-4, 8, -1, 4, -1, 8, 8, -4};
    migraphx::parameter_map params;
    migraphx::shape input_fixed_shape{migraphx::shape::float_type, {2, 4}};
    params["data"] = migraphx::argument(input_fixed_shape, input_data.data());
    auto result    = p.eval(params).back();
    std::vector<float> results_vector;
    result.visit([&](auto output) { results_vector.assign(output.begin(), output.end()); });
    std::vector<float> gold{2, 14, 5, 10, 5, 14, 14, 2};
    EXPECT(migraphx::verify_range(results_vector, gold));
}

TEST_CASE(select_module_reduce_test0)
{
    migraphx::program p;

    // create batch submodules
    auto create_submodule = [&](std::size_t batch_size, const std::string& module_name) {
        auto* submod = p.create_module(module_name);
        migraphx::shape sm_shape{migraphx::shape::float_type, {batch_size, 2, 2}};
        auto sm_input = submod->add_parameter("data", sm_shape);
        auto reduce_ins =
            submod->add_instruction(migraphx::make_op("reduce_sum", {{"axes", {1}}}), sm_input);
        auto squeeze_ins =
            submod->add_instruction(migraphx::make_op("squeeze", {{"axes", {1}}}), reduce_ins);
        submod->add_return({squeeze_ins});
        return submod;
    };
    auto* batch1 = create_submodule(1, "batch_1");
    auto* batch2 = create_submodule(2, "batch_2");
    auto* batch3 = create_submodule(3, "batch_3");
    auto* batch4 = create_submodule(4, "batch_4");

    auto* mm = p.get_main_module();
    migraphx::shape s{migraphx::shape::float_type, {{1, 4}, {2, 2}, {2, 2}}};
    auto input                              = mm->add_parameter("data", s);
    std::vector<migraphx::shape> sub_shapes = {};
    sub_shapes.push_back(migraphx::shape{migraphx::shape::float_type, {{1, 4}, {2, 2}}});
    migraphx::shape out_attr = migraphx::shape{sub_shapes};
    auto sm_ins              = mm->add_instruction(
        migraphx::make_op("select_module", {{"output_dyn_shapes", migraphx::to_value(out_attr)}}),
        {input},
        {batch1, batch2, batch3, batch4});
    auto ret = mm->add_instruction(migraphx::make_op("get_tuple_elem", {{"index", 0}}), sm_ins);
    mm->add_return({ret});
    p.compile(migraphx::make_target("ref"));

    std::vector<float> input_data{-4, 8, -1, 4, -1, 8, 8, -4};
    migraphx::parameter_map params;
    migraphx::shape input_fixed_shape{migraphx::shape::float_type, {2, 2, 2}};
    params["data"] = migraphx::argument(input_fixed_shape, input_data.data());
    auto result    = p.eval(params).back();
    std::vector<float> results_vector;
    result.visit([&](auto output) { results_vector.assign(output.begin(), output.end()); });
    std::vector<float> gold{-5, 12, 7, 4};
    EXPECT(migraphx::verify_range(results_vector, gold));
}

TEST_CASE(select_module_reduce_test1)
{
    migraphx::program p;

    // create batch submodules
    auto create_submodule = [&](std::size_t batch_size, const std::string& module_name) {
        auto* submod = p.create_module(module_name);
        migraphx::shape sm_shape{migraphx::shape::float_type, {batch_size, 2, 2}};
        auto sm_input = submod->add_parameter("data", sm_shape);
        auto reduce_ins =
            submod->add_instruction(migraphx::make_op("reduce_sum", {{"axes", {1}}}), sm_input);
        auto squeeze_ins =
            submod->add_instruction(migraphx::make_op("squeeze", {{"axes", {1}}}), reduce_ins);
        submod->add_return({squeeze_ins});
        return submod;
    };
    auto* batch1 = create_submodule(1, "batch_1");
    auto* batch2 = create_submodule(2, "batch_2");
    auto* batch3 = create_submodule(3, "batch_3");
    auto* batch4 = create_submodule(4, "batch_4");

    auto* mm = p.get_main_module();
    migraphx::shape s{migraphx::shape::float_type, {{1, 4}, {2, 2}, {2, 2}}};
    auto input                              = mm->add_parameter("data", s);
    std::vector<migraphx::shape> sub_shapes = {};
    sub_shapes.push_back(migraphx::shape{migraphx::shape::float_type, {{1, 4}, {2, 2}}});
    migraphx::shape out_attr = migraphx::shape{sub_shapes};
    auto sm_ins              = mm->add_instruction(
        migraphx::make_op("select_module", {{"output_dyn_shapes", migraphx::to_value(out_attr)}}),
        {input},
        {batch1, batch2, batch3, batch4});
    auto ret = mm->add_instruction(migraphx::make_op("get_tuple_elem", {{"index", 0}}), sm_ins);
    mm->add_return({ret});
    p.compile(migraphx::make_target("ref"));

    std::vector<float> input_data{-4, 8, -1, 4, -1, 8, 8, -4, -4, 8, -1, 4, -1, 8, 8, -4};
    migraphx::parameter_map params;
    migraphx::shape input_fixed_shape{migraphx::shape::float_type, {4, 2, 2}};
    params["data"] = migraphx::argument(input_fixed_shape, input_data.data());
    auto result    = p.eval(params).back();
    std::vector<float> results_vector;
    result.visit([&](auto output) { results_vector.assign(output.begin(), output.end()); });
    std::vector<float> gold{-5, 12, 7, 4, -5, 12, 7, 4};
    EXPECT(migraphx::verify_range(results_vector, gold));
}

TEST_CASE(select_module_not_found_error)
{
    migraphx::program p;

    // create batch submodules
    auto create_submodule = [&](std::size_t batch_size, const std::string& module_name) {
        auto* submod = p.create_module(module_name);
        migraphx::shape sm_shape{migraphx::shape::float_type, {batch_size, 2, 2}};
        auto sm_input = submod->add_parameter("data", sm_shape);
        auto reduce_ins =
            submod->add_instruction(migraphx::make_op("reduce_sum", {{"axes", {1}}}), sm_input);
        auto squeeze_ins =
            submod->add_instruction(migraphx::make_op("squeeze", {{"axes", {1}}}), reduce_ins);
        submod->add_return({squeeze_ins});
        return submod;
    };
    auto* batch1 = create_submodule(1, "batch_1");
    auto* batch2 = create_submodule(2, "batch_2");
    auto* batch3 = create_submodule(3, "batch_3");
    auto* batch4 = create_submodule(4, "batch_4");

    auto* mm = p.get_main_module();
    migraphx::shape s{migraphx::shape::float_type, {{1, 4}, {2, 2}, {2, 2}}};
    auto input                              = mm->add_parameter("data", s);
    std::vector<migraphx::shape> sub_shapes = {};
    sub_shapes.push_back(migraphx::shape{migraphx::shape::float_type, {{1, 4}, {2, 2}}});
    migraphx::shape out_attr = migraphx::shape{sub_shapes};
    auto sm_ins              = mm->add_instruction(
        migraphx::make_op("select_module", {{"output_dyn_shapes", migraphx::to_value(out_attr)}}),
        {input},
        {batch1, batch2, batch3, batch4});
    auto ret = mm->add_instruction(migraphx::make_op("get_tuple_elem", {{"index", 0}}), sm_ins);
    mm->add_return({ret});
    p.compile(migraphx::make_target("ref"));

    std::vector<float> input_data{-4, 8, -1, 4, -1, 8,  8,  -4, -4, 8,
                                  -1, 4, -1, 8, 8,  -4, -1, 8,  8,  -4};
    migraphx::parameter_map params;
    migraphx::shape input_fixed_shape{migraphx::shape::float_type, {5, 2, 2}};
    params["data"] = migraphx::argument(input_fixed_shape, input_data.data());
    EXPECT(test::throws([&] { p.eval(params).back(); }));
}

TEST_CASE(scatternd_reduction_dyn_test)
{
    // reduction = add, with dynamic input shapes
    migraphx::program p;
    auto* mm   = p.get_main_module();
    auto dtype = migraphx::shape::float_type;
    auto itype = migraphx::shape::int64_type;
    migraphx::shape::dynamic_dimension dd{3, 6};
    migraphx::shape ds{migraphx::shape::float_type, {dd, dd, dd}};
    migraphx::shape is{itype, {2, 1}};
    migraphx::shape us{dtype, {{2, 2}, dd, dd}};

    auto xdata    = mm->add_parameter("X", ds);
    auto xindex   = mm->add_parameter("I", is);
    auto xupdates = mm->add_parameter("U", us);

    auto scatternd_add_op = migraphx::make_op("scatternd_add");
    auto scatternd        = mm->add_instruction(scatternd_add_op, xdata, xindex, xupdates);
    mm->add_return({scatternd});
    p.compile(migraphx::make_target("ref"));

    migraphx::parameter_map params;
    migraphx::shape input_fixed_shape0{migraphx::shape::float_type, {4, 4, 4}}; // data
    std::vector<float> input_data{1, 2, 3, 4, 5, 6, 7, 8, 8, 7, 6, 5, 4, 3, 2, 1, 1, 2, 3, 4, 5, 6,
                                  7, 8, 8, 7, 6, 5, 4, 3, 2, 1, 8, 7, 6, 5, 4, 3, 2, 1, 1, 2, 3, 4,
                                  5, 6, 7, 8, 8, 7, 6, 5, 4, 3, 2, 1, 1, 2, 3, 4, 5, 6, 7, 8};
    std::vector<uint64_t> input_index{0, 2};
    migraphx::shape input_fixed_shape1{migraphx::shape::float_type, {2, 4, 4}}; // updates
    std::vector<float> input_updates{5, 5, 5, 5, 6, 6, 6, 6, 7, 7, 7, 7, 8, 8, 8, 8,
                                     1, 1, 1, 1, 2, 2, 2, 2, 3, 3, 3, 3, 4, 4, 4, 4};

    params["X"] = migraphx::argument(input_fixed_shape0, input_data.data());
    params["I"] = migraphx::argument(is, input_index.data());
    params["U"] = migraphx::argument(input_fixed_shape1, input_updates.data());

    auto result = p.eval(params).back();
    std::vector<float> results_vector;
    result.visit([&](auto output) { results_vector.assign(output.begin(), output.end()); });
    std::vector<float> gold{6, 7, 8, 9, 11, 12, 13, 14, 15, 14, 13, 12, 12, 11, 10, 9,
                            1, 2, 3, 4, 5,  6,  7,  8,  8,  7,  6,  5,  4,  3,  2,  1,
                            9, 8, 7, 6, 6,  5,  4,  3,  4,  5,  6,  7,  9,  10, 11, 12,
                            8, 7, 6, 5, 4,  3,  2,  1,  1,  2,  3,  4,  5,  6,  7,  8};
    EXPECT(migraphx::verify_range(results_vector, gold));
}

TEST_CASE(sigmoid_test)
{
    migraphx::program p;
    auto* mm = p.get_main_module();
    migraphx::shape s{migraphx::shape::float_type, {2, 2}};
    auto l = mm->add_literal(migraphx::literal{s, {-1, 2, -3, 4}});
    mm->add_instruction(migraphx::make_op("sigmoid"), l);
    p.compile(migraphx::make_target("ref"));
    auto result = p.eval({}).back();
    std::vector<float> results_vector(4);
    result.visit([&](auto output) { results_vector.assign(output.begin(), output.end()); });
    std::vector<float> gold{sigmoid(-1), sigmoid(2), sigmoid(-3), sigmoid(4)};
    EXPECT(migraphx::verify_range(results_vector, gold));
}

TEST_CASE(sigmoid_dyn_test)
{
    migraphx::program p;
    auto* mm = p.get_main_module();
    migraphx::shape s{migraphx::shape::float_type, {{2, 4}, {2, 2}}};
    auto input = mm->add_parameter("X", s);
    mm->add_instruction(migraphx::make_op("sigmoid"), input);
    p.compile(migraphx::make_target("ref"));

    std::vector<float> input_data{-1, 2, -3, 4};
    migraphx::parameter_map params0;
    migraphx::shape input_fixed_shape0{migraphx::shape::float_type, {2, 2}};
    params0["X"] = migraphx::argument(input_fixed_shape0, input_data.data());
    auto result  = p.eval(params0).back();
    std::vector<float> results_vector(4);
    result.visit([&](auto output) { results_vector.assign(output.begin(), output.end()); });
    std::vector<float> gold{sigmoid(-1), sigmoid(2), sigmoid(-3), sigmoid(4)};
    EXPECT(migraphx::verify_range(results_vector, gold));
}

TEST_CASE(sign_test)
{
    migraphx::program p;
    auto* mm = p.get_main_module();
    migraphx::shape s{migraphx::shape::float_type, {5}};
    auto l = mm->add_literal(
        migraphx::literal{s, {1.02481645, 0.85643062, -0.03404123, -0.92791926, 0.0}});
    mm->add_instruction(migraphx::make_op("sign"), l);
    p.compile(migraphx::make_target("ref"));
    auto result = p.eval({}).back();
    std::vector<float> results_vector;
    result.visit([&](auto output) { results_vector.assign(output.begin(), output.end()); });
    std::vector<float> gold = {1.0, 1.0, -1.0, -1.0, 0.0};
    EXPECT(migraphx::verify_range(results_vector, gold));
}

TEST_CASE(sign_dyn_test)
{
    migraphx::program p;
    auto* mm = p.get_main_module();
    migraphx::shape::dynamic_dimension dd{3, 8};
    migraphx::shape s{migraphx::shape::float_type, {dd}};
    auto input = mm->add_parameter("X", s);
    mm->add_instruction(migraphx::make_op("sign"), input);
    p.compile(migraphx::make_target("ref"));

    std::vector<float> input_data{1.02481645, 0.85643062, -0.03404123, -0.92791926, 0.0};
    migraphx::parameter_map params0;
    migraphx::shape input_fixed_shape0{migraphx::shape::float_type, {5}};
    params0["X"] = migraphx::argument(input_fixed_shape0, input_data.data());
    auto result  = p.eval(params0).back();
    std::vector<float> results_vector;
    result.visit([&](auto output) { results_vector.assign(output.begin(), output.end()); });
    std::vector<float> gold = {1.0, 1.0, -1.0, -1.0, 0.0};
    EXPECT(migraphx::verify_range(results_vector, gold));
}

TEST_CASE(sin_test)
{
    migraphx::program p;
    auto* mm = p.get_main_module();
    migraphx::shape s{migraphx::shape::float_type, {3}};
    std::vector<float> data = {-1, 0, 1};
    auto l                  = mm->add_literal(migraphx::literal{s, data});
    mm->add_instruction(migraphx::make_op("sin"), l);
    p.compile(migraphx::make_target("ref"));
    auto result = p.eval({}).back();
    std::vector<float> results_vector(3);
    result.visit([&](auto output) { results_vector.assign(output.begin(), output.end()); });
    std::vector<float> gold = data;
    std::transform(
        gold.begin(), gold.end(), gold.begin(), [](float n) -> float { return sinf(n); });
    EXPECT(migraphx::verify_range(results_vector, gold));
}

TEST_CASE(sin_dyn_test)
{
    migraphx::program p;
    auto* mm = p.get_main_module();
    migraphx::shape::dynamic_dimension dd{3, 8};
    migraphx::shape s{migraphx::shape::float_type, {dd}};
    auto input = mm->add_parameter("X", s);
    mm->add_instruction(migraphx::make_op("sin"), input);
    p.compile(migraphx::make_target("ref"));

    std::vector<float> input_data = {-1, 0, 1};
    migraphx::parameter_map params0;
    migraphx::shape input_fixed_shape0{migraphx::shape::float_type, {3}};
    params0["X"] = migraphx::argument(input_fixed_shape0, input_data.data());
    auto result  = p.eval(params0).back();
    std::vector<float> results_vector(3);
    result.visit([&](auto output) { results_vector.assign(output.begin(), output.end()); });
    std::vector<float> gold = input_data;
    std::transform(
        gold.begin(), gold.end(), gold.begin(), [](float n) -> float { return sinf(n); });
    EXPECT(migraphx::verify_range(results_vector, gold));
}

TEST_CASE(sinh_test)
{
    migraphx::program p;
    auto* mm = p.get_main_module();
    migraphx::shape s{migraphx::shape::float_type, {2, 2}};
    std::vector<float> data{-1.0, 2.0, -3.0, 4.0};
    auto l = mm->add_literal(migraphx::literal{s, data});
    mm->add_instruction(migraphx::make_op("sinh"), l);
    p.compile(migraphx::make_target("ref"));
    auto result = p.eval({}).back();
    std::vector<float> results_vector(4);
    result.visit([&](auto output) { results_vector.assign(output.begin(), output.end()); });
    std::vector<float> gold = data;
    std::transform(
        gold.begin(), gold.end(), gold.begin(), [](float n) -> float { return sinhf(n); });
    EXPECT(migraphx::verify_range(results_vector, gold));
}

TEST_CASE(sinh_dynamic_test)
{
    migraphx::program p;
    auto* mm = p.get_main_module();
    migraphx::shape s{migraphx::shape::float_type, {{2, 4}, {2, 4}}};
    auto input = mm->add_parameter("X", s);
    std::vector<float> input_data{-1.0, 2.0, -3.0, 4.0};
    mm->add_instruction(migraphx::make_op("sinh"), input);
    p.compile(migraphx::make_target("ref"));

    migraphx::parameter_map params0;
    migraphx::shape input_fixed_shape0{migraphx::shape::float_type, {4}};
    params0["X"] = migraphx::argument(input_fixed_shape0, input_data.data());
    auto result  = p.eval(params0).back();
    std::vector<float> results_vector(4);
    result.visit([&](auto output) { results_vector.assign(output.begin(), output.end()); });
    std::vector<float> gold = input_data;
    std::transform(
        gold.begin(), gold.end(), gold.begin(), [](float n) -> float { return sinhf(n); });
    EXPECT(migraphx::verify_range(results_vector, gold));
}

TEST_CASE(slice_test)
{
    {
        migraphx::program p;
        auto* mm = p.get_main_module();
        std::vector<int> data(2 * 2 * 3);
        std::iota(data.begin(), data.end(), 0);
        migraphx::shape s{migraphx::shape::int32_type, {2, 2, 3}};
        auto l0 = mm->add_literal(migraphx::literal{s, data});
        mm->add_instruction(
            migraphx::make_op("slice", {{"axes", {2}}, {"starts", {1}}, {"ends", {3}}}), l0);
        migraphx::shape s2{migraphx::shape::int32_type, {2, 2, 2}, {6, 3, 1}};
        EXPECT(p.get_output_shapes().back() == s2);
        p.compile(migraphx::make_target("ref"));
        migraphx::shape sresult{migraphx::shape::int32_type, {2, 2, 2}, {4, 2, 1}};
        auto result           = p.eval({}).back();
        std::vector<int> gold = {1, 2, 4, 5, 7, 8, 10, 11};
        std::vector<int> results_vector(2 * 2 * 2);
        result.visit([&](auto output) { results_vector.assign(output.begin(), output.end()); });
        EXPECT(migraphx::verify_range(results_vector, gold));
        EXPECT(result.get_shape() == sresult);
    }
    {
        migraphx::program p;
        auto* mm = p.get_main_module();
        std::vector<int> data(2 * 2 * 3);
        std::iota(data.begin(), data.end(), 0);
        migraphx::shape s{migraphx::shape::int32_type, {2, 2, 3}};
        auto l0 = mm->add_literal(migraphx::literal{s, data});
        mm->add_instruction(
            migraphx::make_op("slice",
                              {{"axes", {0, 1, 2}}, {"starts", {0, 0, 0}}, {"ends", {2, 2, 2}}}),
            l0);
        migraphx::shape s2{migraphx::shape::int32_type, {2, 2, 2}, {6, 3, 1}};
        EXPECT(p.get_output_shapes().back() == s2);
        p.compile(migraphx::make_target("ref"));
        migraphx::shape sresult{migraphx::shape::int32_type, {2, 2, 2}, {4, 2, 1}};
        auto result           = p.eval({}).back();
        std::vector<int> gold = {0, 1, 3, 4, 6, 7, 9, 10};
        std::vector<int> results_vector(2 * 2 * 2);
        result.visit([&](auto output) { results_vector.assign(output.begin(), output.end()); });
        EXPECT(migraphx::verify_range(results_vector, gold));
        EXPECT(result.get_shape() == sresult);
    }
}

TEST_CASE(slice_dyn_test0)
{
    // Slice a single dynamic dimension. ax1 slice limits are smaller than min; ax2 "ends" is
    // too large
    migraphx::program p;
    auto* mm = p.get_main_module();
    migraphx::shape s{migraphx::shape::int32_type, {{2, 3}, {2, 2}, {3, 3}}};
    auto x = mm->add_parameter("x", s);
    mm->add_instruction(
        migraphx::make_op("slice", {{"axes", {1, 2}}, {"starts", {0, 1}}, {"ends", {1, 6}}}), x);
    migraphx::shape s2{migraphx::shape::int32_type, {{2, 3}, {1, 1}, {2, 2}}};
    EXPECT(p.get_output_shapes().back() == s2);
    p.compile(migraphx::make_target("ref"));

    //  the strides of sresult are those of the original shape, not
    // reduced to sliced size.
    migraphx::shape sresult{migraphx::shape::int32_type, {2, 1, 2}, {6, 3, 1}};
    migraphx::shape input_fixed_shape{migraphx::shape::int32_type, {2, 2, 3}};
    migraphx::parameter_map params;
    std::vector<int> data(2 * 2 * 3);
    std::iota(data.begin(), data.end(), 0);
    params["x"] = migraphx::argument(input_fixed_shape, data.data());
    auto result = p.eval(params).back();

    std::vector<int> gold = {1, 2, 7, 8};
    std::vector<int> results_vector(2 * 1 * 2);
    result.visit([&](auto output) { results_vector.assign(output.begin(), output.end()); });

    EXPECT(migraphx::verify_range(results_vector, gold));
    EXPECT(result.get_shape() == sresult);
}

TEST_CASE(slice_dyn_test1)
{
    // Slice all three dynamic dimensions
    migraphx::program p;
    auto* mm = p.get_main_module();
    migraphx::shape s{migraphx::shape::int32_type, {{2, 2}, {2, 2}, {3, 3}}};
    auto x = mm->add_parameter("x", s);
    mm->add_instruction(
        migraphx::make_op("slice",
                          {{"axes", {0, 1, 2}}, {"starts", {0, 0, 0}}, {"ends", {2, 2, 2}}}),
        x);

    migraphx::shape s2{migraphx::shape::int32_type, {{2, 2}, {2, 2}, {2, 2}}};
    EXPECT(p.get_output_shapes().back() == s2);
    p.compile(migraphx::make_target("ref"));
    migraphx::shape sresult{migraphx::shape::int32_type, {2, 2, 2}, {6, 3, 1}};

    migraphx::shape input_fixed_shape{migraphx::shape::int32_type, {2, 2, 3}};
    migraphx::parameter_map params;
    std::vector<int> data(2 * 2 * 3);
    std::iota(data.begin(), data.end(), 0);
    params["x"] = migraphx::argument(input_fixed_shape, data.data());
    auto result = p.eval(params).back();

    std::vector<int> gold = {0, 1, 3, 4, 6, 7, 9, 10};
    std::vector<int> results_vector(2 * 2 * 2);
    result.visit([&](auto output) { results_vector.assign(output.begin(), output.end()); });
    EXPECT(migraphx::verify_range(results_vector, gold));
    EXPECT(result.get_shape() == sresult);
}

TEST_CASE(softmax_simple_test)
{
    migraphx::program p;
    auto* mm             = p.get_main_module();
    std::vector<float> a = {0.25, 0.75};
    std::vector<float> s = {0.377541, 0.622459};
    migraphx::shape a_shape{migraphx::shape::float_type, {1, 2}};
    auto al = mm->add_literal(migraphx::literal{a_shape, a});
    mm->add_instruction(migraphx::make_op("softmax", {{"axis", 1}}), al);
    p.compile(migraphx::make_target("ref"));
    auto result = p.eval({}).back();
    std::vector<float> results_vector(2);
    result.visit([&](auto output) { results_vector.assign(output.begin(), output.end()); });
    EXPECT(migraphx::verify_range(results_vector, s));
}

TEST_CASE(softmax_test)
{
    migraphx::program p;
    auto* mm             = p.get_main_module();
    std::vector<float> a = {
        -5.61869681e-01, 9.07827199e-01,  1.29255986e+00,  3.18533443e-02,  -1.22183852e-03,
        -2.83830553e-01, -1.03245842e+00, -9.28322077e-01, -8.82696748e-01, 1.11327164e-01,
        -9.20038462e-01, 8.47388089e-01,  2.51734018e-01,  1.50563884e+00,  2.23056650e+00,
        -6.17576987e-02, -1.00264274e-01, -6.10369384e-01, 1.17537189e+00,  -2.51560897e-01,
        -8.50333512e-01, -8.03578615e-01, -6.51194930e-01, -2.58137047e-01, 4.65528190e-01,
        3.23284641e-02,  -1.54700470e+00, 1.38096774e+00,  5.39869189e-01,  -7.56884992e-01,
        1.81503093e+00,  -2.11269641e+00, 1.92466557e+00,  1.77230799e+00,  2.21660900e+00,
        1.56777036e+00,  -2.08995026e-03, 3.50566894e-01,  -1.15042710e+00, -1.18577778e+00,
        8.90633047e-01,  -6.63949102e-02, 1.44661188e+00,  1.59215283e+00,  -2.56262213e-01,
        9.39079225e-01,  4.07298543e-02,  3.86590779e-01,  6.09607756e-01,  8.22331488e-01,
        -2.82126725e-01, -9.49052632e-01, -4.24012303e-01, -5.32990396e-01, -3.18386006e+00,
        3.27092171e-01,  -1.33315325e+00, 3.62459183e-01,  3.74710828e-01,  -1.30302286e+00,
        1.79680198e-01,  -4.51832324e-01, 4.34282750e-01,  -7.09520102e-01, 6.20333970e-01,
        -1.28712380e+00, 2.04130828e-01,  -7.70607769e-01, 1.61889160e+00,  -1.50951004e+00,
        -4.10505563e-01, -3.56566496e-02, -1.29747534e+00, -1.49967879e-01, 7.77626812e-01,
        -8.28408226e-02, 2.73412596e-02,  5.79780899e-03,  9.87900198e-02,  -7.95276761e-01,
        -1.38536084e+00, -6.63573861e-01, 3.89783204e-01,  -1.30670881e+00, -7.62425125e-01,
        -4.04883057e-01, 6.24344349e-01,  3.68128955e-01,  -1.01577950e+00, -3.06715906e-01,
        5.67961395e-01,  2.98198581e-01,  -1.63613629e+00, -3.75131965e-01, -6.75393403e-01,
        2.59172034e+00,  6.75538957e-01,  9.07939598e-02,  1.92257717e-01,  -1.21592450e+00,
        -2.73682117e-01, 1.25232983e+00,  -1.39969170e+00, -1.91483587e-01, 2.57732719e-01,
        3.10056299e-01,  1.41833842e+00,  -1.81386679e-01, 3.92868072e-01,  -8.14771175e-01,
        2.02392387e+00,  -9.42091495e-02, -3.77683818e-01, 2.05638766e+00,  2.93796062e-01,
        -6.02131486e-01, 2.70461679e-01,  -8.92358482e-01, 1.04388881e+00,  2.66154885e-01};

    std::vector<float> s = {
        0.30191708, 0.59879845, 0.50029165, 0.24915339, 0.36823985, 0.13190967, 0.0349741,
        0.18750034, 0.21905553, 0.27000085, 0.0547399,  0.56318235, 0.47422904, 0.78964758,
        0.91381913, 0.44601166, 0.47902739, 0.13120073, 0.4449684,  0.18766427, 0.15753111,
        0.07844277, 0.05120674, 0.36648798, 0.14637007, 0.13152322, 0.01560997, 0.29065287,
        0.49196178, 0.10550152, 0.81890774, 0.06369215, 0.62972021, 0.74931765, 0.67285055,
        0.35034987, 0.28612873, 0.31931475, 0.04220394, 0.16093165, 0.22390974, 0.11915915,
        0.3115395,  0.35899726, 0.22190949, 0.57518375, 0.13888834, 0.7753762,  0.4642328,
        0.57055861, 0.21954368, 0.34515455, 0.09486015, 0.40631217, 0.01842281, 0.48770609,
        0.06652815, 0.36023033, 0.42343026, 0.24226256, 0.17348589, 0.44066274, 0.6865865,
        0.17296699, 0.46923906, 0.06921105, 0.3570261,  0.4125829,  0.73165393, 0.15302512,
        0.29499072, 0.33932695, 0.30852377, 0.40762195, 0.40170741, 0.36259529, 0.60848355,
        0.42618036, 0.31721094, 0.02960522, 0.28256637, 0.24389413, 0.2725659,  0.10663581,
        0.27622163, 0.28264219, 0.53652936, 0.09476089, 0.40890986, 0.34848392, 0.32572666,
        0.53076893, 0.11529481, 0.29117745, 0.14625968, 0.8756339,  0.49818122, 0.10656087,
        0.1813329,  0.17664003, 0.21410346, 0.80408043, 0.02315119, 0.27155462, 0.32804728,
        0.13268511, 0.61795473, 0.49703068, 0.41696799, 0.10175809, 0.71028161, 0.29929739,
        0.17377149, 0.76075399, 0.20071237, 0.32632929, 0.36892858, 0.09416146, 0.26656723,
        0.42914796};

    migraphx::shape a_shape{migraphx::shape::float_type, {5, 3, 4, 2}};
    auto al = mm->add_literal(migraphx::literal{a_shape, a});
    mm->add_instruction(migraphx::make_op("softmax", {{"axis", 1}}), al);
    p.compile(migraphx::make_target("ref"));
    auto result = p.eval({}).back();
    std::vector<float> results_vector(120);
    result.visit([&](auto output) { results_vector.assign(output.begin(), output.end()); });
    EXPECT(migraphx::verify_range(results_vector, s));
}

TEST_CASE(softmax_dyn_test)
{
    migraphx::program p;
    auto* mm = p.get_main_module();
    migraphx::shape a_shape{migraphx::shape::float_type,
                            {{1, 10}, {1, 3, {3}}, {4, 4}, {2, 2, {2}}}};
    auto al = mm->add_parameter("a", a_shape);
    mm->add_instruction(migraphx::make_op("softmax", {{"axis", 1}}), al);
    p.compile(migraphx::make_target("ref"));

    std::vector<float> a = {
        -5.61869681e-01, 9.07827199e-01,  1.29255986e+00,  3.18533443e-02,  -1.22183852e-03,
        -2.83830553e-01, -1.03245842e+00, -9.28322077e-01, -8.82696748e-01, 1.11327164e-01,
        -9.20038462e-01, 8.47388089e-01,  2.51734018e-01,  1.50563884e+00,  2.23056650e+00,
        -6.17576987e-02, -1.00264274e-01, -6.10369384e-01, 1.17537189e+00,  -2.51560897e-01,
        -8.50333512e-01, -8.03578615e-01, -6.51194930e-01, -2.58137047e-01, 4.65528190e-01,
        3.23284641e-02,  -1.54700470e+00, 1.38096774e+00,  5.39869189e-01,  -7.56884992e-01,
        1.81503093e+00,  -2.11269641e+00, 1.92466557e+00,  1.77230799e+00,  2.21660900e+00,
        1.56777036e+00,  -2.08995026e-03, 3.50566894e-01,  -1.15042710e+00, -1.18577778e+00,
        8.90633047e-01,  -6.63949102e-02, 1.44661188e+00,  1.59215283e+00,  -2.56262213e-01,
        9.39079225e-01,  4.07298543e-02,  3.86590779e-01,  6.09607756e-01,  8.22331488e-01,
        -2.82126725e-01, -9.49052632e-01, -4.24012303e-01, -5.32990396e-01, -3.18386006e+00,
        3.27092171e-01,  -1.33315325e+00, 3.62459183e-01,  3.74710828e-01,  -1.30302286e+00,
        1.79680198e-01,  -4.51832324e-01, 4.34282750e-01,  -7.09520102e-01, 6.20333970e-01,
        -1.28712380e+00, 2.04130828e-01,  -7.70607769e-01, 1.61889160e+00,  -1.50951004e+00,
        -4.10505563e-01, -3.56566496e-02, -1.29747534e+00, -1.49967879e-01, 7.77626812e-01,
        -8.28408226e-02, 2.73412596e-02,  5.79780899e-03,  9.87900198e-02,  -7.95276761e-01,
        -1.38536084e+00, -6.63573861e-01, 3.89783204e-01,  -1.30670881e+00, -7.62425125e-01,
        -4.04883057e-01, 6.24344349e-01,  3.68128955e-01,  -1.01577950e+00, -3.06715906e-01,
        5.67961395e-01,  2.98198581e-01,  -1.63613629e+00, -3.75131965e-01, -6.75393403e-01,
        2.59172034e+00,  6.75538957e-01,  9.07939598e-02,  1.92257717e-01,  -1.21592450e+00,
        -2.73682117e-01, 1.25232983e+00,  -1.39969170e+00, -1.91483587e-01, 2.57732719e-01,
        3.10056299e-01,  1.41833842e+00,  -1.81386679e-01, 3.92868072e-01,  -8.14771175e-01,
        2.02392387e+00,  -9.42091495e-02, -3.77683818e-01, 2.05638766e+00,  2.93796062e-01,
        -6.02131486e-01, 2.70461679e-01,  -8.92358482e-01, 1.04388881e+00,  2.66154885e-01};
    migraphx::parameter_map params;
    migraphx::shape input_fixed_shape{migraphx::shape::float_type, {5, 3, 4, 2}};
    params["a"] = migraphx::argument(input_fixed_shape, a.data());
    auto result = p.eval(params).back();
    std::vector<float> results_vector(120);
    result.visit([&](auto output) { results_vector.assign(output.begin(), output.end()); });
    std::vector<float> s = {
        0.30191708, 0.59879845, 0.50029165, 0.24915339, 0.36823985, 0.13190967, 0.0349741,
        0.18750034, 0.21905553, 0.27000085, 0.0547399,  0.56318235, 0.47422904, 0.78964758,
        0.91381913, 0.44601166, 0.47902739, 0.13120073, 0.4449684,  0.18766427, 0.15753111,
        0.07844277, 0.05120674, 0.36648798, 0.14637007, 0.13152322, 0.01560997, 0.29065287,
        0.49196178, 0.10550152, 0.81890774, 0.06369215, 0.62972021, 0.74931765, 0.67285055,
        0.35034987, 0.28612873, 0.31931475, 0.04220394, 0.16093165, 0.22390974, 0.11915915,
        0.3115395,  0.35899726, 0.22190949, 0.57518375, 0.13888834, 0.7753762,  0.4642328,
        0.57055861, 0.21954368, 0.34515455, 0.09486015, 0.40631217, 0.01842281, 0.48770609,
        0.06652815, 0.36023033, 0.42343026, 0.24226256, 0.17348589, 0.44066274, 0.6865865,
        0.17296699, 0.46923906, 0.06921105, 0.3570261,  0.4125829,  0.73165393, 0.15302512,
        0.29499072, 0.33932695, 0.30852377, 0.40762195, 0.40170741, 0.36259529, 0.60848355,
        0.42618036, 0.31721094, 0.02960522, 0.28256637, 0.24389413, 0.2725659,  0.10663581,
        0.27622163, 0.28264219, 0.53652936, 0.09476089, 0.40890986, 0.34848392, 0.32572666,
        0.53076893, 0.11529481, 0.29117745, 0.14625968, 0.8756339,  0.49818122, 0.10656087,
        0.1813329,  0.17664003, 0.21410346, 0.80408043, 0.02315119, 0.27155462, 0.32804728,
        0.13268511, 0.61795473, 0.49703068, 0.41696799, 0.10175809, 0.71028161, 0.29929739,
        0.17377149, 0.76075399, 0.20071237, 0.32632929, 0.36892858, 0.09416146, 0.26656723,
        0.42914796};
    EXPECT(migraphx::verify_range(results_vector, s));
}

TEST_CASE(sqdiff_test)
{
    migraphx::program p;
    auto* mm = p.get_main_module();
    migraphx::shape s{migraphx::shape::float_type, {3}};
    auto l1 = mm->add_literal(migraphx::literal{s, {-1, 0, 1}});
    auto l2 = mm->add_literal(migraphx::literal{s, {1, 2, 3}});
    mm->add_instruction(migraphx::make_op("sqdiff"), l1, l2);
    p.compile(migraphx::make_target("ref"));
    auto result = p.eval({}).back();
    std::vector<float> results_vector(3);
    result.visit([&](auto output) { results_vector.assign(output.begin(), output.end()); });
    std::vector<float> gold = {4, 4, 4};
    EXPECT(migraphx::verify_range(results_vector, gold));
}

TEST_CASE(sqdiff_dyn_test)
{
    migraphx::program p;
    auto* mm = p.get_main_module();
    std::vector<migraphx::shape::dynamic_dimension> dd{{2, 6}};
    migraphx::shape s{migraphx::shape::float_type, dd};
    auto x = mm->add_parameter("x", s);
    auto y = mm->add_parameter("y", s);
    mm->add_instruction(migraphx::make_op("sqdiff"), x, y);
    p.compile(migraphx::make_target("ref"));

    std::vector<float> x_data{-1, 0, 1};
    std::vector<float> y_data{1, 2, 3};
    migraphx::parameter_map params0;
    migraphx::shape input_fixed_shape0{migraphx::shape::float_type, {3}};
    params0["x"] = migraphx::argument(input_fixed_shape0, x_data.data());
    params0["y"] = migraphx::argument(input_fixed_shape0, y_data.data());
    auto result  = p.eval(params0).back();
    std::vector<float> results_vector(3);
    result.visit([&](auto output) { results_vector.assign(output.begin(), output.end()); });
    std::vector<float> gold = {4, 4, 4};
    EXPECT(migraphx::verify_range(results_vector, gold));
}

TEST_CASE(sqrt_test)
{
    migraphx::program p;
    auto* mm = p.get_main_module();
    migraphx::shape s{migraphx::shape::float_type, {5}};
    std::vector<float> data{1.02481645, 0.85643062, 0.03404123, 0.92791926, 0.10569184};
    auto l = mm->add_literal(migraphx::literal{s, data});
    mm->add_instruction(migraphx::make_op("sqrt"), l);
    p.compile(migraphx::make_target("ref"));
    auto result = p.eval({}).back();
    std::vector<float> results_vector;
    result.visit([&](auto output) { results_vector.assign(output.begin(), output.end()); });
    std::vector<float> gold = data;
    std::transform(
        gold.begin(), gold.end(), gold.begin(), [](float n) -> float { return sqrtf(n); });
    EXPECT(migraphx::verify_range(results_vector, gold));
}

TEST_CASE(sqrt_dynamic_test)
{
    migraphx::program p;
    auto* mm = p.get_main_module();
    migraphx::shape::dynamic_dimension dd{3, 8};
    migraphx::shape s{migraphx::shape::float_type, {dd}};
    auto input = mm->add_parameter("X", s);
    std::vector<float> input_data{1.02481645, 0.85643062, 0.03404123, 0.92791926, 0.10569184};
    mm->add_instruction(migraphx::make_op("sqrt"), input);
    p.compile(migraphx::make_target("ref"));

    migraphx::parameter_map params0;
    migraphx::shape input_fixed_shape0{migraphx::shape::float_type, {5}};
    params0["X"] = migraphx::argument(input_fixed_shape0, input_data.data());
    auto result  = p.eval(params0).back();
    std::vector<float> results_vector;
    result.visit([&](auto output) { results_vector.assign(output.begin(), output.end()); });
    std::vector<float> gold = input_data;
    std::transform(
        gold.begin(), gold.end(), gold.begin(), [](float n) -> float { return sqrtf(n); });
    EXPECT(migraphx::verify_range(results_vector, gold));
}

TEST_CASE(squeeze_test)
{
    {
        migraphx::program p;
        auto* mm = p.get_main_module();
        std::vector<float> data(4 * 3 * 3);
        migraphx::shape s1{migraphx::shape::float_type, {4, 1, 3, 1, 3}};
        migraphx::shape s2{migraphx::shape::float_type, {4, 3, 1, 3}};
        auto l0 = mm->add_literal(migraphx::literal{s1, data});
        mm->add_instruction(migraphx::make_op("squeeze", {{"axes", {1}}}), l0);
        p.compile(migraphx::make_target("ref"));
        auto result = p.eval({}).back();
        EXPECT(result.get_shape() == s2);
    }
    {
        migraphx::program p;
        auto* mm = p.get_main_module();
        std::vector<float> data(4 * 3 * 3);
        migraphx::shape s1{migraphx::shape::float_type, {4, 1, 3, 1, 3}};
        migraphx::shape s2{migraphx::shape::float_type, {4, 1, 3, 3}};
        auto l0 = mm->add_literal(migraphx::literal{s1, data});
        mm->add_instruction(migraphx::make_op("squeeze", {{"axes", {3}}}), l0);
        p.compile(migraphx::make_target("ref"));
        auto result = p.eval({}).back();
        EXPECT(result.get_shape() == s2);
    }

    {
        migraphx::program p;
        auto* mm = p.get_main_module();
        std::vector<float> data(4 * 3 * 3);
        migraphx::shape s1{migraphx::shape::float_type, {4, 1, 3, 1, 3}};
        migraphx::shape s2{migraphx::shape::float_type, {4, 3, 3}};
        auto l0 = mm->add_literal(migraphx::literal{s1, data});
        mm->add_instruction(migraphx::make_op("squeeze"), l0);
        p.compile(migraphx::make_target("ref"));
        auto result = p.eval({}).back();
        EXPECT(result.get_shape() == s2);
    }
}

TEST_CASE(squeeze_dyn_test)
{
    migraphx::program p;
    auto* mm = p.get_main_module();
    migraphx::shape s1{migraphx::shape::float_type, {{1, 4}, {1, 1}, {3, 3}, {1, 1}, {3, 3}}};
    auto p0 = mm->add_parameter("x", s1);
    mm->add_instruction(migraphx::make_op("squeeze", {{"axes", {1}}}), p0);
    p.compile(migraphx::make_target("ref"));

    std::vector<float> input_data(4 * 3 * 3);
    migraphx::parameter_map params0;
    migraphx::shape input_fixed_shape0{migraphx::shape::float_type, {4, 1, 3, 1, 3}};
    params0["x"] = migraphx::argument(input_fixed_shape0, input_data.data());
    auto result  = p.eval(params0).back();
    migraphx::shape s2{migraphx::shape::float_type, {4, 3, 1, 3}};
    EXPECT(result.get_shape() == s2);
}

TEST_CASE(step_test)
{
    {
        migraphx::program p;
        auto* mm = p.get_main_module();
        std::vector<float> data(2 * 4 * 6);
        std::iota(data.begin(), data.end(), 2);
        migraphx::shape s1{migraphx::shape::float_type, {2, 1, 4, 6}};
        auto l0 = mm->add_literal(migraphx::literal{s1, data});
        auto r  = mm->add_instruction(
            migraphx::make_op("step", {{"axes", {0, 2, 3}}, {"steps", {2, 2, 3}}}), l0);
        mm->add_return({r});
        p.compile(migraphx::make_target("ref"));
        auto result = p.eval({}).back();
        migraphx::shape s2{migraphx::shape::float_type, {1, 1, 2, 2}};
        EXPECT(result.get_shape() == s2);
    }

    {
        migraphx::program p;
        auto* mm = p.get_main_module();
        std::vector<float> data(2 * 4 * 6);
        std::iota(data.begin(), data.end(), 2);
        migraphx::shape s1{migraphx::shape::float_type, {2, 1, 4, 6}};
        auto l0 = mm->add_literal(migraphx::literal{s1, data});
        auto tl = mm->add_instruction(
            migraphx::make_op("transpose", {{"permutation", {0, 2, 3, 1}}}), l0);
        auto r = mm->add_instruction(
            migraphx::make_op("step", {{"axes", {0, 1, 2}}, {"steps", {2, 2, 3}}}), tl);
        mm->add_return({r});
        p.compile(migraphx::make_target("ref"));
        auto result = p.eval({}).back();
        migraphx::shape s2{migraphx::shape::float_type, {1, 2, 2, 1}};
        EXPECT(result.get_shape() == s2);
    }
}

TEST_CASE(sub_test)
{
    migraphx::program p;
    auto* mm = p.get_main_module();
    migraphx::shape s{migraphx::shape::float_type, {3}};
    auto l1 = mm->add_literal(migraphx::literal{s, {-1, 0, 1}});
    auto l2 = mm->add_literal(migraphx::literal{s, {1, 2, 3}});
    mm->add_instruction(migraphx::make_op("sub"), l1, l2);
    p.compile(migraphx::make_target("ref"));
    auto result = p.eval({}).back();
    std::vector<float> results_vector(3);
    result.visit([&](auto output) { results_vector.assign(output.begin(), output.end()); });
    std::vector<float> gold = {-2, -2, -2};
    EXPECT(migraphx::verify_range(results_vector, gold));
}

TEST_CASE(sub_dyn_test)
{
    migraphx::program p;
    auto* mm = p.get_main_module();
    std::vector<migraphx::shape::dynamic_dimension> dd{{2, 6}};
    migraphx::shape s{migraphx::shape::float_type, dd};
    auto x = mm->add_parameter("x", s);
    auto y = mm->add_parameter("y", s);
    mm->add_instruction(migraphx::make_op("sub"), x, y);
    p.compile(migraphx::make_target("ref"));

    std::vector<float> x_data{-1, 0, 1};
    std::vector<float> y_data{1, 2, 3};
    migraphx::parameter_map params0;
    migraphx::shape input_fixed_shape0{migraphx::shape::float_type, {3}};
    params0["x"] = migraphx::argument(input_fixed_shape0, x_data.data());
    params0["y"] = migraphx::argument(input_fixed_shape0, y_data.data());
    auto result  = p.eval(params0).back();
    std::vector<float> results_vector(3);
    result.visit([&](auto output) { results_vector.assign(output.begin(), output.end()); });
    std::vector<float> gold = {-2, -2, -2};
    EXPECT(migraphx::verify_range(results_vector, gold));
}

TEST_CASE(tan_test)
{
    migraphx::program p;
    auto* mm = p.get_main_module();
    migraphx::shape s{migraphx::shape::float_type, {3}};
    std::vector<float> data{-1, 0, 1};
    auto l = mm->add_literal(migraphx::literal{s, data});
    mm->add_instruction(migraphx::make_op("tan"), l);
    p.compile(migraphx::make_target("ref"));
    auto result = p.eval({}).back();
    std::vector<float> results_vector(3);
    result.visit([&](auto output) { results_vector.assign(output.begin(), output.end()); });
    std::vector<float> gold = data;
    std::transform(
        gold.begin(), gold.end(), gold.begin(), [](float n) -> float { return tanf(n); });
    EXPECT(migraphx::verify_range(results_vector, gold));
}

TEST_CASE(tan_dynamic_test)
{
    migraphx::program p;
    auto* mm = p.get_main_module();
    migraphx::shape::dynamic_dimension dd{3, 8};
    migraphx::shape s{migraphx::shape::float_type, {dd}};
    auto input = mm->add_parameter("X", s);
    std::vector<float> input_data{-1, 0, 1};
    mm->add_instruction(migraphx::make_op("tan"), input);
    p.compile(migraphx::make_target("ref"));

    migraphx::parameter_map params0;
    migraphx::shape input_fixed_shape0{migraphx::shape::float_type, {3}};
    params0["X"] = migraphx::argument(input_fixed_shape0, input_data.data());
    auto result  = p.eval(params0).back();
    std::vector<float> results_vector(3);
    result.visit([&](auto output) { results_vector.assign(output.begin(), output.end()); });
    std::vector<float> gold = input_data;
    std::transform(
        gold.begin(), gold.end(), gold.begin(), [](float n) -> float { return tanf(n); });
    EXPECT(migraphx::verify_range(results_vector, gold));
}

TEST_CASE(tanh_test)
{
    migraphx::program p;
    auto* mm = p.get_main_module();
    migraphx::shape s{migraphx::shape::float_type, {2, 2}};
    std::vector<float> data{-1.0, 2.0, -3.0, 4.0};
    auto l = mm->add_literal(migraphx::literal{s, data});
    mm->add_instruction(migraphx::make_op("tanh"), l);
    p.compile(migraphx::make_target("ref"));
    auto result = p.eval({}).back();
    std::vector<float> results_vector(4);
    result.visit([&](auto output) { results_vector.assign(output.begin(), output.end()); });
    std::vector<float> gold = data;
    std::transform(
        gold.begin(), gold.end(), gold.begin(), [](float n) -> float { return tanhf(n); });
    EXPECT(migraphx::verify_range(results_vector, gold));
}

TEST_CASE(tanh_dynamic_test)
{
    migraphx::program p;
    auto* mm = p.get_main_module();
    migraphx::shape::dynamic_dimension dd{3, 8};
    migraphx::shape s{migraphx::shape::float_type, {dd}};
    auto input = mm->add_parameter("X", s);
    std::vector<float> input_data{-1.0, 2.0, -3.0, 4.0};
    mm->add_instruction(migraphx::make_op("tanh"), input);
    p.compile(migraphx::make_target("ref"));

    migraphx::parameter_map params0;
    migraphx::shape input_fixed_shape0{migraphx::shape::float_type, {4}};
    params0["X"] = migraphx::argument(input_fixed_shape0, input_data.data());
    auto result  = p.eval(params0).back();
    std::vector<float> results_vector(4);
    result.visit([&](auto output) { results_vector.assign(output.begin(), output.end()); });
    std::vector<float> gold = input_data;
    std::transform(
        gold.begin(), gold.end(), gold.begin(), [](float n) -> float { return tanhf(n); });
    EXPECT(migraphx::verify_range(results_vector, gold));
}

TEST_CASE(topk_test)
{
    auto create_program = [](int64_t k, int64_t axis, int largest) {
        migraphx::program p;
        auto* mm = p.get_main_module();
        migraphx::shape s{migraphx::shape::float_type, {3, 5}};
        auto data = mm->add_parameter("data", s);
        auto r    = mm->add_instruction(
            migraphx::make_op("topk", {{"axis", axis}, {"k", k}, {"largest", largest}}), data);
        auto r0 = mm->add_instruction(migraphx::make_op("get_tuple_elem", {{"index", 0}}), r);
        auto r1 = mm->add_instruction(migraphx::make_op("get_tuple_elem", {{"index", 1}}), r);
        mm->add_return({r0, r1});

        return p;
    };

    auto run_program = [&](int64_t k, int64_t axis, int largest) {
        auto p = create_program(k, axis, largest);
        p.compile(migraphx::make_target("ref"));
        std::vector<float> data = {
            2.1, 2.3, 2.0, 2.5, 1.9, 3.3, 0.2, 4.5, 0.1, 0.8, 1.0, 4.5, 2.1, 0.8, 1.5};
        migraphx::shape s{migraphx::shape::float_type, {3, 5}};
        migraphx::parameter_map pp;
        pp["data"] = migraphx::argument(s, data.data());
        auto rets  = p.eval(pp);
        std::vector<float> ret_val;
        rets.front().visit([&](auto v) { ret_val.assign(v.begin(), v.end()); });
        std::vector<int64_t> ret_ind;
        rets.back().visit([&](auto v) { ret_ind.assign(v.begin(), v.end()); });

        return std::make_pair(ret_val, ret_ind);
    };

    // case 1
    {
        auto results                = run_program(4, 1, 1);
        std::vector<float> gold_val = {2.5, 2.3, 2.1, 2, 4.5, 3.3, 0.8, 0.2, 4.5, 2.1, 1.5, 1};
        EXPECT(results.first == gold_val);
        std::vector<int64_t> gold_ind = {3, 1, 0, 2, 2, 0, 4, 1, 1, 2, 4, 0};
        EXPECT(results.second == gold_ind);
    }

    // case 2
    {
        auto results                = run_program(4, 1, 0);
        std::vector<float> gold_val = {1.9, 2, 2.1, 2.3, 0.1, 0.2, 0.8, 3.3, 0.8, 1, 1.5, 2.1};
        EXPECT(results.first == gold_val);
        std::vector<int64_t> gold_ind = {4, 2, 0, 1, 3, 1, 4, 0, 3, 0, 4, 2};
        EXPECT(results.second == gold_ind);
    }
}

TEST_CASE(transpose_test)
{
    migraphx::shape a_shape{migraphx::shape::float_type, {1, 2, 2, 3}};
    std::vector<float> data(12);
    std::iota(data.begin(), data.end(), 0);

    {
        migraphx::program p;
        auto* mm                  = p.get_main_module();
        auto l                    = mm->add_literal(migraphx::literal{a_shape, data});
        std::vector<int64_t> perm = {0, 3, 1, 2};
        mm->add_instruction(migraphx::make_op("transpose", {{"permutation", perm}}), l);
        p.compile(migraphx::make_target("ref"));
        auto result = p.eval({}).back();
    }
    {
        migraphx::program p;
        auto* mm                  = p.get_main_module();
        auto l                    = mm->add_literal(migraphx::literal{a_shape, data});
        std::vector<int64_t> perm = {0, 3, 1, 2};
        auto result =
            mm->add_instruction(migraphx::make_op("transpose", {{"permutation", perm}}), l);
        mm->add_instruction(migraphx::make_op("contiguous"), result);
        p.compile(migraphx::make_target("ref"));
        auto result2 = p.eval({}).back();

        std::vector<float> results_vector(12);
        result2.visit([&](auto output) { results_vector.assign(output.begin(), output.end()); });
        std::vector<float> gold = {0, 3, 6, 9, 1, 4, 7, 10, 2, 5, 8, 11};
        EXPECT(migraphx::verify_range(results_vector, gold));
    }
}

TEST_CASE(transpose_dyn_test)
{
    migraphx::program p;
    auto* mm = p.get_main_module();
    migraphx::shape s{migraphx::shape::float_type, {{1, 4}, {2, 2}, {2, 2}, {3, 3}}};
    auto l                    = mm->add_parameter("X", s);
    std::vector<int64_t> perm = {0, 3, 1, 2};
    mm->add_instruction(migraphx::make_op("transpose", {{"permutation", perm}}), l);
    p.compile(migraphx::make_target("ref"));

    std::vector<float> data(12);
    std::iota(data.begin(), data.end(), 0);
    migraphx::parameter_map params;
    migraphx::shape input_fixed_shape{migraphx::shape::float_type, {1, 2, 2, 3}};
    params["X"] = migraphx::argument(input_fixed_shape, data.data());
    auto result = p.eval(params).back();

    std::vector<size_t> new_lens = {1, 3, 2, 2};
    EXPECT(result.get_shape().lens() == new_lens);

    std::vector<float> results_vector(12);
    result.visit([&](auto output) { results_vector.assign(output.begin(), output.end()); });
    std::vector<float> gold = {0, 3, 6, 9, 1, 4, 7, 10, 2, 5, 8, 11};
    EXPECT(migraphx::verify_range(results_vector, gold));
}

TEST_CASE(unsqueeze_test)
{
    {
        migraphx::program p;
        auto* mm = p.get_main_module();
        std::vector<float> data(4 * 3 * 3);
        migraphx::shape s1{migraphx::shape::float_type, {4, 3, 3}};
        migraphx::shape s2{migraphx::shape::float_type, {4, 1, 3, 3}};
        auto l0 = mm->add_literal(migraphx::literal{s1, data});
        mm->add_instruction(migraphx::make_op("unsqueeze", {{"axes", {1}}}), l0);
        p.compile(migraphx::make_target("ref"));
        auto result = p.eval({}).back();
        EXPECT(result.get_shape() == s2);
    }
    {
        migraphx::program p;
        auto* mm = p.get_main_module();
        std::vector<float> data(4 * 3 * 3);
        migraphx::shape s1{migraphx::shape::float_type, {4, 3, 3}};
        migraphx::shape s2{migraphx::shape::float_type, {4, 3, 1, 3}};
        auto l0 = mm->add_literal(migraphx::literal{s1, data});
        mm->add_instruction(migraphx::make_op("unsqueeze", {{"axes", {2}}}), l0);
        p.compile(migraphx::make_target("ref"));
        auto result = p.eval({}).back();
        EXPECT(result.get_shape() == s2);
    }
}

TEST_CASE(unsqueeze_dyn_test)
{
    migraphx::program p;
    auto* mm = p.get_main_module();

    migraphx::shape s1{migraphx::shape::float_type, {{1, 4}, {3, 3}, {3, 3}}};
    auto p0 = mm->add_parameter("x", s1);
    mm->add_instruction(migraphx::make_op("unsqueeze", {{"axes", {1}}}), p0);
    p.compile(migraphx::make_target("ref"));

    std::vector<float> input_data(4 * 3 * 3);
    migraphx::parameter_map params0;
    migraphx::shape input_fixed_shape0{migraphx::shape::float_type, {4, 3, 3}};
    params0["x"] = migraphx::argument(input_fixed_shape0, input_data.data());
    auto result  = p.eval(params0).back();
    migraphx::shape s2{migraphx::shape::float_type, {4, 1, 3, 3}};
    EXPECT(result.get_shape() == s2);
}

TEST_CASE(where_test)
{
    migraphx::program p;
    auto* mm = p.get_main_module();
    migraphx::shape sb{migraphx::shape::bool_type, {3, 3}};
    migraphx::shape sx{migraphx::shape::float_type, {3, 3}};

    std::vector<bool> b{true, true, true, false, false, false, true, false, true};
    std::vector<float> x(9, 1.0);
    std::vector<float> y(9, 2.0);

    auto lb = mm->add_literal(migraphx::literal{sb, b});
    auto lx = mm->add_literal(migraphx::literal{sx, x});
    auto ly = mm->add_literal(migraphx::literal{sx, y});
    auto w  = mm->add_instruction(migraphx::make_op("where"), lb, lx, ly);
    mm->add_return({w});
    p.compile(migraphx::make_target("ref"));
    auto result = p.eval({}).back();
    std::vector<float> result_vec;
    result.visit([&](auto output) { result_vec.assign(output.begin(), output.end()); });
    std::vector<float> gold(9);
    for(int i = 0; i < gold.size(); ++i)
        gold[i] = b[i] ? x[i] : y[i];

    EXPECT(migraphx::verify_range(result_vec, gold));
}

TEST_CASE(where_dyn_test)
{
    migraphx::program p;
    auto* mm = p.get_main_module();
    migraphx::shape sb{migraphx::shape::bool_type, {{2, 3}, {2, 3}}};
    migraphx::shape sx{migraphx::shape::float_type, {{2, 3}, {2, 3}}};

    auto lb = mm->add_parameter("predicate", sb);
    auto lx = mm->add_parameter("X", sx);
    auto ly = mm->add_parameter("Y", sx);
    mm->add_instruction(migraphx::make_op("where"), lb, lx, ly);
    p.compile(migraphx::make_target("ref"));

    std::vector<char> b{1, 1, 1, 0, 0, 0, 1, 0, 1};
    std::vector<float> x(9, 1.0);
    std::vector<float> y(9, 2.0);
    migraphx::parameter_map params;
    migraphx::shape input_fixed_shape0{migraphx::shape::float_type, {3, 3}};
    migraphx::shape input_fixed_shape1{migraphx::shape::uint8_type, {3, 3}};
    params["X"] = migraphx::argument(input_fixed_shape0, x.data());
    params["Y"] = migraphx::argument(input_fixed_shape0, y.data());

    params["predicate"] = migraphx::argument(input_fixed_shape1, b.data());

    auto result = p.eval(params).back();
    std::vector<float> results_vector(3 * 3);
    result.visit([&](auto output) { results_vector.assign(output.begin(), output.end()); });
    std::vector<float> gold{1, 1, 1, 2, 2, 2, 1, 2, 1};
    EXPECT(migraphx::verify_range(results_vector, gold));
}

TEST_CASE(where_broadcasted_inputs_test)
{
    migraphx::program p;
    auto* mm = p.get_main_module();
    migraphx::shape sb{migraphx::shape::bool_type, {3, 3}};

    std::vector<bool> b{true, true, true, false, false, false, true, false, true};

    auto lb  = mm->add_literal(migraphx::literal{sb, b});
    auto lx  = mm->add_literal(migraphx::literal(1.0f));
    auto ly  = mm->add_literal(migraphx::literal(2.0f));
    auto mbx = mm->add_instruction(migraphx::make_op("multibroadcast", {{"out_lens", {3, 3}}}), lx);
    auto mby = mm->add_instruction(migraphx::make_op("multibroadcast", {{"out_lens", {3, 3}}}), ly);
    auto w   = mm->add_instruction(migraphx::make_op("where"), lb, mbx, mby);
    mm->add_return({w});
    p.compile(migraphx::make_target("ref"));
    auto result = p.eval({}).back();
    std::vector<float> result_vec;
    result.visit([&](auto output) { result_vec.assign(output.begin(), output.end()); });
    std::vector<float> gold(9);
    std::vector<float> x(9, 1.0);
    std::vector<float> y(9, 2.0);
    for(int i = 0; i < gold.size(); ++i)
        gold[i] = b[i] ? x[i] : y[i];

    EXPECT(migraphx::verify_range(result_vec, gold));
}

int main(int argc, const char* argv[]) { test::run(argc, argv); }<|MERGE_RESOLUTION|>--- conflicted
+++ resolved
@@ -654,17 +654,10 @@
 
     std::vector<float> data{1, 2, 3, 4, 5, 6};
 
-<<<<<<< HEAD
-    //      0  0  0
-    //      1  2  3
-    //      4  5  6        0-padding will look like this
-    //      0  0  0
-=======
     //      *  *  *
     //      1  2  3        padding will look like this
     //      4  5  6        The * are used when tiling the kernel
     //      *  *  *        but are ignored in averaging
->>>>>>> 2f0c28fb
 
     migraphx::shape input_fixed_shape{migraphx::shape::float_type, {1, 1, 2, 3}};
     migraphx::parameter_map params;
@@ -672,12 +665,7 @@
     auto result = p.eval(params).back();
     std::vector<float> results_vector(12);
     result.visit([&](auto output) { results_vector.assign(output.begin(), output.end()); });
-<<<<<<< HEAD
-
-    std::vector<float> gold{0.75, 1.5, 2.25, 3.};
-=======
     std::vector<float> gold{1.5, 3.0, 4.5, 6.0};
->>>>>>> 2f0c28fb
     EXPECT(migraphx::verify_range(results_vector, gold));
 }
 
@@ -4205,6 +4193,27 @@
     std::vector<float> gold{0.5, 0.6, 0.5, 1.3, 1.4, 1.0, 0.8, 0.8, 0.7};
     EXPECT(migraphx::verify_range(results_vector, gold));
 }
+
+// TODO: this tests compliance with a oneDNN rule and a feature that's commented out
+// in pooling.hpp
+// TEST_CASE(lppool_l1_norm_err_test)
+// {
+//     // padding too large for kernel size
+//     migraphx::program p;
+//     auto* mm    = p.get_main_module();
+//     auto s      = migraphx::shape{migraphx::shape::float_type, {1, 2, 5}};
+//     auto op     = migraphx::op::pooling{migraphx::op::pooling_mode::lpnorm};
+//     op.lengths  = {3};
+//     op.padding  = {2};
+//     op.stride   = {1};
+//     op.lp_order = 1;
+
+//     std::vector<float> data{0.3, 0.2, 0.4, 0.1, 0.8, 0.5, 0.9, 0.1, 0.1, 0.7};
+//     auto l0 = mm->add_literal(migraphx::literal{s, data});
+//     EXPECT(test::throws([&] {
+//             mm->add_instruction(op, l0);
+//         }));
+// }
 
 TEST_CASE(lppool_l2_norm_test)
 {
