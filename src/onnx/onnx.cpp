--- conflicted
+++ resolved
@@ -629,10 +629,6 @@
         auto auto_pad = info.attributes["auto_pad"].s();
         if(auto_pad.find("SAME") != std::string::npos)
         {
-<<<<<<< HEAD
-=======
-            v["padding_mode"]  = to_value(op::padding_mode_t::same);
->>>>>>> 002eb4e2
             bool is_same_upper = (auto_pad.find("SAME_UPPER") != std::string::npos);
             paddings.resize(2 * kdims);
 
@@ -705,21 +701,17 @@
         {
             auto weight_lens = weights->get_shape().lens();
             std::vector<std::size_t> k_lens(weight_lens.begin() + 2, weight_lens.end());
-<<<<<<< HEAD
-            cal_auto_padding_size(info, op, k_lens, op.dilation, in_lens, padding);
-            auto auto_pad = info.attributes["auto_pad"].s();
-            if(auto_pad.find("SAME") != std::string::npos)
-            {
-                op.padding_mode = op::padding_mode_t::same;
-            }
-=======
             cal_auto_padding_size(info,
                                   values,
                                   k_lens,
                                   values["dilation"].to_vector<std::size_t>(),
                                   in_lens,
                                   padding);
->>>>>>> 002eb4e2
+            auto auto_pad = info.attributes["auto_pad"].s();
+            if(auto_pad.find("SAME") != std::string::npos)
+            {
+                values["padding_mode"]  = to_value(op::padding_mode_t::same);
+            }
         }
         check_asym_padding(l0, padding, values);
 
@@ -923,7 +915,7 @@
         // does not support ceil_mode
         if(contains(info.attributes, "ceil_mode"))
         {
-            op.ceil_mode = static_cast<bool>(info.attributes.at("ceil_mode").i());
+            values["ceil_mode"] = static_cast<bool>(info.attributes.at("ceil_mode").i());
         }
 
         // count include padding, if count include pad is 1, we always use
