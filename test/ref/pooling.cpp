--- conflicted
+++ resolved
@@ -76,7 +76,7 @@
     std::vector<float> results_vector;
     result.visit([&](auto output) { results_vector.assign(output.begin(), output.end()); });
     std::vector<float> gold{0.35, 0.15, 0.85, 0.3, 0.1, 0.65};
-    EXPECT(migraphx::verify::verify_range(results_vector, gold));
+    EXPECT(migraphx::verify::verify_rms_range(results_vector, gold));
 }
 
 TEST_CASE(avgpool_rank3_dil_test2)
@@ -100,7 +100,7 @@
     std::vector<float> results_vector;
     result.visit([&](auto output) { results_vector.assign(output.begin(), output.end()); });
     std::vector<float> gold{0.2, 0.45, 0.35};
-    EXPECT(migraphx::verify::verify_range(results_vector, gold));
+    EXPECT(migraphx::verify::verify_rms_range(results_vector, gold));
 }
 
 TEST_CASE(avgpool_rank3_pad_test)
@@ -125,7 +125,7 @@
     result.visit([&](auto output) { results_vector.assign(output.begin(), output.end()); });
     std::vector<float> gold{
         0.3, 0.25, 0.3, 0.25, 0.1, 0.8, 0.65, 0.7, 0.5, 0.1, 0.1, 0.4, 0.4, 0.35, 0.6};
-    EXPECT(migraphx::verify::verify_range(results_vector, gold));
+    EXPECT(migraphx::verify::verify_rms_range(results_vector, gold));
 }
 
 TEST_CASE(avgpool_rank3_pad_dil_test)
@@ -149,7 +149,7 @@
     std::vector<float> results_vector;
     result.visit([&](auto output) { results_vector.assign(output.begin(), output.end()); });
     std::vector<float> gold{0.4, 0.2, 0.2, 0.9, 0.45, 0.5, 0.1, 0.35, 0.7};
-    EXPECT(migraphx::verify::verify_range(results_vector, gold));
+    EXPECT(migraphx::verify::verify_rms_range(results_vector, gold));
 }
 
 TEST_CASE(avgpool_dyn_test)
@@ -797,7 +797,7 @@
     std::vector<float> results_vector;
     result.visit([&](auto output) { results_vector.assign(output.begin(), output.end()); });
     std::vector<float> gold{0.4, 0.2, 0.9, 0.5, 0.1, 0.7};
-    EXPECT(migraphx::verify::verify_range(results_vector, gold));
+    EXPECT(migraphx::verify::verify_rms_range(results_vector, gold));
 }
 
 TEST_CASE(maxpool_rank3_test4)
@@ -822,7 +822,7 @@
     result.visit([&](auto output) { results_vector.assign(output.begin(), output.end()); });
     std::vector<float> gold{0.4, 0.3, 0.2, 0.9, 0.8, 0.5, 0.1, 0.6, 0.7};
 
-    EXPECT(migraphx::verify::verify_range(results_vector, gold));
+    EXPECT(migraphx::verify::verify_rms_range(results_vector, gold));
 }
 
 TEST_CASE(maxpool_rank3_ceil_test)
@@ -917,8 +917,7 @@
     std::vector<float> results_vector;
     result.visit([&](auto output) { results_vector.assign(output.begin(), output.end()); });
     std::vector<float> gold{0.3, 0.4, 0.4, 0.8, 0.9, 0.9, 0.7, 0.7, 0.6};
-<<<<<<< HEAD
-    EXPECT(migraphx::verify::verify_range(results_vector, gold));
+    EXPECT(migraphx::verify::verify_rms_range(results_vector, gold));
 }
 
 TEST_CASE(maxpool_dyn_test2)
@@ -944,8 +943,5 @@
     std::vector<float> results_vector;
     result.visit([&](auto output) { results_vector.assign(output.begin(), output.end()); });
     std::vector<float> gold{0.4, 0.2, 0.9, 0.5, 0.1, 0.7};
-    EXPECT(migraphx::verify::verify_range(results_vector, gold));
-=======
-    EXPECT(migraphx::verify::verify_rms_range(results_vector, gold));
->>>>>>> 63e35438
+    EXPECT(migraphx::verify::verify_rms_range(results_vector, gold));
 }