/*
 * The MIT License (MIT)
 *
 * Copyright (c) 2015-2025 Advanced Micro Devices, Inc. All rights reserved.
 *
 * Permission is hereby granted, free of charge, to any person obtaining a copy
 * of this software and associated documentation files (the "Software"), to deal
 * in the Software without restriction, including without limitation the rights
 * to use, copy, modify, merge, publish, distribute, sublicense, and/or sell
 * copies of the Software, and to permit persons to whom the Software is
 * furnished to do so, subject to the following conditions:
 *
 * The above copyright notice and this permission notice shall be included in
 * all copies or substantial portions of the Software.
 *
 * THE SOFTWARE IS PROVIDED "AS IS", WITHOUT WARRANTY OF ANY KIND, EXPRESS OR
 * IMPLIED, INCLUDING BUT NOT LIMITED TO THE WARRANTIES OF MERCHANTABILITY,
 * FITNESS FOR A PARTICULAR PURPOSE AND NONINFRINGEMENT.  IN NO EVENT SHALL THE
 * AUTHORS OR COPYRIGHT HOLDERS BE LIABLE FOR ANY CLAIM, DAMAGES OR OTHER
 * LIABILITY, WHETHER IN AN ACTION OF CONTRACT, TORT OR OTHERWISE, ARISING FROM,
 * OUT OF OR IN CONNECTION WITH THE SOFTWARE OR THE USE OR OTHER DEALINGS IN
 * THE SOFTWARE.
 */

#if MIGRAPHX_USE_HIPBLASLT
#include <hipblaslt/hipblaslt.h>
#include <hipblaslt/hipblaslt-ext.hpp>
#include <limits>
#include <migraphx/gpu/hipblaslt.hpp>
#include <migraphx/gpu/hip_gemm_impl.hpp>
#include <migraphx/reduce_dims.hpp>
#include <migraphx/generate.hpp>
#include <migraphx/gpu/time_op.hpp>
#include <migraphx/permutation.hpp>

namespace migraphx {
inline namespace MIGRAPHX_INLINE_NS {
namespace gpu {

using microseconds = std::chrono::duration<double, std::micro>;

static hipDataType compute_to_hip_type(hipblasComputeType_t type)
{
    switch(type)
    {
    case HIPBLAS_COMPUTE_32F: return HIP_R_32F;
    case HIPBLAS_COMPUTE_32I: return HIP_R_32I;
    case HIPBLAS_COMPUTE_16F:
    case HIPBLAS_COMPUTE_64F:
    case HIPBLAS_COMPUTE_32I_PEDANTIC:
    case HIPBLAS_COMPUTE_16F_PEDANTIC:
    case HIPBLAS_COMPUTE_32F_PEDANTIC:
    case HIPBLAS_COMPUTE_64F_PEDANTIC:
    case HIPBLAS_COMPUTE_32F_FAST_16F:
    case HIPBLAS_COMPUTE_32F_FAST_16BF:
    case HIPBLAS_COMPUTE_32F_FAST_TF32:
        MIGRAPHX_THROW("HIPBLAS_GEMM: conversion from hipComputeType_t to hipDataType failed");
    }
}

// Convert hipBLAS datatypes to equivalent MIGraphX data types
static hipDataType get_type_hipblas(shape::type_t type)
{
    switch(type)
    {
    case shape::double_type: return HIP_R_64F;
    case shape::float_type: return HIP_R_32F;
    case shape::half_type: return HIP_R_16F;
    case shape::int8_type: return HIP_R_8I;
    case shape::uint8_type: return HIP_R_8U;
    case shape::int32_type: return HIP_R_32I;
    case shape::uint32_type: return HIP_R_32U;
    case shape::fp8e4m3fnuz_type: return HIP_R_8F_E4M3_FNUZ;
    case shape::fp8e5m2fnuz_type:
        return HIP_R_8F_E5M2_FNUZ;
// TODO can remove this preprocessor conditional when hip verison defaults to have these types
#ifdef ROCM_USE_FLOAT8
    case shape::fp8e4m3fn_type: return HIP_R_8F_E4M3;
    case shape::fp8e5m2_type: return HIP_R_8F_E5M2;
#else
    case shape::fp8e4m3fn_type:
    case shape::fp8e5m2_type:
#endif
    case shape::tuple_type:
    case shape::bool_type:
    case shape::uint16_type:
    case shape::int16_type:
    case shape::int64_type:
    case shape::uint64_type: MIGRAPHX_THROW("HIPBLAS_GEMM: data type not supported!");
    case shape::bf16_type: return HIP_R_16BF;
    }

    MIGRAPHX_THROW("HIPBLAS_GEMM: data type not supported!");
}

void blas_shape_hip(const shape& in_shape)
{
    if(in_shape.lens().size() < 2)
        return;
    auto s = in_shape.normalize_standard();
    if(std::none_of(s.strides().end() - 2, s.strides().end(), [](auto i) { return i == 1; }))
        MIGRAPHX_THROW("GPU_GEMM: needs to have one matrix stride as 1");
    if(std::any_of(s.strides().end() - 2, s.strides().end(), [](auto i) { return i == 0; }))
        MIGRAPHX_THROW("GPU_GEMM: matrix dimensions can't be broadcasted");
    if(s.lens().size() < 3)
        return;
    shape batch_shape{s.type(),
                      {s.lens().begin(), s.lens().end() - 2},
                      {s.strides().begin(), s.strides().end() - 2}};
    auto batch_shapes = reduce_dims({batch_shape});
    if(batch_shapes.front().lens().size() != 1)
        MIGRAPHX_THROW("GPU_GEMM: Batch dimension is not collapsible");
}

shape transpose_batch_hip(const shape& s, unsigned trans_batch)
{
    if(trans_batch == 0)
        return s;
    if(s.lens().size() < 3)
        return s;
    auto batch = s.lens().size() - 3;
    std::vector<int64_t> perm(s.lens().size());
    std::iota(perm.begin(), perm.end(), 0);
    std::swap(perm[batch], perm[batch + trans_batch]);
    return shape::from_permutation(s.type(), s.lens(), perm);
}

static bool is_transposed_hip(const shape& s) { return s.transposed() and s.strides().back() != 1; }

static int32_t get_batch_stride_hip(const shape& s)
{
    // This value is not needed for non-strided inputs
    if(s.strides().size() < 3)
        return 0;
    else
        return s.strides()[s.strides().size() - 3];
}

/**
 * Wrapper for multiple hipBLASLt calls.  The constructor creates parameters for
 * these calls based on data shapes and other values contained in the associated
 * instruction and operation.
 */
struct hip_gemm_impl
{
    hip_gemm_impl(const shape& output_shape,
                  std::vector<shape> input_shapes,
                  float alpha_param,
                  float beta_param)
        : alpha(alpha_param), beta(beta_param), is_3inputs(input_shapes.size() == 5)
    {
        std::transform(input_shapes.begin(),
                       input_shapes.end(),
                       input_shapes.begin(),
                       [&](const shape& s) { return s.normalize_standard(); });

        if(not is_3inputs)
        {
            beta = 0;
        }

        // Create lambdas that will cast alpha, beta to the output shape's type
        // and retain the values being pointed to
        output_shape.visit_type([&](auto as) {
            if(as.is_integral())
            {
                int32_t alpha_r = int32_t(alpha);
                int32_t beta_r  = int32_t(beta);
                get_alpha       = [=] { return &alpha_r; };
                get_beta        = [=] { return &beta_r; };
            }
            else
            {
                get_alpha = [=] { return &alpha; };
                get_beta  = [=] { return &beta; };
            }
        });

        transa = is_transposed_hip(input_shapes[0]);
        transb = is_transposed_hip(input_shapes[1]);
        op_a   = transa ? HIPBLAS_OP_T : HIPBLAS_OP_N;
        op_b   = transb ? HIPBLAS_OP_T : HIPBLAS_OP_N;

        auto n_dim = output_shape.lens().size();
        auto dim_0 = n_dim - 2;
        auto dim_1 = n_dim - 1;
        // Leading dimensions of matrices
        lda = input_shapes[0].strides()[transa ? dim_1 : dim_0];
        ldb = input_shapes[1].strides()[transb ? dim_1 : dim_0];
        ldc = is_3inputs ? input_shapes[2].strides()[dim_0] : input_shapes[3].strides()[dim_0];
        ldd = is_3inputs ? input_shapes[4].strides()[dim_0] : ldc;

        auto out_lens = output_shape.lens();
        m             = out_lens[dim_0];
        n             = out_lens[dim_1];
        k             = input_shapes[0].lens()[dim_1];

        a_stride     = get_batch_stride_hip(input_shapes[0]);
        b_stride     = get_batch_stride_hip(input_shapes[1]);
        c_stride     = is_3inputs ? get_batch_stride_hip(input_shapes[2])
                                  : get_batch_stride_hip(input_shapes[3]);
        d_stride     = is_3inputs ? get_batch_stride_hip(input_shapes[4]) : c_stride;
        num_matrices = std::accumulate(
            out_lens.rbegin() + 2, out_lens.rend(), std::size_t{1}, std::multiplies<std::size_t>());

        arg_type    = get_type_hipblas(input_shapes[0].type());
        output_type = is_3inputs ? get_type_hipblas(input_shapes[4].type())
                                 : get_type_hipblas(input_shapes[3].type());

        if(arg_type == HIP_R_8I or arg_type == HIP_R_8U)
        {
            compute_type = HIPBLAS_COMPUTE_32I;
        }
        else
        {
            compute_type = HIPBLAS_COMPUTE_32F;
        }
        if(op_a == HIPBLAS_OP_T)
        {
            hipblaslt_invoke(
                [&]() { return hipblasLtMatrixLayoutCreate(&mat_a, arg_type, m, k, lda); });
        }
        else
        {
            hipblaslt_invoke(
                [&]() { return hipblasLtMatrixLayoutCreate(&mat_a, arg_type, k, m, lda); });
        }
        if(op_b == HIPBLAS_OP_T)
        {
            hipblaslt_invoke(
                [&]() { return hipblasLtMatrixLayoutCreate(&mat_b, arg_type, k, n, ldb); });
        }
        else
        {
            hipblaslt_invoke(
                [&]() { return hipblasLtMatrixLayoutCreate(&mat_b, arg_type, n, k, ldb); });
        }
        hipblaslt_invoke(
            [&]() { return hipblasLtMatrixLayoutCreate(&mat_c, output_type, n, m, ldc); });

        if(is_3inputs)
        {
            hipblaslt_invoke(
                [&]() { return hipblasLtMatrixLayoutCreate(&mat_d, output_type, n, m, ldd); });
        }
        if(num_matrices > 1)
        {
            hipblaslt_invoke([&]() {
                return hipblasLtMatrixLayoutSetAttribute(mat_a,
                                                         HIPBLASLT_MATRIX_LAYOUT_BATCH_COUNT,
                                                         &num_matrices,
                                                         sizeof(num_matrices));
            });
            hipblaslt_invoke([&]() {
                return hipblasLtMatrixLayoutSetAttribute(mat_b,
                                                         HIPBLASLT_MATRIX_LAYOUT_BATCH_COUNT,
                                                         &num_matrices,
                                                         sizeof(num_matrices));
            });
            hipblaslt_invoke([&]() {
                return hipblasLtMatrixLayoutSetAttribute(mat_c,
                                                         HIPBLASLT_MATRIX_LAYOUT_BATCH_COUNT,
                                                         &num_matrices,
                                                         sizeof(num_matrices));
            });

            hipblaslt_invoke([&]() {
                return hipblasLtMatrixLayoutSetAttribute(
                    mat_a,
                    HIPBLASLT_MATRIX_LAYOUT_STRIDED_BATCH_OFFSET,
                    &a_stride,
                    sizeof(a_stride));
            });
            hipblaslt_invoke([&]() {
                return hipblasLtMatrixLayoutSetAttribute(
                    mat_b,
                    HIPBLASLT_MATRIX_LAYOUT_STRIDED_BATCH_OFFSET,
                    &b_stride,
                    sizeof(b_stride));
            });
            hipblaslt_invoke([&]() {
                return hipblasLtMatrixLayoutSetAttribute(
                    mat_c,
                    HIPBLASLT_MATRIX_LAYOUT_STRIDED_BATCH_OFFSET,
                    &c_stride,
                    sizeof(c_stride));
            });

            if(is_3inputs)
            {
                hipblaslt_invoke([&]() {
                    return hipblasLtMatrixLayoutSetAttribute(mat_d,
                                                             HIPBLASLT_MATRIX_LAYOUT_BATCH_COUNT,
                                                             &num_matrices,
                                                             sizeof(num_matrices));
                });
                hipblaslt_invoke([&]() {
                    return hipblasLtMatrixLayoutSetAttribute(
                        mat_d,
                        HIPBLASLT_MATRIX_LAYOUT_STRIDED_BATCH_OFFSET,
                        &d_stride,
                        sizeof(d_stride));
                });
            }
        }
        hipblaslt_invoke([&]() {
            return hipblasLtMatmulDescCreate(
                &hipblaslt_desc, compute_type, compute_to_hip_type(compute_type));
        });
        hipblaslt_invoke([&]() {
            return hipblasLtMatmulDescSetAttribute(
                hipblaslt_desc, HIPBLASLT_MATMUL_DESC_TRANSB, &op_a, sizeof(int32_t));
        });
        hipblaslt_invoke([&]() {
            return hipblasLtMatmulDescSetAttribute(
                hipblaslt_desc, HIPBLASLT_MATMUL_DESC_TRANSA, &op_b, sizeof(int32_t));
        });

        // Transfer ownership of raw pointers to managed pointers.
        managed_hipblaslt_desc.reset(hipblaslt_desc);
        managed_mat_a.reset(mat_a);
        managed_mat_b.reset(mat_b);
        managed_mat_c.reset(mat_c);
        if(is_3inputs)
        {
            managed_mat_d.reset(mat_d);
        }
    }

    ~hip_gemm_impl() {}

    struct solution
    {
        solution() : handle(nullptr), preference(nullptr) {}

        auto get_hipblaslt_preference()
        {
            if(hbltpreference == nullptr)
            {
                hbltpreference = create_hipblaslt_preference_ptr();
            }
            assert(hbltpreference.get() != nullptr);
            return hbltpreference.get();
        }

        void init(context& ctx)
        {
            if(handle == nullptr)
            {
                handle     = ctx.get_stream().get_hipblaslt();
                preference = get_hipblaslt_preference();
            }
        }

        auto& get_result(context& ctx, hip_gemm_impl& gemm, int32_t idx)
        {
            init(ctx);
            if(idx == 0)
            {
                // use default solution
                const int n_sol = 1;
                int returned_algo_count;
                heuristic_result.resize(n_sol);
                uint64_t max_workspace = std::numeric_limits<uint64_t>::max();
                hipblaslt_invoke([&]() {
                    return hipblasLtMatmulPreferenceSetAttribute(
                        preference,
                        HIPBLASLT_MATMUL_PREF_MAX_WORKSPACE_BYTES,
                        &max_workspace,
                        sizeof(uint64_t));
                });
                hipblaslt_invoke([&]() {
                    return hipblasLtMatmulAlgoGetHeuristic(handle,
                                                           gemm.hipblaslt_desc,
                                                           gemm.mat_b,
                                                           gemm.mat_a,
                                                           gemm.mat_c,
                                                           gemm.is_3inputs ? gemm.mat_d
                                                                           : gemm.mat_c,
                                                           preference,
                                                           n_sol,
                                                           heuristic_result.data(),
                                                           &returned_algo_count);
                });

                if(returned_algo_count != n_sol)
                {
                    std::cout << "less solution found! request: " << n_sol
                              << ", found: " << returned_algo_count << std::endl;
                }
            }
            else
            {
                // query for the solutions. 1st as the best.
                std::vector<int32_t> algo_index = {idx};
                hipblaslt_invoke([&]() {
                    return hipblaslt_ext::getAlgosFromIndex(handle, algo_index, heuristic_result);
                });
                assert(heuristic_result.size() == 1);
            }
            return heuristic_result;
        }

        private:
        hipblasLtHandle_t handle;
        hipblasLtMatmulPreference_t preference;
        std::vector<hipblasLtMatmulHeuristicResult_t> heuristic_result;
        shared<hipblaslt_preference_ptr> hbltpreference = nullptr;
    } solution;

    /**
     * Helper method to create that subset of a long hipblaslt argument list that is common
     * to multiple "hipblasLtMatmul" calls.
     *
     * The hipblaslt GEMM API handles inputs and output matrices as
     *  column-major format. When doing a C = A * B, we actually do
     *   C^T = (B^T) * (A^T). That is the reason we input args[1] as
     *   A and args[0] as B in calling the hipblaslt GEMM.
     *
     * */
    auto create_hipblaslt_args_common(context& ctx,
                                      const std::vector<argument>& args,
                                      int32_t solution_idx)
    {
        auto* algo            = &solution.get_result(ctx, *this, solution_idx)[0].algo;
        size_t workspace_size = ((is_3inputs ? args[3] : args[2]).get_shape()).bytes();
        return pack(ctx.get_stream().get_hipblaslt(),
                    hipblaslt_desc,
                    get_alpha(),                                  // alpha
                    args[1].data(),                               // A
                    mat_b,                                        // Adesc
                    args[0].data(),                               // B
                    mat_a,                                        // Bdesc
                    get_beta(),                                   // beta
                    is_3inputs ? args[2].data() : args[3].data(), // C
                    mat_c,                                        // Cdesc
                    is_3inputs ? args[4].data() : args[3].data(), // D
                    is_3inputs ? mat_d : mat_c,                   // Ddesc
                    algo,                                         // algo
                    is_3inputs ? args[3].data() : args[2].data(), // workspace
                    workspace_size,                               // workspaceSizeInBytes
                    ctx.get_stream().get()                        // stream
        );
    }

    auto create_hipblaslt_supporting_args_common(context& ctx,
                                                 const std::vector<argument>& args,
                                                 hipblasLtMatmulAlgo_t& algo,
                                                 size_t& workspace_size) const
    {
        (void)(args);
        return pack(ctx.get_stream().get_hipblaslt(),
                    hipblaslt_desc,
                    get_alpha(),
                    mat_b,
                    mat_a,
                    get_beta(),
                    mat_c,
                    is_3inputs ? mat_d : mat_c,
                    algo,
                    workspace_size);
    }

    void
    run(context& ctx, const std::vector<argument>& input_args, int32_t solution_idx = 0) // const
    {
        auto common_args = create_hipblaslt_args_common(ctx, input_args, solution_idx);
        hipblaslt_invoke(&hipblasLtMatmul, common_args);
    }

    auto
    validate(context& ctx, const std::vector<shape>& input_shapes, int32_t solution_idx) // const
    {
        // Create dummy arguments for the shapes, and call the overloaded method
        std::vector<argument> input_args;
        std::transform(input_shapes.begin(),
                       input_shapes.end(),
                       std::back_inserter(input_args),
                       [](const shape& x) { return to_gpu(generate_argument(x)); });

        return validate(ctx, input_args, solution_idx);
    }

    /**
     * Checks a particular solution for validity by running it (could be invalid if this model was
     * tuned with a different hipBLASLt version)
     *
     * @return Returns either solution_idx if valid, or else the default value 0
     * if not.  The default does not mean list index 0, but tells the picker
     * to choose a solution.
     */
    int32_t
    validate(context& ctx, const std::vector<argument>& input_args, int32_t solution_idx) // const
    {
        auto common_args = create_hipblaslt_args_common(ctx, input_args, solution_idx);
        auto check_valid = hipblaslt_invoke(&hipblasLtMatmul, common_args, false);
        if(check_valid != HIPBLAS_STATUS_SUCCESS)
        {
            std::cerr << "WARNING: tuned solution is invalid; reverting to default" << std::endl;
            return 0;
        }
        return solution_idx;
    }

    /**
     * Get workspace size for the solution index:  Gets algo from the solution index,
     * and calls matmulIsAlgoSupported() to get the workspace size.
     */

    size_t
    get_workspace_size(context& ctx, const std::vector<shape>& input_shapes, int32_t solution_idx)
    {
        size_t workspace_size = hipblaslt_workspace_size;
        std::vector<argument> input_args;
        std::transform(input_shapes.begin(),
                       input_shapes.end(),
                       std::back_inserter(input_args),
                       [](const shape& x) { return to_gpu(generate_argument(x)); });

        std::vector<int32_t> algo_index = {solution_idx};
        std::vector<hipblasLtMatmulHeuristicResult_t> heuristic_result;

<<<<<<< HEAD
        // TODO: Use hipblasLtMatmulAlgoGetHeuristic instead of getAlgosFromIndex
        // for solution index '0'.
        hipblaslt_invoke([&]() {
            return hipblaslt_ext::getAlgosFromIndex(
                ctx.get_stream().get_hipblaslt(), algo_index, heuristic_result);
        });
        // Return default workspace size when no algo is provided.
        if(heuristic_result.empty())
        {
            if(solution_idx != 0)
            {
                std::cout << "No hipBLASLt algo returned for solution index: " << solution_idx
                          << std::endl;
            }
=======
        if(solution_idx == 0)
        {
            heuristic_result = solution.get_result(ctx, *this, 0);
        }
        else
        {
            hipblaslt_invoke([&]() {
                return hipblaslt_ext::getAlgosFromIndex(
                    ctx.get_stream().get_hipblaslt(), algo_index, heuristic_result);
            });
        }

        // Return default workspace size when no algo is provided.
        if(heuristic_result.empty())
        {
            std::cout << "No hipBLASLt algo returned for solution index: " << solution_idx
                      << std::endl;
>>>>>>> 24e7c17f
            return workspace_size;
        }

        auto algo                 = heuristic_result[0].algo;
        size_t ret_workspace_size = 0;
        auto supporting_args =
            create_hipblaslt_supporting_args_common(ctx, input_args, algo, ret_workspace_size);

        auto status =
            hipblaslt_invoke(&hipblaslt_ext::matmulIsAlgoSupported, supporting_args, false);

        // If algo is supported, update the workspace size to the actual size needed.
        // Otherwise, use the default workspace size.
        if(status == HIPBLAS_STATUS_SUCCESS)
        {
            // TODO: Remove this check once issues with '0' workspace size are resolved.
            // Temporarily, we use the approach where, if the returned workspace size is '0',
            // we use the default workspace size.
            // Otherwise, we use the returned workspace size.
            if(ret_workspace_size != 0)
                workspace_size = ret_workspace_size;
        }
        return workspace_size;
    }

    /**
     * Find best hipBLASLt solution:  Get list of solutions and try them all, returning the index
     * of the fastest one.
     */
    int tune(context& ctx, const std::vector<shape>& input_shapes)
    {

        std::vector<argument> input_args;
        std::transform(input_shapes.begin(),
                       input_shapes.end(),
                       std::back_inserter(input_args),
                       [](const shape& x) { return to_gpu(generate_argument(x)); });

        std::vector<hipblasLtMatmulHeuristicResult_t> result;
        hipblaslt_invoke([&]() {
            return hipblaslt_ext::getAllAlgos(ctx.get_stream().get_hipblaslt(),
                                              hipblaslt_ext::GemmType::HIPBLASLT_GEMM,
                                              op_a,
                                              op_b,
                                              arg_type,
                                              arg_type,
                                              output_type,
                                              output_type,
                                              compute_type,
                                              result);
        });
        std::vector<int32_t> solution_indices;
        int returned_algo_count = result.size();
        for(int i = 0; i < returned_algo_count; i++)
        {
            auto algo                 = result[i].algo;
            size_t ret_workspace_size = 0;
            auto supporting_args =
                create_hipblaslt_supporting_args_common(ctx, input_args, algo, ret_workspace_size);
            try
            {
                hipblaslt_invoke(&hipblaslt_ext::matmulIsAlgoSupported, supporting_args);
                solution_indices.push_back(hipblaslt_ext::getIndexFromAlgo(algo));
            }
            catch(...)
            {
                // algo is not supported, continue in that case
                continue;
            }
        }

        double best_time  = std::numeric_limits<double>::max();
        double first_time = -1;

        // Initialize to default solution index
        int32_t best_sol = 0;
        // If no valid/supported solution is returned, use hipblasLtMatmulAlgoGetHeuristic
        // to get an algo and use solution index from that algo.
        if(solution_indices.empty())
        {
            auto algo = solution.get_result(ctx, *this, 0)[0].algo;
            solution_indices.push_back(hipblaslt_ext::getIndexFromAlgo(algo));
        }

        // Number of runs for separate time measurements.
        const int hot_calls = 40;

        const int number_of_bundles = 4;

        for(auto sol : solution_indices)
        {
            auto run_sol_idx_fn = [&] { run(ctx, input_args, sol); };
            // Measure the time taken for the current solution index by running it
            // hot_calls x number_of_bundles times.
            // time_loop takes care of doing 1 warmup run.
            double host_time = time_loop(ctx, number_of_bundles, hot_calls, run_sol_idx_fn);

            // dev/evaluation only: track time for first solution.
            if(first_time < 0)
                first_time = host_time;

            // track current best
            if(host_time < best_time)
            {
                best_sol  = sol;
                best_time = host_time;
            }
        }

        std::cout << "Winning GEMM solution: " << best_sol << " in " << best_time << " ms, beats "
                  << first_time << "ms" << std::endl;
        return best_sol;
    }

    // hipblaslt
    size_t num_matrices = 0;
    uint64_t m          = 0;
    uint64_t n          = 0;
    uint64_t k          = 0;
    bool transa         = false;
    bool transb         = false;
    float alpha         = 0;
    float beta          = 0;
    std::function<const void*()> get_alpha{};
    std::function<const void*()> get_beta{};

    int64_t lda      = 0;
    int64_t ldb      = 0;
    int64_t ldc      = 0;
    int64_t ldd      = 0;
    int64_t a_stride = 0;
    int64_t b_stride = 0;
    int64_t c_stride = 0;
    int64_t d_stride = 0;
    bool is_3inputs  = true;

    hipDataType arg_type              = HIP_R_32F;
    hipblasComputeType_t compute_type = HIPBLAS_COMPUTE_32F;
    hipDataType output_type           = HIP_R_32F;
    hipblasLtMatmulDesc_t hipblaslt_desc;
    hipblasOperation_t op_a;
    hipblasOperation_t op_b;
    using hipblaslt_matrix_layout = MIGRAPHX_MANAGE_PTR(hipblasLtMatrixLayout_t,
                                                        hipblasLtMatrixLayoutDestroy);
    using hipblaslt_mat_mul_desc  = MIGRAPHX_MANAGE_PTR(hipblasLtMatmulDesc_t,
                                                       hipblasLtMatmulDescDestroy);
    hipblaslt_matrix_layout managed_mat_a, managed_mat_b, managed_mat_c, managed_mat_d;
    hipblaslt_mat_mul_desc managed_hipblaslt_desc;
    hipblasLtMatrixLayout_t mat_a, mat_b, mat_c, mat_d;
    hipblasLtHandle_t handle;
    hipblasLtMatmulPreference_t preference;
}; // hip_gemm_impl

void hip_gemm_compute(context& ctx,
                      const shape& output_shape,
                      const std::vector<argument>& args,
                      float alpha,
                      float beta,
                      int32_t solution_idx)
{
    std::vector<shape> input_shapes;
    std::transform(args.begin(),
                   args.end(),
                   std::back_inserter(input_shapes),
                   [](const argument& x) { return x.get_shape(); });
    auto gemm_item = hip_gemm_impl(output_shape, input_shapes, alpha, beta);
    gemm_item.run(ctx, args, solution_idx);
}

static value hip_gemm_problem(const shape& output_shape, std::vector<shape> input_shapes)
{
    input_shapes.push_back(output_shape);
    return to_value(input_shapes);
}

static void hip_gemm_save_solution(context& ctx,
                                   const shape& output_shape,
                                   const std::vector<shape>& input_shapes,
                                   int32_t solution_idx)
{
    ctx.get_problem_cache().insert(
        "hipblaslt", hip_gemm_problem(output_shape, input_shapes), solution_idx);
}

int32_t hip_gemm_finalize(context& ctx,
                          const shape& output_shape,
                          const std::vector<shape>& input_shapes,
                          float alpha,
                          float beta,
                          int32_t solution_idx)
{
    auto gemm_item = hip_gemm_impl(output_shape, input_shapes, alpha, beta);
    if(solution_idx == 0)
    {
        solution_idx = gemm_item.tune(ctx, input_shapes);
        hip_gemm_save_solution(ctx, output_shape, input_shapes, solution_idx);
    }
    // If a tuned solution index is already given, don't tune again but validate
    // in case the data was tuned with a different hipBLASLt version.
    else
    {
        solution_idx = gemm_item.validate(ctx, input_shapes, solution_idx);
    }
    return solution_idx;
}

int32_t hip_gemm_default_solution(context& ctx,
                                  const shape& output_shape,
                                  const std::vector<shape>& input_shapes)
{
    auto sol =
        ctx.get_problem_cache().get("hipblaslt", hip_gemm_problem(output_shape, input_shapes));
    if(sol.has_value())
        return sol->to<int32_t>();
    return 0;
}

size_t hip_gemm_workspace_size(context& ctx,
                               const shape& output_shape,
                               const std::vector<shape>& input_shapes,
                               float alpha,
                               float beta,
                               int32_t solution_idx)
{
    auto gemm_item = hip_gemm_impl(output_shape, input_shapes, alpha, beta);
    return gemm_item.get_workspace_size(ctx, input_shapes, solution_idx);
}

} // namespace gpu
} // namespace MIGRAPHX_INLINE_NS
} // namespace migraphx
#endif // MIGRAPHX_USE_HIPBLASLT<|MERGE_RESOLUTION|>--- conflicted
+++ resolved
@@ -520,7 +520,6 @@
         std::vector<int32_t> algo_index = {solution_idx};
         std::vector<hipblasLtMatmulHeuristicResult_t> heuristic_result;
 
-<<<<<<< HEAD
         // TODO: Use hipblasLtMatmulAlgoGetHeuristic instead of getAlgosFromIndex
         // for solution index '0'.
         hipblaslt_invoke([&]() {
@@ -535,25 +534,6 @@
                 std::cout << "No hipBLASLt algo returned for solution index: " << solution_idx
                           << std::endl;
             }
-=======
-        if(solution_idx == 0)
-        {
-            heuristic_result = solution.get_result(ctx, *this, 0);
-        }
-        else
-        {
-            hipblaslt_invoke([&]() {
-                return hipblaslt_ext::getAlgosFromIndex(
-                    ctx.get_stream().get_hipblaslt(), algo_index, heuristic_result);
-            });
-        }
-
-        // Return default workspace size when no algo is provided.
-        if(heuristic_result.empty())
-        {
-            std::cout << "No hipBLASLt algo returned for solution index: " << solution_idx
-                      << std::endl;
->>>>>>> 24e7c17f
             return workspace_size;
         }
 
