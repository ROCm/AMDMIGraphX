--- conflicted
+++ resolved
@@ -74,36 +74,6 @@
 
     operation compile_op(context&, const std::vector<shape>&, const value&) const { return {}; }
 
-<<<<<<< HEAD
-    const auto& reshaper_names() const
-    {
-        // clang-format off
-        static const std::unordered_set<std::string> names = {
-            "slice",
-            "transpose",
-            "multibroadcast",
-            "broadcast",
-            "contiguous",
-            "reshape",
-            "lazy_reshape",
-            "squeeze",
-            "flatten",
-            "unsqueeze"
-        };
-        // clang-format on
-        return names;
-    }
-
-    std::tuple<bool, instruction_ref> input_is_param(const instruction_ref& ins) const
-    {
-        auto cur = ins;
-        while(contains(reshaper_names(), cur->name()))
-        {
-            cur = cur->inputs().at(0);
-        }
-
-        return {cur->name() == "@param", cur};
-=======
     std::optional<instruction_ref> input_is_param(const instruction_ref& ins) const
     {
         auto cur = instruction::get_output_alias(ins);
@@ -132,27 +102,12 @@
                        }) == l.begin() + lit_elms;
         });
         return is_range;
->>>>>>> 9242d00e
     }
 
     void set_fill_map(compiler_replace& cr, const module& m) const
     {
         for(auto ins : iterator_for(m))
         {
-<<<<<<< HEAD
-            if(ins->name() == "greater")
-            {
-                auto fill_val = ins->get_shape().lens().back() - 1;
-                for(auto inp : ins->inputs())
-                {
-                    auto [is_param, param] = input_is_param(inp);
-                    if(is_param)
-                    {
-                        auto id = param->get_shape().type_string() +
-                                  migraphx::shape::to_sizes_string({param->get_shape()});
-                        cr.fill_map[id] = static_cast<double>(fill_val);
-                    }
-=======
             if(ins->name() != "greater")
             {
                 continue;
@@ -169,7 +124,6 @@
                     auto id = param.value()->get_shape().type_string() +
                               migraphx::shape::to_sizes_string({param.value()->get_shape()});
                     cr.fill_map[id] = static_cast<double>(fill_val);
->>>>>>> 9242d00e
                 }
             }
         }
