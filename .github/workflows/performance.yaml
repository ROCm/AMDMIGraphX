--- conflicted
+++ resolved
@@ -28,24 +28,15 @@
       result_number:
         description: Last N results
         required: true
-<<<<<<< HEAD
-        default: '10' 
-      performance_backup_repo:
-        description: Repository for backup
-        required: true  
-        default: migraphx-benchmark/performance-backup             
-=======
         default: '10'
       model_timeout:
         description: If model in performance test script passes this threshold, it will be skipped
         required: true
         default: '30m'
->>>>>>> ed6542ee
       flags:
         description: -m for Max value; -s for Std dev; -r for Threshold file
         required: true
         default: '-r'
-
 
 concurrency: "perftest-${{ github.head_ref ||  github.base_ref || 'schedule' }}"
 
