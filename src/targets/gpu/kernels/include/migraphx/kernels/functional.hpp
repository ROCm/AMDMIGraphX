/*
 * The MIT License (MIT)
 *
 * Copyright (c) 2015-2024 Advanced Micro Devices, Inc. All rights reserved.
 *
 * Permission is hereby granted, free of charge, to any person obtaining a copy
 * of this software and associated documentation files (the "Software"), to deal
 * in the Software without restriction, including without limitation the rights
 * to use, copy, modify, merge, publish, distribute, sublicense, and/or sell
 * copies of the Software, and to permit persons to whom the Software is
 * furnished to do so, subject to the following conditions:
 *
 * The above copyright notice and this permission notice shall be included in
 * all copies or substantial portions of the Software.
 *
 * THE SOFTWARE IS PROVIDED "AS IS", WITHOUT WARRANTY OF ANY KIND, EXPRESS OR
 * IMPLIED, INCLUDING BUT NOT LIMITED TO THE WARRANTIES OF MERCHANTABILITY,
 * FITNESS FOR A PARTICULAR PURPOSE AND NONINFRINGEMENT.  IN NO EVENT SHALL THE
 * AUTHORS OR COPYRIGHT HOLDERS BE LIABLE FOR ANY CLAIM, DAMAGES OR OTHER
 * LIABILITY, WHETHER IN AN ACTION OF CONTRACT, TORT OR OTHERWISE, ARISING FROM,
 * OUT OF OR IN CONNECTION WITH THE SOFTWARE OR THE USE OR OTHER DEALINGS IN
 * THE SOFTWARE.
 */
#ifndef MIGRAPHX_GUARD_KERNELS_FUNCTIONAL_HPP
#define MIGRAPHX_GUARD_KERNELS_FUNCTIONAL_HPP

#include <migraphx/kernels/integral_constant.hpp>

// Similiar to decltype(auto) except it will propagate any substitution failures
// NOLINTNEXTLINE
#define MIGRAPHX_RETURNS(...) \
    ->decltype(__VA_ARGS__) { return __VA_ARGS__; }

// Lifts an expression into a function object so it can be passed to a higher-order function
// NOLINTNEXTLINE
#define MIGRAPHX_LIFT(...)                           \
    [](auto&&... private_lifts_xs) MIGRAPHX_RETURNS( \
        (__VA_ARGS__)(static_cast<decltype(private_lifts_xs)>(private_lifts_xs)...))

// NOLINTNEXTLINE
#define MIGRAPHX_LIFT_CLASS(name, ...)                                                         \
    struct name                                                                                \
    {                                                                                          \
        template <class... PrivateLiftTs>                                                      \
        constexpr auto operator()(PrivateLiftTs&&... private_lifts_xs) const MIGRAPHX_RETURNS( \
            (__VA_ARGS__)(static_cast<decltype(private_lifts_xs)>(private_lifts_xs)...))       \
    }

namespace migraphx {

struct swallow
{
    template <class... Ts>
    constexpr swallow(Ts&&...)
    {
    }
};

template <index_int>
using ignore = swallow;

template <class... Fs>
struct overloaded : Fs...
{
    using Fs::operator()...;
    overloaded(Fs... fs) : Fs(fs)... {}
};

template <class... Fs>
overloaded<Fs...> overload(Fs... fs)
{
    return {fs...};
}

namespace detail {

template <class R>
struct eval_helper
{
    R result;

    template <class F, class... Ts>
    constexpr eval_helper(const F& f, Ts&&... xs) : result(f(static_cast<Ts>(xs)...))
    {
    }
};

template <>
struct eval_helper<void>
{
    int result;
    template <class F, class... Ts>
    constexpr eval_helper(const F& f, Ts&&... xs) : result((f(static_cast<Ts>(xs)...), 0))
    {
    }
};

template <index_int...>
struct seq
{
    using type = seq;
};

template <class, class>
struct merge_seq;

template <index_int... Xs, index_int... Ys>
struct merge_seq<seq<Xs...>, seq<Ys...>> : seq<Xs..., (sizeof...(Xs) + Ys)...>
{
};

template <index_int N>
struct gens : merge_seq<typename gens<N / 2>::type, typename gens<N - N / 2>::type>
{
};

template <>
struct gens<0> : seq<>
{
};
template <>
struct gens<1> : seq<0>
{
};

template <class F, index_int... Ns>
constexpr auto sequence_c_impl(F&& f, seq<Ns...>)
{
    return f(index_constant<Ns>{}...);
}

template <index_int... N>
constexpr auto args_at(seq<N...>)
{
    return [](ignore<N>..., auto x, auto...) { return x; };
}

} // namespace detail

template <class T>
constexpr auto always(T x)
{
    return [=](auto&&...) { return x; };
}

template <index_int N, class F>
constexpr auto sequence_c(F&& f)
{
    return detail::sequence_c_impl(f, detail::gens<N>{});
}

template <class IntegerConstant, class F>
constexpr auto sequence(IntegerConstant ic, F&& f)
{
    return sequence_c<ic>(f);
}

template <class F, class G>
constexpr auto by(F f, G g)
{
    return [=](auto... xs) {
        return detail::eval_helper<decltype(g(f(xs)...))>{g, f(xs)...}.result;
    };
}

template <class F>
constexpr auto by(F f)
{
    return by([=](auto x) { return (f(x), 0); }, always(0));
}

template <class F, class... Ts>
constexpr void each_args(F f, Ts&&... xs)
{
    swallow{(f(static_cast<Ts&&>(xs)), 0)...};
}

template <class F>
constexpr void each_args(F)
{
}

<<<<<<< HEAD
=======
template <class F, class Pack>
constexpr void unpack_each(F f)
{
    f();
}

template <class F, class Pack>
constexpr void unpack_each(F f, Pack p)
{
    p([&](auto&&... xs) { each_args(f, static_cast<decltype(xs)>(xs)...); });
}

template <class F, class Pack1, class Pack2>
constexpr void unpack_each(F f, Pack1 p1, Pack2 p2)
{
    p1([&](auto&&... xs) {
        p2([&](auto&&... ys) {
            each_args(
                [&](auto&& p) { p(f); },
                pack_forward(static_cast<decltype(xs)>(xs), static_cast<decltype(ys)>(ys))...);
        });
    });
}

template <class F, class Pack1, class Pack2, class... Packs>
constexpr void unpack_each(F f, Pack1 p1, Pack2 p2, Packs... packs)
{
    unpack_each(
        [&](auto&& x, auto&& y) {
            unpack_each(
                [&](auto&&... zs) {
                    f(static_cast<decltype(x)>(x),
                      static_cast<decltype(y)>(y),
                      static_cast<decltype(zs)>(zs)...);
                },
                packs...);
        },
        p1,
        p2);
}

>>>>>>> e81e3f75
template <index_int N, class F>
constexpr void repeat_c(F&& f)
{
    sequence_c<N>([&](auto... xs) { each_args(f, xs...); });
}

template <class IntegerConstant, class F>
constexpr auto repeat(IntegerConstant ic, F&& f)
{
    return repeat_c<ic>(f);
}

template <class F, class T>
constexpr auto fold_impl(F&&, T&& x)
{
    return static_cast<T&&>(x);
}

template <class F, class T, class U, class... Ts>
constexpr auto fold_impl(F&& f, T&& x, U&& y, Ts&&... xs)
{
    return fold_impl(f, f(static_cast<T&&>(x), static_cast<U&&>(y)), static_cast<Ts&&>(xs)...);
}

template <class F>
constexpr auto fold(F f)
{
    return [=](auto&&... xs) { return fold_impl(f, static_cast<decltype(xs)&&>(xs)...); };
}

template <class... Fs>
constexpr auto compose(Fs... fs)
{
    return fold([](auto f, auto g) {
        return [=](auto&&... xs) { return f(g(static_cast<decltype(xs)>(xs)...)); };
    })(fs...);
}

template <class F>
constexpr auto partial(F f)
{
    return [=](auto... xs) {
        return [=](auto&&... ys) { return f(xs..., static_cast<decltype(ys)>(ys)...); };
    };
}

template <class... Ts>
constexpr auto pack(Ts... xs)
{
    return [=](auto f) { return f(xs...); };
}

template <class... Ts>
constexpr auto pack_forward(Ts&&... xs)
{
    return [&](auto f) { return f(static_cast<Ts&&>(xs)...); };
}

template <class G, class F>
constexpr auto join(G g, F f)
{
    return f([=](auto... xs) { return g(xs...); });
}

template <class G, class F, class... Fs>
constexpr auto join(G g, F f, Fs... fs)
{
    return f([=](auto... xs) { return join([=](auto... ys) { return g(xs..., ys...); }, fs...); });
}

template <class Compare, class P1, class P2>
constexpr auto pack_compare(Compare compare, P1 p1, P2 p2)
{
    return p1([&](auto... xs) {
        return p2([&](auto... ys) {
            auto c = [&](auto x, auto y) -> int {
                if(compare(x, y))
                    return 1;
                else if(compare(y, x))
                    return -1;
                else
                    return 0;
            };
            return fold([](auto x, auto y) { return x ? x : y; })(c(xs, ys)..., 0);
        });
    });
}

template <index_int N>
constexpr auto arg_c()
{
    return [](auto... xs) { return detail::args_at(detail::gens<N>{})(xs...); };
}

template <class IntegralConstant>
constexpr auto arg(IntegralConstant ic)
{
    return arg_c<ic>();
}

template <class F>
constexpr auto make_transform(F f)
{
    return [=](auto... xs) { return [=](auto g) { return f(g, xs...); }; };
}

// An arg transformation takes the arguments and then a function to take the new arguments:
//     transform(xs...)([](auto... ys) { ... })
// The transform_args function takes a list of transformations and continually applies them
template <class F>
constexpr auto transform_args(F f)
{
    return f;
}

template <class F, class... Fs>
constexpr auto transform_args(F f, Fs... fs)
{
    return make_transform([=](auto g, auto... xs) {
        return f(xs...)([=](auto... ys) { return transform_args(fs...)(ys...)(g); });
    });
}

// identity transform
inline constexpr auto transform_args()
{
    return make_transform([](auto f, auto... xs) { return f(xs...); });
}

// Rotate the last N arguments to the first N arguments
template <index_int N>
constexpr auto rotate_last()
{
    return make_transform([](auto f, auto... xs) {
        return sequence_c<sizeof...(xs)>([&](auto... is) {
            constexpr auto size = sizeof...(is);
            return f(arg_c<(is + size - N) % size>()(xs...)...);
        });
    });
}

inline constexpr auto rotate_last() { return rotate_last<1>(); }

// Pack the first N arguments
template <index_int N>
constexpr auto pack_first()
{
    return make_transform([](auto f, auto... xs) {
        return sequence_c<N>([&](auto... is) {
            return sequence_c<sizeof...(xs) - N>([&](auto... js) {
                return f(pack(arg_c<is>()(xs...)...), arg_c<js + N>()(xs...)...);
            });
        });
    });
}

// Rotate the last N arguments as the first argument packed
template <index_int N>
constexpr auto rotate_and_pack_last()
{
    return transform_args(rotate_last<N>(), pack_first<N>());
}

} // namespace migraphx
#endif // MIGRAPHX_GUARD_KERNELS_FUNCTIONAL_HPP<|MERGE_RESOLUTION|>--- conflicted
+++ resolved
@@ -180,8 +180,6 @@
 {
 }
 
-<<<<<<< HEAD
-=======
 template <class F, class Pack>
 constexpr void unpack_each(F f)
 {
@@ -223,7 +221,6 @@
         p2);
 }
 
->>>>>>> e81e3f75
 template <index_int N, class F>
 constexpr void repeat_c(F&& f)
 {
