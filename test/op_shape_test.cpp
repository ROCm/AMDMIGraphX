--- conflicted
+++ resolved
@@ -394,17 +394,12 @@
         std::vector<std::size_t> lens{1, 1};
         migraphx::shape input{migraphx::shape::float_type, {1}, {0}};
         expect_shape(migraphx::shape{migraphx::shape::float_type, {1, 1}, {0, 0}},
-<<<<<<< HEAD
-                     migraphx::op::broadcast{1, lens},
-=======
                      migraphx::make_op("broadcast", {{"axis", 0}, {"dims", lens}}),
->>>>>>> 8d21fdc9
                      input);
     }
 
     {
         std::vector<std::size_t> lens{1, 1};
-<<<<<<< HEAD
         migraphx::shape input{migraphx::shape::float_type, {2}};
         throws_shape(migraphx::op::broadcast{1, lens}, input);
     }
@@ -413,12 +408,6 @@
         std::vector<std::size_t> lens{2, 2};
         migraphx::shape input{migraphx::shape::float_type, {1, 2}};
         throws_shape(migraphx::op::broadcast{1, lens}, input);
-=======
-        migraphx::shape input{migraphx::shape::float_type, {1}, {0}};
-        expect_shape(migraphx::shape{migraphx::shape::float_type, {1, 1}, {0, 0}},
-                     migraphx::make_op("broadcast", {{"axis", 1}, {"dims", lens}}),
-                     input);
->>>>>>> 8d21fdc9
     }
 
     {
