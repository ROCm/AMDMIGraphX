--- conflicted
+++ resolved
@@ -272,7 +272,6 @@
 {
 };
 
-<<<<<<< HEAD
 struct hip_gelu : unary_device<hip_gelu, &device::gelu>
 {
 };
@@ -280,11 +279,9 @@
 struct hip_add_gelu : binary_device<hip_add_gelu, &device::add_gelu>
 {
 };
-=======
 // struct hip_layernorm : ternary_device<hip_layernorm, &device::layernorm>
 // {
 // };
->>>>>>> 115b8fd9
 
 struct hip_mul_add
 {
