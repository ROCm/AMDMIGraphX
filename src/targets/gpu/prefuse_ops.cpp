/*
 * The MIT License (MIT)
 *
 * Copyright (c) 2015-2022 Advanced Micro Devices, Inc. All rights reserved.
 *
 * Permission is hereby granted, free of charge, to any person obtaining a copy
 * of this software and associated documentation files (the "Software"), to deal
 * in the Software without restriction, including without limitation the rights
 * to use, copy, modify, merge, publish, distribute, sublicense, and/or sell
 * copies of the Software, and to permit persons to whom the Software is
 * furnished to do so, subject to the following conditions:
 *
 * The above copyright notice and this permission notice shall be included in
 * all copies or substantial portions of the Software.
 *
 * THE SOFTWARE IS PROVIDED "AS IS", WITHOUT WARRANTY OF ANY KIND, EXPRESS OR
 * IMPLIED, INCLUDING BUT NOT LIMITED TO THE WARRANTIES OF MERCHANTABILITY,
 * FITNESS FOR A PARTICULAR PURPOSE AND NONINFRINGEMENT.  IN NO EVENT SHALL THE
 * AUTHORS OR COPYRIGHT HOLDERS BE LIABLE FOR ANY CLAIM, DAMAGES OR OTHER
 * LIABILITY, WHETHER IN AN ACTION OF CONTRACT, TORT OR OTHERWISE, ARISING FROM,
 * OUT OF OR IN CONNECTION WITH THE SOFTWARE OR THE USE OR OTHER DEALINGS IN
 * THE SOFTWARE.
 */
#include <migraphx/gpu/prefuse_ops.hpp>
#include <migraphx/match/layernorm.hpp>
#include <migraphx/make_op.hpp>
#include <migraphx/register_op.hpp>

namespace migraphx {
inline namespace MIGRAPHX_INLINE_NS {
namespace gpu {
namespace {
<<<<<<< HEAD
struct layernorm
{
    std::string name() const { return "gpu::prelayernorm"; }

    shape compute_shape(std::vector<shape> inputs) const
    {
        check_shapes{inputs, *this}.has(1);
=======

template <class Derived, std::size_t N>
struct layernorm_base
{
    shape compute_shape(std::vector<shape> inputs, std::vector<module_ref> mods) const
    {
        std::size_t nargs = 1;
        if(not mods.empty())
        {
            auto* pm = mods.front();
            nargs    = pm->get_parameter_names().size();
        }
        check_shapes{inputs, static_cast<const Derived&>(*this)}.has(nargs + N);
>>>>>>> 817543c7
        auto s = inputs.at(0);
        if(s.scalar())
        {
            return s;
        }
        else if(s.broadcasted())
        {
            return {s.type(), s.lens()};
        }
        else
        {
            return s.with_lens(s.lens());
        }
    }
};
<<<<<<< HEAD
MIGRAPHX_REGISTER_OP(layernorm);

=======

struct layernorm : layernorm_base<layernorm, 0>
{
    std::string name() const { return "gpu::prelayernorm"; }
};
MIGRAPHX_REGISTER_OP(layernorm);

struct add_layernorm : layernorm_base<add_layernorm, 1>
{
    std::string name() const { return "gpu::preadd_layernorm"; }
};
MIGRAPHX_REGISTER_OP(add_layernorm);

>>>>>>> 817543c7
struct find_layernorm
{
    auto matcher() const { return match::layernorm(); }

    void apply(module& m, const match::matcher_result& r) const
    {
        auto ins   = r.result;
        auto x_ins = r.instructions["x"];

        m.replace_instruction(ins, layernorm{}, x_ins);
    }
};

<<<<<<< HEAD
=======
struct find_add_layernorm
{
    auto matcher() const
    {
        return match::layernorm()(match::var("x")(match::name("add").bind("add")));
    }

    void apply(module& m, const match::matcher_result& r) const
    {
        auto ins     = r.result;
        auto add_ins = r.instructions["add"];

        m.replace_instruction(ins, add_layernorm{}, add_ins->inputs());
    }
};

>>>>>>> 817543c7
struct find_gpulayernorm
{
    auto matcher() const { return match::layernorm(); }

    void apply(module& m, const match::matcher_result& r) const
    {
        auto ins   = r.result;
        auto x_ins = r.instructions["x"];

        if(not x_ins->get_shape().standard())
            x_ins = m.insert_instruction(ins, make_op("contiguous"), x_ins);

        auto relements = x_ins->get_shape().lens().back();

        if(relements > 1024 or (relements % 4 != 0 and relements > 256))
            return;

        auto a = m.insert_instruction(
            ins, make_op("hip::allocate", {{"shape", to_value(x_ins->get_shape())}}));
        m.replace_instruction(ins, make_op("gpu::layernorm"), x_ins, a);
    }
};

struct find_gputriaddlayernorm
{
    auto matcher() const
    {
        auto add1 =
            match::name("add")(match::none_of(match::is_constant()),
                               match::args(match::any().bind("z1"), match::any().bind("z2")));
        auto add2 = match::name("add")(match::either_arg(0, 1)(add1, match::any().bind("z3")));
        return match::layernorm()(match::var("x")(add2));
    }

    void apply(module& m, const match::matcher_result& r) const
    {
        auto ins   = r.result;
        auto x_ins = r.instructions["z1"];
        auto y_ins = r.instructions["z2"];
        auto z_ins = r.instructions["z3"];

        for(auto* pins : {&x_ins, &y_ins, &z_ins})
        {
            if(not(*pins)->get_shape().standard())
                *pins = m.insert_instruction(ins, make_op("contiguous"), *pins);
        }

        auto relements = x_ins->get_shape().lens().back();

        if(relements > 1024 or (relements % 4 != 0 and relements > 256))
            return;

        auto a = m.insert_instruction(
            ins, make_op("hip::allocate", {{"shape", to_value(x_ins->get_shape())}}));
        m.replace_instruction(ins, make_op("gpu::triadd_layernorm"), x_ins, y_ins, z_ins, a);
    }
};
} // namespace

void prefuse_ops::apply(module& m) const
{
<<<<<<< HEAD
    match::find_matches(m, find_layernorm{});
=======
    match::find_matches(m, find_add_layernorm{}, find_layernorm{});
>>>>>>> 817543c7
    // match::find_matches(m, find_gputriaddlayernorm{}, find_gpulayernorm{});
}

} // namespace gpu
} // namespace MIGRAPHX_INLINE_NS
} // namespace migraphx<|MERGE_RESOLUTION|>--- conflicted
+++ resolved
@@ -30,15 +30,6 @@
 inline namespace MIGRAPHX_INLINE_NS {
 namespace gpu {
 namespace {
-<<<<<<< HEAD
-struct layernorm
-{
-    std::string name() const { return "gpu::prelayernorm"; }
-
-    shape compute_shape(std::vector<shape> inputs) const
-    {
-        check_shapes{inputs, *this}.has(1);
-=======
 
 template <class Derived, std::size_t N>
 struct layernorm_base
@@ -52,7 +43,6 @@
             nargs    = pm->get_parameter_names().size();
         }
         check_shapes{inputs, static_cast<const Derived&>(*this)}.has(nargs + N);
->>>>>>> 817543c7
         auto s = inputs.at(0);
         if(s.scalar())
         {
@@ -68,10 +58,6 @@
         }
     }
 };
-<<<<<<< HEAD
-MIGRAPHX_REGISTER_OP(layernorm);
-
-=======
 
 struct layernorm : layernorm_base<layernorm, 0>
 {
@@ -85,7 +71,6 @@
 };
 MIGRAPHX_REGISTER_OP(add_layernorm);
 
->>>>>>> 817543c7
 struct find_layernorm
 {
     auto matcher() const { return match::layernorm(); }
@@ -99,8 +84,6 @@
     }
 };
 
-<<<<<<< HEAD
-=======
 struct find_add_layernorm
 {
     auto matcher() const
@@ -117,7 +100,6 @@
     }
 };
 
->>>>>>> 817543c7
 struct find_gpulayernorm
 {
     auto matcher() const { return match::layernorm(); }
@@ -179,11 +161,7 @@
 
 void prefuse_ops::apply(module& m) const
 {
-<<<<<<< HEAD
-    match::find_matches(m, find_layernorm{});
-=======
     match::find_matches(m, find_add_layernorm{}, find_layernorm{});
->>>>>>> 817543c7
     // match::find_matches(m, find_gputriaddlayernorm{}, find_gpulayernorm{});
 }
 
