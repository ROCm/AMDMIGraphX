#include <iostream>
#include <vector>
#include <migraphx/literal.hpp>
#include <migraphx/operators.hpp>
#include <migraphx/program.hpp>
#include <migraphx/instruction.hpp>
#include <migraphx/pass_manager.hpp>
#include <migraphx/dead_code_elimination.hpp>
#include <migraphx/eliminate_identity.hpp>
#include <migraphx/onnx.hpp>
#include "test.hpp"

migraphx::program optimize_onnx(const std::string& name, bool eliminate_deadcode = true)
{
    auto prog = migraphx::parse_onnx(name);
    if(eliminate_deadcode)
        migraphx::run_passes(prog, {migraphx::dead_code_elimination{}});

    // remove the last identity instruction
    auto last_ins = std::prev(prog.end());
    if(last_ins->name() == "@return")
    {
        prog.remove_instruction(last_ins);
    }

    return prog;
}

TEST_CASE(rnn_test_bidirectional)
{
    std::size_t sl = 5;  // sequence len
    std::size_t bs = 3;  // batch size
    std::size_t hs = 20; // hidden size
    std::size_t is = 10; // input size
    std::size_t nd = 2;  // num directions
    float clip     = 0.0f;
    migraphx::shape seq_shape{migraphx::shape::float_type, {sl, bs, is}};
    migraphx::shape w_shape{migraphx::shape::float_type, {nd, hs, is}};
    migraphx::shape r_shape{migraphx::shape::float_type, {nd, hs, hs}};
    migraphx::shape bias_shape{migraphx::shape::float_type, {nd, 2 * hs}};
    migraphx::shape sl_shape{migraphx::shape::int32_type, {bs}};
    migraphx::shape ih_shape{migraphx::shape::float_type, {nd, bs, hs}};

    migraphx::program p;

    auto seq     = p.add_parameter("seq", seq_shape);
    auto w       = p.add_parameter("w", w_shape);
    auto r       = p.add_parameter("r", r_shape);
    auto bias    = p.add_parameter("bias", bias_shape);
    auto seq_len = p.add_parameter("seq_len", sl_shape);
    auto ih      = p.add_parameter("h0", ih_shape);

    auto out_hs =
        p.add_instruction(migraphx::op::rnn{hs,
                                            {migraphx::op::tanh{}, migraphx::op::sigmoid{}},
                                            migraphx::op::rnn_direction::bidirectional,
                                            clip},
                          seq,
                          w,
                          r,
                          bias,
                          seq_len,
                          ih);
    p.add_instruction(migraphx::op::rnn_last_hs_output{}, out_hs);
    auto prog = optimize_onnx("onnx_rnn_bi.onnx");

    EXPECT(p == prog);
}

TEST_CASE(rnn_test_one_direction)
{
    std::size_t sl = 5;  // sequence len
    std::size_t bs = 3;  // batch size
    std::size_t hs = 20; // hidden size
    std::size_t is = 10; // input size
    std::size_t nd = 1;  // num directions
    float clip     = 0.0f;
    migraphx::shape seq_shape{migraphx::shape::float_type, {sl, bs, is}};
    migraphx::shape w_shape{migraphx::shape::float_type, {nd, hs, is}};
    migraphx::shape r_shape{migraphx::shape::float_type, {nd, hs, hs}};
    migraphx::shape bias_shape{migraphx::shape::float_type, {nd, 2 * hs}};
    migraphx::shape sl_shape{migraphx::shape::int32_type, {bs}};
    migraphx::shape ih_shape{migraphx::shape::float_type, {nd, bs, hs}};

    // forward
    {
        migraphx::program p;
        auto seq     = p.add_parameter("seq", seq_shape);
        auto w       = p.add_parameter("w", w_shape);
        auto r       = p.add_parameter("r", r_shape);
        auto bias    = p.add_parameter("bias", bias_shape);
        auto seq_len = p.add_parameter("seq_len", sl_shape);
        auto ih      = p.add_parameter("h0", ih_shape);

        auto out_hs =
            p.add_instruction(migraphx::op::rnn{hs,
                                                {migraphx::op::tanh{}, migraphx::op::sigmoid{}},
                                                migraphx::op::rnn_direction::forward,
                                                clip},
                              seq,
                              w,
                              r,
                              bias,
                              seq_len,
                              ih);
        p.add_instruction(migraphx::op::rnn_last_hs_output{}, out_hs);
        auto prog = optimize_onnx("onnx_rnn_forward.onnx");

        EXPECT(p == prog);
    }

    // reverse
    {
        migraphx::program p;
        auto seq     = p.add_parameter("seq", seq_shape);
        auto w       = p.add_parameter("w", w_shape);
        auto r       = p.add_parameter("r", r_shape);
        auto bias    = p.add_parameter("bias", bias_shape);
        auto seq_len = p.add_parameter("seq_len", sl_shape);
        auto ih      = p.add_parameter("h0", ih_shape);
        auto out_hs =
            p.add_instruction(migraphx::op::rnn{hs,
                                                {migraphx::op::tanh{}, migraphx::op::sigmoid{}},
                                                migraphx::op::rnn_direction::reverse,
                                                clip},
                              seq,
                              w,
                              r,
                              bias,
                              seq_len,
                              ih);
        p.add_instruction(migraphx::op::rnn_last_hs_output{}, out_hs);
        auto prog = optimize_onnx("onnx_rnn_reverse.onnx");

        EXPECT(p == prog);
    }

    // 3 argumments
    {
        migraphx::program p;
        auto seq = p.add_parameter("seq", seq_shape);
        auto w   = p.add_parameter("w", w_shape);
        auto r   = p.add_parameter("r", r_shape);
        auto und = p.add_instruction(migraphx::op::undefined{});
        auto out_hs =
            p.add_instruction(migraphx::op::rnn{hs,
                                                {migraphx::op::tanh{}, migraphx::op::sigmoid{}},
                                                migraphx::op::rnn_direction::reverse,
                                                clip},
                              seq,
                              w,
                              r,
                              und,
                              und,
                              und);
        p.add_instruction(migraphx::op::rnn_last_hs_output{}, out_hs);
        auto prog = optimize_onnx("onnx_rnn_3args.onnx");

        EXPECT(p == prog);
    }

    // 5 argumments
    {
        migraphx::program p;

        auto seq     = p.add_parameter("seq", seq_shape);
        auto w       = p.add_parameter("w", w_shape);
        auto r       = p.add_parameter("r", r_shape);
        auto bias    = p.add_parameter("bias", bias_shape);
        auto seq_len = p.add_parameter("seq_len", sl_shape);
        auto und     = p.add_instruction(migraphx::op::undefined{});

        auto out_hs =
            p.add_instruction(migraphx::op::rnn{hs,
                                                {migraphx::op::tanh{}, migraphx::op::sigmoid{}},
                                                migraphx::op::rnn_direction::forward,
                                                clip},
                              seq,
                              w,
                              r,
                              bias,
                              seq_len,
                              und);
        p.add_instruction(migraphx::op::rnn_last_hs_output{}, out_hs);
        auto prog = optimize_onnx("onnx_rnn_5args.onnx");

        EXPECT(p == prog);
    }
}

TEST_CASE(gru_test)
{
    std::size_t sl = 5;  // sequence len
    std::size_t bs = 3;  // batch size
    std::size_t hs = 20; // hidden size
    std::size_t is = 10; // input size
    std::size_t nd = 2;  // num directions
    float clip     = 0.0f;
    // forward
    {
        nd = 1;
        migraphx::program p;

        auto seq =
            p.add_parameter("seq", migraphx::shape{migraphx::shape::float_type, {sl, bs, is}});
        auto w =
            p.add_parameter("w", migraphx::shape{migraphx::shape::float_type, {nd, 3 * hs, is}});
        auto r =
            p.add_parameter("r", migraphx::shape{migraphx::shape::float_type, {nd, 3 * hs, hs}});
        auto bias =
            p.add_parameter("bias", migraphx::shape{migraphx::shape::float_type, {nd, 6 * hs}});
        auto seq_len =
            p.add_parameter("seq_len", migraphx::shape{migraphx::shape::int32_type, {bs}});
        auto ih = p.add_parameter("h0", migraphx::shape{migraphx::shape::float_type, {nd, bs, hs}});

        auto out_hs =
            p.add_instruction(migraphx::op::gru{hs,
                                                {migraphx::op::tanh{}, migraphx::op::sigmoid{}},
                                                migraphx::op::rnn_direction::forward,
                                                clip,
                                                1},
                              seq,
                              w,
                              r,
                              bias,
                              seq_len,
                              ih);
        p.add_instruction(migraphx::op::rnn_last_hs_output{}, out_hs);
        auto prog = optimize_onnx("onnx_gru_forward.onnx");

        EXPECT(p == prog);
    }

    // reverse
    {
        nd = 1;
        migraphx::program p;

        auto seq =
            p.add_parameter("seq", migraphx::shape{migraphx::shape::float_type, {sl, bs, is}});
        auto w =
            p.add_parameter("w", migraphx::shape{migraphx::shape::float_type, {nd, 3 * hs, is}});
        auto r =
            p.add_parameter("r", migraphx::shape{migraphx::shape::float_type, {nd, 3 * hs, hs}});
        auto bias =
            p.add_parameter("bias", migraphx::shape{migraphx::shape::float_type, {nd, 6 * hs}});
        auto seq_len =
            p.add_parameter("seq_len", migraphx::shape{migraphx::shape::int32_type, {bs}});
        auto ih = p.add_parameter("h0", migraphx::shape{migraphx::shape::float_type, {nd, bs, hs}});

        auto out_hs =
            p.add_instruction(migraphx::op::gru{hs,
                                                {migraphx::op::tanh{}, migraphx::op::sigmoid{}},
                                                migraphx::op::rnn_direction::reverse,
                                                clip},
                              seq,
                              w,
                              r,
                              bias,
                              seq_len,
                              ih);
        p.add_instruction(migraphx::op::rnn_last_hs_output{}, out_hs);
        auto prog = optimize_onnx("onnx_gru_reverse.onnx");

        EXPECT(p == prog);
    }

    // bidirectional
    {
        nd = 2;
        migraphx::program p;

        auto seq =
            p.add_parameter("seq", migraphx::shape{migraphx::shape::float_type, {sl, bs, is}});
        auto w =
            p.add_parameter("w", migraphx::shape{migraphx::shape::float_type, {nd, 3 * hs, is}});
        auto r =
            p.add_parameter("r", migraphx::shape{migraphx::shape::float_type, {nd, 3 * hs, hs}});
        auto bias =
            p.add_parameter("bias", migraphx::shape{migraphx::shape::float_type, {nd, 6 * hs}});
        auto seq_len =
            p.add_parameter("seq_len", migraphx::shape{migraphx::shape::int32_type, {bs}});
        auto ih = p.add_parameter("h0", migraphx::shape{migraphx::shape::float_type, {nd, bs, hs}});

        auto out_hs =
            p.add_instruction(migraphx::op::gru{hs,
                                                {migraphx::op::tanh{},
                                                 migraphx::op::sigmoid{},
                                                 migraphx::op::relu{},
                                                 migraphx::op::tanh{}},
                                                migraphx::op::rnn_direction::bidirectional,
                                                clip},
                              seq,
                              w,
                              r,
                              bias,
                              seq_len,
                              ih);
        p.add_instruction(migraphx::op::rnn_last_hs_output{}, out_hs);
        auto prog = optimize_onnx("onnx_gru_bi.onnx");

        EXPECT(p == prog);
    }
}

TEST_CASE(gru_test_args)
{
    std::size_t sl = 5;  // sequence len
    std::size_t bs = 3;  // batch size
    std::size_t hs = 20; // hidden size
    std::size_t is = 10; // input size
    std::size_t nd = 2;  // num directions
    float clip     = 0.0f;

    // 3 arguments
    {
        nd = 1;
        migraphx::program p;

        auto seq =
            p.add_parameter("seq", migraphx::shape{migraphx::shape::float_type, {sl, bs, is}});
        auto w =
            p.add_parameter("w", migraphx::shape{migraphx::shape::float_type, {nd, 3 * hs, is}});
        auto r =
            p.add_parameter("r", migraphx::shape{migraphx::shape::float_type, {nd, 3 * hs, hs}});
        auto und = p.add_instruction(migraphx::op::undefined{});
        auto out_hs =
            p.add_instruction(migraphx::op::gru{hs,
                                                {migraphx::op::tanh{}, migraphx::op::sigmoid{}},
                                                migraphx::op::rnn_direction::forward,
                                                clip},
                              seq,
                              w,
                              r,
                              und,
                              und,
                              und);
        p.add_instruction(migraphx::op::rnn_last_hs_output{}, out_hs);
        auto prog = optimize_onnx("onnx_gru_3arg.onnx");

        EXPECT(p == prog);
    }

    // 4 arguments
    {
        nd = 1;
        migraphx::program p;

        auto seq =
            p.add_parameter("seq", migraphx::shape{migraphx::shape::float_type, {sl, bs, is}});
        auto w =
            p.add_parameter("w", migraphx::shape{migraphx::shape::float_type, {nd, 3 * hs, is}});
        auto r =
            p.add_parameter("r", migraphx::shape{migraphx::shape::float_type, {nd, 3 * hs, hs}});
        auto bias =
            p.add_parameter("bias", migraphx::shape{migraphx::shape::float_type, {nd, 6 * hs}});
        auto und = p.add_instruction(migraphx::op::undefined{});

        auto out_hs =
            p.add_instruction(migraphx::op::gru{hs,
                                                {migraphx::op::relu{}, migraphx::op::tanh{}},
                                                migraphx::op::rnn_direction::reverse,
                                                clip},
                              seq,
                              w,
                              r,
                              bias,
                              und,
                              und);
        p.add_instruction(migraphx::op::rnn_last_hs_output{}, out_hs);
        auto prog = optimize_onnx("onnx_gru_4arg.onnx");

        EXPECT(p == prog);
    }

    // 5 arguments
    {
        nd = 2;
        migraphx::program p;

        auto seq =
            p.add_parameter("seq", migraphx::shape{migraphx::shape::float_type, {sl, bs, is}});
        auto w =
            p.add_parameter("w", migraphx::shape{migraphx::shape::float_type, {nd, 3 * hs, is}});
        auto r =
            p.add_parameter("r", migraphx::shape{migraphx::shape::float_type, {nd, 3 * hs, hs}});
        auto bias =
            p.add_parameter("bias", migraphx::shape{migraphx::shape::float_type, {nd, 6 * hs}});
        auto seq_len =
            p.add_parameter("seq_len", migraphx::shape{migraphx::shape::int32_type, {bs}});
        auto und = p.add_instruction(migraphx::op::undefined{});

        auto out_hs =
            p.add_instruction(migraphx::op::gru{hs,
                                                {migraphx::op::tanh{},
                                                 migraphx::op::sigmoid{},
                                                 migraphx::op::relu{},
                                                 migraphx::op::tanh{}},
                                                migraphx::op::rnn_direction::bidirectional,
                                                clip},
                              seq,
                              w,
                              r,
                              bias,
                              seq_len,
                              und);
        p.add_instruction(migraphx::op::rnn_last_hs_output{}, out_hs);
        auto prog = optimize_onnx("onnx_gru_5arg.onnx");

        EXPECT(p == prog);
    }
}

TEST_CASE(gru_test_actv_funcs)
{
    std::size_t sl = 5;  // sequence len
    std::size_t bs = 3;  // batch size
    std::size_t hs = 20; // hidden size
    std::size_t is = 10; // input size
    std::size_t nd = 2;  // num directions
    float clip     = 0.0f;
    // bidirection, 0 actv function
    {
        nd = 2;
        migraphx::program p;

        auto seq =
            p.add_parameter("seq", migraphx::shape{migraphx::shape::float_type, {sl, bs, is}});
        auto w =
            p.add_parameter("w", migraphx::shape{migraphx::shape::float_type, {nd, 3 * hs, is}});
        auto r =
            p.add_parameter("r", migraphx::shape{migraphx::shape::float_type, {nd, 3 * hs, hs}});
        auto bias =
            p.add_parameter("bias", migraphx::shape{migraphx::shape::float_type, {nd, 6 * hs}});
        auto seq_len =
            p.add_parameter("seq_len", migraphx::shape{migraphx::shape::int32_type, {bs}});
        auto ih = p.add_parameter("h0", migraphx::shape{migraphx::shape::float_type, {nd, bs, hs}});

        auto out_hs =
            p.add_instruction(migraphx::op::gru{hs,
                                                {migraphx::op::sigmoid{},
                                                 migraphx::op::tanh{},
                                                 migraphx::op::sigmoid{},
                                                 migraphx::op::tanh{}},
                                                migraphx::op::rnn_direction::bidirectional,
                                                clip},
                              seq,
                              w,
                              r,
                              bias,
                              seq_len,
                              ih);
        p.add_instruction(migraphx::op::rnn_last_hs_output{}, out_hs);
        auto prog = optimize_onnx("onnx_gru_bi_0.onnx");

        EXPECT(p == prog);
    }

    // bidirection, 1 actv function
    {
        nd = 2;
        migraphx::program p;

        auto seq =
            p.add_parameter("seq", migraphx::shape{migraphx::shape::float_type, {sl, bs, is}});
        auto w =
            p.add_parameter("w", migraphx::shape{migraphx::shape::float_type, {nd, 3 * hs, is}});
        auto r =
            p.add_parameter("r", migraphx::shape{migraphx::shape::float_type, {nd, 3 * hs, hs}});
        auto bias =
            p.add_parameter("bias", migraphx::shape{migraphx::shape::float_type, {nd, 6 * hs}});
        auto seq_len =
            p.add_parameter("seq_len", migraphx::shape{migraphx::shape::int32_type, {bs}});
        auto ih = p.add_parameter("h0", migraphx::shape{migraphx::shape::float_type, {nd, bs, hs}});

        auto out_hs =
            p.add_instruction(migraphx::op::gru{hs,
                                                {migraphx::op::sigmoid{},
                                                 migraphx::op::sigmoid{},
                                                 migraphx::op::sigmoid{},
                                                 migraphx::op::sigmoid{}},
                                                migraphx::op::rnn_direction::bidirectional,
                                                clip},
                              seq,
                              w,
                              r,
                              bias,
                              seq_len,
                              ih);
        p.add_instruction(migraphx::op::rnn_last_hs_output{}, out_hs);
        auto prog = optimize_onnx("onnx_gru_bi_1.onnx");

        EXPECT(p == prog);
    }

    // bidirection, 2 actv functions
    {
        nd = 2;
        migraphx::program p;

        auto seq =
            p.add_parameter("seq", migraphx::shape{migraphx::shape::float_type, {sl, bs, is}});
        auto w =
            p.add_parameter("w", migraphx::shape{migraphx::shape::float_type, {nd, 3 * hs, is}});
        auto r =
            p.add_parameter("r", migraphx::shape{migraphx::shape::float_type, {nd, 3 * hs, hs}});
        auto bias =
            p.add_parameter("bias", migraphx::shape{migraphx::shape::float_type, {nd, 6 * hs}});
        auto seq_len =
            p.add_parameter("seq_len", migraphx::shape{migraphx::shape::int32_type, {bs}});
        auto ih = p.add_parameter("h0", migraphx::shape{migraphx::shape::float_type, {nd, bs, hs}});

        auto out_hs =
            p.add_instruction(migraphx::op::gru{hs,
                                                {migraphx::op::tanh{},
                                                 migraphx::op::sigmoid{},
                                                 migraphx::op::tanh{},
                                                 migraphx::op::sigmoid{}},
                                                migraphx::op::rnn_direction::bidirectional,
                                                clip},
                              seq,
                              w,
                              r,
                              bias,
                              seq_len,
                              ih);
        p.add_instruction(migraphx::op::rnn_last_hs_output{}, out_hs);
        auto prog = optimize_onnx("onnx_gru_bi_2.onnx");

        EXPECT(p == prog);
    }

    // bidirection, 3 actv functions
    {
        nd = 2;
        migraphx::program p;

        auto seq =
            p.add_parameter("seq", migraphx::shape{migraphx::shape::float_type, {sl, bs, is}});
        auto w =
            p.add_parameter("w", migraphx::shape{migraphx::shape::float_type, {nd, 3 * hs, is}});
        auto r =
            p.add_parameter("r", migraphx::shape{migraphx::shape::float_type, {nd, 3 * hs, hs}});
        auto bias =
            p.add_parameter("bias", migraphx::shape{migraphx::shape::float_type, {nd, 6 * hs}});
        auto seq_len =
            p.add_parameter("seq_len", migraphx::shape{migraphx::shape::int32_type, {bs}});
        auto ih = p.add_parameter("h0", migraphx::shape{migraphx::shape::float_type, {nd, bs, hs}});

        auto out_hs =
            p.add_instruction(migraphx::op::gru{hs,
                                                {migraphx::op::tanh{},
                                                 migraphx::op::sigmoid{},
                                                 migraphx::op::tanh{},
                                                 migraphx::op::tanh{}},
                                                migraphx::op::rnn_direction::bidirectional,
                                                clip},
                              seq,
                              w,
                              r,
                              bias,
                              seq_len,
                              ih);
        p.add_instruction(migraphx::op::rnn_last_hs_output{}, out_hs);
        auto prog = optimize_onnx("onnx_gru_bi_3.onnx");

        EXPECT(p == prog);
    }

    // forward, 0 actv function
    {
        nd = 1;
        migraphx::program p;

        auto seq =
            p.add_parameter("seq", migraphx::shape{migraphx::shape::float_type, {sl, bs, is}});
        auto w =
            p.add_parameter("w", migraphx::shape{migraphx::shape::float_type, {nd, 3 * hs, is}});
        auto r =
            p.add_parameter("r", migraphx::shape{migraphx::shape::float_type, {nd, 3 * hs, hs}});
        auto bias =
            p.add_parameter("bias", migraphx::shape{migraphx::shape::float_type, {nd, 6 * hs}});
        auto seq_len =
            p.add_parameter("seq_len", migraphx::shape{migraphx::shape::int32_type, {bs}});
        auto ih = p.add_parameter("h0", migraphx::shape{migraphx::shape::float_type, {nd, bs, hs}});

        auto out_hs =
            p.add_instruction(migraphx::op::gru{hs,
                                                {migraphx::op::sigmoid{}, migraphx::op::tanh{}},
                                                migraphx::op::rnn_direction::forward,
                                                clip},
                              seq,
                              w,
                              r,
                              bias,
                              seq_len,
                              ih);
        p.add_instruction(migraphx::op::rnn_last_hs_output{}, out_hs);
        auto prog = optimize_onnx("onnx_gru_forward_0.onnx");

        EXPECT(p == prog);
    }

    // reverse, 1 actv function
    {
        nd = 1;
        migraphx::program p;

        auto seq =
            p.add_parameter("seq", migraphx::shape{migraphx::shape::float_type, {sl, bs, is}});
        auto w =
            p.add_parameter("w", migraphx::shape{migraphx::shape::float_type, {nd, 3 * hs, is}});
        auto r =
            p.add_parameter("r", migraphx::shape{migraphx::shape::float_type, {nd, 3 * hs, hs}});
        auto bias =
            p.add_parameter("bias", migraphx::shape{migraphx::shape::float_type, {nd, 6 * hs}});
        auto seq_len =
            p.add_parameter("seq_len", migraphx::shape{migraphx::shape::int32_type, {bs}});
        auto ih = p.add_parameter("h0", migraphx::shape{migraphx::shape::float_type, {nd, bs, hs}});

        auto out_hs =
            p.add_instruction(migraphx::op::gru{hs,
                                                {migraphx::op::relu{}, migraphx::op::relu{}},
                                                migraphx::op::rnn_direction::reverse,
                                                clip},
                              seq,
                              w,
                              r,
                              bias,
                              seq_len,
                              ih);
        p.add_instruction(migraphx::op::rnn_last_hs_output{}, out_hs);
        auto prog = optimize_onnx("onnx_gru_reverse_1.onnx");

        EXPECT(p == prog);
    }
}

TEST_CASE(lstm_forward)
{
    std::size_t sl   = 5;  // sequence len
    std::size_t bs   = 3;  // batch size
    std::size_t hs   = 20; // hidden size
    std::size_t is   = 10; // input size
    std::size_t nd   = 1;  // num directions
    float clip       = 0.0f;
    int input_forget = 1;
    migraphx::shape seq_shape{migraphx::shape::float_type, {sl, bs, is}};
    migraphx::shape w_shape{migraphx::shape::float_type, {nd, 4 * hs, is}};
    migraphx::shape r_shape{migraphx::shape::float_type, {nd, 4 * hs, hs}};
    migraphx::shape bias_shape{migraphx::shape::float_type, {nd, 8 * hs}};
    migraphx::shape sl_shape{migraphx::shape::int32_type, {bs}};
    migraphx::shape ih_shape{migraphx::shape::float_type, {nd, bs, hs}};
    migraphx::shape pph_shape{migraphx::shape::float_type, {nd, 3 * hs}};
    {
        migraphx::program p;
        auto seq     = p.add_parameter("seq", seq_shape);
        auto w       = p.add_parameter("w", w_shape);
        auto r       = p.add_parameter("r", r_shape);
        auto bias    = p.add_parameter("bias", bias_shape);
        auto seq_len = p.add_parameter("seq_len", sl_shape);
        auto ih      = p.add_parameter("h0", ih_shape);
        auto ic      = p.add_parameter("c0", ih_shape);
        auto pph     = p.add_parameter("pph", pph_shape);

        auto out_hs = p.add_instruction(
            migraphx::op::lstm{
                hs,
                {migraphx::op::sigmoid{}, migraphx::op::tanh{}, migraphx::op::tanh{}},
                migraphx::op::rnn_direction::forward,
                clip,
                input_forget},
            seq,
            w,
            r,
            bias,
            seq_len,
            ih,
            ic,
            pph);
<<<<<<< HEAD
        p.add_instruction(migraphx::op::rnn_last_hs_output{}, out_hs, seq_len);
=======
        p.add_instruction(migraphx::op::rnn_last_hs_output{}, out_hs);
>>>>>>> c41c3501
        auto prog = optimize_onnx("onnx_lstm_forward.onnx");

        EXPECT(p == prog);
    }

    // 3 args
    {
        migraphx::program p;
        auto seq = p.add_parameter("seq", seq_shape);
        auto w   = p.add_parameter("w", w_shape);
        auto r   = p.add_parameter("r", r_shape);
        auto und = p.add_instruction(migraphx::op::undefined{});

        auto out_hs = p.add_instruction(
            migraphx::op::lstm{
                hs,
                {migraphx::op::sigmoid{}, migraphx::op::tanh{}, migraphx::op::tanh{}},
                migraphx::op::rnn_direction::forward,
                clip,
                input_forget},
            seq,
            w,
            r,
            und,
            und,
            und,
            und,
            und);
        p.add_instruction(migraphx::op::rnn_last_hs_output{}, out_hs);
        auto prog = optimize_onnx("onnx_lstm_f3args.onnx");

        EXPECT(p == prog);
    }

    // 3 args, hs output
    {
        migraphx::program p;
        auto seq = p.add_parameter("seq", seq_shape);
        auto w   = p.add_parameter("w", w_shape);
        auto r   = p.add_parameter("r", r_shape);
        auto und = p.add_instruction(migraphx::op::undefined{});

        p.add_instruction(
            migraphx::op::lstm{
                hs,
                {migraphx::op::sigmoid{}, migraphx::op::tanh{}, migraphx::op::tanh{}},
                migraphx::op::rnn_direction::forward,
                clip,
                input_forget},
            seq,
            w,
            r,
            und,
            und,
            und,
            und,
            und);
        auto prog = optimize_onnx("onnx_lstm_hs.onnx");

        EXPECT(p == prog);
    }

    // 3 args, last output
    {
        migraphx::program p;
        auto seq = p.add_parameter("seq", seq_shape);
        auto w   = p.add_parameter("w", w_shape);
        auto r   = p.add_parameter("r", r_shape);
        auto und = p.add_instruction(migraphx::op::undefined{});

        auto out_hs = p.add_instruction(
            migraphx::op::lstm{
                hs,
                {migraphx::op::sigmoid{}, migraphx::op::tanh{}, migraphx::op::tanh{}},
                migraphx::op::rnn_direction::forward,
                clip,
                input_forget},
            seq,
            w,
            r,
            und,
            und,
            und,
            und,
            und);
        p.add_instruction(migraphx::op::rnn_last_hs_output{}, out_hs);
        auto prog = optimize_onnx("onnx_lstm_last.onnx");

        EXPECT(p == prog);
    }

    // 3 args, cell output
    {
        migraphx::program p;
        auto seq = p.add_parameter("seq", seq_shape);
        auto w   = p.add_parameter("w", w_shape);
        auto r   = p.add_parameter("r", r_shape);
        auto und = p.add_instruction(migraphx::op::undefined{});

        auto out_hs = p.add_instruction(
            migraphx::op::lstm{
                hs,
                {migraphx::op::sigmoid{}, migraphx::op::tanh{}, migraphx::op::tanh{}},
                migraphx::op::rnn_direction::forward,
                clip,
                input_forget},
            seq,
            w,
            r,
            und,
            und,
            und,
            und,
            und);
        p.add_instruction(migraphx::op::rnn_last_cell_output{}, out_hs);
        auto prog = optimize_onnx("onnx_lstm_cell.onnx");

        EXPECT(p == prog);
    }

    // 4 args
    {
        migraphx::program p;
        auto seq  = p.add_parameter("seq", seq_shape);
        auto w    = p.add_parameter("w", w_shape);
        auto r    = p.add_parameter("r", r_shape);
        auto bias = p.add_parameter("bias", bias_shape);
        auto und  = p.add_instruction(migraphx::op::undefined{});

        auto out_hs = p.add_instruction(
            migraphx::op::lstm{
                hs,
                {migraphx::op::sigmoid{}, migraphx::op::tanh{}, migraphx::op::tanh{}},
                migraphx::op::rnn_direction::forward,
                clip,
                input_forget},
            seq,
            w,
            r,
            bias,
            und,
            und,
            und,
            und);
        p.add_instruction(migraphx::op::rnn_last_hs_output{}, out_hs);
        auto prog = optimize_onnx("onnx_lstm_f4args.onnx");

        EXPECT(p == prog);
    }

    // 5 args
    {
        migraphx::program p;
        auto seq     = p.add_parameter("seq", seq_shape);
        auto w       = p.add_parameter("w", w_shape);
        auto r       = p.add_parameter("r", r_shape);
        auto bias    = p.add_parameter("bias", bias_shape);
        auto seq_len = p.add_parameter("seq_len", sl_shape);
        auto und     = p.add_instruction(migraphx::op::undefined{});

        auto out_hs = p.add_instruction(
            migraphx::op::lstm{
                hs,
                {migraphx::op::sigmoid{}, migraphx::op::tanh{}, migraphx::op::tanh{}},
                migraphx::op::rnn_direction::forward,
                clip,
                input_forget},
            seq,
            w,
            r,
            bias,
            seq_len,
            und,
            und,
            und);
<<<<<<< HEAD
        p.add_instruction(migraphx::op::rnn_last_hs_output{}, out_hs, seq_len);
        p.add_instruction(migraphx::op::rnn_last_cell_output{}, out_hs, seq_len);
=======
        p.add_instruction(migraphx::op::rnn_last_hs_output{}, out_hs);
        p.add_instruction(migraphx::op::rnn_last_cell_output{}, out_hs);
>>>>>>> c41c3501
        auto prog = optimize_onnx("onnx_lstm_f5args.onnx");

        EXPECT(p == prog);
    }

    // 6 args
    {
        migraphx::program p;
        auto seq     = p.add_parameter("seq", seq_shape);
        auto w       = p.add_parameter("w", w_shape);
        auto r       = p.add_parameter("r", r_shape);
        auto bias    = p.add_parameter("bias", bias_shape);
        auto seq_len = p.add_parameter("seq_len", sl_shape);
        auto ih      = p.add_parameter("h0", ih_shape);
        auto und     = p.add_instruction(migraphx::op::undefined{});

        auto out_hs = p.add_instruction(
            migraphx::op::lstm{
                hs,
                {migraphx::op::sigmoid{}, migraphx::op::tanh{}, migraphx::op::tanh{}},
                migraphx::op::rnn_direction::forward,
                clip,
                input_forget},
            seq,
            w,
            r,
            bias,
            seq_len,
            ih,
            und,
            und);
<<<<<<< HEAD
        p.add_instruction(migraphx::op::rnn_last_hs_output{}, out_hs, seq_len);
        p.add_instruction(migraphx::op::rnn_last_cell_output{}, out_hs, seq_len);
=======
        p.add_instruction(migraphx::op::rnn_last_hs_output{}, out_hs);
        p.add_instruction(migraphx::op::rnn_last_cell_output{}, out_hs);
>>>>>>> c41c3501
        auto prog = optimize_onnx("onnx_lstm_f6args.onnx");

        EXPECT(p == prog);
    }

    // 7 args
    {
        migraphx::program p;
        auto seq     = p.add_parameter("seq", seq_shape);
        auto w       = p.add_parameter("w", w_shape);
        auto r       = p.add_parameter("r", r_shape);
        auto bias    = p.add_parameter("bias", bias_shape);
        auto seq_len = p.add_parameter("seq_len", sl_shape);
        auto ih      = p.add_parameter("h0", ih_shape);
        auto ic      = p.add_parameter("c0", ih_shape);
        auto und     = p.add_instruction(migraphx::op::undefined{});

        auto out_hs = p.add_instruction(
            migraphx::op::lstm{
                hs,
                {migraphx::op::sigmoid{}, migraphx::op::tanh{}, migraphx::op::tanh{}},
                migraphx::op::rnn_direction::forward,
                clip,
                input_forget},
            seq,
            w,
            r,
            bias,
            seq_len,
            ih,
            ic,
            und);
<<<<<<< HEAD
        p.add_instruction(migraphx::op::rnn_last_hs_output{}, out_hs, seq_len);
        p.add_instruction(migraphx::op::rnn_last_cell_output{}, out_hs, seq_len);
=======
        p.add_instruction(migraphx::op::rnn_last_hs_output{}, out_hs);
        p.add_instruction(migraphx::op::rnn_last_cell_output{}, out_hs);
>>>>>>> c41c3501
        auto prog = optimize_onnx("onnx_lstm_f7args.onnx");

        EXPECT(p == prog);
    }
}

// activation functions
TEST_CASE(lstm_forward_actv_func)
{
    std::size_t sl   = 5;  // sequence len
    std::size_t bs   = 3;  // batch size
    std::size_t hs   = 20; // hidden size
    std::size_t is   = 10; // input size
    std::size_t nd   = 1;  // num directions
    float clip       = 0.0f;
    int input_forget = 1;
    migraphx::shape seq_shape{migraphx::shape::float_type, {sl, bs, is}};
    migraphx::shape w_shape{migraphx::shape::float_type, {nd, 4 * hs, is}};
    migraphx::shape r_shape{migraphx::shape::float_type, {nd, 4 * hs, hs}};
    migraphx::shape bias_shape{migraphx::shape::float_type, {nd, 8 * hs}};
    migraphx::shape sl_shape{migraphx::shape::int32_type, {bs}};
    // no activation function specified
    {
        migraphx::program p;
        auto seq = p.add_parameter("seq", seq_shape);
        auto w   = p.add_parameter("w", w_shape);
        auto r   = p.add_parameter("r", r_shape);
        // auto seq_len = p.add_parameter("seq_len", sl_shape);
        auto und = p.add_instruction(migraphx::op::undefined{});

        auto out_hs = p.add_instruction(
            migraphx::op::lstm{
                hs,
                {migraphx::op::sigmoid{}, migraphx::op::tanh{}, migraphx::op::tanh{}},
                migraphx::op::rnn_direction::forward,
                clip,
                input_forget},
            seq,
            w,
            r,
            und,
            und,
            und,
            und,
            und);
        p.add_instruction(migraphx::op::rnn_last_hs_output{}, out_hs);
        auto prog = optimize_onnx("onnx_lstm_f0af.onnx");

        EXPECT(p == prog);
    }

    // 1 activation function specified
    {
        migraphx::program p;
        auto seq  = p.add_parameter("seq", seq_shape);
        auto w    = p.add_parameter("w", w_shape);
        auto r    = p.add_parameter("r", r_shape);
        auto bias = p.add_parameter("bias", bias_shape);
        auto und  = p.add_instruction(migraphx::op::undefined{});

        auto out_hs = p.add_instruction(
            migraphx::op::lstm{
                hs,
                {migraphx::op::sigmoid{}, migraphx::op::sigmoid{}, migraphx::op::sigmoid{}},
                migraphx::op::rnn_direction::forward,
                clip,
                input_forget},
            seq,
            w,
            r,
            bias,
            und,
            und,
            und,
            und);
        p.add_instruction(migraphx::op::rnn_last_hs_output{}, out_hs);
        auto prog = optimize_onnx("onnx_lstm_f1af.onnx");

        EXPECT(p == prog);
    }

    // 2 activation function specified
    {
        migraphx::program p;
        auto seq     = p.add_parameter("seq", seq_shape);
        auto w       = p.add_parameter("w", w_shape);
        auto r       = p.add_parameter("r", r_shape);
        auto bias    = p.add_parameter("bias", bias_shape);
        auto seq_len = p.add_parameter("seq_len", sl_shape);
        auto und     = p.add_instruction(migraphx::op::undefined{});

        auto out_hs = p.add_instruction(
            migraphx::op::lstm{
                hs,
                {migraphx::op::tanh{}, migraphx::op::sigmoid{}, migraphx::op::sigmoid{}},
                migraphx::op::rnn_direction::forward,
                clip,
                input_forget},
            seq,
            w,
            r,
            bias,
            seq_len,
            und,
            und,
            und);
<<<<<<< HEAD
        p.add_instruction(migraphx::op::rnn_last_hs_output{}, out_hs, seq_len);
        p.add_instruction(migraphx::op::rnn_last_cell_output{}, out_hs, seq_len);
=======
        p.add_instruction(migraphx::op::rnn_last_hs_output{}, out_hs);
        p.add_instruction(migraphx::op::rnn_last_cell_output{}, out_hs);
>>>>>>> c41c3501
        auto prog = optimize_onnx("onnx_lstm_f2af.onnx");

        EXPECT(p == prog);
    }
}

TEST_CASE(lstm_reverse)
{
    std::size_t sl   = 5;  // sequence len
    std::size_t bs   = 3;  // batch size
    std::size_t hs   = 20; // hidden size
    std::size_t is   = 10; // input size
    std::size_t nd   = 1;  // num directions
    float clip       = 0.0f;
    int input_forget = 1;
    migraphx::shape seq_shape{migraphx::shape::float_type, {sl, bs, is}};
    migraphx::shape w_shape{migraphx::shape::float_type, {nd, 4 * hs, is}};
    migraphx::shape r_shape{migraphx::shape::float_type, {nd, 4 * hs, hs}};
    migraphx::shape bias_shape{migraphx::shape::float_type, {nd, 8 * hs}};
    migraphx::shape sl_shape{migraphx::shape::int32_type, {bs}};
    migraphx::shape ih_shape{migraphx::shape::float_type, {nd, bs, hs}};
    migraphx::shape pph_shape{migraphx::shape::float_type, {nd, 3 * hs}};
    {
        migraphx::program p;
        auto seq     = p.add_parameter("seq", seq_shape);
        auto w       = p.add_parameter("w", w_shape);
        auto r       = p.add_parameter("r", r_shape);
        auto bias    = p.add_parameter("bias", bias_shape);
        auto seq_len = p.add_parameter("seq_len", sl_shape);
        auto ih      = p.add_parameter("h0", ih_shape);
        auto ic      = p.add_parameter("c0", ih_shape);
        auto pph     = p.add_parameter("pph", pph_shape);

        auto out_hs = p.add_instruction(
            migraphx::op::lstm{
                hs,
                {migraphx::op::sigmoid{}, migraphx::op::tanh{}, migraphx::op::tanh{}},
                migraphx::op::rnn_direction::reverse,
                clip,
                input_forget},
            seq,
            w,
            r,
            bias,
            seq_len,
            ih,
            ic,
            pph);
<<<<<<< HEAD
        p.add_instruction(migraphx::op::rnn_last_hs_output{}, out_hs, seq_len);
=======
        p.add_instruction(migraphx::op::rnn_last_hs_output{}, out_hs);
>>>>>>> c41c3501
        auto prog = optimize_onnx("onnx_lstm_reverse.onnx");

        EXPECT(p == prog);
    }

    // 5 args
    {
        migraphx::program p;
        auto seq     = p.add_parameter("seq", seq_shape);
        auto w       = p.add_parameter("w", w_shape);
        auto r       = p.add_parameter("r", r_shape);
        auto bias    = p.add_parameter("bias", bias_shape);
        auto seq_len = p.add_parameter("seq_len", sl_shape);
        auto und     = p.add_instruction(migraphx::op::undefined{});

        auto out_hs = p.add_instruction(
            migraphx::op::lstm{
                hs,
                {migraphx::op::sigmoid{}, migraphx::op::tanh{}, migraphx::op::tanh{}},
                migraphx::op::rnn_direction::reverse,
                clip,
                input_forget},
            seq,
            w,
            r,
            bias,
            seq_len,
            und,
            und,
            und);
<<<<<<< HEAD
        p.add_instruction(migraphx::op::rnn_last_hs_output{}, out_hs, seq_len);
        p.add_instruction(migraphx::op::rnn_last_cell_output{}, out_hs, seq_len);
=======
        p.add_instruction(migraphx::op::rnn_last_hs_output{}, out_hs);
        p.add_instruction(migraphx::op::rnn_last_cell_output{}, out_hs);
>>>>>>> c41c3501
        auto prog = optimize_onnx("onnx_lstm_r5args.onnx");

        EXPECT(p == prog);
    }

    // no activation function specified
    {
        migraphx::program p;
        auto seq = p.add_parameter("seq", seq_shape);
        auto w   = p.add_parameter("w", w_shape);
        auto r   = p.add_parameter("r", r_shape);
        auto und = p.add_instruction(migraphx::op::undefined{});

        auto out_hs = p.add_instruction(
            migraphx::op::lstm{
                hs,
                {migraphx::op::sigmoid{}, migraphx::op::tanh{}, migraphx::op::tanh{}},
                migraphx::op::rnn_direction::reverse,
                clip,
                input_forget},
            seq,
            w,
            r,
            und,
            und,
            und,
            und,
            und);
        p.add_instruction(migraphx::op::rnn_last_hs_output{}, out_hs);
        auto prog = optimize_onnx("onnx_lstm_r0af.onnx");

        EXPECT(p == prog);
    }
}

TEST_CASE(lstm_bidirectional)
{
    std::size_t sl   = 5;  // sequence len
    std::size_t bs   = 3;  // batch size
    std::size_t hs   = 20; // hidden size
    std::size_t is   = 10; // input size
    std::size_t nd   = 2;  // num directions
    float clip       = 0.0f;
    int input_forget = 1;
    migraphx::shape seq_shape{migraphx::shape::float_type, {sl, bs, is}};
    migraphx::shape w_shape{migraphx::shape::float_type, {nd, 4 * hs, is}};
    migraphx::shape r_shape{migraphx::shape::float_type, {nd, 4 * hs, hs}};
    migraphx::shape bias_shape{migraphx::shape::float_type, {nd, 8 * hs}};
    migraphx::shape sl_shape{migraphx::shape::int32_type, {bs}};
    migraphx::shape ih_shape{migraphx::shape::float_type, {nd, bs, hs}};
    migraphx::shape pph_shape{migraphx::shape::float_type, {nd, 3 * hs}};
    {
        migraphx::program p;
        auto seq     = p.add_parameter("seq", seq_shape);
        auto w       = p.add_parameter("w", w_shape);
        auto r       = p.add_parameter("r", r_shape);
        auto bias    = p.add_parameter("bias", bias_shape);
        auto seq_len = p.add_parameter("seq_len", sl_shape);
        auto ih      = p.add_parameter("h0", ih_shape);
        auto ic      = p.add_parameter("c0", ih_shape);
        auto pph     = p.add_parameter("pph", pph_shape);

        auto out_hs =
            p.add_instruction(migraphx::op::lstm{hs,
                                                 {migraphx::op::sigmoid{},
                                                  migraphx::op::tanh{},
                                                  migraphx::op::tanh{},
                                                  migraphx::op::sigmoid{},
                                                  migraphx::op::tanh{},
                                                  migraphx::op::tanh{}},
                                                 migraphx::op::rnn_direction::bidirectional,
                                                 clip,
                                                 input_forget},
                              seq,
                              w,
                              r,
                              bias,
                              seq_len,
                              ih,
                              ic,
                              pph);
<<<<<<< HEAD
        p.add_instruction(migraphx::op::rnn_last_hs_output{}, out_hs, seq_len);
=======
        p.add_instruction(migraphx::op::rnn_last_hs_output{}, out_hs);
>>>>>>> c41c3501
        auto prog = optimize_onnx("onnx_lstm_bi.onnx");

        EXPECT(p == prog);
    }

    // 3 args
    {
        migraphx::program p;
        auto seq = p.add_parameter("seq", seq_shape);
        auto w   = p.add_parameter("w", w_shape);
        auto r   = p.add_parameter("r", r_shape);
        auto und = p.add_instruction(migraphx::op::undefined{});

        auto out_hs =
            p.add_instruction(migraphx::op::lstm{hs,
                                                 {migraphx::op::sigmoid{},
                                                  migraphx::op::tanh{},
                                                  migraphx::op::tanh{},
                                                  migraphx::op::sigmoid{},
                                                  migraphx::op::tanh{},
                                                  migraphx::op::tanh{}},
                                                 migraphx::op::rnn_direction::bidirectional,
                                                 clip,
                                                 input_forget},
                              seq,
                              w,
                              r,
                              und,
                              und,
                              und,
                              und,
                              und);
        p.add_instruction(migraphx::op::rnn_last_hs_output{}, out_hs);
        auto prog = optimize_onnx("onnx_lstm_bi3args.onnx");

        EXPECT(p == prog);
    }

    // 4 args
    {
        migraphx::program p;
        auto seq  = p.add_parameter("seq", seq_shape);
        auto w    = p.add_parameter("w", w_shape);
        auto r    = p.add_parameter("r", r_shape);
        auto bias = p.add_parameter("bias", bias_shape);
        auto und  = p.add_instruction(migraphx::op::undefined{});

        auto out_hs =
            p.add_instruction(migraphx::op::lstm{hs,
                                                 {migraphx::op::sigmoid{},
                                                  migraphx::op::tanh{},
                                                  migraphx::op::tanh{},
                                                  migraphx::op::sigmoid{},
                                                  migraphx::op::tanh{},
                                                  migraphx::op::tanh{}},
                                                 migraphx::op::rnn_direction::bidirectional,
                                                 clip,
                                                 input_forget},
                              seq,
                              w,
                              r,
                              bias,
                              und,
                              und,
                              und,
                              und);
        p.add_instruction(migraphx::op::rnn_last_hs_output{}, out_hs);
        auto prog = optimize_onnx("onnx_lstm_bi4args.onnx");

        EXPECT(p == prog);
    }

    // 5 args
    {
        migraphx::program p;
        auto seq     = p.add_parameter("seq", seq_shape);
        auto w       = p.add_parameter("w", w_shape);
        auto r       = p.add_parameter("r", r_shape);
        auto bias    = p.add_parameter("bias", bias_shape);
        auto seq_len = p.add_parameter("seq_len", sl_shape);
        auto und     = p.add_instruction(migraphx::op::undefined{});

        auto out_hs =
            p.add_instruction(migraphx::op::lstm{hs,
                                                 {migraphx::op::sigmoid{},
                                                  migraphx::op::tanh{},
                                                  migraphx::op::tanh{},
                                                  migraphx::op::sigmoid{},
                                                  migraphx::op::tanh{},
                                                  migraphx::op::tanh{}},
                                                 migraphx::op::rnn_direction::bidirectional,
                                                 clip,
                                                 input_forget},
                              seq,
                              w,
                              r,
                              bias,
                              seq_len,
                              und,
                              und,
                              und);
<<<<<<< HEAD
        p.add_instruction(migraphx::op::rnn_last_hs_output{}, out_hs, seq_len);
=======
        p.add_instruction(migraphx::op::rnn_last_hs_output{}, out_hs);
>>>>>>> c41c3501
        auto prog = optimize_onnx("onnx_lstm_bi5args.onnx");

        EXPECT(p == prog);
    }

    // 6 args
    {
        migraphx::program p;
        auto seq     = p.add_parameter("seq", seq_shape);
        auto w       = p.add_parameter("w", w_shape);
        auto r       = p.add_parameter("r", r_shape);
        auto bias    = p.add_parameter("bias", bias_shape);
        auto seq_len = p.add_parameter("seq_len", sl_shape);
        auto ih      = p.add_parameter("h0", ih_shape);
        auto und     = p.add_instruction(migraphx::op::undefined{});

        auto out_hs =
            p.add_instruction(migraphx::op::lstm{hs,
                                                 {migraphx::op::sigmoid{},
                                                  migraphx::op::tanh{},
                                                  migraphx::op::tanh{},
                                                  migraphx::op::sigmoid{},
                                                  migraphx::op::tanh{},
                                                  migraphx::op::tanh{}},
                                                 migraphx::op::rnn_direction::bidirectional,
                                                 clip,
                                                 input_forget},
                              seq,
                              w,
                              r,
                              bias,
                              seq_len,
                              ih,
                              und,
                              und);
<<<<<<< HEAD
        p.add_instruction(migraphx::op::rnn_last_hs_output{}, out_hs, seq_len);
=======
        p.add_instruction(migraphx::op::rnn_last_hs_output{}, out_hs);
>>>>>>> c41c3501
        auto prog = optimize_onnx("onnx_lstm_bi6args.onnx");

        EXPECT(p == prog);
    }

    // 7 args
    {
        migraphx::program p;
        auto seq     = p.add_parameter("seq", seq_shape);
        auto w       = p.add_parameter("w", w_shape);
        auto r       = p.add_parameter("r", r_shape);
        auto bias    = p.add_parameter("bias", bias_shape);
        auto seq_len = p.add_parameter("seq_len", sl_shape);
        auto ih      = p.add_parameter("h0", ih_shape);
        auto ic      = p.add_parameter("c0", ih_shape);
        auto und     = p.add_instruction(migraphx::op::undefined{});

        auto out_hs =
            p.add_instruction(migraphx::op::lstm{hs,
                                                 {migraphx::op::sigmoid{},
                                                  migraphx::op::tanh{},
                                                  migraphx::op::tanh{},
                                                  migraphx::op::sigmoid{},
                                                  migraphx::op::tanh{},
                                                  migraphx::op::tanh{}},
                                                 migraphx::op::rnn_direction::bidirectional,
                                                 clip,
                                                 input_forget},
                              seq,
                              w,
                              r,
                              bias,
                              seq_len,
                              ih,
                              ic,
                              und);
<<<<<<< HEAD
        p.add_instruction(migraphx::op::rnn_last_hs_output{}, out_hs, seq_len);
=======
        p.add_instruction(migraphx::op::rnn_last_hs_output{}, out_hs);
>>>>>>> c41c3501
        auto prog = optimize_onnx("onnx_lstm_bi7args.onnx");

        EXPECT(p == prog);
    }
}

TEST_CASE(lstm_bi_actv_funcs)
{
    std::size_t sl   = 5;  // sequence len
    std::size_t bs   = 3;  // batch size
    std::size_t hs   = 20; // hidden size
    std::size_t is   = 10; // input size
    std::size_t nd   = 2;  // num directions
    float clip       = 0.0f;
    int input_forget = 1;
    migraphx::shape seq_shape{migraphx::shape::float_type, {sl, bs, is}};
    migraphx::shape w_shape{migraphx::shape::float_type, {nd, 4 * hs, is}};
    migraphx::shape r_shape{migraphx::shape::float_type, {nd, 4 * hs, hs}};
    migraphx::shape bias_shape{migraphx::shape::float_type, {nd, 8 * hs}};
    migraphx::shape sl_shape{migraphx::shape::int32_type, {bs}};
    migraphx::shape ih_shape{migraphx::shape::float_type, {nd, bs, hs}};
    migraphx::shape pph_shape{migraphx::shape::float_type, {nd, 3 * hs}};
    // 0 activation function
    {
        migraphx::program p;
        auto seq = p.add_parameter("seq", seq_shape);
        auto w   = p.add_parameter("w", w_shape);
        auto r   = p.add_parameter("r", r_shape);
        auto und = p.add_instruction(migraphx::op::undefined{});

        auto out_hs =
            p.add_instruction(migraphx::op::lstm{hs,
                                                 {migraphx::op::sigmoid{},
                                                  migraphx::op::tanh{},
                                                  migraphx::op::tanh{},
                                                  migraphx::op::sigmoid{},
                                                  migraphx::op::tanh{},
                                                  migraphx::op::tanh{}},
                                                 migraphx::op::rnn_direction::bidirectional,
                                                 clip,
                                                 input_forget},
                              seq,
                              w,
                              r,
                              und,
                              und,
                              und,
                              und,
                              und);
        p.add_instruction(migraphx::op::rnn_last_hs_output{}, out_hs);
        auto prog = optimize_onnx("onnx_lstm_bi0af.onnx");

        EXPECT(p == prog);
    }

    // 1 activation function
    {
        migraphx::program p;
        auto seq  = p.add_parameter("seq", seq_shape);
        auto w    = p.add_parameter("w", w_shape);
        auto r    = p.add_parameter("r", r_shape);
        auto bias = p.add_parameter("bias", bias_shape);
        auto und  = p.add_instruction(migraphx::op::undefined{});

        auto out_hs =
            p.add_instruction(migraphx::op::lstm{hs,
                                                 {migraphx::op::sigmoid{},
                                                  migraphx::op::sigmoid{},
                                                  migraphx::op::sigmoid{},
                                                  migraphx::op::sigmoid{},
                                                  migraphx::op::sigmoid{},
                                                  migraphx::op::sigmoid{}},
                                                 migraphx::op::rnn_direction::bidirectional,
                                                 clip,
                                                 input_forget},
                              seq,
                              w,
                              r,
                              bias,
                              und,
                              und,
                              und,
                              und);
        p.add_instruction(migraphx::op::rnn_last_hs_output{}, out_hs);
        auto prog = optimize_onnx("onnx_lstm_bi1af.onnx");

        EXPECT(p == prog);
    }

    // 2 activation functions
    {
        migraphx::program p;
        auto seq     = p.add_parameter("seq", seq_shape);
        auto w       = p.add_parameter("w", w_shape);
        auto r       = p.add_parameter("r", r_shape);
        auto bias    = p.add_parameter("bias", bias_shape);
        auto seq_len = p.add_parameter("seq_len", sl_shape);
        auto und     = p.add_instruction(migraphx::op::undefined{});

        auto out_hs =
            p.add_instruction(migraphx::op::lstm{hs,
                                                 {migraphx::op::sigmoid{},
                                                  migraphx::op::tanh{},
                                                  migraphx::op::tanh{},
                                                  migraphx::op::sigmoid{},
                                                  migraphx::op::tanh{},
                                                  migraphx::op::tanh{}},
                                                 migraphx::op::rnn_direction::bidirectional,
                                                 clip,
                                                 input_forget},
                              seq,
                              w,
                              r,
                              bias,
                              seq_len,
                              und,
                              und,
                              und);
<<<<<<< HEAD
        p.add_instruction(migraphx::op::rnn_last_hs_output{}, out_hs, seq_len);
=======
        p.add_instruction(migraphx::op::rnn_last_hs_output{}, out_hs);
>>>>>>> c41c3501
        auto prog = optimize_onnx("onnx_lstm_bi2af.onnx");

        EXPECT(p == prog);
    }

    // 4 activation functions
    {
        migraphx::program p;
        auto seq     = p.add_parameter("seq", seq_shape);
        auto w       = p.add_parameter("w", w_shape);
        auto r       = p.add_parameter("r", r_shape);
        auto bias    = p.add_parameter("bias", bias_shape);
        auto seq_len = p.add_parameter("seq_len", sl_shape);
        auto ih      = p.add_parameter("h0", ih_shape);
        auto und     = p.add_instruction(migraphx::op::undefined{});

        auto out_hs =
            p.add_instruction(migraphx::op::lstm{hs,
                                                 {migraphx::op::sigmoid{},
                                                  migraphx::op::tanh{},
                                                  migraphx::op::tanh{},
                                                  migraphx::op::tanh{},
                                                  migraphx::op::tanh{},
                                                  migraphx::op::tanh{}},
                                                 migraphx::op::rnn_direction::bidirectional,
                                                 clip,
                                                 input_forget},
                              seq,
                              w,
                              r,
                              bias,
                              seq_len,
                              ih,
                              und,
                              und);
<<<<<<< HEAD
        p.add_instruction(migraphx::op::rnn_last_hs_output{}, out_hs, seq_len);
=======
        p.add_instruction(migraphx::op::rnn_last_hs_output{}, out_hs);
>>>>>>> c41c3501
        auto prog = optimize_onnx("onnx_lstm_bi4af.onnx");

        EXPECT(p == prog);
    }

    // 5 activation functions
    {
        migraphx::program p;
        auto seq     = p.add_parameter("seq", seq_shape);
        auto w       = p.add_parameter("w", w_shape);
        auto r       = p.add_parameter("r", r_shape);
        auto bias    = p.add_parameter("bias", bias_shape);
        auto seq_len = p.add_parameter("seq_len", sl_shape);
        auto ih      = p.add_parameter("h0", ih_shape);
        auto ic      = p.add_parameter("c0", ih_shape);
        auto und     = p.add_instruction(migraphx::op::undefined{});

        auto out_hs =
            p.add_instruction(migraphx::op::lstm{hs,
                                                 {migraphx::op::sigmoid{},
                                                  migraphx::op::tanh{},
                                                  migraphx::op::tanh{},
                                                  migraphx::op::tanh{},
                                                  migraphx::op::sigmoid{},
                                                  migraphx::op::sigmoid{}},
                                                 migraphx::op::rnn_direction::bidirectional,
                                                 clip,
                                                 input_forget},
                              seq,
                              w,
                              r,
                              bias,
                              seq_len,
                              ih,
                              ic,
                              und);
<<<<<<< HEAD
        p.add_instruction(migraphx::op::rnn_last_hs_output{}, out_hs, seq_len);
=======
        p.add_instruction(migraphx::op::rnn_last_hs_output{}, out_hs);
>>>>>>> c41c3501
        auto prog = optimize_onnx("onnx_lstm_bi5af.onnx");

        EXPECT(p == prog);
    }

    // 6 activation functions
    {
        migraphx::program p;
        auto seq = p.add_parameter("seq", seq_shape);
        auto w   = p.add_parameter("w", w_shape);
        auto r   = p.add_parameter("r", r_shape);
        auto und = p.add_instruction(migraphx::op::undefined{});

        auto out_hs =
            p.add_instruction(migraphx::op::lstm{hs,
                                                 {migraphx::op::sigmoid{},
                                                  migraphx::op::tanh{},
                                                  migraphx::op::tanh{},
                                                  migraphx::op::tanh{},
                                                  migraphx::op::sigmoid{},
                                                  migraphx::op::tanh{}},
                                                 migraphx::op::rnn_direction::bidirectional,
                                                 clip,
                                                 input_forget},
                              seq,
                              w,
                              r,
                              und,
                              und,
                              und,
                              und,
                              und);
        p.add_instruction(migraphx::op::rnn_last_hs_output{}, out_hs);
        auto prog = optimize_onnx("onnx_lstm_bi6af.onnx");

        EXPECT(p == prog);
    }
}

int main(int argc, const char* argv[]) { test::run(argc, argv); }<|MERGE_RESOLUTION|>--- conflicted
+++ resolved
@@ -678,11 +678,7 @@
             ih,
             ic,
             pph);
-<<<<<<< HEAD
-        p.add_instruction(migraphx::op::rnn_last_hs_output{}, out_hs, seq_len);
-=======
-        p.add_instruction(migraphx::op::rnn_last_hs_output{}, out_hs);
->>>>>>> c41c3501
+        p.add_instruction(migraphx::op::rnn_last_hs_output{}, out_hs);
         auto prog = optimize_onnx("onnx_lstm_forward.onnx");
 
         EXPECT(p == prog);
@@ -858,13 +854,8 @@
             und,
             und,
             und);
-<<<<<<< HEAD
-        p.add_instruction(migraphx::op::rnn_last_hs_output{}, out_hs, seq_len);
-        p.add_instruction(migraphx::op::rnn_last_cell_output{}, out_hs, seq_len);
-=======
         p.add_instruction(migraphx::op::rnn_last_hs_output{}, out_hs);
         p.add_instruction(migraphx::op::rnn_last_cell_output{}, out_hs);
->>>>>>> c41c3501
         auto prog = optimize_onnx("onnx_lstm_f5args.onnx");
 
         EXPECT(p == prog);
@@ -896,13 +887,8 @@
             ih,
             und,
             und);
-<<<<<<< HEAD
-        p.add_instruction(migraphx::op::rnn_last_hs_output{}, out_hs, seq_len);
-        p.add_instruction(migraphx::op::rnn_last_cell_output{}, out_hs, seq_len);
-=======
         p.add_instruction(migraphx::op::rnn_last_hs_output{}, out_hs);
         p.add_instruction(migraphx::op::rnn_last_cell_output{}, out_hs);
->>>>>>> c41c3501
         auto prog = optimize_onnx("onnx_lstm_f6args.onnx");
 
         EXPECT(p == prog);
@@ -935,13 +921,8 @@
             ih,
             ic,
             und);
-<<<<<<< HEAD
-        p.add_instruction(migraphx::op::rnn_last_hs_output{}, out_hs, seq_len);
-        p.add_instruction(migraphx::op::rnn_last_cell_output{}, out_hs, seq_len);
-=======
         p.add_instruction(migraphx::op::rnn_last_hs_output{}, out_hs);
         p.add_instruction(migraphx::op::rnn_last_cell_output{}, out_hs);
->>>>>>> c41c3501
         auto prog = optimize_onnx("onnx_lstm_f7args.onnx");
 
         EXPECT(p == prog);
@@ -1048,13 +1029,8 @@
             und,
             und,
             und);
-<<<<<<< HEAD
-        p.add_instruction(migraphx::op::rnn_last_hs_output{}, out_hs, seq_len);
-        p.add_instruction(migraphx::op::rnn_last_cell_output{}, out_hs, seq_len);
-=======
         p.add_instruction(migraphx::op::rnn_last_hs_output{}, out_hs);
         p.add_instruction(migraphx::op::rnn_last_cell_output{}, out_hs);
->>>>>>> c41c3501
         auto prog = optimize_onnx("onnx_lstm_f2af.onnx");
 
         EXPECT(p == prog);
@@ -1103,11 +1079,7 @@
             ih,
             ic,
             pph);
-<<<<<<< HEAD
-        p.add_instruction(migraphx::op::rnn_last_hs_output{}, out_hs, seq_len);
-=======
-        p.add_instruction(migraphx::op::rnn_last_hs_output{}, out_hs);
->>>>>>> c41c3501
+        p.add_instruction(migraphx::op::rnn_last_hs_output{}, out_hs);
         auto prog = optimize_onnx("onnx_lstm_reverse.onnx");
 
         EXPECT(p == prog);
@@ -1138,13 +1110,8 @@
             und,
             und,
             und);
-<<<<<<< HEAD
-        p.add_instruction(migraphx::op::rnn_last_hs_output{}, out_hs, seq_len);
-        p.add_instruction(migraphx::op::rnn_last_cell_output{}, out_hs, seq_len);
-=======
         p.add_instruction(migraphx::op::rnn_last_hs_output{}, out_hs);
         p.add_instruction(migraphx::op::rnn_last_cell_output{}, out_hs);
->>>>>>> c41c3501
         auto prog = optimize_onnx("onnx_lstm_r5args.onnx");
 
         EXPECT(p == prog);
@@ -1226,11 +1193,7 @@
                               ih,
                               ic,
                               pph);
-<<<<<<< HEAD
-        p.add_instruction(migraphx::op::rnn_last_hs_output{}, out_hs, seq_len);
-=======
-        p.add_instruction(migraphx::op::rnn_last_hs_output{}, out_hs);
->>>>>>> c41c3501
+        p.add_instruction(migraphx::op::rnn_last_hs_output{}, out_hs);
         auto prog = optimize_onnx("onnx_lstm_bi.onnx");
 
         EXPECT(p == prog);
@@ -1332,11 +1295,7 @@
                               und,
                               und,
                               und);
-<<<<<<< HEAD
-        p.add_instruction(migraphx::op::rnn_last_hs_output{}, out_hs, seq_len);
-=======
-        p.add_instruction(migraphx::op::rnn_last_hs_output{}, out_hs);
->>>>>>> c41c3501
+        p.add_instruction(migraphx::op::rnn_last_hs_output{}, out_hs);
         auto prog = optimize_onnx("onnx_lstm_bi5args.onnx");
 
         EXPECT(p == prog);
@@ -1372,11 +1331,7 @@
                               ih,
                               und,
                               und);
-<<<<<<< HEAD
-        p.add_instruction(migraphx::op::rnn_last_hs_output{}, out_hs, seq_len);
-=======
-        p.add_instruction(migraphx::op::rnn_last_hs_output{}, out_hs);
->>>>>>> c41c3501
+        p.add_instruction(migraphx::op::rnn_last_hs_output{}, out_hs);
         auto prog = optimize_onnx("onnx_lstm_bi6args.onnx");
 
         EXPECT(p == prog);
@@ -1413,11 +1368,7 @@
                               ih,
                               ic,
                               und);
-<<<<<<< HEAD
-        p.add_instruction(migraphx::op::rnn_last_hs_output{}, out_hs, seq_len);
-=======
-        p.add_instruction(migraphx::op::rnn_last_hs_output{}, out_hs);
->>>>>>> c41c3501
+        p.add_instruction(migraphx::op::rnn_last_hs_output{}, out_hs);
         auto prog = optimize_onnx("onnx_lstm_bi7args.onnx");
 
         EXPECT(p == prog);
@@ -1536,11 +1487,7 @@
                               und,
                               und,
                               und);
-<<<<<<< HEAD
-        p.add_instruction(migraphx::op::rnn_last_hs_output{}, out_hs, seq_len);
-=======
-        p.add_instruction(migraphx::op::rnn_last_hs_output{}, out_hs);
->>>>>>> c41c3501
+        p.add_instruction(migraphx::op::rnn_last_hs_output{}, out_hs);
         auto prog = optimize_onnx("onnx_lstm_bi2af.onnx");
 
         EXPECT(p == prog);
@@ -1576,11 +1523,7 @@
                               ih,
                               und,
                               und);
-<<<<<<< HEAD
-        p.add_instruction(migraphx::op::rnn_last_hs_output{}, out_hs, seq_len);
-=======
-        p.add_instruction(migraphx::op::rnn_last_hs_output{}, out_hs);
->>>>>>> c41c3501
+        p.add_instruction(migraphx::op::rnn_last_hs_output{}, out_hs);
         auto prog = optimize_onnx("onnx_lstm_bi4af.onnx");
 
         EXPECT(p == prog);
@@ -1617,11 +1560,7 @@
                               ih,
                               ic,
                               und);
-<<<<<<< HEAD
-        p.add_instruction(migraphx::op::rnn_last_hs_output{}, out_hs, seq_len);
-=======
-        p.add_instruction(migraphx::op::rnn_last_hs_output{}, out_hs);
->>>>>>> c41c3501
+        p.add_instruction(migraphx::op::rnn_last_hs_output{}, out_hs);
         auto prog = optimize_onnx("onnx_lstm_bi5af.onnx");
 
         EXPECT(p == prog);
