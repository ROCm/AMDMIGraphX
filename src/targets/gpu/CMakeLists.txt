
list(APPEND CMAKE_PREFIX_PATH /opt/rocm /opt/rocm/hip /opt/rocm/hcc)
find_package(miopen)

# rocblas
find_package(rocblas REQUIRED PATHS /opt/rocm)
message(STATUS "Build with rocblas")

if(NOT TARGET MIOpen)
    message(SEND_ERROR "Cant find miopen")
endif()

add_library(migraphx_device
    device/add.cpp
    device/max.cpp
    device/min.cpp
    device/exp.cpp
    device/log.cpp
    device/sin.cpp
    device/cos.cpp
    device/tan.cpp
    device/sinh.cpp
    device/cosh.cpp
    device/asin.cpp
    device/acos.cpp
    device/atan.cpp
    device/add_relu.cpp
    device/contiguous.cpp
    device/logsoftmax.cpp
    device/mul.cpp
    device/concat.cpp
    device/pad.cpp
    device/gather.cpp
    device/sub.cpp
<<<<<<< HEAD
    device/clip.cpp
=======
    device/split.cpp
>>>>>>> 710ff793
)
set_target_properties(migraphx_device PROPERTIES EXPORT_NAME device)
rocm_clang_tidy_check(migraphx_device)
target_link_libraries(migraphx_device migraphx hip::device -Wno-invalid-command-line-argument -amdgpu-target=gfx803 -amdgpu-target=gfx900 -amdgpu-target=gfx906)
target_include_directories(migraphx_device PUBLIC $<BUILD_INTERFACE:${CMAKE_CURRENT_SOURCE_DIR}/include>)
target_include_directories(migraphx_device PRIVATE $<BUILD_INTERFACE:${CMAKE_CURRENT_SOURCE_DIR}/device/include>)

add_library(migraphx_gpu
    eliminate_workspace.cpp
    fuse_ops.cpp
    hip.cpp
    target.cpp
    lowering.cpp
    gemm.cpp
    pooling.cpp
    convolution.cpp
    softmax.cpp
    logsoftmax.cpp
    contiguous.cpp
    concat.cpp
    relu.cpp
    leaky_relu.cpp
    tanh.cpp
    batchnorm.cpp
    write_literals.cpp
    rocblas.cpp
    sigmoid.cpp
    abs.cpp
    elu.cpp
    pad.cpp
    gather.cpp
    lrn.cpp
    schedule_model.cpp
<<<<<<< HEAD
    adjust_allocation.cpp
    clip.cpp
=======
    split.cpp
>>>>>>> 710ff793
)
set_target_properties(migraphx_gpu PROPERTIES EXPORT_NAME gpu)
rocm_clang_tidy_check(migraphx_gpu)
target_link_libraries(migraphx_gpu PUBLIC migraphx MIOpen roc::rocblas)
target_link_libraries(migraphx_gpu PRIVATE migraphx_device)

rocm_install_targets(
  TARGETS migraphx_gpu migraphx_device
  INCLUDE
    ${CMAKE_CURRENT_SOURCE_DIR}/include
)
<|MERGE_RESOLUTION|>--- conflicted
+++ resolved
@@ -32,11 +32,8 @@
     device/pad.cpp
     device/gather.cpp
     device/sub.cpp
-<<<<<<< HEAD
     device/clip.cpp
-=======
     device/split.cpp
->>>>>>> 710ff793
 )
 set_target_properties(migraphx_device PROPERTIES EXPORT_NAME device)
 rocm_clang_tidy_check(migraphx_device)
@@ -70,12 +67,9 @@
     gather.cpp
     lrn.cpp
     schedule_model.cpp
-<<<<<<< HEAD
     adjust_allocation.cpp
     clip.cpp
-=======
     split.cpp
->>>>>>> 710ff793
 )
 set_target_properties(migraphx_gpu PROPERTIES EXPORT_NAME gpu)
 rocm_clang_tidy_check(migraphx_gpu)
