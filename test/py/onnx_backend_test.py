import sys
if sys.version_info < (3, 0):
    sys.exit()

import argparse
import os
import unittest
import onnx
import onnx.backend.test
import numpy as np
from onnx_migraphx.backend import MIGraphXBackend as c2
from packaging import version

pytest_plugins = 'onnx.backend.test.report',


class MIGraphXBackendTest(onnx.backend.test.BackendTest):
    def __init__(self, backend, parent_module=None):
        super(MIGraphXBackendTest, self).__init__(backend, parent_module)

    @classmethod
    def assert_similar_outputs(cls, ref_outputs, outputs, rtol, atol):
        prog_string = c2.get_program()
        np.testing.assert_equal(len(ref_outputs),
                                len(outputs),
                                err_msg=prog_string)
        for i in range(len(outputs)):
            np.testing.assert_equal(ref_outputs[i].dtype,
                                    outputs[i].dtype,
                                    err_msg=prog_string)
            if ref_outputs[i].dtype == np.object:
                np.testing.assert_array_equal(ref_outputs[i],
                                              outputs[i],
                                              err_msg=prog_string)
            else:
                np.testing.assert_allclose(ref_outputs[i],
                                           outputs[i],
                                           rtol=1e-3,
                                           atol=1e-5,
                                           err_msg=prog_string)


def disabled_tests_onnx_1_7_0(backend_test):
    backend_test.exclude(r'test_logsoftmax_axis_0_cpu')
    backend_test.exclude(r'test_logsoftmax_axis_1_cpu')
    backend_test.exclude(r'test_logsoftmax_default_axis_cpu')
    backend_test.exclude(r'test_softmax_axis_0_cpu')
    backend_test.exclude(r'test_softmax_axis_1_cpu')
    backend_test.exclude(r'test_softmax_default_axis_cpu')


def disabled_tests_onnx_1_8_1(backend_test):
    backend_test.exclude(r'test_if_seq_cpu')
    backend_test.exclude(r'test_if_seq_cpu')
    backend_test.exclude(r'test_reduce_sum_default_axes_keepdims_example_cpu')
    backend_test.exclude(r'test_reduce_sum_default_axes_keepdims_random_cpu')
    backend_test.exclude(r'test_reduce_sum_do_not_keepdims_example_cpu')
    backend_test.exclude(r'test_reduce_sum_do_not_keepdims_random_cpu')
    backend_test.exclude(r'test_reduce_sum_empty_axes_input_noop_example_cpu')
    backend_test.exclude(r'test_reduce_sum_empty_axes_input_noop_random_cpu')
    backend_test.exclude(r'test_reduce_sum_keepdims_example_cpu')
    backend_test.exclude(r'test_reduce_sum_keepdims_random_cpu')
    backend_test.exclude(r'test_reduce_sum_negative_axes_keepdims_example_cpu')
    backend_test.exclude(r'test_reduce_sum_negative_axes_keepdims_random_cpu')
    backend_test.exclude(r'test_unsqueeze_axis_0_cpu')
    backend_test.exclude(r'test_unsqueeze_axis_1_cpu')
    backend_test.exclude(r'test_unsqueeze_axis_2_cpu')
    backend_test.exclude(r'test_unsqueeze_negative_axes_cpu')
    backend_test.exclude(r'test_unsqueeze_three_axes_cpu')
    backend_test.exclude(r'test_unsqueeze_two_axes_cpu')
    backend_test.exclude(r'test_unsqueeze_unsorted_axes_cpu')


def create_backend_test(testname=None, target_device=None):
    if target_device is not None:
        c2.set_device(target_device)
    backend_test = MIGraphXBackendTest(c2, __name__)

    if testname:
        backend_test.include(testname + '.*')
    else:
        # Include all of the nodes that we support.
        # Onnx native node tests
        backend_test.include(r'.*test_abs.*')
        backend_test.include(r'.*test_acos.*')
        backend_test.include(r'.*test_acosh.*')
        backend_test.include(r'.*test_add.*')
        backend_test.include(r'.*test_and.*')
        backend_test.include(r'.*test_argmax.*')
        backend_test.include(r'.*test_argmin.*')
        backend_test.include(r'.*test_asin.*')
        backend_test.include(r'.*test_asinh.*')
        backend_test.include(r'.*test_atan.*')
        backend_test.include(r'.*test_atanh.*')
        backend_test.include(r'.*test_averagepool.*')
        backend_test.include(r'.*test_AvgPool.*')
        backend_test.include(r'.*test_BatchNorm.*eval.*')
        backend_test.include(r'.*test_ceil.*')
        backend_test.include(r'.*test_clip.*')
        backend_test.include(r'.*test_concat.*')
        backend_test.include(r'.*test_constant.*')
        backend_test.include(r'.*test_Conv[1-3]d*')
        backend_test.include(r'.*test_cos.*')
        backend_test.include(r'.*test_cosh.*')
        backend_test.include(r'.*test_depthtospace.*')
        backend_test.include(r'.*test_dequantizelinear')
        backend_test.include(r'.*test_div.*')
        backend_test.include(r'.*test_dropout.*')
        backend_test.include(r'.*test_ELU*')
        backend_test.include(r'.*test_elu.*')
        backend_test.include(r'.*test_equal.*')
        backend_test.include(r'.*test_Embedding*')
        backend_test.include(r'.*test_exp.*')
        backend_test.include(r'.*test_flatten.*')
        backend_test.include(r'.*test_floor.*')
        backend_test.include(r'.*test_gather.*')
        backend_test.include(r'.*test_gemm.*')
        backend_test.include(r'.*test_globalaveragepool.*')
        backend_test.include(r'.*test_globalmaxpool.*')
        backend_test.include(r'.*test_greater.*')
        backend_test.include(r'.*test_hardsigmoid.*')
        backend_test.include(r'.*test_identity.*')
        backend_test.include(r'.*test_if.*')
        backend_test.include(r'.*test_LeakyReLU*')
        backend_test.include(r'.*test_leakyrelu.*')
        backend_test.include(r'.*test_less.*')
        backend_test.include(r'.*test_Linear.*')
        backend_test.include(r'.*test_log.*')
        backend_test.include(r'.*test_logsoftmax.*')
        backend_test.include(r'.*test_LogSoftmax.*')
        backend_test.include(r'.*test_log_softmax.*')
        backend_test.include(r'.*test_lrn.*')
        backend_test.include(r'.*test_matmul.*')
        backend_test.include(r'.*test_max.*')
        backend_test.include(r'.*test_MaxPool[1-9]d.*')
        backend_test.include(r'.*test_mean.*')
        backend_test.include(r'.*test_min.*')
        backend_test.include(r'.*test_mul.*')
        backend_test.include(r'.*test_multinomial.*')
        backend_test.include(r'.*test_Multinomial.*')
        backend_test.include(r'.*test_neg.*')
        backend_test.include(r'.*test_not.*')
        backend_test.include(r'.*test_operator_addmm.*')
        backend_test.include(r'.*test_operator_basic.*')
        backend_test.include(r'.*test_operator_chunk.*')
        backend_test.include(r'.*test_operator_clip.*')
        backend_test.include(r'.*test_operator_concat2.*')
        backend_test.include(r'.*test_operator_conv_.*')
        backend_test.include(r'.*test_operator_exp.*')
        backend_test.include(r'.*test_operator_flatten.*')
        backend_test.include(r'.*test_operator_index.*')
        backend_test.include(r'.*test_operator_max_.*')
        backend_test.include(r'.*test_operator_maxpool.*')
        backend_test.include(r'.*test_operator_min.*')
        backend_test.include(r'.*test_operator_mm.*')
        backend_test.include(r'.*test_operator_non_float_params.*')
        backend_test.include(r'.*test_operator_params.*')
        backend_test.include(r'.*test_operator_permute2.*')
        backend_test.include(r'.*test_operator_pow.*')
        backend_test.include(r'.*test_operator_reduced_mean_.*')
        backend_test.include(r'.*test_operator_reduced_mean_keepdim.*')
        backend_test.include(r'.*test_operator_reduced_sum_.*')
        backend_test.include(r'.*test_operator_reduced_sum_keepdim.*')
        backend_test.include(r'.*test_operator_selu.*')
        backend_test.include(r'.*test_operator_sqrt.*')
        backend_test.include(r'.*test_operator_symbolic_override.*')
        backend_test.include(r'.*test_operator_symbolic_override_nested.*')
        backend_test.include(r'.*test_operator_view.*')
        backend_test.include(r'.*test_or.*')
        backend_test.include(r'.*test_pow.*')
        backend_test.include(r'.*test_PoissonNLLLLoss_no_reduce*')
        backend_test.include(r'.*test_quantizelinear')
        backend_test.include(r'.*test_reciprocal.*')
        backend_test.include(r'.*test_reduce.*')
        backend_test.include(r'.*test_ReLU*')
        backend_test.include(r'.*test_relu.*')
        backend_test.include(r'.*test_RoiAlign*')
        backend_test.include(r'.*test_roialign.*')
        backend_test.include(r'.*test_scatter.*')
        backend_test.include(r'.*test_Scatter.*')
        backend_test.include(r'.*test_selu.*')
        backend_test.include(r'.*test_shape.*')
        backend_test.include(r'.*test_Sigmoid*')
        backend_test.include(r'.*test_sigmoid.*')
        backend_test.include(r'.*test_sin.*')
        backend_test.include(r'.*test_sinh.*')
        backend_test.include(r'.*test_size.*')
        backend_test.include(r'.*test_Softmax*')
        backend_test.include(r'.*test_softmax.*')
        backend_test.include(r'.*test_Softmin*')
        backend_test.include(r'.*test_Softplus*')
        backend_test.include(r'.*test_softplus.*')
        backend_test.include(r'.*test_softsign.*')
        backend_test.include(r'.*test_sqrt.*')
        backend_test.include(r'.*test_squeeze_cuda')
        backend_test.include(r'.*test_sub.*')
        backend_test.include(r'.*test_sum.*')
        backend_test.include(r'.*test_tan.*')
        backend_test.include(r'.*test_Tanh*')
        backend_test.include(r'.*test_tanh.*')
        backend_test.include(r'.*test_thresholdedrelu.*')
        backend_test.include(r'.*test_topk.*')
        backend_test.include(r'.*test_Topk.*')
        backend_test.include(r'.*test_transpose.*')
        backend_test.include(r'.*test_unsqueeze.*')
        backend_test.include(r'.*test_where*')
        backend_test.include(r'.*test_where.*')
        backend_test.include(r'.*test_xor.*')
        backend_test.include(r'.*test_ZeroPad2d*')

        # # Onnx native model tests
        backend_test.include(r'.*test_bvlc_alexnet.*')
        backend_test.include(r'.*test_densenet121.*')
        backend_test.include(r'.*test_inception_v1.*')
        backend_test.include(r'.*test_inception_v2.*')
        backend_test.include(r'.*test_resnet50.*')
        backend_test.include(r'.*test_shufflenet.*')
        backend_test.include(r'.*test_squeezenet.*')
        backend_test.include(r'.*test_vgg19.*')
        backend_test.include(r'.*test_zfnet512.*')

        # exclude unenabled ops get pulled in with wildcards
        # test_constant_pad gets pulled in with the test_constant* wildcard. Explicitly disable padding tests for now.
        # Operator MATMULINTEGER is not supported by TRT
        backend_test.exclude(r'.*test_matmulinteger.*')
        backend_test.exclude(r'.*test_maxunpool.*')
        # Absolute diff failed because
        # numpy compares the difference between actual and desired to atol + rtol * abs(desired)

        # failed test cases
        backend_test.exclude(
            r'test_argmax_keepdims_example_select_last_index_cpu')
        backend_test.exclude(
            r'test_argmax_negative_axis_keepdims_example_select_last_index_cpu'
        )
        backend_test.exclude(
            r'test_argmax_no_keepdims_example_select_last_index_cpu')
        backend_test.exclude(
            r'test_argmin_keepdims_example_select_last_index_cpu')
        backend_test.exclude(
            r'test_argmin_negative_axis_keepdims_example_select_last_index_cpu'
        )
        backend_test.exclude(
            r'test_argmin_no_keepdims_example_select_last_index_cpu')
        backend_test.exclude(r'test_lrn_cpu')
        backend_test.exclude(r'test_lrn_default_cpu')
        backend_test.exclude(r'test_maxpool_2d_dilations_cpu')
        backend_test.exclude(r'test_MaxPool2d_stride_padding_dilation_cpu')
        backend_test.exclude(r'test_MaxPool1d_stride_padding_dilation_cpu')
        backend_test.exclude(
            r'test_maxpool_with_argmax_2d_precomputed_pads_cpu')
        backend_test.exclude(
            r'test_maxpool_with_argmax_2d_precomputed_strides_cpu')

        # error cases
        backend_test.exclude(r'test_constant_pad_cpu')
        backend_test.exclude(r'test_constantofshape_float_ones_cpu')
        backend_test.exclude(r'test_constantofshape_int_shape_zero_cpu')
        backend_test.exclude(r'test_constantofshape_int_zeros_cpu')
        backend_test.exclude(r'test_expand_dim_changed_cpu')
        backend_test.exclude(r'test_expand_dim_unchanged_cpu')
        backend_test.exclude(r'test_expand_shape_model1_cpu')
        backend_test.exclude(r'test_expand_shape_model2_cpu')
        backend_test.exclude(r'test_expand_shape_model3_cpu')
        backend_test.exclude(r'test_expand_shape_model4_cpu')
        backend_test.exclude(r'test_gathernd_example_float32_cpu')
        backend_test.exclude(r'test_gathernd_example_int32_batch_dim1_cpu')
        backend_test.exclude(r'test_gathernd_example_int32_cpu')
        backend_test.exclude(r'test_greater_equal_bcast_cpu')
        backend_test.exclude(r'test_greater_equal_bcast_expanded_cpu')
        backend_test.exclude(r'test_greater_equal_cpu')
        backend_test.exclude(r'test_greater_equal_expanded_cpu')
        backend_test.exclude(r'test_identity_sequence_cpu')
        backend_test.exclude(r'test_maxpool_2d_uint8_cpu')
        backend_test.exclude(r'test_mean_example_cpu')
        backend_test.exclude(r'test_mean_one_input_cpu')
        backend_test.exclude(r'test_mean_two_inputs_cpu')
        backend_test.exclude(r'test_negative_log_likelihood_loss_*')
        backend_test.exclude(r'test_scatternd_*')

        # all reduce ops have dynamic axes inputs
        backend_test.exclude(r'test_size_cpu')
        backend_test.exclude(r'test_size_example_cpu')
        backend_test.exclude(r'test_softmax_cross_entropy_*')
<<<<<<< HEAD
        backend_test.exclude(r'test_softplus_cpu')
        backend_test.exclude(r'test_softplus_example_cpu')
=======
        backend_test.exclude(r'test_softsign_cpu')
        backend_test.exclude(r'test_softsign_example_cpu')
>>>>>>> 4c90e9a3
        backend_test.exclude(r'test_Embedding_cpu')

        # real model tests
        backend_test.exclude(r'test_inception_v1_cpu')
        backend_test.exclude(r'test_resnet50_cpu')
        backend_test.exclude(r'test_squeezenet_cpu')

        # additional cases disabled for a specific onnx version
        if version.parse(onnx.__version__) <= version.parse("1.7.0"):
            disabled_tests_onnx_1_7_0(backend_test)

        if version.parse(onnx.__version__) >= version.parse("1.8.0"):
            disabled_tests_onnx_1_8_1(backend_test)


# import all test cases at global scope to make
# them visible to python.unittest.
    globals().update(backend_test.enable_report().test_cases)

    return backend_test


def parse_args():
    parser = argparse.ArgumentParser(
        os.path.basename(__file__),
        description='Run the ONNX backend tests using MIGraphX.')

    # Add an argument to match a single test name, by adding the name to the 'include' filter.
    # Using -k with python unittest (https://docs.python.org/3/library/unittest.html#command-line-options)
    # doesn't work as it filters on the test method name (Runner._add_model_test) rather than inidividual
    # test case names.
    parser.add_argument(
        '-t',
        '--test-name',
        dest='testname',
        type=str,
        help=
        "Only run tests that match this value. Matching is regex based, and '.*' is automatically appended"
    )
    parser.add_argument('-d',
                        '--device',
                        dest='device',
                        type=str,
                        help="Specify the device to run test on")

    # parse just our args. python unittest has its own args and arg parsing, and that runs inside unittest.main()
    args, left = parser.parse_known_args()
    sys.argv = sys.argv[:1] + left

    if args.device is not None:
        print("run on {} device....".format(args.device))
    else:
        print("Default GPU device is used ....")

    return args


if __name__ == '__main__':
    if sys.version_info < (3, 0):
        sys.exit()

    args = parse_args()
    backend_test = create_backend_test(args.testname, args.device)
    unittest.main()<|MERGE_RESOLUTION|>--- conflicted
+++ resolved
@@ -282,13 +282,6 @@
         backend_test.exclude(r'test_size_cpu')
         backend_test.exclude(r'test_size_example_cpu')
         backend_test.exclude(r'test_softmax_cross_entropy_*')
-<<<<<<< HEAD
-        backend_test.exclude(r'test_softplus_cpu')
-        backend_test.exclude(r'test_softplus_example_cpu')
-=======
-        backend_test.exclude(r'test_softsign_cpu')
-        backend_test.exclude(r'test_softsign_example_cpu')
->>>>>>> 4c90e9a3
         backend_test.exclude(r'test_Embedding_cpu')
 
         # real model tests
