--- conflicted
+++ resolved
@@ -81,16 +81,10 @@
 ADD requirements.txt /requirements.txt
 ADD rbuild.ini /rbuild.ini
 
-<<<<<<< HEAD
-=======
-# Temporarily install a new cmake until switching to ubuntu 22.04
-RUN pip3 install cmake==3.22.1
-
 # Location where onnx unit tests models are cached
 ENV ONNX_HOME=/.onnx
 RUN mkdir -p $ONNX_HOME/models && chmod 777 $ONNX_HOME/models
 
->>>>>>> 8e170508
 COPY ./tools/install_prereqs.sh /
 RUN /install_prereqs.sh /usr/local / && rm /install_prereqs.sh
 RUN test -f /usr/local/hash || exit 1
