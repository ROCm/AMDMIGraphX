--- conflicted
+++ resolved
@@ -405,11 +405,7 @@
 
 std::vector<shape> module::get_output_shapes() const
 {
-<<<<<<< HEAD
-    if(this->size() == 0)
-=======
     if(impl->instructions.empty())
->>>>>>> c310bc5c
         return {};
     auto last_ins = impl->instructions.back();
     if(last_ins.name() == "@return")
