/*
 * The MIT License (MIT)
 *
 * Copyright (c) 2015-2022 Advanced Micro Devices, Inc. All rights reserved.
 *
 * Permission is hereby granted, free of charge, to any person obtaining a copy
 * of this software and associated documentation files (the "Software"), to deal
 * in the Software without restriction, including without limitation the rights
 * to use, copy, modify, merge, publish, distribute, sublicense, and/or sell
 * copies of the Software, and to permit persons to whom the Software is
 * furnished to do so, subject to the following conditions:
 *
 * The above copyright notice and this permission notice shall be included in
 * all copies or substantial portions of the Software.
 *
 * THE SOFTWARE IS PROVIDED "AS IS", WITHOUT WARRANTY OF ANY KIND, EXPRESS OR
 * IMPLIED, INCLUDING BUT NOT LIMITED TO THE WARRANTIES OF MERCHANTABILITY,
 * FITNESS FOR A PARTICULAR PURPOSE AND NONINFRINGEMENT.  IN NO EVENT SHALL THE
 * AUTHORS OR COPYRIGHT HOLDERS BE LIABLE FOR ANY CLAIM, DAMAGES OR OTHER
 * LIABILITY, WHETHER IN AN ACTION OF CONTRACT, TORT OR OTHERWISE, ARISING FROM,
 * OUT OF OR IN CONNECTION WITH THE SOFTWARE OR THE USE OR OTHER DEALINGS IN
 * THE SOFTWARE.
 */
#include <migraphx/simplify_algebra.hpp>
#include <migraphx/dead_code_elimination.hpp>
#include <migraphx/program.hpp>
#include <migraphx/op/concat.hpp>
#include <migraphx/op/slice.hpp>
#include <migraphx/op/convolution.hpp>
#include <migraphx/op/broadcast.hpp>
#include <migraphx/op/reshape.hpp>
#include <migraphx/op/transpose.hpp>
#include <migraphx/matcher.hpp>
#include <migraphx/literal.hpp>
#include <migraphx/make_op.hpp>
#include <migraphx/serialize.hpp>

#include <migraphx/algorithm.hpp>
#include <unordered_set>

namespace migraphx {
inline namespace MIGRAPHX_INLINE_NS {

auto lit_broadcast() { return match::any_of(match::is_constant(), match::name("broadcast")); }
auto not_lit_broadcast() { return match::none_of(match::is_constant(), match::name("broadcast")); }
auto op_lit_broadcast(std::string op, std::string x, std::string y)
{
    return match::name(std::move(op))(match::either_arg(0, 1)(
        lit_broadcast().bind(std::move(x)), not_lit_broadcast().bind(std::move(y))));
}

auto conv_const_weights()
{
    return match::name("convolution")(match::used_once(),
                                      match::args(match::any(), match::is_constant().bind("w")));
}

auto reduction() { return match::name_contains("reduce"); }

struct find_mul_conv
{
    auto matcher() const
    {
        return match::name("mul")(match::either_arg(0, 1)(conv_const_weights().bind("conv"),
                                                          match::name("broadcast").bind("a")));
    }

    void apply(module& m, const match::matcher_result& r) const
    {
        auto ins      = r.result;
        auto conv_ins = r.instructions["conv"];
        auto a_ins    = r.instructions["a"];
        auto w_ins    = r.instructions["w"];

        auto broadcast_op = any_cast<op::broadcast>(a_ins->get_operator());
        if(broadcast_op.axis != 1)
            return;

        auto new_a = m.insert_instruction(
            ins,
            make_op("broadcast", {{"axis", 0}, {"out_lens", w_ins->get_shape().lens()}}),
            a_ins->inputs().front());
        auto new_mul  = m.insert_instruction(ins, make_op("mul"), new_a, w_ins);
        auto new_conv = m.insert_instruction(
            ins, conv_ins->get_operator(), conv_ins->inputs().front(), new_mul);
        m.replace_instruction(ins, new_conv);
    }
};

struct find_mul_slice_conv
{
    static auto conv()
    {
        return match::name("convolution")(
            match::all_of[match::outputs()](match::name("slice")),
            match::args(match::any(), match::is_constant().bind("w")));
    }
    auto matcher() const
    {
        return match::name("mul")(match::either_arg(0, 1)(
            match::name("slice")(match::used_once(), match::arg(0)(conv().bind("conv")))
                .bind("slice"),
            match::name("broadcast")(match::is_constant()).bind("a")));
    }

    void apply(module& m, const match::matcher_result& r) const
    {
        auto ins       = r.result;
        auto slice_ins = r.instructions["slice"];
        auto conv_ins  = r.instructions["conv"];
        auto a_ins     = r.instructions["a"];
        auto w_ins     = r.instructions["w"];

        auto broadcast_op = any_cast<op::broadcast>(a_ins->get_operator());
        if(broadcast_op.axis != 1)
            return;

        auto slice_op = any_cast<op::slice>(slice_ins->get_operator());
        if(slice_op.axes.size() != 1)
            return;
        if(slice_op.axes.front() != 1)
            return;

        auto slice_idx = std::distance(conv_ins, slice_ins);
        if(std::any_of(conv_ins->outputs().begin(), conv_ins->outputs().end(), [&](auto i) {
               if(i == slice_ins)
                   return false;
               if(std::distance(conv_ins, i) < slice_idx)
                   return true;
               auto sop = any_cast<op::slice>(i->get_operator());
               if(sop.axes != slice_op.axes)
                   return true;
               if(std::max(sop.starts.front(), slice_op.starts.front()) <
                  std::min(sop.ends.front(), slice_op.ends.front()))
                   return true;
               return false;
           }))
            return;

        auto w_slice_op  = slice_op;
        w_slice_op.axes  = {0};
        auto slice_w_ins = m.insert_instruction(ins, w_slice_op, w_ins);

        auto new_a = m.insert_instruction(
            ins,
            make_op("broadcast", {{"axis", 0}, {"out_lens", slice_w_ins->get_shape().lens()}}),
            a_ins->inputs().front());
        auto new_mul = m.insert_instruction(ins, make_op("mul"), new_a, slice_w_ins);

        std::vector<instruction_ref> sliced_weights;
        if(slice_op.starts.front() != 0)
            sliced_weights.push_back(m.insert_instruction(
                ins,
                make_op("slice", {{"axes", {0}}, {"starts", {0}}, {"ends", slice_op.starts}}),
                w_ins));
        sliced_weights.push_back(new_mul);
        int64_t end_axis = w_ins->get_shape().lens().at(0);
        if(slice_op.ends.front() != end_axis)
            sliced_weights.push_back(m.insert_instruction(
                ins,
                make_op("slice", {{"axes", {0}}, {"starts", slice_op.ends}, {"ends", {end_axis}}}),
                w_ins));

        auto new_weights =
            m.insert_instruction(ins, make_op("concat", {{"axis", 0}}), sliced_weights);

        auto new_conv = m.insert_instruction(
            ins, conv_ins->get_operator(), conv_ins->inputs().front(), new_weights);
        assert(conv_ins->get_shape() == new_conv->get_shape());

        auto slice1 = m.insert_instruction(ins, slice_op, new_conv);
        assert(ins->get_shape().lens() == slice1->get_shape().lens());
        m.replace_instruction(ins, slice1);
        // TODO: Check each slice doesn't overlap and that it occurs after slice_ins
        auto outputs = conv_ins->outputs();
        for(auto output : outputs)
            if(output != slice_ins)
                instruction::replace_argument(output, conv_ins, new_conv);
    }
};

// a * (x + b) => a * x + a * b
struct find_mul_add
{
    auto matcher() const
    {
        return match::name("mul")(match::either_arg(0, 1)(
            match::name("add")(
                match::either_arg(0, 1)(
                    match::any().bind("x"),
                    match::any_of(conv_const_weights(), match::is_constant()).bind("b")),
                match::none_of(match::args(match::is_constant(), match::is_constant())),
                match::used_once()),
            match::is_constant().bind("a")));
    }

    void apply(module& m, const match::matcher_result& r) const
    {
        auto ins   = r.result;
        auto a_ins = r.instructions["a"];
        auto b_ins = r.instructions["b"];
        auto x_ins = r.instructions["x"];
        assert(x_ins != b_ins);

        auto ax_ins = m.insert_instruction(ins, make_op("mul"), a_ins, x_ins);
        auto ab_ins = m.insert_instruction(ins, make_op("mul"), a_ins, b_ins);
        m.replace_instruction(ins, make_op("add"), ax_ins, ab_ins);
    }
};

struct find_dot_add
{
    auto matcher() const
    {
        return match::name("dot")(match::either_arg(0, 1)(
            match::name("add")(
                match::either_arg(0, 1)(match::any().bind("x"),
                                        match::any_of(match::is_constant()).bind("b")),
                match::none_of(match::args(match::is_constant(), match::is_constant())),
                match::used_once()),
            match::is_constant().bind("a")));
    }

    void apply(module& m, const match::matcher_result& r) const
    {
        auto ins   = r.result;
        auto a_ins = r.instructions["a"];
        auto b_ins = r.instructions["b"];
        auto x_ins = r.instructions["x"];
        assert(x_ins != b_ins);

        const bool flipped = a_ins == ins->inputs().back();

        auto insert_dot = [&](auto x, auto y) {
            if(flipped)
                return m.insert_instruction(ins, make_op("dot"), y, x);
            else
                return m.insert_instruction(ins, make_op("dot"), x, y);
        };

        auto ax_ins = insert_dot(a_ins, x_ins);
        auto ab_ins = insert_dot(a_ins, b_ins);
        m.replace_instruction(ins, make_op("add"), ax_ins, ab_ins);
    }
};

struct find_add_lit_broadcast
{
    auto matcher() const
    {
        return match::name("add")(
            match::either_arg(0, 1)(op_lit_broadcast("add", "a", "x"), lit_broadcast().bind("b")));
    }

    void apply(module& m, const match::matcher_result& r) const
    {
        auto ins   = r.result;
        auto x_ins = r.instructions["x"];
        auto a_ins = r.instructions["a"];
        auto b_ins = r.instructions["b"];

        auto sumab = m.insert_instruction(ins, make_op("add"), a_ins, b_ins);
        m.replace_instruction(ins, make_op("add"), x_ins, sumab);
    }
};

struct find_double_add_lit_broadcast
{
    auto matcher() const
    {
        return match::name("add")(
            match::args(op_lit_broadcast("add", "a", "x"), op_lit_broadcast("add", "b", "y")));
    }

    void apply(module& m, const match::matcher_result& r) const
    {
        auto ins   = r.result;
        auto x_ins = r.instructions["x"];
        auto y_ins = r.instructions["y"];
        auto a_ins = r.instructions["a"];
        auto b_ins = r.instructions["b"];

        instruction_ref sumab;

        if(a_ins->name() == "broadcast" and b_ins->name() == "broadcast")
        {
            if(a_ins->inputs().at(0)->get_shape() != b_ins->inputs().at(0)->get_shape())
                return;
            auto op     = a_ins->get_operator();
            auto presum = m.insert_instruction(
                ins, make_op("add"), a_ins->inputs().at(0), b_ins->inputs().at(0));
            sumab = m.insert_instruction(ins, op, presum);
        }
        else
        {
            sumab = m.insert_instruction(ins, make_op("add"), a_ins, b_ins);
        }

        auto sumxy = m.insert_instruction(ins, make_op("add"), x_ins, y_ins);
        m.replace_instruction(ins, make_op("add"), sumxy, sumab);
    }
};

struct find_inner_broadcast
{
    auto matcher() const { return pointwise(match::all_of[match::inputs()](match::broadcast())); }

    void apply(module& m, const match::matcher_result& r) const
    {
        auto ins        = r.result;
        auto broadcasts = ins->inputs();
        if(broadcasts.empty())
            return;
        std::vector<instruction_ref> inputs;
        std::transform(broadcasts.begin(),
                       broadcasts.end(),
                       std::back_inserter(inputs),
                       [](auto i) { return i->inputs().front(); });
        if(std::any_of(inputs.begin(), inputs.end(), [&](auto i) {
               return i->get_shape() != inputs.front()->get_shape();
           }))
            return;

        auto op = m.insert_instruction(ins, ins->get_operator(), inputs);
        m.replace_instruction(ins, broadcasts.front()->get_operator(), op);
    }
};

struct find_concat_op
{
    auto matcher() const
    {
        return match::name("concat")(match::any_of[match::inputs()](
            match::any_of(match::pointwise(), match::name("broadcast")), match::used_once()));
    }

    template <class Iterator>
    static std::vector<std::size_t> get_output_lens(Iterator start, Iterator last, std::size_t axis)
    {
        assert(start != last);
        std::size_t dim = 0;
        for(auto ins : range(start, last))
        {
            dim += ins->get_shape().lens().at(axis);
        }
        auto lens  = (*start)->get_shape().lens();
        lens[axis] = dim;
        return lens;
    }

    static bool is_valid_op(const operation& op)
    {
        return op.name() == "broadcast" or op.attributes().contains("pointwise");
    }

    void apply(module& m, const match::matcher_result& r) const
    {
        auto ins  = r.result;
        auto axis = any_cast<op::concat>(ins->get_operator()).axis;

        auto each = [&](auto start, auto last) -> std::vector<instruction_ref> {
            if(std::distance(start, last) < 2)
                return {start, last};
            auto x = *start;
            if(x->inputs().size() > 2 or x->inputs().empty() or x->outputs().size() > 1)
                return {start, last};
            auto op = x->get_operator();
            if(not is_valid_op(op))
                return {start, last};
            auto iaxis = axis;
            // Adjust broadcast lens
            if(op.name() == "broadcast")
            {
                auto b = any_cast<op::broadcast>(op);
                if(b.axis != iaxis)
                    return {start, last};
                b.broadcast_lens = get_output_lens(start, last, iaxis);
                op               = b;
                iaxis            = 0;
            }

            std::vector<instruction_ref> concats;
            for(std::size_t i = 0; i < x->inputs().size(); i++)
            {
                std::vector<instruction_ref> inputs;
                std::transform(start, last, std::back_inserter(inputs), [&](auto j) {
                    return j->inputs().at(i);
                });
                auto concat =
                    m.insert_instruction(ins, make_op("concat", {{"axis", iaxis}}), inputs);
                concats.push_back(concat);
            }
            auto y = m.insert_instruction(ins, op, concats);
            return {y};
        };

        std::vector<instruction_ref> args;
        auto update_args = [&](auto start, auto last) {
            auto x = each(start, last);
            args.insert(args.end(), x.begin(), x.end());
        };
        auto pred = [](auto i, auto j) {
            return i->get_operator() == j->get_operator() and
                   i->inputs().size() == i->inputs().size() and
                   i->outputs().size() == i->outputs().size();
        };
        group_unique(ins->inputs().begin(), ins->inputs().end(), update_args, pred);
        if(args.size() == 1)
            m.replace_instruction(ins, args.front());
        else
            m.replace_instruction(ins, make_op("concat", {{"axis", axis}}), args);
    }
};

std::vector<instruction_ref> get_splits(instruction_ref ins)
{
    std::vector<instruction_ref> result;
    std::copy_if(ins->outputs().begin(),
                 ins->outputs().end(),
                 std::back_inserter(result),
                 [&](auto i) { return i->name() == "slice"; });
    if(result.size() < 2)
        return {};
    auto get_slice = [](auto& i) -> auto& { return any_cast<op::slice>(i->get_operator()); };
    auto&& axes    = get_slice(result.front()).axes;
    if(std::any_of(result.begin(), result.end(), [&](auto i) { return get_slice(i).axes != axes; }))
        return {};
    auto get_start = [&](auto& i) -> auto& { return get_slice(i).starts; };
    auto get_end   = [&](auto& i) -> auto& { return get_slice(i).ends; };
    std::sort(
        result.begin(), result.end(), [&](auto x, auto y) { return get_start(x) < get_start(y); });
    if(std::any_of(get_start(result.front()).begin(), get_start(result.front()).end(), [&](auto i) {
           return i != 0;
       }))
        return {};
    auto it = std::adjacent_find(
        result.begin(), result.end(), [&](auto x, auto y) { return get_end(x) != get_start(y); });
    if(it != result.end())
        return {};
    for(std::size_t i = 0; i < axes.size(); i++)
    {
        auto axis = axes[i];
        if(ins->get_shape().lens()[axis] != get_slice(result.back()).ends[i])
            return {};
    }
    return result;
}

struct find_splits
{
    auto matcher() const
    {
        return match::any(
            match::any_of[match::outputs()](match::name("slice")(match::any_of[match::outputs()](
                match::pointwise(match::any_of(match::nargs(1), match::nargs(2))), reduction()))));
    }

    static bool is_dependent(const module& m, instruction_ref ins1, instruction_ref ins2)
    {

        std::unordered_set<instruction_ref> traversed;
        return fix<bool>([&](auto self, auto ins) -> bool {
            if(ins == ins2)
                return true;

            if(contains(traversed, ins))
                return false;

            traversed.insert(ins);
            const auto& inputs = ins->inputs();
            return std::any_of(inputs.begin(), inputs.end(), [&](auto in) {
                return m.has_instruction(in) and self(in);
            });
        })(ins1);
    }

    static std::vector<std::vector<instruction_ref>>
    get_split_groups(const module& m, const std::vector<instruction_ref>& splits)
    {
        std::vector<std::vector<instruction_ref>> groups;
        for(auto out : splits.front()->outputs())
        {
            if(out->name() == "slice")
                continue;
            std::vector<instruction_ref> group;
            for(auto split : splits)
            {
                auto it =
                    std::find_if(split->outputs().begin(), split->outputs().end(), [&](auto i) {
                        return i->get_operator() == out->get_operator();
                    });
                if(it == split->outputs().end())
                    break;
                assert((*it)->name() != "slice");

                // If there is a duplicate bail
                // there are should be no dependency between instructions in the group
                if(std::any_of(group.begin(), group.end(), [&](auto i) {
                       return is_dependent(m, *it, i) or is_dependent(m, i, *it);
                   }))
                {
                    return {};
                }

                group.push_back(*it);
            }
            if(group.size() != splits.size())
                continue;
            groups.push_back(group);
        }
        return groups;
    }

    bool is_fusable(instruction_ref start, instruction_ref split_front) const
    {
        auto op = start->get_operator();
        if(contains(op.name(), "reduce"))
        {
            auto slc         = any_cast<op::slice>(split_front->get_operator());
            auto slc_axes    = slc.axes;
            auto reduce_axes = start->get_operator().to_value()["axes"].to_vector<int64_t>();
            // axes of slice and reduce op cannot have overlap
            if(std::any_of(slc_axes.begin(), slc_axes.end(), [&](auto axis) {
                   return (std::find(reduce_axes.begin(), reduce_axes.end(), axis) !=
                           reduce_axes.end());
               }))
            {
                return false;
            }
        }
        else if(not op.attributes().contains("pointwise"))
        {
            return false;
        }

        return true;
    }

    void apply(module& m, const match::matcher_result& r) const
    {
        auto ins    = r.result;
        auto splits = get_splits(ins);
        if(splits.empty())
            return;

        for(const auto& group : get_split_groups(m, splits))
        {
            auto start       = group.front();
            auto split_front = splits.front();
            auto op          = start->get_operator();
            if(not is_fusable(start, split_front))
            {
                continue;
            }

            // Make sure there is no duplicates
            assert(std::none_of(
                std::next(group.begin()), group.end(), [&](auto i) { return i == start; }));

            auto split_idx    = 0;
            instruction_ref c = m.end();
            if(start->inputs().size() == 1)
            {
                c = m.insert_instruction(std::next(ins), op, ins);
            }
            else if(start->inputs().size() == 2)
            {
                assert(not std::none_of(start->inputs().begin(), start->inputs().end(), [](auto i) {
                    return i->name() == "slice";
                }) && "one argument must be a split");
                auto data_idx = 1;
                if(start->inputs().back()->name() == "slice")
                {
                    split_idx = 1;
                    data_idx  = 0;
                }

                std::vector<instruction_ref> data_args;
                std::transform(group.begin(),
                               group.end(),
                               std::back_inserter(data_args),
                               [&](auto i) { return i->inputs()[data_idx]; });

                // Data arguments must be a constant
                if(std::any_of(data_args.begin(), data_args.end(), [](auto i) {
                       return not i->can_eval();
                   }))
                    return;

                for(auto data : data_args)
                    m.move_instructions(data, ins);

                auto slice_op = any_cast<op::slice>(splits.front()->get_operator());
                assert(not slice_op.axes.empty());
                if(slice_op.axes.size() > 1)
                    return;
                auto concat_axis = slice_op.axes.front();
                // TODO: Check if axises match
                auto concat = m.insert_instruction(
                    ins, make_op("concat", {{"axis", concat_axis}}), data_args);

                std::vector<instruction_ref> args;
                args.resize(2);
                args[split_idx] = ins;
                args[data_idx]  = concat;
                c               = m.insert_instruction(std::next(ins), op, args);
            }
            if(c != m.end())
            {
                for(auto i : group)
                {
                    auto split = i->inputs()[split_idx];
                    assert(split->name() == "slice");
                    // Insert contiguous for reshapes
                    auto outputs = i->outputs();
                    for(auto output : outputs)
                    {
                        if(output->name() != "reshape")
                            continue;
                        auto x = m.insert_instruction(output, make_op("contiguous"), i);
                        m.replace_instruction(output, output->get_operator(), x);
                    }

                    m.replace_instruction(i, split->get_operator(), c);
                }
            }
        }
    }
};

struct find_split_concat
{
    auto matcher() const
    {
        return match::any(match::any_of[match::outputs()](
            match::name("slice")(match::all_of[match::outputs()](match::name("concat")))));
    }

    void apply(module& m, const match::matcher_result& r) const
    {
        auto ins = r.result;

        auto splits = get_splits(ins);
        if(splits.empty())
            return;
        if(std::any_of(
               splits.begin(), splits.end(), [](auto i) { return i->outputs().size() != 1; }))
            return;
        // Check for concat operator
        auto concat = splits.front()->outputs().front();
        if(std::any_of(splits.begin(), splits.end(), [&](auto i) {
               return i->outputs().front() != concat;
           }))
            return;
        // Check axis match
        auto concat_op = any_cast<op::concat>(concat->get_operator());
        auto split_op  = any_cast<op::slice>(splits.front()->get_operator());
        if(split_op.axes.size() != 1)
            return;
        if(split_op.axes.front() != concat_op.axis)
            return;
        // Replace args
        auto args = concat->inputs();
        auto it =
            std::find_if(args.begin(), args.end(), [&](auto i) { return i == splits.front(); });
        if(std::distance(it, args.end()) < splits.size())
            return;
        // If the slices are not in order then stop
        if(not std::is_sorted(it, it + splits.size(), [](instruction_ref x, instruction_ref y) {
               auto xop = any_cast<op::slice>(x->get_operator());
               auto yop = any_cast<op::slice>(y->get_operator());
               return std::tie(xop.starts, xop.ends) < std::tie(yop.starts, yop.ends);
           }))
            return;
        *it = splits.front()->inputs().front();
        args.erase(std::next(it), it + splits.size());

        if(args.size() == 1)
            m.replace_instruction(concat, args.front());
        else
            m.replace_instruction(concat, concat->get_operator(), args);
    }
};

bool axis_equal(const std::vector<std::size_t>& x,
                const std::vector<std::size_t>& y,
                std::size_t axis)
{
    return x.size() == y.size() and x.size() > axis and
           std::equal(x.begin(), x.begin() + axis, y.begin()) and
           std::equal(x.begin() + axis + 1, x.end(), y.begin() + axis + 1);
}

bool axis_shape_equal(const shape& x, const shape& y, std::size_t axis)
{
    // TODO: Check strides
    return axis_equal(x.lens(), y.lens(), axis);
}

struct find_add_convs
{
    auto matcher() const
    {
        return match::name("add")(
            match::args(conv_const_weights().bind("a"), conv_const_weights().bind("b")));
    }

    static bool symmetrical_strides(const op::convolution& op)
    {
        return op.stride[0] == op.stride[1];
    }

    static std::size_t compute_stride_factor(const op::convolution& x, const op::convolution& y)
    {
        if(not symmetrical_strides(x))
            return 0;
        if(not symmetrical_strides(y))
            return 0;
        if((x.stride[0] % y.stride[0]) != 0)
            return 0;
        return x.stride[0] / y.stride[0];
    }

    void apply(module& m, const match::matcher_result& r) const
    {
        auto ins       = r.result;
        auto a_conv    = r.instructions["a"];
        auto a_input   = a_conv->inputs().at(0);
        auto a_weights = a_conv->inputs().at(1);
        auto b_conv    = r.instructions["b"];
        auto b_input   = b_conv->inputs().at(0);
        auto b_weights = b_conv->inputs().at(1);

        if(not axis_shape_equal(a_weights->get_shape(), b_weights->get_shape(), 1))
            return;

        auto a_op   = any_cast<op::convolution>(a_conv->get_operator());
        auto b_op   = any_cast<op::convolution>(b_conv->get_operator());
        auto new_op = a_op;

        if(a_op != b_op)
        {
            if(std::tie(a_op.padding, a_op.dilation, a_op.group) ==
                   std::tie(b_op.padding, b_op.dilation, b_op.group) and
               a_weights->get_shape().lens()[2] == 1 and a_weights->get_shape().lens()[3] == 1)
            {
                if(a_op.stride < b_op.stride)
                {
                    auto n = compute_stride_factor(b_op, a_op);
                    if(n == 0)
                        return;
                    new_op  = a_op;
                    b_input = m.insert_instruction(
                        ins, make_op("step", {{"axes", {2, 3}}, {"steps", {n, n}}}), b_input);
                }
                else if(b_op.stride < a_op.stride)
                {
                    auto n = compute_stride_factor(a_op, b_op);
                    if(n == 0)
                        return;
                    new_op  = b_op;
                    a_input = m.insert_instruction(
                        ins, make_op("step", {{"axes", {2, 3}}, {"steps", {n, n}}}), a_input);
                }
                else
                    return;
            }
            else
                return;
        }

        auto concat_input =
            m.insert_instruction(ins, make_op("concat", {{"axis", 1}}), a_input, b_input);
        auto concat_weights =
            m.insert_instruction(ins, make_op("concat", {{"axis", 1}}), a_weights, b_weights);
        m.replace_instruction(ins, new_op, concat_input, concat_weights);
    }
};

MIGRAPHX_PRED_MATCHER(horiz_conv_dot, instruction_ref ins)
{
    auto pred = [&](auto name) {
        return [=](auto i) {
            return i->name() == name and i->inputs().front() == ins and
                   i->inputs().at(1)->can_eval();
        };
    };
    auto dots  = std::count_if(ins->outputs().begin(), ins->outputs().end(), pred("dot"));
    auto convs = std::count_if(ins->outputs().begin(), ins->outputs().end(), pred("convolution"));
    return not(dots < 2 and convs < 2);
}

struct find_conv_dot_horiz_fusion
{
    auto matcher() const { return horiz_conv_dot(); }

    void apply(module& m, const match::matcher_result& r) const
    {
        auto ins = r.result;

        auto pred = [](auto i, auto j) {
            if(i->get_operator() != j->get_operator())
                return false;
            if(not contains({"dot", "convolution"}, i->name()))
                return true;
            auto x = i->inputs()[1]->get_shape().lens();
            auto y = j->inputs()[1]->get_shape().lens();
            if(x.size() != y.size())
                return false;
            // Check that non-axes match
            int axis = 1;
            if(i->name() == "dot")
            {
                axis = x.size() - 1;
            }
            return axis_equal(x, y, axis);
        };

        auto each = [&](auto start, auto last) {
            if(std::distance(start, last) < 2)
                return;
            auto&& name = (*start)->name();
            if(not contains({"dot", "convolution"}, name))
                return;
            auto op   = (*start)->get_operator();
            int group = 1;
            if(name == "convolution")
                group = any_cast<op::convolution>(op).group;
            // Skip group convolution
            if(group != 1)
                return;
            auto input = (*start)->inputs().front();
            std::vector<instruction_ref> args;
            std::transform(
                start, last, std::back_inserter(args), [&](auto x) { return x->inputs().at(1); });
            int axis        = 1;
            int concat_axis = 0;
            if(name == "dot")
            {
                axis        = int(args.front()->get_shape().lens().size() - 1);
                concat_axis = axis;
            }

            for(auto arg : args)
                m.move_instructions(arg, input);
            // TODO: Check if axes match
            auto concat =
                m.insert_instruction(input, make_op("concat", {{"axis", concat_axis}}), args);
            auto fused     = m.insert_instruction(std::next(input), op, input, concat);
            int64_t offset = 0;
            for(auto arg : range(start, last))
            {
                auto outputs = arg->outputs();
                for(auto output : outputs)
                {
                    if(output->name() != "reshape")
                        continue;
                    auto x = m.insert_instruction(output, make_op("contiguous"), arg);
                    m.replace_instruction(output, output->get_operator(), x);
                }

                int64_t len = arg->get_shape().lens()[axis];
                m.replace_instruction(
                    arg,
                    make_op("slice",
                            {{"axes", {axis}}, {"starts", {offset}}, {"ends", {offset + len}}}),
                    fused);
                offset += len;
            }
        };

        auto outputs = ins->outputs();
        group_by(outputs.begin(), outputs.end(), each, pred);
    }
};

struct find_div_const
{
    auto matcher() const
    {
        return match::name("div")(match::arg(1)(match::is_constant().bind("c")));
    }

    void apply(module& m, const match::matcher_result& r) const
    {
        auto ins   = r.result;
        auto c_ins = r.instructions["c"];

        auto recip = m.insert_instruction(std::next(c_ins), make_op("recip"), c_ins);

        auto args = ins->inputs();

        m.replace_instruction(ins, make_op("mul"), args.front(), recip);
    }
};

struct find_unit_ops
{
    auto matcher() const
    {
        auto mul_1 = match::name("mul")(
            match::either_arg(0, 1)(match::has_value(1.0f), match::any().bind("x")));
        auto div_1 =
            match::name("div")(match::args(match::any().bind("x"), match::has_value(1.0f)));
        auto add_0 = match::name("add")(
            match::either_arg(0, 1)(match::has_value(0.0f, 1e-12), match::any().bind("x")));
        auto sub_0 =
            match::name("sub")(match::args(match::any().bind("x"), match::has_value(0.0f)));
        return match::any_of(mul_1, div_1, add_0, sub_0);
    }

    void apply(module& m, const match::matcher_result& r) const
    {
        auto ins  = r.result;
        auto c_in = r.instructions["x"];

        m.replace_instruction(ins, c_in);
    }
};

struct find_neg_unit_ops
{
    auto matcher() const
    {
        auto mul_neg_1 = match::name("mul")(
            match::either_arg(0, 1)(match::has_value(-1.0f), match::any().bind("x")));
        auto div_neg_1 =
            match::name("div")(match::args(match::any().bind("x"), match::has_value(-1.0f)));
        auto sub_0 =
            match::name("sub")(match::args(match::has_value(0.0f), match::any().bind("x")));
        return match::any_of(mul_neg_1, div_neg_1, sub_0);
    }

    void apply(module& m, const match::matcher_result& r) const
    {
        auto ins  = r.result;
        auto c_in = r.instructions["x"];

        auto neg = m.add_instruction(make_op("neg"), c_in);
        m.replace_instruction(ins, neg);
    }
};

struct find_zero_ops
{
    auto matcher() const
    {
        auto mul_zero = match::name("mul")(
            match::either_arg(0, 1)(match::has_value(0.0f).bind("x"), match::any()));
        auto div_zero =
            match::name("div")(match::args(match::has_value(0.0f).bind("x"), match::any()));
        return match::any_of(mul_zero, div_zero);
    }

    void apply(module& m, const match::matcher_result& r) const
    {
        auto ins      = r.result;
        auto zero_ins = r.instructions["x"];

        m.replace_instruction(ins, zero_ins);
    }
};

struct find_sub_const
{
    auto matcher() const
    {
        return match::name("sub")(match::arg(1)(match::is_constant().bind("c")));
    }

    void apply(module& m, const match::matcher_result& r) const
    {
        auto ins   = r.result;
        auto c_ins = r.instructions["c"];

        auto neg = m.insert_instruction(std::next(c_ins), make_op("neg"), c_ins);

        auto args = ins->inputs();

        m.replace_instruction(ins, make_op("add"), args.front(), neg);
    }
};

struct find_rsqrt
{
    auto matcher() const
    {
        return match::name("recip")(match::args(
            match::name("sqrt")(match::used_once(), match::args(match::any().bind("x")))));
    }

    void apply(module& m, const match::matcher_result& r) const
    {
        auto ins   = r.result;
        auto x_ins = r.instructions["x"];

        m.replace_instruction(ins, make_op("rsqrt"), x_ins);
    }
};

static bool same_ops(const std::vector<instruction_ref>& vec_ins)
{
    return std::all_of(vec_ins.begin(), vec_ins.end(), [&](auto i) {
        return i->get_operator() == vec_ins.front()->get_operator();
    });
}

struct find_split_reshape
{
    auto matcher() const
    {
        return match::name("reshape")(match::arg(0)(match::name("contiguous")(
                                          match::arg(0)(match::name("slice").bind("slice")))))
            .bind("reshape");
    }

    void apply(module& m, const match::matcher_result& r) const
    {
        auto slc = r.instructions["slice"];
        auto rsp = r.instructions["reshape"];

        auto input         = slc->inputs().front();
        auto split_outputs = get_splits(input);
        if(split_outputs.empty())
        {
            return;
        }

        std::vector<instruction_ref> vec_rsp(split_outputs.size());
        std::transform(split_outputs.begin(), split_outputs.end(), vec_rsp.begin(), [](auto i) {
            assert(i->outputs().size() == 1);
            auto cont = i->outputs().front();
            assert(cont->outputs().size() == 1);
            return cont->outputs().front();
        });

        // all outputs are reshape and of the same shape
        auto dims = any_cast<op::reshape>(rsp->get_operator()).dims;
        if(not same_ops(vec_rsp))
        {
            return;
        }

        // ensure reshape happens after the axis dimension
        auto axis         = any_cast<op::slice>(slc->get_operator()).axes[0];
        auto slc_lens     = slc->get_shape().lens();
        auto slc_dim_size = std::accumulate(
            slc_lens.begin() + axis, slc_lens.end(), 1, std::multiplies<std::size_t>());

        // search the reshape output (standard shape) to decide which axis are
        // in its output corresponding to the slc_dim_size
        auto rsp_lens    = rsp->get_shape().lens();
        auto rsp_strides = rsp->get_shape().strides();
        rsp_strides.insert(rsp_strides.begin(), rsp_strides[0] * rsp_lens[0]);
        auto ait = std::find(rsp_strides.begin(), rsp_strides.end(), slc_dim_size);
        if(ait == rsp_strides.end())
        {
            return;
        }
        int rsp_axis = std::distance(rsp_strides.begin(), ait);

        // calculate reshape output shape
        std::vector<int64_t> vec_dims(vec_rsp.size());
        std::transform(vec_rsp.begin(), vec_rsp.end(), vec_dims.begin(), [&](auto is) {
            return is->get_shape().lens()[rsp_axis];
        });

        std::vector<int64_t> rsp_out_lens(rsp_lens.begin(), rsp_lens.end());
        rsp_out_lens[rsp_axis] = std::accumulate(vec_dims.begin(), vec_dims.end(), std::int64_t{0});

        // insert the reshape instruction and add contiguous if needed
        if(not input->get_shape().standard())
        {
            input = m.insert_instruction(std::next(input), make_op("contiguous"), input);
        }
        auto rsp_ins = m.insert_instruction(
            std::next(input), make_op("reshape", {{"dims", rsp_out_lens}}), input);

        // replace the original reshape with slice
        int64_t start = 0;
        for(std::size_t i = 0; i < vec_rsp.size(); ++i)
        {
            m.replace_instruction(
                vec_rsp[i],
                make_op(
                    "slice",
                    {{"axes", {rsp_axis}}, {"starts", {start}}, {"ends", {start + vec_dims[i]}}}),
                rsp_ins);
            start += vec_dims[i];
        }
    }
};

struct find_split_transpose
{
    auto matcher() const
    {
        return match::name("transpose")(match::arg(0)(match::name("slice").bind("slice")))
            .bind("trans");
    }

    void apply(module& m, const match::matcher_result& r) const
    {
        auto slc   = r.instructions["slice"];
        auto trans = r.instructions["trans"];

        auto input         = slc->inputs().front();
        auto split_outputs = get_splits(input);
        if(split_outputs.empty())
        {
            return;
        }

        std::vector<instruction_ref> vec_trans(split_outputs.size());
        std::transform(split_outputs.begin(), split_outputs.end(), vec_trans.begin(), [](auto i) {
            assert(i->outputs().size() == 1);
            return i->outputs().front();
        });

        // all transpose are the same
        auto perm = any_cast<op::transpose>(trans->get_operator()).dims;
        if(not same_ops(vec_trans))
        {
            return;
        }

        // insert an transpose instruction
        auto tr = m.insert_instruction(
            std::next(input), make_op("transpose", {{"permutation", perm}}), input);

        // compute the axis in the slice
        auto axis = any_cast<op::slice>(slc->get_operator()).axes.front();
        auto it   = std::find(perm.begin(), perm.end(), axis);
        assert(it != perm.end());
        int64_t axis_new = std::distance(perm.begin(), it);

        for(auto in : split_outputs)
        {
            auto oper    = any_cast<op::slice>(in->get_operator());
            auto starts  = oper.starts;
            auto ends    = oper.ends;
            auto tr_orig = in->outputs().front();
            m.replace_instruction(
                tr_orig,
                make_op("slice", {{"axes", {axis_new}}, {"starts", starts}, {"ends", ends}}),
                tr);
        }
    }
};

void simplify_algebra::apply(module& m) const
{
    // Run simplifications multiple times
    for(int i = 0; i < 8; i++)
    {
        match::find_matches(m,
                            find_inner_broadcast{},
                            find_double_add_lit_broadcast{},
                            find_add_lit_broadcast{},
                            find_add_convs{},
                            find_conv_dot_horiz_fusion{},
                            find_mul_conv{},
                            find_mul_slice_conv{},
                            find_mul_add{},
<<<<<<< HEAD
                            find_unit_ops{},
                            find_neg_unit_ops{},
                            find_zero_ops{},
=======
                            find_dot_add{},
>>>>>>> d78bcdfb
                            find_div_const{},
                            find_sub_const{},
                            find_rsqrt{},
                            find_concat_op{},
                            find_split_concat{},
                            find_splits{},
                            find_split_reshape{},
                            find_split_transpose{});
        dead_code_elimination{}.apply(m);
    }
}

} // namespace MIGRAPHX_INLINE_NS
} // namespace migraphx<|MERGE_RESOLUTION|>--- conflicted
+++ resolved
@@ -1162,13 +1162,10 @@
                             find_mul_conv{},
                             find_mul_slice_conv{},
                             find_mul_add{},
-<<<<<<< HEAD
                             find_unit_ops{},
                             find_neg_unit_ops{},
                             find_zero_ops{},
-=======
                             find_dot_add{},
->>>>>>> d78bcdfb
                             find_div_const{},
                             find_sub_const{},
                             find_rsqrt{},
