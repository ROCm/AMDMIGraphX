#####################################################################################
# The MIT License (MIT)
#
# Copyright (c) 2015-2022 Advanced Micro Devices, Inc. All rights reserved.
#
# Permission is hereby granted, free of charge, to any person obtaining a copy
# of this software and associated documentation files (the "Software"), to deal
# in the Software without restriction, including without limitation the rights
# to use, copy, modify, merge, publish, distribute, sublicense, and/or sell
# copies of the Software, and to permit persons to whom the Software is
# furnished to do so, subject to the following conditions:
#
# The above copyright notice and this permission notice shall be included in
# all copies or substantial portions of the Software.
#
# THE SOFTWARE IS PROVIDED "AS IS", WITHOUT WARRANTY OF ANY KIND, EXPRESS OR
# IMPLIED, INCLUDING BUT NOT LIMITED TO THE WARRANTIES OF MERCHANTABILITY,
# FITNESS FOR A PARTICULAR PURPOSE AND NONINFRINGEMENT.  IN NO EVENT SHALL THE
# AUTHORS OR COPYRIGHT HOLDERS BE LIABLE FOR ANY CLAIM, DAMAGES OR OTHER
# LIABILITY, WHETHER IN AN ACTION OF CONTRACT, TORT OR OTHERWISE, ARISING FROM,
# OUT OF OR IN CONNECTION WITH THE SOFTWARE OR THE USE OR OTHER DEALINGS IN
# THE SOFTWARE.
#####################################################################################

list(APPEND CMAKE_PREFIX_PATH /opt/rocm /opt/rocm/hip /opt/rocm/hcc)
find_package(miopen)

# rocblas
find_package(rocblas REQUIRED PATHS /opt/rocm)
message(STATUS "Build with rocblas")

if(NOT TARGET MIOpen)
    message(SEND_ERROR "Cant find miopen")
endif()

include(Embed)
file(GLOB KERNEL_FILES ${CONFIGURE_DEPENDS}
    ${CMAKE_CURRENT_SOURCE_DIR}/kernels/include/migraphx/kernels/*.hpp)
message(STATUS "KERNEL_FILES: ${KERNEL_FILES}")
add_embed_library(migraphx_kernels ${KERNEL_FILES})

file(GLOB DEVICE_GPU_SRCS ${CONFIGURE_DEPENDS} ${CMAKE_CURRENT_SOURCE_DIR}/device/*.cpp)
add_library(migraphx_device ${DEVICE_GPU_SRCS})

add_library(compile_for_gpu INTERFACE)
target_compile_options(compile_for_gpu INTERFACE -std=c++17 -fno-gpu-rdc -Wno-cuda-compat -Wno-unused-command-line-argument -Xclang -fallow-half-arguments-and-returns)
target_link_libraries(compile_for_gpu INTERFACE hip::device -fno-gpu-rdc -Wno-invalid-command-line-argument -Wno-unused-command-line-argument -Wno-option-ignored)
check_cxx_compiler_flag("--cuda-host-only -fhip-lambda-host-device -x hip" HAS_HIP_LAMBDA_HOST_DEVICE)
if(HAS_HIP_LAMBDA_HOST_DEVICE)
  message(STATUS "Enable -fhip-lambda-host-device")
  target_compile_options(compile_for_gpu INTERFACE -fhip-lambda-host-device)
endif()

set_target_properties(migraphx_device PROPERTIES EXPORT_NAME device)
rocm_set_soversion(migraphx_device ${MIGRAPHX_SO_VERSION})
rocm_clang_tidy_check(migraphx_device)
target_link_libraries(migraphx_device PUBLIC migraphx)
target_link_libraries(migraphx_device PRIVATE compile_for_gpu)
target_include_directories(migraphx_device PUBLIC $<BUILD_INTERFACE:${CMAKE_CURRENT_SOURCE_DIR}/include>)
target_include_directories(migraphx_device PRIVATE $<BUILD_INTERFACE:${CMAKE_CURRENT_SOURCE_DIR}/device/include>)

add_library(kernel_file_check EXCLUDE_FROM_ALL)
foreach(KERNEL_FILE ${KERNEL_FILES})
    get_filename_component(KERNEL_BASE_FILE ${KERNEL_FILE} NAME_WE)
    file(WRITE ${CMAKE_CURRENT_BINARY_DIR}/kernels/include/migraphx/kernels/${KERNEL_BASE_FILE}.cpp "#include <migraphx/kernels/${KERNEL_BASE_FILE}.hpp>\n")
    target_sources(kernel_file_check PRIVATE ${CMAKE_CURRENT_BINARY_DIR}/kernels/include/migraphx/kernels/${KERNEL_BASE_FILE}.cpp)
endforeach()
target_compile_definitions(kernel_file_check PRIVATE -DMIGRAPHX_NLOCAL=256)
target_include_directories(kernel_file_check PRIVATE $<BUILD_INTERFACE:${CMAKE_CURRENT_SOURCE_DIR}/kernels/include/>)
target_link_libraries(kernel_file_check compile_for_gpu)

rocm_clang_tidy_check(kernel_file_check)

file(GLOB JIT_GPU_SRCS ${CONFIGURE_DEPENDS} ${CMAKE_CURRENT_SOURCE_DIR}/jit/*.cpp)
add_library(migraphx_gpu
    abs.cpp
    analyze_streams.cpp
    allocation_model.cpp
    argmax.cpp
    argmin.cpp
    code_object_op.cpp
    compile_ops.cpp
    compile_gen.cpp
    compile_hip.cpp
    compile_hip_code_object.cpp
    compiler.cpp
    device_name.cpp
    fuse_mlir.cpp
    fuse_ops.cpp
    gather.cpp
    gemm_impl.cpp
    hip.cpp
    int8_conv_pack.cpp
    int8_gemm_pack.cpp
    kernel.cpp
    lowering.cpp
    logsoftmax.cpp
    loop.cpp
    lrn.cpp
    mlir.cpp
    multinomial.cpp
    nonzero.cpp
    pack_args.cpp
    pack_int8_args.cpp
    prefuse_ops.cpp
    pad.cpp
    perfdb.cpp
    pooling.cpp
    reverse.cpp
    rnn_variable_seq_lens.cpp
    rocblas.cpp
    scatter.cpp
    schedule_model.cpp
    sync_device.cpp
    target.cpp
    topk.cpp
    write_literals.cpp
    ${JIT_GPU_SRCS}
)
set_target_properties(migraphx_gpu PROPERTIES EXPORT_NAME gpu)

function(register_migraphx_gpu_ops PREFIX)
    foreach(OP ${ARGN})
        register_op(migraphx_gpu HEADER migraphx/gpu/${OP}.hpp OPERATORS gpu::${PREFIX}${OP} INCLUDES migraphx/gpu/context.hpp)
    endforeach()
endfunction()
register_migraphx_gpu_ops(hip_
    argmax
    argmin
    gather
    logsoftmax
    loop
    multinomial
    nonzero
    pad
    prefix_scan_sum
    reverse
    scatter
    topk
)
register_migraphx_gpu_ops(miopen_
    abs
    contiguous
<<<<<<< HEAD
    convolution
    deconvolution
=======
>>>>>>> f1ecad75
    int8_conv_pack
    lrn
    pooling
)
register_op(migraphx_gpu 
    HEADER migraphx/gpu/rnn_variable_seq_lens.hpp 
    OPERATORS gpu::hip_rnn_var_sl_shift_sequence gpu::hip_rnn_var_sl_shift_output gpu::hip_rnn_var_sl_last_output
    INCLUDES migraphx/gpu/context.hpp)
register_op(migraphx_gpu 
    HEADER migraphx/gpu/int8_gemm_pack.hpp 
    OPERATORS gpu::hip_int8_gemm_pack_a gpu::hip_int8_gemm_pack_b
    INCLUDES migraphx/gpu/context.hpp)
register_op(migraphx_gpu 
    HEADER migraphx/gpu/gemm.hpp 
    OPERATORS gpu::rocblas_gemm<op::dot> gpu::rocblas_gemm<op::quant_dot>
    INCLUDES migraphx/gpu/context.hpp)
register_op(migraphx_gpu HEADER migraphx/gpu/convolution.hpp 
    OPERATORS gpu::miopen_convolution<op::convolution> gpu::miopen_convolution<op::deconvolution> gpu::miopen_convolution<op::quant_convolution>
    INCLUDES migraphx/gpu/context.hpp)
rocm_set_soversion(migraphx_gpu ${MIGRAPHX_SO_VERSION})
rocm_clang_tidy_check(migraphx_gpu)

# look for offload bundler
get_filename_component(CMAKE_CXX_COMPILER_PATH "${CMAKE_CXX_COMPILER}" PATH)
if(CMAKE_CXX_COMPILER MATCHES ".*clang\\+\\+$")
    find_program(MIGRAPHX_OFFLOADBUNDLER_BIN clang-offload-bundler
        HINTS ${CMAKE_CXX_COMPILER_PATH}
        PATH_SUFFIXES bin
        PATHS /opt/rocm/llvm
    )
else()
    find_program(MIGRAPHX_EXTRACT_KERNEL extractkernel
        PATH_SUFFIXES bin
        HINTS ${CMAKE_CXX_COMPILER_PATH}
        PATHS
            /opt/rocm/hip
            /opt/rocm/hcc
            /opt/rocm
    )
endif()

message(STATUS "clang-offload-bundler: ${MIGRAPHX_OFFLOADBUNDLER_BIN}")
message(STATUS "extractkernel: ${MIGRAPHX_EXTRACT_KERNEL}")

set(MIGRAPHX_ENABLE_MLIR OFF CACHE BOOL "")
if(MIGRAPHX_ENABLE_MLIR)
    # Find package rocMLIR
    find_package(rocMLIR 1.0.0 CONFIG REQUIRED)
    message(STATUS "Build with rocMLIR::rockCompiler ${rocMLIR_VERSION}")
    target_compile_definitions(migraphx_gpu PRIVATE "-DMIGRAPHX_MLIR")
    target_link_libraries(migraphx_gpu PUBLIC rocMLIR::rockCompiler)
endif()

set(MIGRAPHX_USE_HIPRTC OFF CACHE BOOL "")
if(MIGRAPHX_USE_HIPRTC)
target_compile_definitions(migraphx_gpu PRIVATE -DMIGRAPHX_USE_HIPRTC=1)
else()
# Get flags needed to compile hip
include(TargetFlags)
target_flags(HIP_COMPILER_FLAGS hip::device)
# Remove cuda arch flags
string(REGEX REPLACE --cuda-gpu-arch=[a-z0-9]+ "" HIP_COMPILER_FLAGS "${HIP_COMPILER_FLAGS}")
string(REGEX REPLACE --offload-arch=[a-z0-9:+-]+ "" HIP_COMPILER_FLAGS "${HIP_COMPILER_FLAGS}")
# Skip library paths since hip will incorrectly treat it as a source file
string(APPEND HIP_COMPILER_FLAGS " ")
foreach(_unused RANGE 2)
    string(REGEX REPLACE " /[^ ]+\\.(a|so) " " " HIP_COMPILER_FLAGS "${HIP_COMPILER_FLAGS}")
endforeach()

message(STATUS "Hip compiler flags: ${HIP_COMPILER_FLAGS}")
target_compile_definitions(migraphx_gpu PRIVATE 
    "-DMIGRAPHX_HIP_COMPILER=${CMAKE_CXX_COMPILER}" 
    "-DMIGRAPHX_HIP_COMPILER_FLAGS=${HIP_COMPILER_FLAGS}" 
    "-DMIGRAPHX_OFFLOADBUNDLER_BIN=${MIGRAPHX_OFFLOADBUNDLER_BIN}"
    "-DMIGRAPHX_EXTRACT_KERNEL=${MIGRAPHX_EXTRACT_KERNEL}"
    "-DMIGRAPHX_USE_HIPRTC=0"
)
if(DEFINED CMAKE_CXX_COMPILER_LAUNCHER)
execute_process(COMMAND which ${CMAKE_CXX_COMPILER_LAUNCHER} OUTPUT_VARIABLE MIGRAPHX_HIP_COMPILER_LAUNCHER)
string(STRIP "${MIGRAPHX_HIP_COMPILER_LAUNCHER}" MIGRAPHX_HIP_COMPILER_LAUNCHER)
target_compile_definitions(migraphx_gpu PRIVATE "-DMIGRAPHX_HIP_COMPILER_LAUNCHER=${MIGRAPHX_HIP_COMPILER_LAUNCHER}")
endif()

endif()

# Check miopen find mode api
include(CheckLibraryExists)
get_target_property(MIOPEN_LOCATION MIOpen LOCATION)
check_library_exists(MIOpen "miopenHiddenSetConvolutionFindMode" "${MIOPEN_LOCATION}" HAS_FIND_MODE_API)
check_library_exists(MIOpen "miopenFindSolutions" "${MIOPEN_LOCATION}" HAS_FIND_2_API)

if(HAS_FIND_2_API) 
    target_compile_definitions(migraphx_gpu PUBLIC -DMIGRAPHX_HAS_FIND_2_API)
    message(STATUS "MIGraphx is using Find-2.0 API of MIOpen")
else()
    message(STATUS "MIOpen does not have Find-2.0 API")
endif()

if(HAS_FIND_MODE_API)
    target_compile_definitions(migraphx_gpu PUBLIC -DMIGRAPHX_HAS_FIND_MODE_API)
    message(STATUS "MIGraphx is using Find Mode API of MIOpen")
else()
    message(STATUS "MIOpen does not have find mode api")
endif()

# Workaround broken rocblas headers
target_compile_definitions(migraphx_gpu PUBLIC -D__HIP_PLATFORM_HCC__=1)
target_link_libraries(migraphx_gpu PUBLIC migraphx MIOpen roc::rocblas)
target_link_libraries(migraphx_gpu PRIVATE migraphx_device migraphx_kernels)

add_subdirectory(driver)

rocm_install_targets(
  TARGETS migraphx_gpu migraphx_device compile_for_gpu
  INCLUDE
    ${CMAKE_CURRENT_SOURCE_DIR}/include
)
<|MERGE_RESOLUTION|>--- conflicted
+++ resolved
@@ -141,11 +141,6 @@
 register_migraphx_gpu_ops(miopen_
     abs
     contiguous
-<<<<<<< HEAD
-    convolution
-    deconvolution
-=======
->>>>>>> f1ecad75
     int8_conv_pack
     lrn
     pooling
