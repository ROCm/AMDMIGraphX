--- conflicted
+++ resolved
@@ -41,11 +41,8 @@
     device/clip.cpp
     device/reduce_sum.cpp
     device/reduce_mean.cpp
-<<<<<<< HEAD
     device/pow.cpp
-=======
     device/sqdiff.cpp
->>>>>>> 524c86ff
 )
 set_target_properties(migraphx_device PROPERTIES EXPORT_NAME device)
 rocm_clang_tidy_check(migraphx_device)
