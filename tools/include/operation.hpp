/*
 * The MIT License (MIT)
 *
 * Copyright (c) 2015-2022 Advanced Micro Devices, Inc. All rights reserved.
 *
 * Permission is hereby granted, free of charge, to any person obtaining a copy
 * of this software and associated documentation files (the "Software"), to deal
 * in the Software without restriction, including without limitation the rights
 * to use, copy, modify, merge, publish, distribute, sublicense, and/or sell
 * copies of the Software, and to permit persons to whom the Software is
 * furnished to do so, subject to the following conditions:
 *
 * The above copyright notice and this permission notice shall be included in
 * all copies or substantial portions of the Software.
 *
 * THE SOFTWARE IS PROVIDED "AS IS", WITHOUT WARRANTY OF ANY KIND, EXPRESS OR
 * IMPLIED, INCLUDING BUT NOT LIMITED TO THE WARRANTIES OF MERCHANTABILITY,
 * FITNESS FOR A PARTICULAR PURPOSE AND NONINFRINGEMENT.  IN NO EVENT SHALL THE
 * AUTHORS OR COPYRIGHT HOLDERS BE LIABLE FOR ANY CLAIM, DAMAGES OR OTHER
 * LIABILITY, WHETHER IN AN ACTION OF CONTRACT, TORT OR OTHERWISE, ARISING FROM,
 * OUT OF OR IN CONNECTION WITH THE SOFTWARE OR THE USE OR OTHER DEALINGS IN
 * THE SOFTWARE.
 */
#ifndef MIGRAPHX_GUARD_MIGRAPHLIB_OPERAND_HPP
#define MIGRAPHX_GUARD_MIGRAPHLIB_OPERAND_HPP

#include <cassert>
#include <string>
#include <functional>
#include <memory>
#include <type_traits>
#include <utility>
#include <unordered_map>
#include <migraphx/reflect.hpp>
#include <migraphx/functional.hpp>
#include <migraphx/streamutils.hpp>
#include <migraphx/normalize_attributes.hpp>
#include <migraphx/argument.hpp>
#include <migraphx/module_ref.hpp>
#include <migraphx/serialize.hpp>
#include <migraphx/auto_any_cast.hpp>
#include <migraphx/lifetime.hpp>
#include <migraphx/config.hpp>

namespace migraphx {
inline namespace MIGRAPHX_INLINE_NS {

struct context;

#ifdef DOXYGEN

/// The operation interface represents an action an instruction will perform. All
/// operation classes must be CopyConstructible.
struct operation
{
    /// A unique name identifying the operation
    std::string name() const;
    /// An optional method that can be used to finalize the operator before running
    void finalize(context& ctx);
    /// This is used to compute the resulting shape from an operation. If an
    /// operation cannot be run with input shapes, then it should throw an
    /// exception.
    shape compute_shape(const std::vector<shape>& input) const;
    /**
     * @brief This performs the operation's computation.
     *
     * This method can be optional when the operation is only used as a placeholder to be lowered
     * later on.
     *
     * @param ctx This is the context created by the `target` during compilation. Implementations
     * can use the target's `context` class rather than the `context` interface class.
     * @param output Equivalent to running `compute_shape` with each `shape` of the `argument`.
     * For a fixed shape, the returned argument will have the same shape as `output`.
     * For a dynamic shape, the returned `argument` will be a fixed shape within the bounds
     * set in the dynamic shape `output`.
     * @param input This is the `argument` result from the previous instruction's computation.
     * @return Return an `argument` of the result computation. The `shape` of `argument` should be
     * the same the `output` shape.
     */
    argument compute(context& ctx, const shape& output, const std::vector<argument>& input) const;
    /// An optional method to return which argument the output will alias. If
    /// there is no aliased output then -1 can be returned.
    std::ptrdiff_t output_alias(const std::vector<shape>& input) const;
    /// An optional stream operator to print the operation. When this is not
    /// implemented, it will just print the operation's name.
    friend std::ostream& operator<<(std::ostream& os, const operation& op);
};

/// Returns true if operation does not require a context to run compute
bool is_context_free(const operation& x);
/// Returns true if operation needs normalization before running compute
bool need_normalization(const operation& x);
/// Returns true if the operation has a finalize method
bool has_finalize(const operation& x);

#else

struct dyn_output
{
    // original shape from the instruction
    shape ins_shape;
    // shape computed at eval time using input arguments
    shape computed_shape;
};

/**
 * Handle dynamic and static shape at evaluation time.
 * If converted to shape type, returns original ins_shape.
 * If converted to dyn_output type, will compute an output shape using the input arguments.
 */
template <class F>
struct compute_output_shape
{
    F ins_inputs;

    operator dyn_output() const
    {
        return ins_inputs([](const auto& x, shape ins_shape, const std::vector<argument>& inputs) {
            if(ins_shape.dynamic())
                return dyn_output{ins_shape, compute_shape(x, to_shapes(inputs))};
            return dyn_output{ins_shape, ins_shape};
        });
    }

    operator shape() const
    {
        return ins_inputs(
            [](const auto&, shape ins_shape, const std::vector<argument>&) { return ins_shape; });
    }
};

template <class F>
compute_output_shape<F> make_compute_output_shape(F f)
{
    return {f};
}

namespace detail {

namespace operation_operators {

template <class T>
auto operator<<(std::ostream& os, const T& x) -> decltype(os << x.name())
{
    os << x.name();
    char delim = '[';
    reflect_each(x, [&](auto&& y, auto name) {
        os << delim;
        os << name << "=";
        stream_write_value(os, y);
        delim = ',';
    });
    if(delim == ',')
        os << "]";
    return os;
}

template <class T, class U>
auto operator==(const T& x, const U& y) -> decltype(x.name() == y.name())
{
    static_assert(is_reflectable<T>{} or sizeof(T) <= 1,
                  "Missing equality operator or reflect method.");
    if(x.name() != y.name())
        return false;
    const auto& yy = any_cast<T>(y);
    return reflect_tie(x) == reflect_tie(yy);
}

} // namespace operation_operators

template <class T>
auto compute_shape_op(rank<3>, const T& x, const std::vector<shape>& inputs)
    -> decltype(x.compute_shape(inputs))
{
    return x.compute_shape(inputs);
}

template <class T>
auto compute_shape_op(rank<2>, const T& x, const std::vector<shape>& inputs)
    -> decltype(x.normalize_compute_shape(inputs))
{
    dependent_type<operation, T> y = x;
    normalize_attributes(y, inputs[0].max_lens());
    return any_cast<T>(y).normalize_compute_shape(inputs);
}

template <class T>
auto compute_shape_op(rank<1>, const T& x, const std::vector<shape>& inputs)
    -> decltype(x.compute_shape(inputs, {}))
{
    return x.compute_shape(inputs, {});
}

template <class T>
shape compute_shape_op(rank<0>, const T& x, const std::vector<shape>&)
{
    std::string name = x.name();
    MIGRAPHX_THROW("Shape not computable: " + name);
}

template <class T>
shape compute_shape_op(const T& x, const std::vector<shape>& inputs)
{
    return compute_shape_op(rank<3>{}, x, inputs);
}

template <class T>
auto mod_compute_shape_op(rank<1>,
                          const T& x,
                          const std::vector<shape>& inputs,
                          const std::vector<module_ref>& mod_args)
    -> decltype(x.compute_shape(inputs, mod_args))
{
    return x.compute_shape(inputs, mod_args);
}

template <class T>
shape mod_compute_shape_op(rank<0>,
                           const T& x,
                           const std::vector<shape>& inputs,
                           const std::vector<module_ref>& mod_args)
{
    if(mod_args.empty())
        return compute_shape_op(x, inputs);
    std::string name = x.name();
    MIGRAPHX_THROW("Shape not computable: " + name);
}

template <class T>
shape mod_compute_shape_op(const T& x,
                           const std::vector<shape>& inputs,
                           const std::vector<module_ref>& mod_args)
{
    return mod_compute_shape_op(rank<1>{}, x, inputs, mod_args);
}

template <class T>
auto compute_op(rank<1>,
                const T& x,
                context& ctx,
                const shape& output_shape,
                const std::vector<argument>& input)
    -> decltype(x.compute(auto_any_cast(ctx),
                          make_compute_output_shape(pack(x, output_shape, input)),
                          input))
{
    return x.compute(
        auto_any_cast(ctx), make_compute_output_shape(pack(x, output_shape, input)), input);
}

template <class T>
argument compute_op(rank<0>, const T& x, context&, const shape&, const std::vector<argument>&)
{
    std::string name = x.name();
    MIGRAPHX_THROW("Not computable: " + name);
}

template <class T>
argument
compute_op(const T& x, context& ctx, const shape& output_shape, const std::vector<argument>& input)
{
    return compute_op(rank<1>{}, x, ctx, output_shape, input);
}

template <class T>
auto compute_op(rank<1>, const T& x, const shape& output_shape, const std::vector<argument>& input)
    -> decltype(x.compute(make_compute_output_shape(pack(x, output_shape, input)), input))
{
<<<<<<< HEAD
    return x.compute(make_compute_output_shape(x, output_shape, input), input);
=======
    return x.compute(make_compute_output_shape(pack(x, output_shape, input)), input);
>>>>>>> a9c0252a
}

template <class T>
argument compute_op(rank<0>, const T& x, const shape&, const std::vector<argument>&)
{
    std::string name = x.name();
    MIGRAPHX_THROW("Not computable: " + name);
}

template <class T>
argument compute_op(const T& x, const shape& output_shape, const std::vector<argument>& input)
{
    return compute_op(rank<1>{}, x, output_shape, input);
}

template <class T, class F>
auto compute_op(rank<1>,
                const T& x,
                const shape& output,
                const std::vector<argument>& inputs,
                const std::vector<module_ref>& module_args,
                F f)
    -> decltype(
        x.compute(make_compute_output_shape(pack(x, output, inputs)), inputs, module_args, f))
{
    return x.compute(make_compute_output_shape(pack(x, output, inputs)), inputs, module_args, f);
}

template <class T, class F>
argument compute_op(rank<0>,
                    const T& x,
                    const shape&,
                    const std::vector<argument>&,
                    const std::vector<module_ref>&,
                    F)
{
    std::string name = x.name();
    MIGRAPHX_THROW("Not computable: " + name);
}

template <class T, class F>
argument compute_op(const T& x,
                    const shape& output,
                    const std::vector<argument>& inputs,
                    const std::vector<module_ref>& module_args,
                    F f)
{
    return compute_op(rank<1>{}, x, output, inputs, module_args, f);
}

template <class T, class F>
auto compute_op(rank<4>,
                const T& x,
                context& ctx,
                const shape& output,
                const std::vector<argument>& inputs,
                const std::vector<module_ref>& module_args,
                F f) -> decltype(x.compute(auto_any_cast(ctx),
                                           make_compute_output_shape(pack(x, output, inputs)),
                                           inputs,
                                           module_args,
                                           f))
{
    return x.compute(auto_any_cast(ctx),
                     make_compute_output_shape(pack(x, output, inputs)),
                     inputs,
                     module_args,
                     f);
}

template <class T, class F>
auto compute_op(rank<3>,
                const T& x,
                context&,
                const shape& output,
                const std::vector<argument>& inputs,
                const std::vector<module_ref>& module_args,
                F f)
    -> decltype(
        x.compute(make_compute_output_shape(pack(x, output, inputs)), inputs, module_args, f))
{
    return x.compute(make_compute_output_shape(pack(x, output, inputs)), inputs, module_args, f);
}

template <class T, class F>
auto compute_op(rank<2>,
                const T& x,
                context&,
                const shape& output,
                const std::vector<argument>& inputs,
                const std::vector<module_ref>&,
                F)
    -> decltype(x.compute(make_compute_output_shape(pack(x, output, inputs)), inputs))
{
    return x.compute(make_compute_output_shape(pack(x, output, inputs)), inputs);
}

template <class T, class F>
auto compute_op(rank<1>,
                const T& x,
                context& ctx,
                const shape& output,
                const std::vector<argument>& inputs,
                const std::vector<module_ref>&,
                F) -> decltype(x.compute(auto_any_cast(ctx),
                                         make_compute_output_shape(pack(x, output, inputs)),
                                         inputs))
{
    return x.compute(
        auto_any_cast(ctx), make_compute_output_shape(pack(x, output, inputs)), inputs);
}

template <class T, class F>
argument compute_op(rank<0>,
                    const T& x,
                    context&,
                    const shape&,
                    const std::vector<argument>&,
                    const std::vector<module_ref>&,
                    F)
{
    std::string name = x.name();
    MIGRAPHX_THROW("Not computable: " + name);
}

template <class T, class F>
argument compute_op(const T& x,
                    context& ctx,
                    const shape& output,
                    const std::vector<argument>& inputs,
                    const std::vector<module_ref>& module_args,
                    F f)
{
    return compute_op(rank<4>{}, x, ctx, output, inputs, module_args, f);
}

template <class T>
auto is_context_free_op(rank<1>,
                        const T& x,
                        const shape& output_shape,
                        const std::vector<argument>& input)
    -> decltype(x.compute(make_compute_output_shape(pack(x, output_shape, input)), input),
                std::true_type{});

template <class T>
auto is_context_free_op(rank<0>, const T&, const shape&, const std::vector<argument>&)
    -> std::false_type;

template <class T>
auto is_context_free_op(const T& x) -> decltype(is_context_free_op(
    rank<1>{}, x, std::declval<const shape&>(), std::declval<std::vector<argument>>()))
{
    return {};
}

template <class T>
auto need_normalization_op(rank<1>, const T& x, const std::vector<shape>& inputs)
    -> decltype(x.normalize_compute_shape(inputs), std::true_type{});

template <class T>
auto need_normalization_op(rank<0>, const T&, const std::vector<shape>&) -> std::false_type;

template <class T>
auto need_normalization_op(const T& x)
    -> decltype(need_normalization_op(rank<1>{}, x, std::declval<std::vector<shape>>()))
{
    return {};
}

template <class T>
std::ptrdiff_t output_alias_op(const T&, const std::vector<shape>&)
{
    return -1;
}

template <class T>
auto finalize_op(
    rank<1>, T& x, context& ctx, const shape& output_shape, const std::vector<shape>& input)
    -> decltype(x.finalize(auto_any_cast(ctx), output_shape, input), void())
{
    x.finalize(auto_any_cast(ctx), output_shape, input);
}

template <class T>
void finalize_op(rank<0>, T&, context&, const shape&, const std::vector<shape>&)
{
}

template <class T>
void finalize_op(T& x, context& ctx, const shape& output_shape, const std::vector<shape>& input)
{
    finalize_op(rank<1>{}, x, ctx, output_shape, input);
}

template <class T>
auto has_finalize_op(
    rank<1>, T& x, context& ctx, const shape& output_shape, const std::vector<shape>& input)
    -> decltype(x.finalize(auto_any_cast(ctx), output_shape, input), std::true_type{});

template <class T>
auto has_finalize_op(rank<0>, T&, context&, const shape&, const std::vector<shape>&)
    -> std::false_type;

template <class T>
auto has_finalize_op(const T&) -> decltype(has_finalize_op(rank<1>{},
                                                           std::declval<T&>(),
                                                           std::declval<context&>(),
                                                           std::declval<const shape&>(),
                                                           std::declval<std::vector<shape>>()))
{
    return {};
}

template <class T>
auto compile_op(
    rank<1>, T& x, context& ctx, const shape& output_shape, const std::vector<shape>& input)
    -> decltype(x.compile(auto_any_cast(ctx), output_shape, input))
{
    return x.compile(auto_any_cast(ctx), output_shape, input);
}

template <class T>
value compile_op(rank<0>, T&, context&, const shape&, const std::vector<shape>&)
{
    return value::object{};
}

template <class T>
value compile_op(const T& x,
                 context& ctx,
                 const shape& output_shape,
                 const std::vector<shape>& input)
{
    return compile_op(rank<1>{}, x, ctx, output_shape, input);
}

template <class T>
value attributes_op(const T&)
{
    return value::object{};
}

template <class T>
value to_value_op(const T& x)
{
    return migraphx::to_value(x);
}

template <class T>
void from_value_op(T& x, const value& v)
{
    if(not(v.is_object() or (v.empty() and v.is_array())))
        MIGRAPHX_THROW("Value is not an object");
    return migraphx::from_value(v, x);
}

template <class T>
lifetime get_lifetime_op(const T&)
{
    return lifetime::local;
}

} // namespace detail

<%
 interface(
     'operation',
     virtual('name', returns = 'std::string', const = True),
     virtual(
         'is_context_free', returns = 'bool', const = True, default = 'detail::is_context_free_op'),
     virtual('need_normalization',
             returns = 'bool',
             const   = True,
             default = 'detail::need_normalization_op'),
     virtual('has_finalize', returns = 'bool', const = True, default = 'detail::has_finalize_op'),
     virtual(
         'get_lifetime', returns = 'lifetime', const = True, default = 'detail::get_lifetime_op'),
     virtual('output_alias',
             returns = 'std::ptrdiff_t',
             input   = 'const std::vector<shape>&',
             const   = True,
             default = 'detail::output_alias_op'),
     virtual('compile',
             returns = 'value',
             ctx     = 'context&',
             output  = 'const shape&',
             input   = 'const std::vector<shape>&',
             default = 'detail::compile_op'),
     virtual('finalize',
             ctx     = 'context&',
             output  = 'const shape&',
             input   = 'const std::vector<shape>&',
             default = 'detail::finalize_op'),
     virtual('compute_shape',
             returns = 'shape',
             input   = 'const std::vector<shape>&',
             const   = True,
             default = 'detail::compute_shape_op'),
     virtual('compute_shape',
             returns  = 'shape',
             inputs   = 'const std::vector<shape>&',
             mod_args = 'const std::vector<module_ref>&',
             const    = True,
             default  = 'detail::mod_compute_shape_op'),
     virtual('compute',
             returns = 'argument',
             ctx     = 'context&',
             output  = 'const shape&',
             input   = 'const std::vector<argument>&',
             const   = True,
             default = 'detail::compute_op'),
     virtual('compute',
             returns = 'argument',
             output  = 'const shape&',
             input   = 'const std::vector<argument>&',
             const   = True,
             default = 'detail::compute_op'),
     virtual(
         'compute',
         returns     = 'argument',
         output      = 'const shape&',
         input       = 'const std::vector<argument>&',
         module_args = 'const std::vector<module_ref>&',
         run =
             'std::function<std::vector<argument>(module_ref&, const std::unordered_map<std::string, argument>&)>',
         const   = True,
         default = 'detail::compute_op'),
     virtual(
         'compute',
         returns     = 'argument',
         ctx         = 'context&',
         output      = 'const shape&',
         input       = 'const std::vector<argument>&',
         module_args = 'const std::vector<module_ref>&',
         run =
             'std::function<std::vector<argument>(module_ref&, const std::unordered_map<std::string, argument>&)>',
         const   = True,
         default = 'detail::compute_op'),
     virtual('to_value', returns = 'value', const = True, default = 'detail::to_value_op'),
     virtual('from_value', v = 'const value&', default = 'detail::from_value_op'),
     virtual('attributes', returns = 'value', const = True, default = 'detail::attributes_op'),
     friend('operator<<',
            returns = 'std::ostream &',
            os      = 'std::ostream &',
            op      = 'const operation &',
            using   = 'migraphx::detail::operation_operators::operator<<'),
     friend('operator==',
            returns = 'bool',
            x       = 'const operation &',
            y       = 'const operation &',
            using   = 'migraphx::detail::operation_operators::operator==')) %>

    inline bool operator!=(const operation& x, const operation& y)
{
    return not(x == y);
}

// used for dynamic operators
struct dyn_output
{
    // original instruction output shape
    shape ins_shape;
    std::function<shape()> compute_shape;

    shape get_output_shape()
    {
        if(output_shape.element_space() == 0)
        {
            output_shape = compute_shape();
        }
        return output_shape;
    }

    private:
    // shape computed at eval time using input arguments
    shape output_shape;
};

/**
 * Handle dynamic and static shape at evaluation time.
 * If converted to shape type, returns original ins_shape
 * If converted to dyn_output type, will compute an output shape using the input arguments
 */
template <class F>
struct compute_output_shape
{
    F ins_inputs;
    operator dyn_output() const
    {
        return unpack(
            [](const auto& x, shape ins_shape, const std::vector<argument>& args) {
                return dyn_output{ins_shape, [&]() { compute_shape(x, to_shapes(args)); }};
            },
            ins_inputs);
    }

    operator shape() const
    {
        return unpack(
            [](const auto&, shape ins_shape, const std::vector<argument>&) { return ins_shape; },
            ins_inputs);
    }
};

template <class T>
auto make_compute_output_shape(const T& x, shape ins_shape, const std::vector<argument>& input)
{
    return compute_output_shape{pack(x, ins_shape, input)};
}

inline value
compile(operation& op, context& ctx, const shape& output_shape, const std::vector<shape>& input)
{
    return op.compile(ctx, output_shape, input);
}
template <class Context>
inline value
compile(operation& op, Context& ctx, const shape& output_shape, const std::vector<shape>& input)
{
    dependent_type<context, Context> ctx2 = std::ref(ctx);
    return compile(op, ctx2, output_shape, input);
}
template <class T, class Context>
inline auto compile(T& op, Context& ctx, const shape& output_shape, const std::vector<shape>& input)
    -> decltype(op.compile(ctx, ctx, output_shape, input))
{
    return op.compile(ctx, ctx, output_shape, input);
}
inline shape compute_shape(const operation& op, const std::vector<shape>& inputs)
{
    return op.compute_shape(inputs);
}

template <class T>
inline auto compute_shape(const T& op, const std::vector<shape>& inputs)
    -> decltype(op.compute_shape(inputs))
{
    return op.compute_shape(inputs);
}

template <class T>
inline auto compute_shape(const T& op, const std::vector<shape>& inputs)
    -> decltype(op.normalize_compute_shape(inputs))
{
    return detail::compute_shape_op(op, inputs);
}

inline shape compute_shape(const operation& op,
                           const std::vector<shape>& inputs,
                           const std::vector<module_ref>& mod_args)
{
    return op.compute_shape(inputs, mod_args);
}

template <class T>
inline auto compute_shape(const T& op,
                          const std::vector<shape>& inputs,
                          const std::vector<module_ref>& mod_args)
    -> decltype(op.compute_shape(inputs, mod_args))
{
    return op.compute_shape(inputs, mod_args);
}

template <class T>
inline auto compute_shape(const T& op,
                          const std::vector<shape>& inputs,
                          const std::vector<module_ref>& mod_args)
    -> decltype(op.normalize_compute_shape(inputs, mod_args))
{
    return detail::compute_shape_op(op, inputs, mod_args);
}

inline bool is_context_free(const operation& op) { return op.is_context_free(); }

template <class T>
bool is_context_free(const T& x)
{
    return detail::is_context_free_op(x);
}

inline bool need_normalization(const operation& op) { return op.need_normalization(); }

template <class T>
bool need_normalization(const T& x)
{
    return detail::need_normalization_op(x);
}

inline bool has_finalize(const operation& op) { return op.has_finalize(); }

template <class T>
bool has_finalize(const T& x)
{
    return detail::has_finalize_op(x);
}

void migraphx_to_value(value& v, const operation& op);
void migraphx_from_value(const value& v, operation& op);

#endif

} // namespace MIGRAPHX_INLINE_NS
} // namespace migraphx

#endif<|MERGE_RESOLUTION|>--- conflicted
+++ resolved
@@ -266,11 +266,7 @@
 auto compute_op(rank<1>, const T& x, const shape& output_shape, const std::vector<argument>& input)
     -> decltype(x.compute(make_compute_output_shape(pack(x, output_shape, input)), input))
 {
-<<<<<<< HEAD
-    return x.compute(make_compute_output_shape(x, output_shape, input), input);
-=======
     return x.compute(make_compute_output_shape(pack(x, output_shape, input)), input);
->>>>>>> a9c0252a
 }
 
 template <class T>
@@ -628,59 +624,6 @@
     return not(x == y);
 }
 
-// used for dynamic operators
-struct dyn_output
-{
-    // original instruction output shape
-    shape ins_shape;
-    std::function<shape()> compute_shape;
-
-    shape get_output_shape()
-    {
-        if(output_shape.element_space() == 0)
-        {
-            output_shape = compute_shape();
-        }
-        return output_shape;
-    }
-
-    private:
-    // shape computed at eval time using input arguments
-    shape output_shape;
-};
-
-/**
- * Handle dynamic and static shape at evaluation time.
- * If converted to shape type, returns original ins_shape
- * If converted to dyn_output type, will compute an output shape using the input arguments
- */
-template <class F>
-struct compute_output_shape
-{
-    F ins_inputs;
-    operator dyn_output() const
-    {
-        return unpack(
-            [](const auto& x, shape ins_shape, const std::vector<argument>& args) {
-                return dyn_output{ins_shape, [&]() { compute_shape(x, to_shapes(args)); }};
-            },
-            ins_inputs);
-    }
-
-    operator shape() const
-    {
-        return unpack(
-            [](const auto&, shape ins_shape, const std::vector<argument>&) { return ins_shape; },
-            ins_inputs);
-    }
-};
-
-template <class T>
-auto make_compute_output_shape(const T& x, shape ins_shape, const std::vector<argument>& input)
-{
-    return compute_output_shape{pack(x, ins_shape, input)};
-}
-
 inline value
 compile(operation& op, context& ctx, const shape& output_shape, const std::vector<shape>& input)
 {
