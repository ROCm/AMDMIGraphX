#include <migraphx/auto_contiguous.hpp>
#include <migraphx/program.hpp>
#include <migraphx/instruction.hpp>
#include <migraphx/make_op.hpp>

#include <migraphx/iterator_for.hpp>

namespace migraphx {
inline namespace MIGRAPHX_INLINE_NS {

void auto_contiguous::apply(module& p) const
{
    std::string key = "require_std_shape";
    for(auto ins : reverse_iterator_for(p))
    {
        auto&& attr = ins->get_operator().attributes();
        if((attr.get(key, false)))
        {
            auto args     = ins->inputs();
            auto new_args = args;
            std::transform(args.begin(), args.end(), new_args.begin(), [&](auto in) {
                if(in->name() == "contiguous")
                {
                    return in;
                }
                return p.insert_instruction(ins, make_op("contiguous"), in);
            });

            if(new_args != args)
            {
                p.replace_instruction(ins, ins->get_operator(), new_args);
            }
        }
    }

    auto last = std::prev(p.end());
    for(auto ins : iterator_for(p))
    {
        // for last instruction that is NOT a return
        if(ins->outputs().empty() and ins != last)
            continue;
        shape s = ins->get_shape();
        if(not s.standard() and s.elements() != 0)
        {
            auto c = p.insert_instruction(std::next(ins), make_op("contiguous"), ins);
            p.replace_instruction(ins, c);
        }
    }

<<<<<<< HEAD
    // if ops used as output param are alias 0, add a contiguous for the output
    // so return outputs with standard shape
    if(last->name() == "@return")
    {
        auto inputs = last->inputs();
        for(auto ins : inputs)
        {
            if(ins->name() == "contiguous")
                continue;

            auto ins_alias = ins->get_operator().output_alias({});
            if(ins_alias == 0 and ins->get_shape().element_space() !=
                                      ins->inputs().front()->get_shape().element_space())
            {
                auto cont_ins = p.insert_instruction(last, make_op("contiguous"), ins);
                p.replace_instruction(ins, cont_ins);
            }
        }
    }
=======
    // // if ops used as output param are alias 0, add a contiguous for the output
    // // so return outputs with standard shape
    // if(last->name() == "@return")
    // {
    //     auto inputs = last->inputs();
    //     for(auto ins : inputs)
    //     {
    //         if(ins->name() == "contiguous")
    //             continue;

    //         auto ins_alias = ins->get_operator().output_alias({});
    //         if(ins_alias == 0 and ins->get_shape().element_space() !=
    //                                   ins->inputs().front()->get_shape().element_space())
    //         {
    //             auto cont_ins = p.insert_instruction(last, make_op("contiguous"), ins);
    //             p.replace_instruction(ins, cont_ins);
    //         }
    //     }
    // }
>>>>>>> 401d0f68
}

} // namespace MIGRAPHX_INLINE_NS
} // namespace migraphx<|MERGE_RESOLUTION|>--- conflicted
+++ resolved
@@ -47,27 +47,6 @@
         }
     }
 
-<<<<<<< HEAD
-    // if ops used as output param are alias 0, add a contiguous for the output
-    // so return outputs with standard shape
-    if(last->name() == "@return")
-    {
-        auto inputs = last->inputs();
-        for(auto ins : inputs)
-        {
-            if(ins->name() == "contiguous")
-                continue;
-
-            auto ins_alias = ins->get_operator().output_alias({});
-            if(ins_alias == 0 and ins->get_shape().element_space() !=
-                                      ins->inputs().front()->get_shape().element_space())
-            {
-                auto cont_ins = p.insert_instruction(last, make_op("contiguous"), ins);
-                p.replace_instruction(ins, cont_ins);
-            }
-        }
-    }
-=======
     // // if ops used as output param are alias 0, add a contiguous for the output
     // // so return outputs with standard shape
     // if(last->name() == "@return")
@@ -87,7 +66,6 @@
     //         }
     //     }
     // }
->>>>>>> 401d0f68
 }
 
 } // namespace MIGRAPHX_INLINE_NS
