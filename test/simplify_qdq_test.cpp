--- conflicted
+++ resolved
@@ -1824,13 +1824,8 @@
     EXPECT(m1 == m2);
 }
 
-<<<<<<< HEAD
-// Test that unused qdq with pack_fp4, unpack_fp4, and reshapes are removed
-TEST_CASE(fp4x2_remove_qdq)
-=======
 // Test that unused qdq with pack_fp4, unpack_fp4 are removed
 TEST_CASE(fp4x2_even_remove_qdq)
->>>>>>> b5fedf9c
 {
 
     migraphx::shape shape_input{migraphx::shape::float_type, {8, 8}};
@@ -1840,17 +1835,6 @@
         auto b = m1.add_parameter("b", shape_input);
         // simulate scales calc with just abs()
         auto scale_a = m1.add_instruction(migraphx::make_op("abs"), a);
-<<<<<<< HEAD
-        auto quant   = m1.add_instruction(migraphx::make_op("quantizelinear"), a, scale_a);
-        auto reshape_to_1d =
-            m1.add_instruction(migraphx::make_op("reshape", {{"dims", {64}}}), quant);
-        auto pack_fp4   = m1.add_instruction(migraphx::make_op("pack_fp4"), reshape_to_1d);
-        auto unpack_fp4 = m1.add_instruction(migraphx::make_op("unpack_fp4"), pack_fp4);
-        auto reshape_back =
-            m1.add_instruction(migraphx::make_op("reshape", {{"dims", {8, 8}}}), unpack_fp4);
-        auto dequant =
-            m1.add_instruction(migraphx::make_op("dequantizelinear"), reshape_back, scale_a);
-=======
         auto quant   = m1.add_instruction(
             migraphx::make_op("quantizelinear", {{"out_type", migraphx::shape::float_type}}),
             a,
@@ -1859,7 +1843,6 @@
         auto unpack_fp4 = m1.add_instruction(migraphx::make_op("unpack_fp4"), pack_fp4);
         auto dequant =
             m1.add_instruction(migraphx::make_op("dequantizelinear"), unpack_fp4, scale_a);
->>>>>>> b5fedf9c
         auto add = m1.add_instruction(migraphx::make_op("add"), dequant, b);
         m1.add_return({add});
     }
@@ -1876,8 +1859,6 @@
     EXPECT(m1 == m2);
 }
 
-<<<<<<< HEAD
-=======
 TEST_CASE(fp4x2_odd_remove_qdq)
 {
 
@@ -1915,5 +1896,4 @@
     EXPECT(m1 == m2);
 }
 
->>>>>>> b5fedf9c
 int main(int argc, const char* argv[]) { test::run(argc, argv); }