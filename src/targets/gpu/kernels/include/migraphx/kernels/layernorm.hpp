--- conflicted
+++ resolved
@@ -48,11 +48,7 @@
 {
     using block         = reduce::auto_block<reduce::reduce_elements_with_axis<Input1, Axis>()>;
     using reduce_output = reduce::with_axis<Input1, Axis>;
-<<<<<<< HEAD
-    reduce::block::run<reduce_output>([&](auto, auto r) {
-=======
     block::template run<reduce_output>([&](auto, auto r) {
->>>>>>> 543e166a
         auto input       = r.inner([&](auto x1, auto x2) { return op(x1, x2); })(input1, input2);
         using value_type = typename Input1::type;
         constexpr auto relements = r.template elements<Input1>();
