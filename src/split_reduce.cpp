--- conflicted
+++ resolved
@@ -99,11 +99,7 @@
         // Only handle reduce_sum for now
         // TODO: Support other reduction types
         if(not std::all_of(result.begin(), result.end(), [](instruction_ref ins) {
-<<<<<<< HEAD
                return ins->name() == "reduce_sum" or ins->name() == "reduce_mean";
-=======
-               return ins->name() == "reduce_sum";
->>>>>>> 74496baf
            }))
             return {};
         if(result.size() < 2)
