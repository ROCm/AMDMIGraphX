--- conflicted
+++ resolved
@@ -172,28 +172,16 @@
         .def("get_parameter_names", &migraphx::program::get_parameter_names)
         .def("get_parameter_shapes", &migraphx::program::get_parameter_shapes)
         .def("get_output_shapes", &migraphx::program::get_output_shapes)
-<<<<<<< HEAD
-        .def(
-            "compile",
-            [](migraphx::program& p, const migraphx::target& t, bool offload_copy, bool fast_math) {
-                migraphx::compile_options options;
-                options.offload_copy = offload_copy;
-                options.fast_math    = fast_math;
-                p.compile(t, options);
-            },
-            py::arg("t"),
-            py::arg("offload_copy") = true,
-            py::arg("fast_math")    = true)
-        .def("run", &migraphx::program::eval)
-=======
         .def("compile",
-             [](migraphx::program& p, const migraphx::target& t, bool offload_copy) {
+             [](migraphx::program& p, const migraphx::target& t, bool offload_copy, bool fast_math) {
                  migraphx::compile_options options;
                  options.offload_copy = offload_copy;
+                 options.fast_math    = fast_math;
                  p.compile(t, options);
              },
              py::arg("t"),
-             py::arg("offload_copy") = true)
+             py::arg("offload_copy") = true),
+             py::arg("fast_math")    = true)
         .def("run",
              [](migraphx::program& p, py::dict params) {
                  migraphx::program::parameter_map pm;
@@ -206,7 +194,6 @@
                  }
                  return p.eval(pm);
              })
->>>>>>> 54940247
         .def("sort", &migraphx::program::sort)
         .def("__eq__", std::equal_to<migraphx::program>{})
         .def("__ne__", std::not_equal_to<migraphx::program>{})
