--- conflicted
+++ resolved
@@ -641,7 +641,6 @@
 
 void simplify_qdq::apply(module& m) const
 {
-<<<<<<< HEAD
     // first step: add pack/unpack pair between qdq for int4 weights
     add_int4_pack_unpack_pair(m);
     match::find_matches(m, match_find_quantizable_ops{});
@@ -656,7 +655,6 @@
     migraphx::run_passes(m, {migraphx::dead_code_elimination{}});
     remove_zero_point(m);
     remove_zero_scales(m);
-=======
     if(remove_qdq_only)
     {
         match::find_matches(m, remove_qdq_pairs{});
@@ -680,7 +678,6 @@
         migraphx::run_passes(m, {migraphx::dead_code_elimination{}});
         remove_zero_point(m);
     }
->>>>>>> 5f57ad22
 }
 
 } // namespace MIGRAPHX_INLINE_NS
