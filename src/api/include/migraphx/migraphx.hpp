#ifndef MIGRAPHX_GUARD_API_RTGLIB_MIGRAPHX_HPP
#define MIGRAPHX_GUARD_API_RTGLIB_MIGRAPHX_HPP

#include <migraphx/migraphx.h>
#include <memory>
#include <exception>
#include <vector>
#include <cassert>

namespace migraphx {
inline namespace api { // NOLINT

template <class T, class F, class... Ts>
T* make(F f, Ts&&... xs)
{
    T* result = nullptr;
    // cppcheck-suppress redundantInitialization
    // cppcheck-suppress redundantAssignment
    // cppcheck-suppress unreadVariable
    auto e = f(&result, std::forward<Ts>(xs)...);
    if(e != migraphx_status_success)
        throw std::runtime_error("Failed to call function");
    return result;
}

template <class F, class... Ts>
void call(F f, Ts&&... xs)
{
    // cppcheck-suppress redundantInitialization
    // cppcheck-suppress redundantAssignment
    // cppcheck-suppress unreadVariable
    auto e = f(std::forward<Ts>(xs)...);
    if(e != migraphx_status_success)
        throw std::runtime_error("Failed to call function");
}

template <class F, class Iterator = std::size_t>
struct iota_iterator
{
    Iterator index;
    F f;

    using difference_type   = std::ptrdiff_t;
    using reference         = decltype(f(std::declval<Iterator>()));
    using value_type        = typename std::remove_reference<reference>::type;
    using pointer           = typename std::add_pointer<value_type>::type;
    using iterator_category = std::input_iterator_tag;

    iota_iterator& operator+=(int n)
    {
        index += n;
        return *this;
    }

    iota_iterator& operator-=(int n)
    {
        index += n;
        return *this;
    }

    iota_iterator& operator++()
    {
        index++;
        return *this;
    }

    iota_iterator& operator--()
    {
        index--;
        return *this;
    }

    iota_iterator operator++(int) // NOLINT
    {
        iota_iterator it = *this;
        index++;
        return it;
    }

    iota_iterator operator--(int) // NOLINT
    {
        iota_iterator it = *this;
        index--;
        return it;
    }
    // TODO: operator->
    reference operator*() const { return (*f)(index); }
};

template <class F, class Iterator>
inline iota_iterator<F, Iterator> operator+(iota_iterator<F, Iterator> x,
                                            iota_iterator<F, Iterator> y)
{
    return iota_iterator<F, Iterator>(x.index + y.index, x.f);
}

template <class F, class Iterator>
inline iota_iterator<F, Iterator> operator-(iota_iterator<F, Iterator> x,
                                            iota_iterator<F, Iterator> y)
{
    return iota_iterator<F, Iterator>(x.index - y.index, x.f);
}

template <class F, class Iterator>
inline bool operator==(iota_iterator<F, Iterator> x, iota_iterator<F, Iterator> y)
{
    return x.index == y.index;
}

template <class F, class Iterator>
inline bool operator!=(iota_iterator<F, Iterator> x, iota_iterator<F, Iterator> y)
{
    return x.index != y.index;
}

template <class Derived>
struct array_base
{
    const Derived& derived() const { return static_cast<const Derived&>(*this); }

    template <class T>
    using value_type_t = decltype(std::declval<T>()[0]);

    template <class T>
    using iterator_t = iota_iterator<typename T::iterator_read>;

    template <class D = Derived>
    value_type_t<D> front() const
    {
        return derived()[0];
    }

    template <class D = Derived>
    value_type_t<D> back() const
    {
        return derived()[derived().size() - 1];
    }

    template <class D = Derived>
    iterator_t<D> begin() const
    {
        return {0, {derived().get_handle_ptr()}};
    }

    template <class D = Derived>
    iterator_t<D> end() const
    {
        return {derived().size(), {derived().get_handle_ptr()}};
    }
};

struct own
{
};
struct borrow
{
};

template <class T, class D, D Deleter>
struct handle_base
{
    handle_base() : m_handle(nullptr) {}
    template <class F, class... Ts>
    void make_handle(F f, Ts&&... xs)
    {
        using type = typename std::remove_cv<T>::type;
        set_handle(make<type>(f, std::forward<Ts>(xs)...), own{});
    }

    const std::shared_ptr<T>& get_handle() const { return m_handle; }

    T* get_handle_ptr() const
    {
        assert(m_handle != nullptr);
        return get_handle().get();
    }

    template <class U>
    void set_handle(U* ptr, own)
    {
        m_handle = std::shared_ptr<U>{ptr, Deleter};
    }

    template <class U>
    void set_handle(U* ptr, borrow)
    {
        m_handle = std::shared_ptr<U>{ptr, [](U*) {}};
    }

    protected:
    std::shared_ptr<T> m_handle;
};

#define MIGRAPHX_DETAIL_HANDLE_BASE(name, const_)     \
    handle_base<const_ migraphx_##name,               \
                decltype(&migraphx_##name##_destroy), \
                migraphx_##name##_destroy>

// NOLINTNEXTLINE
#define MIGRAPHX_HANDLE_BASE(name) MIGRAPHX_DETAIL_HANDLE_BASE(name, )
// NOLINTNEXTLINE
#define MIGRAPHX_CONST_HANDLE_BASE(name) MIGRAPHX_DETAIL_HANDLE_BASE(name, const)

struct shape : MIGRAPHX_CONST_HANDLE_BASE(shape)
{
    shape() {}

    shape(const migraphx_shape* p) { this->set_handle(p, borrow{}); }

    shape(migraphx_shape* p, own) { this->set_handle(p, own{}); }

    shape(migraphx_shape* p, borrow) { this->set_handle(p, borrow{}); }

    shape(migraphx_shape_datatype_t type, std::vector<size_t> plengths)
    {
        this->make_handle(&migraphx_shape_create, type, plengths.data(), plengths.size());
    }

    std::vector<size_t> lengths() const
    {
        const size_t* pout;
        size_t pout_size;
        call(&migraphx_shape_lengths, &pout, &pout_size, this->get_handle_ptr());
        return std::vector<size_t>(pout, pout + pout_size);
    }

    std::vector<size_t> strides() const
    {
        const size_t* pout;
        size_t pout_size;
        call(&migraphx_shape_strides, &pout, &pout_size, this->get_handle_ptr());
        return std::vector<size_t>(pout, pout + pout_size);
    }

    migraphx_shape_datatype_t type() const
    {
        migraphx_shape_datatype_t pout;
        call(&migraphx_shape_type, &pout, this->get_handle_ptr());
        return pout;
    }

    size_t bytes() const
    {
        size_t pout;
        call(&migraphx_shape_bytes, &pout, this->get_handle_ptr());
        return pout;
    }

    friend bool operator==(const shape& px, const shape& py)
    {
        bool pout;
        call(&migraphx_shape_equal, &pout, px.get_handle_ptr(), py.get_handle_ptr());
        return pout;
    }

    friend bool operator!=(const shape& px, const shape& py) { return !(px == py); }
};

struct argument : MIGRAPHX_CONST_HANDLE_BASE(argument)
{
    argument() {}

    argument(migraphx_argument* p, borrow) { this->set_handle(p, borrow{}); }

    argument(migraphx_argument* p, own) { this->set_handle(p, own{}); }

    argument(const migraphx_argument* p) { this->set_handle(p, borrow{}); }

    argument(shape pshape, void* pbuffer)
    {
        this->make_handle(&migraphx_argument_create, pshape.get_handle_ptr(), pbuffer);
    }

    shape get_shape() const
    {
        const_migraphx_shape_t pout;
        call(&migraphx_argument_shape, &pout, this->get_handle_ptr());
        return shape(pout);
    }

    char* data() const
    {
        char* pout;
        call(&migraphx_argument_buffer, &pout, this->get_handle_ptr());
        return pout;
    }

    static argument generate(shape ps, size_t pseed = 0)
    {
        return argument(
            make<migraphx_argument>(&migraphx_argument_generate, ps.get_handle_ptr(), pseed),
            own{});
    }

    friend bool operator==(const argument& px, const argument& py)
    {
        bool pout;
        call(&migraphx_argument_equal, &pout, px.get_handle_ptr(), py.get_handle_ptr());
        return pout;
    }

    friend bool operator!=(const argument& px, const argument& py) { return !(px == py); }
};

struct target : MIGRAPHX_HANDLE_BASE(target)
{
    target() {}

    target(migraphx_target* p, own) { this->set_handle(p, own{}); }

    target(migraphx_target* p, borrow) { this->set_handle(p, borrow{}); }

    target(const char* name) { this->make_handle(&migraphx_target_create, name); }
};

struct program_parameter_shapes : MIGRAPHX_HANDLE_BASE(program_parameter_shapes)
{
    program_parameter_shapes() {}

    program_parameter_shapes(migraphx_program_parameter_shapes* p, own)
    {
        this->set_handle(p, own{});
    }

    program_parameter_shapes(migraphx_program_parameter_shapes* p, borrow)
    {
        this->set_handle(p, borrow{});
    }

    size_t size() const
    {
        size_t pout;
        call(&migraphx_program_parameter_shapes_size, &pout, this->get_handle_ptr());
        return pout;
    }

    shape operator[](const char* pname) const
    {
        const_migraphx_shape_t pout;
        call(&migraphx_program_parameter_shapes_get, &pout, this->get_handle_ptr(), pname);
        return shape(pout);
    }

    std::vector<const char*> names() const
    {
        std::vector<const char*> result(this->size());
        call(&migraphx_program_parameter_shapes_names, result.data(), this->get_handle_ptr());
        return result;
    }
};

struct program_parameters : MIGRAPHX_HANDLE_BASE(program_parameters)
{
    program_parameters(migraphx_program_parameters* p, own) { this->set_handle(p, own{}); }

    program_parameters(migraphx_program_parameters* p, borrow) { this->set_handle(p, borrow{}); }

    program_parameters() { this->make_handle(&migraphx_program_parameters_create); }

    void add(const char* pname, const argument& pargument) const
    {
        call(&migraphx_program_parameters_add,
             this->get_handle_ptr(),
             pname,
             pargument.get_handle_ptr());
    }
};

struct arguments : MIGRAPHX_HANDLE_BASE(arguments), array_base<arguments>
{
    arguments(migraphx_arguments* p, own) { this->set_handle(p, own{}); }

    arguments(migraphx_arguments* p, borrow) { this->set_handle(p, borrow{}); }

    size_t size() const
    {
        size_t pout;
        call(&migraphx_arguments_size, &pout, this->get_handle_ptr());
        return pout;
    }

    argument operator[](size_t pidx) const
    {
        const_migraphx_argument_t pout;
        call(&migraphx_arguments_get, &pout, this->get_handle_ptr(), pidx);
        return argument(pout);
    }

    struct iterator_read
    {
        migraphx_arguments* self;
        argument operator()(size_t pidx) const
        {
            const_migraphx_argument_t pout;
            call(&migraphx_arguments_get, &pout, self, pidx);
            return argument(pout);
        }
    };
};

struct shapes : MIGRAPHX_HANDLE_BASE(shapes), array_base<shapes>
{
    shapes(migraphx_shapes* p, own) { this->set_handle(p, own{}); }

    shapes(migraphx_shapes* p, borrow) { this->set_handle(p, borrow{}); }

    size_t size() const
    {
        size_t pout;
        call(&migraphx_shapes_size, &pout, this->get_handle_ptr());
        return pout;
    }

    shape operator[](size_t pidx) const
    {
        const_migraphx_shape_t pout;
        call(&migraphx_shapes_get, &pout, this->get_handle_ptr(), pidx);
        return shape(pout);
    }

    struct iterator_read
    {
        migraphx_shapes* self;
        shape operator()(size_t pidx) const
        {
            const_migraphx_shape_t pout;
            call(&migraphx_shapes_get, &pout, self, pidx);
            return shape(pout);
        }
    };
};

struct program : MIGRAPHX_HANDLE_BASE(program)
{
    program() {}

    program(migraphx_program* p, own) { this->set_handle(p, own{}); }

    program(migraphx_program* p, borrow) { this->set_handle(p, borrow{}); }

    void compile(const target& ptarget, migraphx_compile_options poptions) const
    {
        call(
            &migraphx_program_compile, this->get_handle_ptr(), ptarget.get_handle_ptr(), &poptions);
    }

    void compile(const target& ptarget) const
    {
        call(&migraphx_program_compile, this->get_handle_ptr(), ptarget.get_handle_ptr(), nullptr);
    }

    program_parameter_shapes get_parameter_shapes() const
    {
        migraphx_program_parameter_shapes_t pout;
        call(&migraphx_program_get_parameter_shapes, &pout, this->get_handle_ptr());
        return program_parameter_shapes(pout, own{});
    }

    shapes get_output_shapes() const
    {
        migraphx_shapes_t pout;
        call(&migraphx_program_get_output_shapes, &pout, this->get_handle_ptr());
        return shapes(pout, own{});
    }

    arguments eval(const program_parameters& pparams) const
    {
        migraphx_arguments_t pout;
        call(&migraphx_program_run, &pout, this->get_handle_ptr(), pparams.get_handle_ptr());
        return arguments(pout, own{});
    }

    void print() const { call(&migraphx_program_print, this->get_handle_ptr()); }

    friend bool operator==(const program& px, const program& py)
    {
        bool pout;
        call(&migraphx_program_equal, &pout, px.get_handle_ptr(), py.get_handle_ptr());
        return pout;
    }

    friend bool operator!=(const program& px, const program& py) { return !(px == py); }
};

struct onnx_options : MIGRAPHX_HANDLE_BASE(onnx_options)
{
    onnx_options() { this->make_handle(&migraphx_onnx_options_create); }

    onnx_options(migraphx_onnx_options* p, own) { this->set_handle(p, own{}); }

    onnx_options(migraphx_onnx_options* p, borrow) { this->set_handle(p, borrow{}); }

    void add_parameter_shape(const std::string& name, std::vector<std::size_t> dim)
    {
        call(&migraphx_onnx_options_add_parameter_shape,
             this->get_handle_ptr(),
             name.c_str(),
             dim.size(),
             dim.data());
    }

<<<<<<< HEAD
    void set_batch_size(unsigned int batch_size)
    {
        call(&migraphx_onnx_options_set_batch_size, this->get_handle_ptr(), batch_size);
=======
    void set_default_dim_value(unsigned int value)
    {
        call(&migraphx_onnx_options_set_default_dim_value, this->get_handle_ptr(), value);
>>>>>>> 60c14302
    }
};

inline program parse_onnx(const char* filename, const migraphx::onnx_options& options)
{
    return program(make<migraphx_program>(&migraphx_parse_onnx, filename, options.get_handle_ptr()),
                   own{});
}

inline program parse_onnx(const char* filename)
{
    migraphx::onnx_options options;
    return program(make<migraphx_program>(&migraphx_parse_onnx, filename, options.get_handle_ptr()),
                   own{});
}

inline program
parse_onnx_buffer(const void* data, size_t size, const migraphx::onnx_options& options)
{
    return program(
        make<migraphx_program>(&migraphx_parse_onnx_buffer, data, size, options.get_handle_ptr()),
        own{});
}

inline program parse_onnx_buffer(const void* data, size_t size)
{
    migraphx::onnx_options options;
    return program(
        make<migraphx_program>(&migraphx_parse_onnx_buffer, data, size, options.get_handle_ptr()),
        own{});
}

inline program parse_onnx_buffer(const std::string& buffer, const migraphx::onnx_options& options)
{
    return program(
        make<migraphx_program>(
            &migraphx_parse_onnx_buffer, buffer.data(), buffer.size(), options.get_handle_ptr()),
        own{});
}

inline program parse_onnx_buffer(const std::string& buffer)
{
    migraphx::onnx_options options;
    return program(
        make<migraphx_program>(
            &migraphx_parse_onnx_buffer, buffer.data(), buffer.size(), options.get_handle_ptr()),
        own{});
}

} // namespace api
} // namespace migraphx

#endif<|MERGE_RESOLUTION|>--- conflicted
+++ resolved
@@ -499,15 +499,9 @@
              dim.data());
     }
 
-<<<<<<< HEAD
-    void set_batch_size(unsigned int batch_size)
-    {
-        call(&migraphx_onnx_options_set_batch_size, this->get_handle_ptr(), batch_size);
-=======
     void set_default_dim_value(unsigned int value)
     {
         call(&migraphx_onnx_options_set_default_dim_value, this->get_handle_ptr(), value);
->>>>>>> 60c14302
     }
 };
 
