--- conflicted
+++ resolved
@@ -975,6 +975,27 @@
 using find_mlir_standalone_conv_op           = find_mlir_standalone_op<&is_mlir_conv>;
 using find_mlir_standalone_dot_op            = find_mlir_standalone_op<&is_mlir_dot>;
 
+struct find_mlir_kvc_attention_op
+{
+    mlir_mode dot_mode = mlir_mode::none;
+
+    auto matcher() const { return match::name("group"); }
+
+    void apply(module_pass_manager& mpm, const match::matcher_result& r) const
+    {
+        auto group = r.result;
+        auto tag   = group->get_operator().to_value().get("tag", "");
+        if(tag != "attention")
+        {
+            return;
+        }
+
+        auto* m_attn = group->module_inputs()[0];
+        mpm.get_module().replace_instruction(
+            group, mlir_op{group->get_operator()}, mlir_contiguous(mpm, group->inputs()), {m_attn});
+    }
+};
+
 struct find_mlir_attention_op
 {
     auto matcher() const
@@ -1059,21 +1080,8 @@
         auto map_mlir_attn_to_main = invert_map_ins(map_main_to_mlir_attn);
         auto new_inputs            = mlir_attn->get_inputs(map_mlir_attn_to_main);
 
-<<<<<<< HEAD
-        mpm.get_module().replace_instruction(
-            r.result, mlir_op{make_op("dot")}, mlir_contiguous(mpm, new_inputs), {mlir_attn});
-    }
-};
-
-struct find_mlir_kvc_attention_op
-{
-    mlir_mode dot_mode = mlir_mode::none;
-
-    auto matcher() const { return match::name("group"); }
-=======
         auto mlir_ins = mpm.get_module().insert_instruction(
             group, mlir_op{make_op("dot")}, mlir_contiguous(mpm, new_inputs), {mlir_attn});
->>>>>>> 894f1602
 
         if(inss_to_replace.empty())
         {
@@ -1090,128 +1098,6 @@
                 mpm.get_module().replace_instruction(fused_user, replace_ins);
             }
         }
-<<<<<<< HEAD
-
-        auto* m_attn = group->module_inputs()[0];
-        mpm.get_module().replace_instruction(
-            group, mlir_op{group->get_operator()}, mlir_contiguous(mpm, group->inputs()), {m_attn});
-    }
-};
-
-struct find_mlir_attention_op
-{
-    auto matcher() const
-    {
-        return match::name("group")(match::has_op_value("tag", "attention")).bind("group");
-    }
-
-    std::unordered_map<instruction_ref, instruction_ref>
-    invert_map_ins(const std::unordered_map<instruction_ref, instruction_ref>& map_ins) const
-    {
-        std::unordered_map<instruction_ref, instruction_ref> inverse_map;
-        for(auto const& [key, value] : map_ins)
-        {
-            assert(not contains(inverse_map, value));
-            inverse_map[value] = key;
-        }
-        return inverse_map;
-    }
-
-    void apply(module_pass_manager& mpm, const match::matcher_result& r) const
-    {
-        auto group = r.instructions["group"];
-
-        auto* group_mod = group->module_inputs().front();
-
-        std::string module_name = "mlir_" + group_mod->name();
-        module_ref mlir_attn    = mpm.create_module(module_name);
-        mlir_attn->set_bypass();
-
-        // Fuse any input reshapes
-        std::unordered_map<instruction_ref, instruction_ref> map_main_to_mlir_attn;
-        fuse_input_ops(mlir_attn, group->inputs(), &map_main_to_mlir_attn);
-
-        std::unordered_map<instruction_ref, instruction_ref> map_group_mod_to_mlir_attn(
-            map_main_to_mlir_attn);
-        auto attn_outs = mlir_attn->fuse(*group_mod, group->inputs(), &map_group_mod_to_mlir_attn);
-
-        std::unordered_map<instruction_ref, instruction_ref> inss_to_replace;
-        // Only fuse attention outputs that are used once by pointwise ops
-        if(group->outputs().size() == 1 or attn_outs.size() > 1)
-        {
-            std::size_t out_idx  = 0;
-            auto attn_output_ins = group;
-            for(auto out : group->outputs())
-            {
-                auto op = out->get_operator();
-                if(op.name() == "get_tuple_elem")
-                {
-                    inss_to_replace[out]  = out;
-                    out_idx               = op.to_value()["index"].to<std::size_t>();
-                    auto tuple_elem_users = out->outputs();
-                    if(tuple_elem_users.size() > 1)
-                        continue;
-
-                    attn_output_ins = out;
-                    out             = tuple_elem_users.front();
-                }
-
-                auto match_pw = match::match_instruction(mpm.get_module(), out, mlir_pointwise());
-                if(match_pw.result != out)
-                    continue;
-
-                map_main_to_mlir_attn[attn_output_ins] = attn_outs[out_idx];
-                inss_to_replace[attn_output_ins]       = out;
-
-                auto lit_map = create_param_map_with_literals(
-                    mlir_attn, out->module_inputs().front(), out->get_shape());
-                mlir_attn->add_params(out->inputs(), &map_main_to_mlir_attn);
-                map_main_to_mlir_attn.insert(lit_map.begin(), lit_map.end());
-                std::unordered_map<instruction_ref, instruction_ref> map_pm_to_mlir_attn(
-                    map_main_to_mlir_attn);
-                auto fused_pw_outs = mlir_attn->fuse(
-                    *out->module_inputs().front(), out->inputs(), &map_pm_to_mlir_attn);
-                assert(fused_pw_outs.size() == 1);
-
-                map_main_to_mlir_attn[out] = fused_pw_outs.front();
-                attn_outs[out_idx]         = fused_pw_outs.front();
-            }
-        }
-        mlir_attn->add_return(attn_outs);
-
-        auto map_mlir_attn_to_main = invert_map_ins(map_main_to_mlir_attn);
-        auto new_inputs            = mlir_attn->get_inputs(map_mlir_attn_to_main);
-
-        auto mlir_ins = mpm.get_module().insert_instruction(
-            group, mlir_op{make_op("dot")}, mlir_contiguous(mpm, new_inputs), {mlir_attn});
-
-        if(inss_to_replace.empty())
-        {
-            mpm.get_module().replace_instruction(group, mlir_ins);
-        }
-        else
-        {
-            for(auto const& [attn_out, fused_user] : inss_to_replace)
-            {
-                auto replace_ins = mlir_ins;
-                auto output_op   = attn_out->get_operator();
-                if(output_op.name() == "get_tuple_elem")
-                    replace_ins = mpm.get_module().insert_instruction(group, output_op, {mlir_ins});
-                mpm.get_module().replace_instruction(fused_user, replace_ins);
-            }
-        }
-    }
-};
-
-struct find_mlir_attention_fused_ops : public find_mlir_standalone_attention_op
-{
-    auto matcher() const
-    {
-        auto standalone_matcher = find_mlir_standalone_attention_op::matcher();
-        return mlir_pointwise()(
-            match::any_of[match::inputs()](standalone_matcher).bind("trailing_pm"));
-=======
->>>>>>> 894f1602
     }
 };
 
@@ -1579,20 +1465,9 @@
     match::find_matches(mpm, find_channel_slice_convolution{});
     mpm.run_pass(dead_code_elimination{});
 
-<<<<<<< HEAD
     match::find_matches(mpm, find_mlir_kvc_attention_op{mlir_mode::all});
     mpm.run_pass(dead_code_elimination{});
 
-    // Attention offloads; default disabled
-    if(mlir_attention_enabled(ctx) or enable_extra)
-    {
-
-        match::find_matches(mpm, find_mlir_attention_op{});
-        mpm.run_pass(dead_code_elimination{});
-        match::find_matches(mpm, find_mlir_attention_fused_ops{});
-        mpm.run_pass(dead_code_elimination{});
-        match::find_matches(mpm, find_mlir_standalone_attention_op{});
-=======
     match::find_matches(mpm, find_mlir_attention_op{});
     mpm.run_pass(dead_code_elimination{});
 
@@ -1602,7 +1477,6 @@
             mpm,
             find_mlir_fused_geg_ops{.conv_mode = get_mode("fused_convolution", mlir_mode::fast),
                                     .dot_mode  = get_mode("fused_dot", mlir_mode::fast)});
->>>>>>> 894f1602
         mpm.run_pass(dead_code_elimination{});
     }
 
