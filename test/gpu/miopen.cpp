
#include <migraphx/program.hpp>
#include <migraphx/operators.hpp>
#include <migraphx/generate.hpp>
#include <migraphx/cpu/target.hpp>
#include <migraphx/gpu/target.hpp>
#include <migraphx/gpu/miopen.hpp>
#include <migraphx/gpu/hip.hpp>
#include <migraphx/manage_ptr.hpp>
#include <migraphx/type_name.hpp>
#include <migraphx/verify_args.hpp>
#include <migraphx/instruction.hpp>

#include <miopen/miopen.h>

#include <future>
#include <thread>

#include <test.hpp>

#ifdef __clang__
#pragma clang diagnostic push
#pragma clang diagnostic ignored "-Wglobal-constructors"
#endif

// An improved async, that doesn't block
template <class Function>
std::future<typename std::result_of<Function()>::type> detach_async(Function&& f,
                                                                    bool parallel = true)
{
    if(parallel)
    {
        using result_type = typename std::result_of<Function()>::type;
        std::packaged_task<result_type()> task(std::forward<Function>(f));
        auto fut = task.get_future();
        std::thread(std::move(task)).detach();
        return std::move(fut);
    }
    return std::async(std::launch::deferred, std::forward<Function>(f));
}

struct auto_print
{
    static void set_terminate_handler(const std::string& name)
    {
        static std::string pname;
        pname = name;
        std::set_terminate(+[] {
            std::cout << "FAILED: " << pname << std::endl;
            try
            {
                std::rethrow_exception(std::current_exception());
            }
            catch(const std::exception& e)
            {
                std::cout << "    what(): " << e.what() << std::endl;
            }
            std::cout << std::endl;
            for(auto&& handle : auto_print::handlers)
                handle();
        });
    }
    static std::array<std::function<void()>, 2> handlers;
    int index;
    template <class T>
    auto_print(T& x, int i) : index(i)
    {
        handlers[index] = [&x] { std::cout << x << std::endl; };
    }

    ~auto_print()
    {
        handlers[index] = [] {};
    }
};
std::array<std::function<void()>, 2> auto_print::handlers = {};

template <class T>
auto get_hash(const T& x)
{
    return std::hash<T>{}(x);
}

void compile_check(migraphx::program& p, const migraphx::target& t)
{
    auto name = t.name();
    auto s    = p.get_shape();
    std::stringstream ss;
    p.compile(t, migraphx::tracer{ss});
    if(p.get_shape() != s)
    {
        std::cout << ss.str() << std::endl;
        throw std::runtime_error("Compiling program with " + name + " alters its shape");
    }
}

template <class V>
migraphx::argument run_cpu(migraphx::program& p)
{
    V v;
    p = v.create_program();
    auto_print pp{p, 0};
    compile_check(p, migraphx::cpu::target{});
    migraphx::program::parameter_map m;
    for(auto&& x : p.get_parameter_shapes())
    {
        m[x.first] = migraphx::generate_argument(x.second, get_hash(x.first));
    }
    return p.eval(m);
}

template <class V>
migraphx::argument run_gpu(migraphx::program& p)
{
    V v;
    p = v.create_program();
    auto_print pp{p, 1};
    compile_check(p, migraphx::gpu::target{});
    migraphx::program::parameter_map m;
    for(auto&& x : p.get_parameter_shapes())
    {
        m[x.first] =
            migraphx::gpu::to_gpu(migraphx::generate_argument(x.second, get_hash(x.first)));
    }
    // Program should have an output parameter
    EXPECT(bool{m.find("output") != m.end()});
    // Ensure the program doesn't modify the context in a dry run
    auto ctx = p.get_context();
    assert(&ctx != &p.get_context());
    EXPECT(is_shared(ctx, p.get_context()));
    p.dry_run(m);
    EXPECT(is_shared(ctx, p.get_context()));
    return migraphx::gpu::from_gpu(p.eval(m));
}

template <class V>
void run_verify_program()
{
    auto_print::set_terminate_handler(migraphx::get_type_name<V>());
    // std::cout << migraphx::get_type_name<V>() << std::endl;
    migraphx::program cpu_prog;
    migraphx::program gpu_prog;
    auto cpu_arg_f = detach_async([&] { return run_cpu<V>(cpu_prog); });
    auto gpu_arg   = run_gpu<V>(gpu_prog);
    auto cpu_arg   = cpu_arg_f.get();
    bool passed    = verify_args(migraphx::get_type_name<V>(), cpu_arg, gpu_arg);
    if(not passed)
    {
        V v;
        auto p = v.create_program();
        std::cout << p << std::endl;
        std::cout << "cpu:\n" << cpu_prog << std::endl;
        std::cout << "gpu:\n" << gpu_prog << std::endl;
        std::cout << std::endl;
    }
    std::set_terminate(nullptr);
}

template <class T>
int auto_register_verify_program()
{
    test::add_test_case(migraphx::get_type_name<T>(), [] { run_verify_program<T>(); });
    return 0;
}

template <class T>
struct verify_program
{
    static int static_register;
    // This typedef ensures that the static member will be instantiated if
    // the class itself is instantiated
    using static_register_type =
        std::integral_constant<decltype(&static_register), &static_register>;
};

template <class T>
int verify_program<T>::static_register = auto_register_verify_program<T>(); // NOLINT

struct test_literals : verify_program<test_literals>
{
    migraphx::program create_program() const
    {
        migraphx::program p;
        auto input = p.add_literal(
            generate_literal(migraphx::shape{migraphx::shape::float_type, {4, 3, 3, 3}}));
        auto weights = p.add_literal(
            generate_literal(migraphx::shape{migraphx::shape::float_type, {4, 3, 3, 3}}));
        auto conv = p.add_instruction(migraphx::op::convolution{}, input, weights);
        p.add_instruction(migraphx::op::relu{}, conv);
        return p;
    }
};

struct test_add : verify_program<test_add>
{
    migraphx::program create_program() const
    {
        migraphx::program p;
        migraphx::shape s{migraphx::shape::float_type, {3}};
        auto x = p.add_parameter("x", s);
        auto y = p.add_parameter("y", s);
        p.add_instruction(migraphx::op::add{}, x, y);
        return p;
    }
};

struct test_add_half : verify_program<test_add_half>
{
    migraphx::program create_program() const
    {
        migraphx::program p;
        migraphx::shape s{migraphx::shape::half_type, {3}};
        auto x = p.add_parameter("x", s);
        auto y = p.add_parameter("y", s);
        p.add_instruction(migraphx::op::add{}, x, y);
        return p;
    }
};

struct test_mul : verify_program<test_mul>
{
    migraphx::program create_program() const
    {
        migraphx::program p;
        migraphx::shape s{migraphx::shape::float_type, {3}};
        auto x = p.add_parameter("x", s);
        auto y = p.add_parameter("y", s);
        p.add_instruction(migraphx::op::mul{}, x, y);
        return p;
    }
};

struct test_exp : verify_program<test_exp>
{
    migraphx::program create_program() const
    {
        migraphx::program p;
        migraphx::shape s{migraphx::shape::float_type, {6}};
        std::vector<float> data{0.1f, 0.2f, 1.f, 2.f, 0.6f, 10.f};
        auto x = p.add_literal(s, data);
        p.add_instruction(migraphx::op::exp{}, x);
        return p;
    }
};

struct test_log : verify_program<test_log>
{
    migraphx::program create_program() const
    {
        migraphx::program p;
        migraphx::shape s{migraphx::shape::float_type, {6}};
        std::vector<float> data{0.1f, 0.2f, 1.f, 2.f, 0.6f, 100.f};
        auto x = p.add_literal(s, data);
        p.add_instruction(migraphx::op::log{}, x);
        return p;
    }
};

struct test_sin : verify_program<test_sin>
{
    migraphx::program create_program() const
    {
        migraphx::program p;
        migraphx::shape s{migraphx::shape::float_type, {10}};
        auto x = p.add_parameter("x", s);
        p.add_instruction(migraphx::op::sin{}, x);
        return p;
    }
};

struct test_cos : verify_program<test_cos>
{
    migraphx::program create_program() const
    {
        migraphx::program p;
        migraphx::shape s{migraphx::shape::double_type, {8}};
        auto x = p.add_parameter("x", s);
        p.add_instruction(migraphx::op::cos{}, x);
        return p;
    }
};

struct test_tan : verify_program<test_tan>
{
    migraphx::program create_program() const
    {
        migraphx::program p;
        migraphx::shape s{migraphx::shape::float_type, {16}};
        auto x = p.add_parameter("x", s);
        p.add_instruction(migraphx::op::tan{}, x);
        return p;
    }
};

struct test_sinh : verify_program<test_sinh>
{
    migraphx::program create_program() const
    {
        migraphx::program p;
        migraphx::shape s{migraphx::shape::double_type, {16}};
        auto x = p.add_parameter("x", s);
        p.add_instruction(migraphx::op::sinh{}, x);
        return p;
    }
};

struct test_cosh : verify_program<test_cosh>
{
    migraphx::program create_program() const
    {
        migraphx::program p;
        migraphx::shape s{migraphx::shape::double_type, {16}};
        auto x = p.add_parameter("x", s);
        p.add_instruction(migraphx::op::cosh{}, x);
        return p;
    }
};

struct test_tanh : verify_program<test_tanh>
{
    migraphx::program create_program() const
    {
        migraphx::program p;
        auto x = p.add_parameter("x", migraphx::shape{migraphx::shape::float_type, {4, 3, 3, 3}});
        p.add_instruction(migraphx::op::tanh{}, x);
        return p;
    }
};

struct test_asin : verify_program<test_asin>
{
    migraphx::program create_program() const
    {
        migraphx::program p;
        migraphx::shape s{migraphx::shape::double_type, {16}};
        auto x = p.add_parameter("x", s);
        p.add_instruction(migraphx::op::asin{}, x);
        return p;
    }
};

struct test_acos : verify_program<test_acos>
{
    migraphx::program create_program() const
    {
        migraphx::program p;
        migraphx::shape s{migraphx::shape::double_type, {16}};
        auto x = p.add_parameter("x", s);
        p.add_instruction(migraphx::op::acos{}, x);
        return p;
    }
};

struct test_atan : verify_program<test_atan>
{
    migraphx::program create_program() const
    {
        migraphx::program p;
        migraphx::shape s{migraphx::shape::double_type, {16}};
        auto x = p.add_parameter("x", s);
        p.add_instruction(migraphx::op::atan{}, x);
        return p;
    }
};

struct test_scale : verify_program<test_scale>
{
    migraphx::program create_program() const
    {
        migraphx::program p;
        migraphx::shape s{migraphx::shape::float_type, {3}};
        auto x     = p.add_parameter("x", s);
        auto y     = p.add_parameter("y", migraphx::shape::float_type);
        auto scale = p.add_instruction(migraphx::op::scalar{s}, y);
        p.add_instruction(migraphx::op::mul{}, x, scale);
        return p;
    }
};

struct test_slice : verify_program<test_slice>
{
    migraphx::program create_program() const
    {
        migraphx::program p;
        migraphx::shape s{migraphx::shape::int32_type, {2, 2, 4}};
        auto x      = p.add_parameter("x", s);
        auto y      = p.add_parameter("y", {migraphx::shape::int32_type, {2, 2, 2}});
        auto slice0 = p.add_instruction(migraphx::op::slice{{2}, {0}, {2}}, x);
        p.add_instruction(migraphx::op::add{}, y, slice0);

        return p;
    }
};

struct test_triadd : verify_program<test_triadd>
{
    migraphx::program create_program() const
    {
        migraphx::program p;
        migraphx::shape s{migraphx::shape::float_type, {3}};
        auto x   = p.add_parameter("x", s);
        auto y   = p.add_parameter("y", s);
        auto z   = p.add_parameter("z", s);
        auto sum = p.add_instruction(migraphx::op::add{}, x, y);
        p.add_instruction(migraphx::op::add{}, sum, z);
        return p;
    }
};

struct test_triadd2 : verify_program<test_triadd2>
{
    migraphx::program create_program() const
    {
        migraphx::program p;
        migraphx::shape s{migraphx::shape::float_type, {2, 3}};
        migraphx::shape b{migraphx::shape::float_type, {3}};
        auto x   = p.add_parameter("x", s);
        auto y   = p.add_parameter("y", s);
        auto z   = p.add_parameter("z", b);
        auto zb  = p.add_instruction(migraphx::op::broadcast{1, s}, z);
        auto sum = p.add_instruction(migraphx::op::add{}, x, y);
        p.add_instruction(migraphx::op::add{}, sum, zb);
        return p;
    }
};

struct test_add_broadcast : verify_program<test_add_broadcast>
{
    migraphx::program create_program() const
    {
        migraphx::program p;
        migraphx::shape s{migraphx::shape::float_type, {3}};
        auto x  = p.add_parameter("x", {migraphx::shape::float_type, {2, 2, 3}});
        auto y  = p.add_parameter("y", {migraphx::shape::float_type, {2, 2}});
        auto by = p.add_instruction(migraphx::op::broadcast{0, x->get_shape()}, y);
        p.add_instruction(migraphx::op::add{}, x, by);
        return p;
    }
};

struct test_add_broadcast2 : verify_program<test_add_broadcast2>
{
    migraphx::program create_program() const
    {
        migraphx::program p;
        migraphx::shape s{migraphx::shape::float_type, {3}};
        auto x  = p.add_parameter("x", {migraphx::shape::float_type, {2, 3, 4}});
        auto y  = p.add_parameter("y", {migraphx::shape::float_type, {3}});
        auto by = p.add_instruction(migraphx::op::broadcast{1, x->get_shape()}, y);
        p.add_instruction(migraphx::op::add{}, x, by);
        return p;
    }
};

struct test_add_broadcast3 : verify_program<test_add_broadcast3>
{
    migraphx::program create_program() const
    {
        migraphx::program p;
        migraphx::shape s{migraphx::shape::float_type, {3}};
        auto x  = p.add_parameter("x", {migraphx::shape::float_type, {2, 4, 5}});
        auto y  = p.add_parameter("y", {migraphx::shape::float_type, {4}});
        auto by = p.add_instruction(migraphx::op::broadcast{1, x->get_shape()}, y);
        p.add_instruction(migraphx::op::add{}, x, by);
        return p;
    }
};

struct test_add_broadcast4 : verify_program<test_add_broadcast4>
{
    migraphx::program create_program() const
    {
        migraphx::program p;
        migraphx::shape s{migraphx::shape::float_type, {3}};
        auto x  = p.add_parameter("x", {migraphx::shape::float_type, {2, 3, 5}});
        auto y  = p.add_parameter("y", {migraphx::shape::float_type, {3}});
        auto by = p.add_instruction(migraphx::op::broadcast{1, x->get_shape()}, y);
        p.add_instruction(migraphx::op::add{}, x, by);
        return p;
    }
};

struct test_add_broadcast5 : verify_program<test_add_broadcast5>
{
    migraphx::program create_program() const
    {
        migraphx::program p;
        migraphx::shape s{migraphx::shape::float_type, {3}};
        auto x  = p.add_parameter("x", {migraphx::shape::float_type, {2, 4, 8}});
        auto y  = p.add_parameter("y", {migraphx::shape::float_type, {4}});
        auto by = p.add_instruction(migraphx::op::broadcast{1, x->get_shape()}, y);
        p.add_instruction(migraphx::op::add{}, x, by);
        return p;
    }
};

struct test_triadd_broadcast : verify_program<test_triadd_broadcast>
{
    migraphx::program create_program() const
    {
        migraphx::program p;
        migraphx::shape s{migraphx::shape::float_type, {3}};
        auto x   = p.add_parameter("x", {migraphx::shape::float_type, {2, 2, 3}});
        auto y   = p.add_parameter("y", {migraphx::shape::float_type, {2, 2}});
        auto z   = p.add_parameter("z", {migraphx::shape::float_type, {2, 2, 3}});
        auto by  = p.add_instruction(migraphx::op::broadcast{0, x->get_shape()}, y);
        auto sum = p.add_instruction(migraphx::op::add{}, x, by);
        p.add_instruction(migraphx::op::add{}, sum, z);
        return p;
    }
};

struct test_sub : verify_program<test_sub>
{
    migraphx::program create_program() const
    {
        migraphx::program p;
        migraphx::shape s{migraphx::shape::float_type, {3}};
        auto x    = p.add_parameter("x", s);
        auto y    = p.add_parameter("y", s);
        auto z    = p.add_parameter("z", s);
        auto diff = p.add_instruction(migraphx::op::sub{}, x, y);
        p.add_instruction(migraphx::op::sub{}, diff, z);
        return p;
    }
};

struct test_sub2 : verify_program<test_sub2>
{
    migraphx::program create_program() const
    {
        migraphx::program p;
        migraphx::shape s{migraphx::shape::float_type, {2, 3}};
        migraphx::shape b{migraphx::shape::float_type, {3}};
        auto x    = p.add_parameter("x", s);
        auto y    = p.add_parameter("y", s);
        auto z    = p.add_parameter("z", b);
        auto zb   = p.add_instruction(migraphx::op::broadcast{1, s}, z);
        auto diff = p.add_instruction(migraphx::op::sub{}, x, y);
        p.add_instruction(migraphx::op::sub{}, diff, zb);
        return p;
    }
};

struct test_softmax : verify_program<test_softmax>
{
    migraphx::program create_program() const
    {
        migraphx::program p;
        auto x = p.add_parameter("x", migraphx::shape{migraphx::shape::float_type, {5, 3, 4, 2}});
        p.add_instruction(migraphx::op::softmax{}, x);
        return p;
    }
};

struct test_softmax2 : verify_program<test_softmax2>
{
    migraphx::program create_program() const
    {
        migraphx::program p;
        auto x =
            p.add_parameter("x", migraphx::shape{migraphx::shape::float_type, {1, 1000, 1, 1}});
        p.add_instruction(migraphx::op::softmax{}, x);
        return p;
    }
};

struct test_conv : verify_program<test_conv>
{
    migraphx::program create_program() const
    {
        migraphx::program p;
        auto input =
            p.add_parameter("x", migraphx::shape{migraphx::shape::float_type, {4, 3, 3, 3}});
        auto weights =
            p.add_parameter("w", migraphx::shape{migraphx::shape::float_type, {4, 3, 3, 3}});
        p.add_instruction(migraphx::op::convolution{}, input, weights);
        return p;
    }
};

struct test_conv2 : verify_program<test_conv2>
{
    migraphx::program create_program() const
    {
        migraphx::program p;
        auto input =
            p.add_parameter("x", migraphx::shape{migraphx::shape::float_type, {1, 512, 28, 28}});
        auto weights =
            p.add_parameter("w", migraphx::shape{migraphx::shape::float_type, {256, 512, 1, 1}});
        p.add_instruction(migraphx::op::convolution{{0, 0}, {1, 1}, {1, 1}}, input, weights);
        return p;
    }
};

struct test_group_conv : verify_program<test_group_conv>
{
    migraphx::program create_program() const
    {
        migraphx::program p;
        auto input =
            p.add_parameter("x", migraphx::shape{migraphx::shape::float_type, {1, 4, 16, 16}});
        auto weights =
            p.add_parameter("w", migraphx::shape{migraphx::shape::float_type, {4, 1, 3, 3}});
        migraphx::op::convolution op;
        op.group = 4;
        p.add_instruction(op, input, weights);
        return p;
    }
};

struct test_conv_relu : verify_program<test_conv_relu>
{
    migraphx::program create_program() const
    {
        migraphx::program p;
        auto input =
            p.add_parameter("x", migraphx::shape{migraphx::shape::float_type, {4, 3, 3, 3}});
        auto weights =
            p.add_parameter("w", migraphx::shape{migraphx::shape::float_type, {4, 3, 3, 3}});
        auto conv = p.add_instruction(migraphx::op::convolution{}, input, weights);
        p.add_instruction(migraphx::op::relu{}, conv);
        return p;
    }
};

struct test_conv_relu_half : verify_program<test_conv_relu_half>
{
    migraphx::program create_program() const
    {
        migraphx::program p;
        auto input =
            p.add_parameter("x", migraphx::shape{migraphx::shape::half_type, {4, 3, 3, 3}});
        auto weights =
            p.add_parameter("w", migraphx::shape{migraphx::shape::half_type, {4, 3, 3, 3}});
        auto conv = p.add_instruction(migraphx::op::convolution{}, input, weights);
        p.add_instruction(migraphx::op::relu{}, conv);
        return p;
    }
};

struct test_add_relu : verify_program<test_add_relu>
{
    migraphx::program create_program() const
    {
        migraphx::program p;
        auto x   = p.add_parameter("x", migraphx::shape{migraphx::shape::float_type, {4, 3, 3, 3}});
        auto y   = p.add_parameter("y", migraphx::shape{migraphx::shape::float_type, {4, 3, 3, 3}});
        auto add = p.add_instruction(migraphx::op::add{}, x, y);
        p.add_instruction(migraphx::op::relu{}, add);
        return p;
    }
};

struct test_sigmoid : verify_program<test_sigmoid>
{
    migraphx::program create_program() const
    {
        migraphx::program p;
        auto x = p.add_parameter("x", migraphx::shape{migraphx::shape::float_type, {4, 3, 3, 3}});
        p.add_instruction(migraphx::op::sigmoid{}, x);
        return p;
    }
};

struct test_abs : verify_program<test_abs>
{
    migraphx::program create_program() const
    {
        migraphx::program p;
        auto x = p.add_parameter("x", migraphx::shape{migraphx::shape::float_type, {4, 3, 3, 3}});
        p.add_instruction(migraphx::op::abs{}, x);
        return p;
    }
};

struct test_leaky_relu : verify_program<test_leaky_relu>
{
    migraphx::program create_program() const
    {
        migraphx::program p;
        auto x = p.add_parameter("x", migraphx::shape{migraphx::shape::float_type, {4, 3, 3, 3}});
        p.add_instruction(migraphx::op::leaky_relu{0.01}, x);
        return p;
    }
};

struct test_elu : verify_program<test_elu>
{
    migraphx::program create_program() const
    {
        migraphx::program p;
        auto x = p.add_parameter("x", migraphx::shape{migraphx::shape::float_type, {4, 3, 3, 3}});
        p.add_instruction(migraphx::op::leaky_relu{1.0}, x);
        return p;
    }
};

struct test_relu_lrn : verify_program<test_relu_lrn>
{
    migraphx::program create_program() const
    {
        migraphx::program p;
        auto x = p.add_parameter("x", migraphx::shape{migraphx::shape::float_type, {1, 5, 2, 2}});
        auto y = p.add_instruction(migraphx::op::relu{}, x);
        p.add_instruction(migraphx::op::lrn{0.0001, 0.75, 1.0, 5}, y);
        return p;
    }
};

struct test_conv_pooling : verify_program<test_conv_pooling>
{
    migraphx::program create_program() const
    {
        migraphx::program p;
        auto input =
            p.add_parameter("x", migraphx::shape{migraphx::shape::float_type, {4, 3, 32, 32}});
        auto weights =
            p.add_parameter("w", migraphx::shape{migraphx::shape::float_type, {4, 3, 3, 3}});
        auto conv    = p.add_instruction(migraphx::op::convolution{}, input, weights);
        auto pooling = p.add_instruction(migraphx::op::pooling{"max"}, conv);
        p.add_instruction(migraphx::op::relu{}, pooling);
        return p;
    }
};

struct test_global_avg_pooling : verify_program<test_global_avg_pooling>
{
    migraphx::program create_program() const
    {
        migraphx::program p;
        auto input =
            p.add_parameter("x", migraphx::shape{migraphx::shape::float_type, {1, 3, 16, 16}});
        auto op    = migraphx::op::pooling{"average"};
        auto lens  = input->get_shape().lens();
        op.lengths = {lens[2], lens[3]};
        p.add_instruction(op, input);
        return p;
    }
};

struct test_global_max_pooling : verify_program<test_global_max_pooling>
{
    migraphx::program create_program() const
    {
        migraphx::program p;
        auto input =
            p.add_parameter("x", migraphx::shape{migraphx::shape::float_type, {1, 3, 16, 16}});
        auto op    = migraphx::op::pooling{"max"};
        auto lens  = input->get_shape().lens();
        op.lengths = {lens[2], lens[3]};
        p.add_instruction(op, input);
        return p;
    }
};

struct test_gemm : verify_program<test_gemm>
{
    migraphx::program create_program() const
    {
        migraphx::program p;
        auto a = p.add_parameter("a", migraphx::shape{migraphx::shape::float_type, {4, 5}});
        auto b = p.add_parameter("b", migraphx::shape{migraphx::shape::float_type, {5, 3}});
        p.add_instruction(migraphx::op::dot{}, a, b);
        return p;
    }
};

struct test_gemm_ex : verify_program<test_gemm_ex>
{
    migraphx::program create_program() const
    {
        migraphx::program p;
        auto a = p.add_parameter("a", migraphx::shape{migraphx::shape::float_type, {1, 1, 4, 5}});
        auto b = p.add_parameter("b", migraphx::shape{migraphx::shape::float_type, {1, 1, 5, 3}});
        p.add_instruction(migraphx::op::dot{}, a, b);
        return p;
    }
};

struct test_gemm_half : verify_program<test_gemm_half>
{
    migraphx::program create_program() const
    {
        migraphx::program p;
        auto a = p.add_parameter("a", migraphx::shape{migraphx::shape::half_type, {4, 5}});
        auto b = p.add_parameter("b", migraphx::shape{migraphx::shape::half_type, {5, 3}});
        p.add_instruction(migraphx::op::dot{}, a, b);
        return p;
    }
};

struct test_gemm_ld //: verify_program<test_gemm_ld>
{
    migraphx::program create_program() const
    {
        migraphx::program p;
        auto a =
            p.add_parameter("a", migraphx::shape{migraphx::shape::float_type, {4, 5}, {10, 1}});
        auto b =
            p.add_parameter("b", migraphx::shape{migraphx::shape::float_type, {5, 3}, {20, 1}});
        p.add_instruction(migraphx::op::dot{}, a, b);
        return p;
    }
};

struct test_gemm_transposeb : verify_program<test_gemm_transposeb>
{
    migraphx::program create_program() const
    {
        migraphx::program p;
        auto a  = p.add_parameter("a", migraphx::shape{migraphx::shape::float_type, {4, 5}});
        auto b  = p.add_parameter("b", migraphx::shape{migraphx::shape::float_type, {3, 5}});
        auto bt = p.add_instruction(migraphx::op::transpose{{1, 0}}, b);
        p.add_instruction(migraphx::op::dot{}, a, bt);
        return p;
    }
};

struct test_gemm_transposeb_ex : verify_program<test_gemm_transposeb_ex>
{
    migraphx::program create_program() const
    {
        migraphx::program p;
        auto a  = p.add_parameter("a", migraphx::shape{migraphx::shape::float_type, {1, 4, 5}});
        auto b  = p.add_parameter("b", migraphx::shape{migraphx::shape::float_type, {1, 3, 5}});
        auto bt = p.add_instruction(migraphx::op::transpose{{0, 2, 1}}, b);
        p.add_instruction(migraphx::op::dot{}, a, bt);
        return p;
    }
};

struct test_gemm_transposea : verify_program<test_gemm_transposea>
{
    migraphx::program create_program() const
    {
        migraphx::program p;
        auto a  = p.add_parameter("a", migraphx::shape{migraphx::shape::float_type, {5, 4}});
        auto b  = p.add_parameter("b", migraphx::shape{migraphx::shape::float_type, {5, 3}});
        auto at = p.add_instruction(migraphx::op::transpose{{1, 0}}, a);
        p.add_instruction(migraphx::op::dot{}, at, b);
        return p;
    }
};

struct test_gemm_transposea_ex : verify_program<test_gemm_transposea_ex>
{
    migraphx::program create_program() const
    {
        migraphx::program p;
        auto a  = p.add_parameter("a", migraphx::shape{migraphx::shape::float_type, {1, 1, 5, 4}});
        auto b  = p.add_parameter("b", migraphx::shape{migraphx::shape::float_type, {1, 1, 5, 3}});
        auto at = p.add_instruction(migraphx::op::transpose{{0, 1, 3, 2}}, a);
        p.add_instruction(migraphx::op::dot{}, at, b);
        return p;
    }
};

struct test_gemm_transposeab : verify_program<test_gemm_transposeab>
{
    migraphx::program create_program() const
    {
        migraphx::program p;
        auto a  = p.add_parameter("a", migraphx::shape{migraphx::shape::float_type, {5, 4}});
        auto b  = p.add_parameter("b", migraphx::shape{migraphx::shape::float_type, {3, 5}});
        auto at = p.add_instruction(migraphx::op::transpose{{1, 0}}, a);
        auto bt = p.add_instruction(migraphx::op::transpose{{1, 0}}, b);
        p.add_instruction(migraphx::op::dot{}, at, bt);
        return p;
    }
};

struct gemm_mutli_dim_2
{
    migraphx::program create_program() const
    {
        migraphx::program p;
        migraphx::shape m1_shape{migraphx::shape::float_type, {2, 2, 3}};
        migraphx::shape m2_shape{migraphx::shape::float_type, {2, 3, 4}};
        auto l1 = p.add_parameter("1", m1_shape);
        auto l2 = p.add_parameter("2", m2_shape);

        p.add_instruction(migraphx::op::dot{}, l1, l2);

        return p;
    }
};

struct gemm_mutli_dim_2_3
{
    migraphx::program create_program() const
    {
        migraphx::program p;
        migraphx::shape m1_shape{migraphx::shape::float_type, {2, 3, 2, 3}};
        migraphx::shape m2_shape{migraphx::shape::float_type, {2, 3, 3, 2}};
        auto l1 = p.add_parameter("1", m1_shape);
        auto l2 = p.add_parameter("2", m2_shape);

        p.add_instruction(migraphx::op::dot{}, l1, l2);

        return p;
    }
};

<<<<<<< HEAD
struct gemm_mutli_3args
{
    migraphx::program create_program() const
    {
        migraphx::program p;
        migraphx::shape m1_shape{migraphx::shape::float_type, {2, 3, 2, 3}};
        migraphx::shape m2_shape{migraphx::shape::float_type, {2, 3, 3, 2}};
        migraphx::shape m3_shape{migraphx::shape::float_type, {2, 3, 2, 2}};

        auto l1     = p.add_parameter("1", m1_shape);
        auto l2     = p.add_parameter("2", m2_shape);
        auto l3     = p.add_parameter("3", m3_shape);
        float alpha = 0.35;
        float beta  = 0.41;
        p.add_instruction(migraphx::op::dot{alpha, beta}, l1, l2, l3);

        return p;
    }
};

struct gemm_mutli_3args_beta0
{
    migraphx::program create_program() const
    {
        migraphx::program p;
        migraphx::shape m1_shape{migraphx::shape::float_type, {1, 2, 3}};
        migraphx::shape m2_shape{migraphx::shape::float_type, {1, 3, 4}};
        migraphx::shape m3_shape{migraphx::shape::float_type, {1, 2, 4}};
        auto l1 = p.add_parameter("1", m1_shape);
        auto l2 = p.add_parameter("2", m2_shape);
        auto l3 = p.add_parameter("3", m3_shape);

        float alpha = 1.0f;
        float beta  = 0.0f;
        p.add_instruction(migraphx::op::dot{alpha, beta}, l1, l2, l3);

        return p;
    }
};

struct gemm_mutli_3args_alpha0
{
    migraphx::program create_program() const
    {
        migraphx::program p;
        migraphx::shape m1_shape{migraphx::shape::float_type, {1, 2, 3}};
        migraphx::shape m2_shape{migraphx::shape::float_type, {1, 3, 4}};
        migraphx::shape m3_shape{migraphx::shape::float_type, {1, 2, 4}};
        auto l1 = p.add_parameter("1", m1_shape);
        auto l2 = p.add_parameter("2", m2_shape);
        auto l3 = p.add_parameter("3", m3_shape);

        float alpha = 0.0f;
        float beta  = 1.0f;
        p.add_instruction(migraphx::op::dot{alpha, beta}, l1, l2, l3);

        return p;
    }
};

struct test_contiguous
=======
struct test_contiguous : verify_program<test_contiguous>
>>>>>>> 3499ec7d
{
    migraphx::program create_program() const
    {
        migraphx::program p;
        migraphx::shape s{migraphx::shape::float_type, {4, 4, 4, 3}, {48, 4, 1, 16}};
        auto x = p.add_parameter("x", s);
        p.add_instruction(migraphx::op::contiguous{}, x);
        EXPECT(p.get_shape().standard());
        return p;
    }
};

struct test_eliminate_contiguous : verify_program<test_eliminate_contiguous>
{
    migraphx::program create_program() const
    {
        migraphx::program p;
        migraphx::shape s{migraphx::shape::float_type, {2, 3, 4, 5}};
        auto seq = p.add_parameter("seq", s);
        std::vector<int64_t> perm{0, 2, 1, 3};
        auto tran_seq = p.add_instruction(migraphx::op::transpose{perm}, seq);
        std::vector<int64_t> out_shape{0, 0, -1};
        p.add_instruction(migraphx::op::reshape{out_shape}, tran_seq);

        return p;
    }
};

struct test_transpose : verify_program<test_transpose>
{
    migraphx::program create_program() const
    {
        migraphx::program p;
        migraphx::shape s{migraphx::shape::float_type, {4, 3, 4, 4}};
        auto x                    = p.add_parameter("x", s);
        std::vector<int64_t> perm = {0, 2, 3, 1};
        auto l                    = p.add_instruction(migraphx::op::transpose{perm}, x);
        p.add_instruction(migraphx::op::contiguous{}, l);
        return p;
    }
};

struct test_batchnorm_inference_2 : verify_program<test_batchnorm_inference_2>
{
    const size_t width    = 14;
    const size_t height   = 14;
    const size_t channels = 256;
    const size_t batches  = 1;

    migraphx::program create_program() const
    {
        migraphx::program p;

        migraphx::shape s{migraphx::shape::float_type, {batches, channels, height, width}};
        migraphx::shape vars{migraphx::shape::float_type, {channels}};
        auto x        = p.add_parameter("x", s);
        auto scale    = p.add_literal(migraphx::abs(migraphx::generate_literal(vars, 1)));
        auto bias     = p.add_literal(migraphx::abs(migraphx::generate_literal(vars, 2)));
        auto mean     = p.add_literal(migraphx::abs(migraphx::generate_literal(vars, 3)));
        auto variance = p.add_literal(migraphx::abs(migraphx::generate_literal(vars, 4)));
        p.add_instruction(migraphx::op::batch_norm_inference{}, x, scale, bias, mean, variance);
        return p;
    }
};

struct test_batchnorm_inference : verify_program<test_batchnorm_inference>
{
    const size_t width    = 3;
    const size_t height   = 3;
    const size_t channels = 3;
    const size_t batches  = 4;

    migraphx::program create_program() const
    {
        migraphx::program p;

        migraphx::shape s{migraphx::shape::float_type, {batches, channels, height, width}};
        migraphx::shape vars{migraphx::shape::float_type, {channels}};
        auto x        = p.add_parameter("x", s);
        auto scale    = p.add_literal(migraphx::abs(migraphx::generate_literal(vars, 1)));
        auto bias     = p.add_literal(migraphx::abs(migraphx::generate_literal(vars, 2)));
        auto mean     = p.add_literal(migraphx::abs(migraphx::generate_literal(vars, 3)));
        auto variance = p.add_literal(migraphx::abs(migraphx::generate_literal(vars, 4)));
        p.add_instruction(migraphx::op::batch_norm_inference{}, x, scale, bias, mean, variance);
        return p;
    }
};

struct test_conv_bn : verify_program<test_conv_bn>
{
    migraphx::program create_program() const
    {
        migraphx::program p;

        migraphx::shape xs{migraphx::shape::float_type, {1, 3, 224, 224}};
        migraphx::shape ws{migraphx::shape::float_type, {64, 3, 7, 7}};
        migraphx::shape vars{migraphx::shape::float_type, {64}};
        auto x        = p.add_parameter("x", xs);
        auto w        = p.add_parameter("w", ws);
        auto conv     = p.add_instruction(migraphx::op::convolution{{3, 3}, {2, 2}, {1, 1}}, x, w);
        auto scale    = p.add_literal(migraphx::abs(migraphx::generate_literal(vars, 1)));
        auto bias     = p.add_literal(migraphx::abs(migraphx::generate_literal(vars, 2)));
        auto mean     = p.add_literal(migraphx::abs(migraphx::generate_literal(vars, 3)));
        auto variance = p.add_literal(migraphx::abs(migraphx::generate_literal(vars, 4)));
        p.add_instruction(migraphx::op::batch_norm_inference{}, conv, scale, bias, mean, variance);
        return p;
    }
};

struct test_conv_bn_relu_pooling : verify_program<test_conv_bn_relu_pooling>
{
    migraphx::program create_program() const
    {
        migraphx::program p;

        migraphx::shape xs{migraphx::shape::float_type, {1, 3, 224, 224}};
        migraphx::shape ws{migraphx::shape::float_type, {64, 3, 7, 7}};
        migraphx::shape vars{migraphx::shape::float_type, {64}};
        auto x        = p.add_parameter("x", xs);
        auto w        = p.add_parameter("w", ws);
        auto conv     = p.add_instruction(migraphx::op::convolution{{3, 3}, {2, 2}, {1, 1}}, x, w);
        auto scale    = p.add_literal(migraphx::abs(migraphx::generate_literal(vars, 1)));
        auto bias     = p.add_literal(migraphx::abs(migraphx::generate_literal(vars, 2)));
        auto mean     = p.add_literal(migraphx::abs(migraphx::generate_literal(vars, 3)));
        auto variance = p.add_literal(migraphx::abs(migraphx::generate_literal(vars, 4)));
        auto bn       = p.add_instruction(
            migraphx::op::batch_norm_inference{}, conv, scale, bias, mean, variance);
        auto relu = p.add_instruction(migraphx::op::relu{}, bn);
        p.add_instruction(migraphx::op::pooling{"average", {1, 1}, {2, 2}, {3, 3}}, relu);
        return p;
    }
};

struct test_concat : verify_program<test_concat>
{
    migraphx::program create_program() const
    {
        migraphx::program p;
        std::size_t axis = 1;
        migraphx::shape s0{migraphx::shape::int32_type, {2, 2}};
        migraphx::shape s1{migraphx::shape::int32_type, {2, 3}};
        migraphx::shape s2{migraphx::shape::int32_type, {2, 1}};
        auto l0 = p.add_parameter("x", s0);
        auto l1 = p.add_parameter("y", s1);
        auto l2 = p.add_parameter("z", s2);
        p.add_instruction(migraphx::op::concat{axis}, l0, l1, l2);
        return p;
    }
};

struct test_concat2 : verify_program<test_concat2>
{
    migraphx::program create_program() const
    {
        migraphx::program p;
        std::size_t axis = 0;
        migraphx::shape s0{migraphx::shape::int32_type, {2, 2}};
        migraphx::shape s1{migraphx::shape::int32_type, {3, 2}};
        migraphx::shape s2{migraphx::shape::int32_type, {1, 2}};
        auto l0 = p.add_parameter("x", s0);
        auto l1 = p.add_parameter("y", s1);
        auto l2 = p.add_parameter("z", s2);
        p.add_instruction(migraphx::op::concat{axis}, l0, l1, l2);
        return p;
    }
};

struct test_concat_relu : verify_program<test_concat_relu>
{
    migraphx::program create_program() const
    {
        migraphx::program p;
        std::size_t axis = 0;
        migraphx::shape s0{migraphx::shape::float_type, {2, 2}};
        migraphx::shape s1{migraphx::shape::float_type, {3, 2}};
        migraphx::shape s2{migraphx::shape::float_type, {1, 2}};
        auto l0 = p.add_parameter("x", s0);
        auto l1 = p.add_parameter("y", s1);
        auto l2 = p.add_parameter("z", s2);
        auto r0 = p.add_instruction(migraphx::op::relu{}, l0);
        auto r1 = p.add_instruction(migraphx::op::relu{}, l1);
        auto r2 = p.add_instruction(migraphx::op::relu{}, l2);
        auto c0 = p.add_instruction(migraphx::op::concat{axis}, r0, r1, r2);
        p.add_instruction(migraphx::op::relu{}, c0);
        return p;
    }
};

struct test_pad : verify_program<test_pad>
{
    migraphx::program create_program() const
    {
        migraphx::program p;
        migraphx::shape s0{migraphx::shape::int32_type, {1, 96, 165, 165}};
        std::vector<int64_t> pads0 = {0, 0, 0, 0, 0, 0, 1, 1};
        std::vector<int64_t> pads1 = {0, 0, 0, 0, 1, 1, 1, 1};
        std::vector<int64_t> pads2 = {1, 1, 1, 1, 0, 0, 0, 0};
        std::vector<int64_t> pads3 = {1, 0, 1, 0, 1, 0, 2, 0};
        auto l0                    = p.add_parameter("x", s0);
        p.add_instruction(migraphx::op::pad{pads0}, l0);
        p.add_instruction(migraphx::op::pad{pads1}, l0);
        p.add_instruction(migraphx::op::pad{pads2}, l0);
        p.add_instruction(migraphx::op::pad{pads3}, l0);
        return p;
    }
};

struct test_pooling_autopad : verify_program<test_pooling_autopad>
{
    migraphx::program create_program() const
    {
        migraphx::program p;
        migraphx::shape s0{migraphx::shape::float_type, {1, 3, 63, 63}};
        auto l0 = p.add_parameter("x", s0);
        migraphx::op::pooling op{"max"};
        op.padding_mode = migraphx::op::padding_mode_t::same;
        op.lengths      = {2, 2};
        op.stride       = {2, 2};
        p.add_instruction(op, l0);
        return p;
    }
};

struct test_gather : verify_program<test_gather>
{
    migraphx::program create_program() const
    {
        migraphx::program p;
        migraphx::shape s{migraphx::shape::float_type, {3, 3}};
        migraphx::shape s_indices{migraphx::shape::int32_type, {2, 2}};
        std::vector<int> indices{1, 2, 2, 1};
        auto a0  = p.add_parameter("data", s);
        auto a1  = p.add_literal(migraphx::literal{s_indices, indices});
        int axis = 0;
        p.add_instruction(migraphx::op::gather{axis}, a0, a1);
        return p;
    }
};

struct test_gather_neg_axis : verify_program<test_gather_neg_axis>
{
    migraphx::program create_program() const
    {
        migraphx::program p;
        migraphx::shape s{migraphx::shape::float_type, {3, 3}};
        migraphx::shape s_indices{migraphx::shape::int32_type, {2, 2}};
        std::vector<int> indices{1, 2, 2, 1};
        auto a0  = p.add_parameter("data", s);
        auto a1  = p.add_literal(migraphx::literal{s_indices, indices});
        int axis = -1;
        p.add_instruction(migraphx::op::gather{axis}, a0, a1);
        return p;
    }
};

struct test_gather_scalar_output : verify_program<test_gather_scalar_output>
{
    migraphx::program create_program() const
    {
        migraphx::program p;
        migraphx::shape s{migraphx::shape::float_type, {3}};
        migraphx::shape s_indices{migraphx::shape::int32_type};
        std::vector<int> indices{1};
        auto a0  = p.add_parameter("data", s);
        auto a1  = p.add_literal(migraphx::literal{s_indices, indices});
        int axis = 0;
        p.add_instruction(migraphx::op::gather{axis}, a0, a1);
        return p;
    }
};

struct test_gather_scalar_index : verify_program<test_gather_scalar_index>
{
    migraphx::program create_program() const
    {
        migraphx::program p;
        migraphx::shape s{migraphx::shape::float_type, {3, 3}};
        migraphx::shape s_indices{migraphx::shape::int32_type};
        std::vector<int> indices{1};
        auto a0  = p.add_parameter("data", s);
        auto a1  = p.add_literal(migraphx::literal{s_indices, indices});
        int axis = -1;
        p.add_instruction(migraphx::op::gather{axis}, a0, a1);
        return p;
    }
};

struct test_gather_1d_index : verify_program<test_gather_1d_index>
{
    migraphx::program create_program() const
    {
        migraphx::program p;
        migraphx::shape s{migraphx::shape::float_type, {3, 3}};
        migraphx::shape s_indices{migraphx::shape::int32_type, {1}};
        std::vector<int> indices{1};
        auto a0  = p.add_parameter("data", s);
        auto a1  = p.add_literal(migraphx::literal{s_indices, indices});
        int axis = -1;
        p.add_instruction(migraphx::op::gather{axis}, a0, a1);
        return p;
    }
};

void manual_identity()
{
    migraphx::program p;
    std::vector<float> data0 = {0, 1, 2, 3};
    migraphx::shape s0{migraphx::shape::float_type, {2, 2}};
    auto l0 = p.add_literal(migraphx::literal{s0, data0});
    p.add_instruction(migraphx::op::identity{}, l0);
    p.compile(migraphx::gpu::target{});
    migraphx::program::parameter_map m;
    for(auto&& x : p.get_parameter_shapes())
    {
        m[x.first] = migraphx::gpu::to_gpu(migraphx::generate_argument(x.second));
    }
    auto result = migraphx::gpu::from_gpu(p.eval(m));
    std::cout << result << std::endl;
}

void manual_test_concat_relu()
{
    migraphx::program p;
    std::size_t axis         = 0;
    std::vector<float> data0 = {0, 1, 2, 3};
    std::vector<float> data1 = {4, 5, 6, 7, 8, 9};
    std::vector<float> data2 = {10, 11};
    migraphx::shape s0{migraphx::shape::float_type, {2, 2}};
    migraphx::shape s1{migraphx::shape::float_type, {3, 2}};
    migraphx::shape s2{migraphx::shape::float_type, {1, 2}};
    auto l0 = p.add_literal(migraphx::literal{s0, data0});
    auto l1 = p.add_literal(migraphx::literal{s1, data1});
    auto l2 = p.add_literal(migraphx::literal{s2, data2});
    auto r0 = p.add_instruction(migraphx::op::relu{}, l0);
    auto r1 = p.add_instruction(migraphx::op::relu{}, l1);
    auto r2 = p.add_instruction(migraphx::op::relu{}, l2);
    auto c0 = p.add_instruction(migraphx::op::concat{axis}, r0, r1, r2);
    p.add_instruction(migraphx::op::relu{}, c0);

    p.compile(migraphx::gpu::target{});
    migraphx::program::parameter_map m;
    for(auto&& x : p.get_parameter_shapes())
    {
        m[x.first] = migraphx::gpu::to_gpu(migraphx::generate_argument(x.second));
    }
    auto result = migraphx::gpu::from_gpu(p.eval(m));
    std::cout << result << std::endl;
}

struct test_conv_bn_relu_pooling2 : verify_program<test_conv_bn_relu_pooling2>
{
    static migraphx::instruction_ref
    add_bn(migraphx::program& p, migraphx::instruction_ref x, std::size_t channels)
    {
        migraphx::shape vars{migraphx::shape::float_type, {channels}};
        auto scale = p.add_literal(migraphx::abs(migraphx::generate_literal(vars, 1 + channels)));
        auto bias  = p.add_literal(migraphx::abs(migraphx::generate_literal(vars, 2 + channels)));
        auto mean  = p.add_literal(migraphx::abs(migraphx::generate_literal(vars, 3 + channels)));
        auto variance =
            p.add_literal(migraphx::abs(migraphx::generate_literal(vars, 4 + channels)));
        return p.add_instruction(
            migraphx::op::batch_norm_inference{}, x, scale, bias, mean, variance);
    }
    migraphx::program create_program() const
    {
        migraphx::program p;

        migraphx::shape xs1{migraphx::shape::float_type, {1, 512, 7, 7}};
        migraphx::shape xs2{migraphx::shape::float_type, {1, 1024, 14, 14}};
        migraphx::shape ws1{migraphx::shape::float_type, {2048, 512, 1, 1}};
        migraphx::shape ws2{migraphx::shape::float_type, {2048, 1024, 1, 1}};
        auto x1    = p.add_parameter("x1", xs1);
        auto w1    = p.add_parameter("w1", ws1);
        auto conv1 = p.add_instruction(migraphx::op::convolution{{0, 0}, {1, 1}, {1, 1}}, x1, w1);
        auto bn1   = add_bn(p, conv1, 2048);
        auto x2    = p.add_parameter("x2", xs2);
        auto w2    = p.add_parameter("w2", ws2);
        auto conv2 = p.add_instruction(migraphx::op::convolution{{0, 0}, {2, 2}, {1, 1}}, x2, w2);
        auto bn2   = add_bn(p, conv2, 2048);
        auto add   = p.add_instruction(migraphx::op::add{}, bn1, bn2);
        auto relu  = p.add_instruction(migraphx::op::relu{}, add);
        p.add_instruction(migraphx::op::pooling{"average", {1, 1}, {2, 2}, {3, 3}}, relu);
        return p;
    }
};

struct test_rnn_forward : verify_program<test_rnn_forward>
{
    migraphx::program create_program() const
    {
        std::size_t batch_size  = 2;
        std::size_t seq_len     = 1;
        std::size_t hidden_size = 4;
        std::size_t input_size  = 3;
        std::size_t num_dirct   = 1;
        float clip              = 0.0f;

        migraphx::program p;
        migraphx::shape in_shape{migraphx::shape::float_type, {seq_len, batch_size, input_size}};
        migraphx::shape w_shape{migraphx::shape::float_type, {num_dirct, hidden_size, input_size}};
        migraphx::shape r_shape{migraphx::shape::float_type, {num_dirct, hidden_size, hidden_size}};
        migraphx::shape b_shape{migraphx::shape::float_type, {num_dirct, 2 * hidden_size}};
        migraphx::shape ih_shape{migraphx::shape::float_type, {num_dirct, batch_size, hidden_size}};

        auto seq  = p.add_parameter("seq", in_shape);
        auto w    = p.add_parameter("w", w_shape);
        auto r    = p.add_parameter("r", r_shape);
        auto bias = p.add_parameter("bias", b_shape);
        auto ih   = p.add_parameter("ih", ih_shape);
        auto und  = p.add_instruction(migraphx::op::undefined{});

        auto output =
            p.add_instruction(migraphx::op::rnn{hidden_size,
                                                {migraphx::op::tanh{}, migraphx::op::tanh{}},
                                                migraphx::op::rnn_direction::forward,
                                                clip},
                              seq,
                              w,
                              r,
                              bias,
                              und,
                              ih);
        p.add_instruction(migraphx::op::rnn_last_output{}, output);

        return p;
    }
};

struct test_rnn_forward10 : verify_program<test_rnn_forward10>
{
    migraphx::program create_program() const
    {
        std::size_t batch_size  = 2;
        std::size_t seq_len     = 10;
        std::size_t hidden_size = 4;
        std::size_t input_size  = 3;
        std::size_t num_dirct   = 1;
        float clip              = 0.0f;

        migraphx::program p;
        migraphx::shape in_shape{migraphx::shape::float_type, {seq_len, batch_size, input_size}};
        migraphx::shape w_shape{migraphx::shape::float_type, {num_dirct, hidden_size, input_size}};
        migraphx::shape r_shape{migraphx::shape::float_type, {num_dirct, hidden_size, hidden_size}};
        migraphx::shape b_shape{migraphx::shape::float_type, {num_dirct, 2 * hidden_size}};
        migraphx::shape ih_shape{migraphx::shape::float_type, {num_dirct, batch_size, hidden_size}};

        auto seq  = p.add_parameter("seq", in_shape);
        auto w    = p.add_parameter("w", w_shape);
        auto r    = p.add_parameter("r", r_shape);
        auto bias = p.add_parameter("bias", b_shape);
        auto ih   = p.add_parameter("ih", ih_shape);
        auto und  = p.add_instruction(migraphx::op::undefined{});

        auto output =
            p.add_instruction(migraphx::op::rnn{hidden_size,
                                                {migraphx::op::tanh{}, migraphx::op::tanh{}},
                                                migraphx::op::rnn_direction::forward,
                                                clip},
                              seq,
                              w,
                              r,
                              bias,
                              und,
                              ih);
        p.add_instruction(migraphx::op::rnn_last_output{}, output);

        return p;
    }
};

struct test_rnn_reverse : verify_program<test_rnn_reverse>
{
    migraphx::program create_program() const
    {
        std::size_t batch_size  = 2;
        std::size_t seq_len     = 1;
        std::size_t hidden_size = 4;
        std::size_t input_size  = 3;
        std::size_t num_dirct   = 1;
        float clip              = 0.0f;

        migraphx::program p;
        migraphx::shape in_shape{migraphx::shape::float_type, {seq_len, batch_size, input_size}};
        migraphx::shape w_shape{migraphx::shape::float_type, {num_dirct, hidden_size, input_size}};
        migraphx::shape r_shape{migraphx::shape::float_type, {num_dirct, hidden_size, hidden_size}};
        migraphx::shape b_shape{migraphx::shape::float_type, {num_dirct, 2 * hidden_size}};
        migraphx::shape ih_shape{migraphx::shape::float_type, {num_dirct, batch_size, hidden_size}};

        auto seq  = p.add_parameter("seq", in_shape);
        auto w    = p.add_parameter("w", w_shape);
        auto r    = p.add_parameter("r", r_shape);
        auto bias = p.add_parameter("bias", b_shape);
        auto ih   = p.add_parameter("ih", ih_shape);
        auto und  = p.add_instruction(migraphx::op::undefined{});

        p.add_instruction(migraphx::op::rnn{hidden_size,
                                            {migraphx::op::tanh{}, migraphx::op::tanh{}},
                                            migraphx::op::rnn_direction::reverse,
                                            clip},
                          seq,
                          w,
                          r,
                          bias,
                          und,
                          ih);

        return p;
    }
};

struct test_rnn_reverse2 : verify_program<test_rnn_reverse2>
{
    migraphx::program create_program() const
    {
        std::size_t batch_size  = 2;
        std::size_t seq_len     = 2;
        std::size_t hidden_size = 4;
        std::size_t input_size  = 3;
        std::size_t num_dirct   = 1;
        float clip              = 0.0f;

        migraphx::program p;
        migraphx::shape in_shape{migraphx::shape::float_type, {seq_len, batch_size, input_size}};
        migraphx::shape w_shape{migraphx::shape::float_type, {num_dirct, hidden_size, input_size}};
        migraphx::shape r_shape{migraphx::shape::float_type, {num_dirct, hidden_size, hidden_size}};
        migraphx::shape b_shape{migraphx::shape::float_type, {num_dirct, 2 * hidden_size}};
        migraphx::shape ih_shape{migraphx::shape::float_type, {num_dirct, batch_size, hidden_size}};

        auto seq  = p.add_parameter("seq", in_shape);
        auto w    = p.add_parameter("w", w_shape);
        auto r    = p.add_parameter("r", r_shape);
        auto bias = p.add_parameter("bias", b_shape);
        auto ih   = p.add_parameter("ih", ih_shape);
        auto und  = p.add_instruction(migraphx::op::undefined{});

        p.add_instruction(migraphx::op::rnn{hidden_size,
                                            {migraphx::op::tanh{}, migraphx::op::tanh{}},
                                            migraphx::op::rnn_direction::reverse,
                                            clip},
                          seq,
                          w,
                          r,
                          bias,
                          und,
                          ih);

        return p;
    }
};

struct test_rnn_3args : verify_program<test_rnn_3args>
{
    migraphx::program create_program() const
    {
        std::size_t batch_size  = 2;
        std::size_t seq_len     = 1;
        std::size_t hidden_size = 4;
        std::size_t input_size  = 3;
        std::size_t num_dirct   = 1;
        float clip              = 0.0f;

        migraphx::program p;
        migraphx::shape in_shape{migraphx::shape::float_type, {seq_len, batch_size, input_size}};
        migraphx::shape w_shape{migraphx::shape::float_type, {num_dirct, hidden_size, input_size}};
        migraphx::shape r_shape{migraphx::shape::float_type, {num_dirct, hidden_size, hidden_size}};

        auto seq = p.add_parameter("seq", in_shape);
        auto w   = p.add_parameter("w", w_shape);
        auto r   = p.add_parameter("r", r_shape);

        p.add_instruction(migraphx::op::rnn{hidden_size,
                                            {migraphx::op::tanh{}, migraphx::op::tanh{}},
                                            migraphx::op::rnn_direction::reverse,
                                            clip},
                          seq,
                          w,
                          r);

        return p;
    }
};

struct test_rnn_4args : verify_program<test_rnn_4args>
{
    migraphx::program create_program() const
    {
        std::size_t batch_size  = 2;
        std::size_t seq_len     = 5;
        std::size_t hidden_size = 4;
        std::size_t input_size  = 3;
        std::size_t num_dirct   = 1;
        float clip              = 0.0f;

        migraphx::program p;
        migraphx::shape in_shape{migraphx::shape::float_type, {seq_len, batch_size, input_size}};
        migraphx::shape w_shape{migraphx::shape::float_type, {num_dirct, hidden_size, input_size}};
        migraphx::shape r_shape{migraphx::shape::float_type, {num_dirct, hidden_size, hidden_size}};
        migraphx::shape b_shape{migraphx::shape::float_type, {num_dirct, 2 * hidden_size}};

        auto seq  = p.add_parameter("seq", in_shape);
        auto w    = p.add_parameter("w", w_shape);
        auto r    = p.add_parameter("r", r_shape);
        auto bias = p.add_parameter("bias", b_shape);

        p.add_instruction(migraphx::op::rnn{hidden_size,
                                            {migraphx::op::tanh{}, migraphx::op::tanh{}},
                                            migraphx::op::rnn_direction::reverse,
                                            clip},
                          seq,
                          w,
                          r,
                          bias);

        return p;
    }
};

struct test_rnn_5args : verify_program<test_rnn_5args>
{
    migraphx::program create_program() const
    {
        std::size_t batch_size  = 2;
        std::size_t seq_len     = 10;
        std::size_t hidden_size = 4;
        std::size_t input_size  = 3;
        std::size_t num_dirct   = 1;
        float clip              = 0.0f;

        migraphx::program p;
        migraphx::shape in_shape{migraphx::shape::float_type, {seq_len, batch_size, input_size}};
        migraphx::shape w_shape{migraphx::shape::float_type, {num_dirct, hidden_size, input_size}};
        migraphx::shape r_shape{migraphx::shape::float_type, {num_dirct, hidden_size, hidden_size}};
        migraphx::shape b_shape{migraphx::shape::float_type, {num_dirct, 2 * hidden_size}};

        auto seq  = p.add_parameter("seq", in_shape);
        auto w    = p.add_parameter("w", w_shape);
        auto r    = p.add_parameter("r", r_shape);
        auto bias = p.add_parameter("bias", b_shape);
        auto und  = p.add_instruction(migraphx::op::undefined{});

        auto output =
            p.add_instruction(migraphx::op::rnn{hidden_size,
                                                {migraphx::op::tanh{}, migraphx::op::tanh{}},
                                                migraphx::op::rnn_direction::forward,
                                                clip},
                              seq,
                              w,
                              r,
                              bias,
                              und);
        p.add_instruction(migraphx::op::rnn_last_output{}, output);

        return p;
    }
};

struct test_rnn_bidirectional : verify_program<test_rnn_bidirectional>
{
    migraphx::program create_program() const
    {
        std::size_t batch_size  = 2;
        std::size_t seq_len     = 1;
        std::size_t hidden_size = 4;
        std::size_t input_size  = 3;
        std::size_t num_dirct   = 2;
        float clip              = 0.0f;

        migraphx::program p;
        migraphx::shape in_shape{migraphx::shape::float_type, {seq_len, batch_size, input_size}};
        migraphx::shape w_shape{migraphx::shape::float_type, {num_dirct, hidden_size, input_size}};
        migraphx::shape r_shape{migraphx::shape::float_type, {num_dirct, hidden_size, hidden_size}};
        migraphx::shape b_shape{migraphx::shape::float_type, {num_dirct, 2 * hidden_size}};
        migraphx::shape ih_shape{migraphx::shape::float_type, {num_dirct, batch_size, hidden_size}};

        auto seq  = p.add_parameter("seq", in_shape);
        auto w    = p.add_parameter("w", w_shape);
        auto r    = p.add_parameter("r", r_shape);
        auto bias = p.add_parameter("bias", b_shape);
        auto ih   = p.add_parameter("ih", ih_shape);
        auto und  = p.add_instruction(migraphx::op::undefined{});

        auto output =
            p.add_instruction(migraphx::op::rnn{hidden_size,
                                                {migraphx::op::tanh{}, migraphx::op::tanh{}},
                                                migraphx::op::rnn_direction::bidirectional,
                                                clip},
                              seq,
                              w,
                              r,
                              bias,
                              und,
                              ih);
        p.add_instruction(migraphx::op::rnn_last_output{}, output);

        return p;
    }
};

struct test_rnn_bidirectional10 : verify_program<test_rnn_bidirectional10>
{
    migraphx::program create_program() const
    {
        std::size_t batch_size  = 2;
        std::size_t seq_len     = 10;
        std::size_t hidden_size = 4;
        std::size_t input_size  = 3;
        std::size_t num_dirct   = 2;
        float clip              = 0.0f;

        migraphx::program p;
        migraphx::shape in_shape{migraphx::shape::float_type, {seq_len, batch_size, input_size}};
        migraphx::shape w_shape{migraphx::shape::float_type, {num_dirct, hidden_size, input_size}};
        migraphx::shape r_shape{migraphx::shape::float_type, {num_dirct, hidden_size, hidden_size}};
        migraphx::shape b_shape{migraphx::shape::float_type, {num_dirct, 2 * hidden_size}};
        migraphx::shape ih_shape{migraphx::shape::float_type, {num_dirct, batch_size, hidden_size}};

        auto seq  = p.add_parameter("seq", in_shape);
        auto w    = p.add_parameter("w", w_shape);
        auto r    = p.add_parameter("r", r_shape);
        auto bias = p.add_parameter("bias", b_shape);
        auto ih   = p.add_parameter("ih", ih_shape);
        auto und  = p.add_instruction(migraphx::op::undefined{});
        auto output =
            p.add_instruction(migraphx::op::rnn{hidden_size,
                                                {migraphx::op::tanh{}, migraphx::op::tanh{}},
                                                migraphx::op::rnn_direction::bidirectional,
                                                clip},
                              seq,
                              w,
                              r,
                              bias,
                              und,
                              ih);
        p.add_instruction(migraphx::op::rnn_last_output{}, output);

        return p;
    }
};

struct test_rnn_bi_3args : verify_program<test_rnn_bi_3args>
{
    migraphx::program create_program() const
    {
        std::size_t batch_size  = 2;
        std::size_t seq_len     = 10;
        std::size_t hidden_size = 4;
        std::size_t input_size  = 3;
        std::size_t num_dirct   = 2;
        float clip              = 0.0f;

        migraphx::program p;
        migraphx::shape in_shape{migraphx::shape::float_type, {seq_len, batch_size, input_size}};
        migraphx::shape w_shape{migraphx::shape::float_type, {num_dirct, hidden_size, input_size}};
        migraphx::shape r_shape{migraphx::shape::float_type, {num_dirct, hidden_size, hidden_size}};
        migraphx::shape b_shape{migraphx::shape::float_type, {num_dirct, 2 * hidden_size}};
        migraphx::shape ih_shape{migraphx::shape::float_type, {num_dirct, batch_size, hidden_size}};

        auto seq = p.add_parameter("seq", in_shape);
        auto w   = p.add_parameter("w", w_shape);
        auto r   = p.add_parameter("r", r_shape);
        auto output =
            p.add_instruction(migraphx::op::rnn{hidden_size,
                                                {migraphx::op::tanh{}, migraphx::op::tanh{}},
                                                migraphx::op::rnn_direction::bidirectional,
                                                clip},
                              seq,
                              w,
                              r);
        p.add_instruction(migraphx::op::rnn_last_output{}, output);

        return p;
    }
};

struct test_gru_forward_last : verify_program<test_gru_forward_last>
{
    migraphx::program create_program() const
    {
        std::size_t batch_size  = 2;
        std::size_t seq_len     = 3;
        std::size_t hidden_size = 5;
        std::size_t input_size  = 8;
        std::size_t num_dirct   = 1;
        float clip              = 0.0f;

        migraphx::program p;
        migraphx::shape in_shape{migraphx::shape::float_type, {seq_len, batch_size, input_size}};
        migraphx::shape w_shape{migraphx::shape::float_type,
                                {num_dirct, 3 * hidden_size, input_size}};
        migraphx::shape r_shape{migraphx::shape::float_type,
                                {num_dirct, 3 * hidden_size, hidden_size}};
        migraphx::shape b_shape{migraphx::shape::float_type, {num_dirct, 6 * hidden_size}};
        migraphx::shape ih_shape{migraphx::shape::float_type, {num_dirct, batch_size, hidden_size}};

        auto seq  = p.add_parameter("seq", in_shape);
        auto w    = p.add_parameter("w", w_shape);
        auto r    = p.add_parameter("r", r_shape);
        auto bias = p.add_parameter("bias", b_shape);
        auto ih   = p.add_parameter("ih", ih_shape);
        auto und  = p.add_instruction(migraphx::op::undefined{});

        auto output =
            p.add_instruction(migraphx::op::gru{hidden_size,
                                                {migraphx::op::sigmoid{}, migraphx::op::tanh{}},
                                                migraphx::op::rnn_direction::forward,
                                                clip},
                              seq,
                              w,
                              r,
                              bias,
                              und,
                              ih);
        p.add_instruction(migraphx::op::rnn_last_output{}, output);

        return p;
    }
};

struct test_gru_forward_hs : verify_program<test_gru_forward_hs>
{
    migraphx::program create_program() const
    {
        std::size_t batch_size  = 2;
        std::size_t seq_len     = 3;
        std::size_t hidden_size = 5;
        std::size_t input_size  = 8;
        std::size_t num_dirct   = 1;
        float clip              = 0.0f;

        migraphx::program p;
        migraphx::shape in_shape{migraphx::shape::float_type, {seq_len, batch_size, input_size}};
        migraphx::shape w_shape{migraphx::shape::float_type,
                                {num_dirct, 3 * hidden_size, input_size}};
        migraphx::shape r_shape{migraphx::shape::float_type,
                                {num_dirct, 3 * hidden_size, hidden_size}};
        migraphx::shape b_shape{migraphx::shape::float_type, {num_dirct, 6 * hidden_size}};
        migraphx::shape ih_shape{migraphx::shape::float_type, {num_dirct, batch_size, hidden_size}};

        auto seq  = p.add_parameter("seq", in_shape);
        auto w    = p.add_parameter("w", w_shape);
        auto r    = p.add_parameter("r", r_shape);
        auto bias = p.add_parameter("bias", b_shape);
        auto ih   = p.add_parameter("ih", ih_shape);
        auto und  = p.add_instruction(migraphx::op::undefined{});

        p.add_instruction(migraphx::op::gru{hidden_size,
                                            {migraphx::op::sigmoid{}, migraphx::op::tanh{}},
                                            migraphx::op::rnn_direction::forward,
                                            clip},
                          seq,
                          w,
                          r,
                          bias,
                          und,
                          ih);

        return p;
    }
};

struct test_gru_forward_3args_und : verify_program<test_gru_forward_3args_und>
{
    migraphx::program create_program() const
    {
        std::size_t batch_size  = 2;
        std::size_t seq_len     = 3;
        std::size_t hidden_size = 5;
        std::size_t input_size  = 8;
        std::size_t num_dirct   = 1;
        float clip              = 0.0f;

        migraphx::program p;
        migraphx::shape in_shape{migraphx::shape::float_type, {seq_len, batch_size, input_size}};
        migraphx::shape w_shape{migraphx::shape::float_type,
                                {num_dirct, 3 * hidden_size, input_size}};
        migraphx::shape r_shape{migraphx::shape::float_type,
                                {num_dirct, 3 * hidden_size, hidden_size}};
        auto seq = p.add_parameter("seq", in_shape);
        auto w   = p.add_parameter("w", w_shape);
        auto r   = p.add_parameter("r", r_shape);
        auto und = p.add_instruction(migraphx::op::undefined{});
        p.add_instruction(migraphx::op::gru{hidden_size,
                                            {migraphx::op::sigmoid{}, migraphx::op::tanh{}},
                                            migraphx::op::rnn_direction::forward,
                                            clip},
                          seq,
                          w,
                          r,
                          und,
                          und,
                          und);

        return p;
    }
};

struct test_gru_forward_3args : verify_program<test_gru_forward_3args>
{
    migraphx::program create_program() const
    {
        std::size_t batch_size  = 2;
        std::size_t seq_len     = 3;
        std::size_t hidden_size = 5;
        std::size_t input_size  = 8;
        std::size_t num_dirct   = 1;
        float clip              = 0.0f;

        migraphx::program p;
        migraphx::shape in_shape{migraphx::shape::float_type, {seq_len, batch_size, input_size}};
        migraphx::shape w_shape{migraphx::shape::float_type,
                                {num_dirct, 3 * hidden_size, input_size}};
        migraphx::shape r_shape{migraphx::shape::float_type,
                                {num_dirct, 3 * hidden_size, hidden_size}};
        auto seq = p.add_parameter("seq", in_shape);
        auto w   = p.add_parameter("w", w_shape);
        auto r   = p.add_parameter("r", r_shape);
        p.add_instruction(migraphx::op::gru{hidden_size,
                                            {migraphx::op::sigmoid{}, migraphx::op::tanh{}},
                                            migraphx::op::rnn_direction::forward,
                                            clip},
                          seq,
                          w,
                          r);

        return p;
    }
};

struct test_gru_forward_seq1 : verify_program<test_gru_forward_seq1>
{
    migraphx::program create_program() const
    {
        std::size_t batch_size  = 2;
        std::size_t seq_len     = 1;
        std::size_t hidden_size = 5;
        std::size_t input_size  = 8;
        std::size_t num_dirct   = 1;
        float clip              = 0.0f;

        migraphx::program p;
        migraphx::shape in_shape{migraphx::shape::float_type, {seq_len, batch_size, input_size}};
        migraphx::shape w_shape{migraphx::shape::float_type,
                                {num_dirct, 3 * hidden_size, input_size}};
        migraphx::shape r_shape{migraphx::shape::float_type,
                                {num_dirct, 3 * hidden_size, hidden_size}};
        auto seq = p.add_parameter("seq", in_shape);
        auto w   = p.add_parameter("w", w_shape);
        auto r   = p.add_parameter("r", r_shape);
        p.add_instruction(migraphx::op::gru{hidden_size,
                                            {migraphx::op::sigmoid{}, migraphx::op::tanh{}},
                                            migraphx::op::rnn_direction::forward,
                                            clip},
                          seq,
                          w,
                          r);

        return p;
    }
};

struct test_gru_forward_default_actv : verify_program<test_gru_forward_default_actv>
{
    migraphx::program create_program() const
    {
        std::size_t batch_size  = 2;
        std::size_t seq_len     = 1;
        std::size_t hidden_size = 5;
        std::size_t input_size  = 8;
        std::size_t num_dirct   = 1;
        float clip              = 0.0f;

        migraphx::program p;
        migraphx::shape in_shape{migraphx::shape::float_type, {seq_len, batch_size, input_size}};
        migraphx::shape w_shape{migraphx::shape::float_type,
                                {num_dirct, 3 * hidden_size, input_size}};
        migraphx::shape r_shape{migraphx::shape::float_type,
                                {num_dirct, 3 * hidden_size, hidden_size}};
        auto seq = p.add_parameter("seq", in_shape);
        auto w   = p.add_parameter("w", w_shape);
        auto r   = p.add_parameter("r", r_shape);
        p.add_instruction(
            migraphx::op::gru{hidden_size, {}, migraphx::op::rnn_direction::forward, clip},
            seq,
            w,
            r);

        return p;
    }
};

struct test_gru_forward_default_actv1 : verify_program<test_gru_forward_default_actv1>
{
    migraphx::program create_program() const
    {
        std::size_t batch_size  = 2;
        std::size_t seq_len     = 3;
        std::size_t hidden_size = 5;
        std::size_t input_size  = 8;
        std::size_t num_dirct   = 1;
        float clip              = 0.0f;

        migraphx::program p;
        migraphx::shape in_shape{migraphx::shape::float_type, {seq_len, batch_size, input_size}};
        migraphx::shape w_shape{migraphx::shape::float_type,
                                {num_dirct, 3 * hidden_size, input_size}};
        migraphx::shape r_shape{migraphx::shape::float_type,
                                {num_dirct, 3 * hidden_size, hidden_size}};
        migraphx::shape b_shape{migraphx::shape::float_type, {num_dirct, 6 * hidden_size}};
        migraphx::shape ih_shape{migraphx::shape::float_type, {num_dirct, batch_size, hidden_size}};

        auto seq  = p.add_parameter("seq", in_shape);
        auto w    = p.add_parameter("w", w_shape);
        auto r    = p.add_parameter("r", r_shape);
        auto bias = p.add_parameter("bias", b_shape);
        auto ih   = p.add_parameter("ih", ih_shape);
        auto und  = p.add_instruction(migraphx::op::undefined{});

        p.add_instruction(
            migraphx::op::gru{
                hidden_size, {migraphx::op::sigmoid{}}, migraphx::op::rnn_direction::forward, clip},
            seq,
            w,
            r,
            bias,
            und,
            ih);

        return p;
    }
};

struct test_gru_reverse_last : verify_program<test_gru_reverse_last>
{
    migraphx::program create_program() const
    {
        std::size_t batch_size  = 2;
        std::size_t seq_len     = 3;
        std::size_t hidden_size = 5;
        std::size_t input_size  = 8;
        std::size_t num_dirct   = 1;
        float clip              = 0.0f;

        migraphx::program p;
        migraphx::shape in_shape{migraphx::shape::float_type, {seq_len, batch_size, input_size}};
        migraphx::shape w_shape{migraphx::shape::float_type,
                                {num_dirct, 3 * hidden_size, input_size}};
        migraphx::shape r_shape{migraphx::shape::float_type,
                                {num_dirct, 3 * hidden_size, hidden_size}};
        migraphx::shape b_shape{migraphx::shape::float_type, {num_dirct, 6 * hidden_size}};
        migraphx::shape ih_shape{migraphx::shape::float_type, {num_dirct, batch_size, hidden_size}};

        auto seq  = p.add_parameter("seq", in_shape);
        auto w    = p.add_parameter("w", w_shape);
        auto r    = p.add_parameter("r", r_shape);
        auto bias = p.add_parameter("bias", b_shape);
        auto ih   = p.add_parameter("ih", ih_shape);
        auto und  = p.add_instruction(migraphx::op::undefined{});

        auto output =
            p.add_instruction(migraphx::op::gru{hidden_size,
                                                {migraphx::op::sigmoid{}, migraphx::op::tanh{}},
                                                migraphx::op::rnn_direction::reverse,
                                                clip},
                              seq,
                              w,
                              r,
                              bias,
                              und,
                              ih);
        p.add_instruction(migraphx::op::rnn_last_output{}, output);

        return p;
    }
};

struct test_gru_reverse_3args : verify_program<test_gru_reverse_3args>
{
    migraphx::program create_program() const
    {
        std::size_t batch_size  = 2;
        std::size_t seq_len     = 3;
        std::size_t hidden_size = 5;
        std::size_t input_size  = 8;
        std::size_t num_dirct   = 1;
        float clip              = 0.0f;

        migraphx::program p;
        migraphx::shape in_shape{migraphx::shape::float_type, {seq_len, batch_size, input_size}};
        migraphx::shape w_shape{migraphx::shape::float_type,
                                {num_dirct, 3 * hidden_size, input_size}};
        migraphx::shape r_shape{migraphx::shape::float_type,
                                {num_dirct, 3 * hidden_size, hidden_size}};
        auto seq = p.add_parameter("seq", in_shape);
        auto w   = p.add_parameter("w", w_shape);
        auto r   = p.add_parameter("r", r_shape);
        p.add_instruction(migraphx::op::gru{hidden_size,
                                            {migraphx::op::sigmoid{}, migraphx::op::tanh{}},
                                            migraphx::op::rnn_direction::reverse,
                                            clip},
                          seq,
                          w,
                          r);

        return p;
    }
};

struct test_gru_bidirct_last : verify_program<test_gru_bidirct_last>
{
    migraphx::program create_program() const
    {
        std::size_t batch_size  = 2;
        std::size_t seq_len     = 3;
        std::size_t hidden_size = 5;
        std::size_t input_size  = 8;
        std::size_t num_dirct   = 2;
        float clip              = 0.0f;

        migraphx::program p;
        migraphx::shape in_shape{migraphx::shape::float_type, {seq_len, batch_size, input_size}};
        migraphx::shape w_shape{migraphx::shape::float_type,
                                {num_dirct, 3 * hidden_size, input_size}};
        migraphx::shape r_shape{migraphx::shape::float_type,
                                {num_dirct, 3 * hidden_size, hidden_size}};
        migraphx::shape b_shape{migraphx::shape::float_type, {num_dirct, 6 * hidden_size}};
        migraphx::shape ih_shape{migraphx::shape::float_type, {num_dirct, batch_size, hidden_size}};

        auto seq  = p.add_parameter("seq", in_shape);
        auto w    = p.add_parameter("w", w_shape);
        auto r    = p.add_parameter("r", r_shape);
        auto bias = p.add_parameter("bias", b_shape);
        auto ih   = p.add_parameter("ih", ih_shape);
        auto und  = p.add_instruction(migraphx::op::undefined{});

        auto output =
            p.add_instruction(migraphx::op::gru{hidden_size,
                                                {migraphx::op::sigmoid{}, migraphx::op::tanh{}},
                                                migraphx::op::rnn_direction::bidirectional,
                                                clip},
                              seq,
                              w,
                              r,
                              bias,
                              und,
                              ih);
        p.add_instruction(migraphx::op::rnn_last_output{}, output);

        return p;
    }
};

struct test_gru_bidirct_hs : verify_program<test_gru_bidirct_hs>
{
    migraphx::program create_program() const
    {
        std::size_t batch_size  = 2;
        std::size_t seq_len     = 3;
        std::size_t hidden_size = 5;
        std::size_t input_size  = 8;
        std::size_t num_dirct   = 2;
        float clip              = 0.0f;

        migraphx::program p;
        migraphx::shape in_shape{migraphx::shape::float_type, {seq_len, batch_size, input_size}};
        migraphx::shape w_shape{migraphx::shape::float_type,
                                {num_dirct, 3 * hidden_size, input_size}};
        migraphx::shape r_shape{migraphx::shape::float_type,
                                {num_dirct, 3 * hidden_size, hidden_size}};
        migraphx::shape b_shape{migraphx::shape::float_type, {num_dirct, 6 * hidden_size}};
        migraphx::shape ih_shape{migraphx::shape::float_type, {num_dirct, batch_size, hidden_size}};

        auto seq  = p.add_parameter("seq", in_shape);
        auto w    = p.add_parameter("w", w_shape);
        auto r    = p.add_parameter("r", r_shape);
        auto bias = p.add_parameter("bias", b_shape);
        auto ih   = p.add_parameter("ih", ih_shape);
        auto und  = p.add_instruction(migraphx::op::undefined{});

        p.add_instruction(migraphx::op::gru{hidden_size,
                                            {migraphx::op::sigmoid{}, migraphx::op::tanh{}},
                                            migraphx::op::rnn_direction::bidirectional,
                                            clip},
                          seq,
                          w,
                          r,
                          bias,
                          und,
                          ih);

        return p;
    }
};

struct test_gru_bidirct_3args_und : verify_program<test_gru_bidirct_3args_und>
{
    migraphx::program create_program() const
    {
        std::size_t batch_size  = 2;
        std::size_t seq_len     = 3;
        std::size_t hidden_size = 5;
        std::size_t input_size  = 8;
        std::size_t num_dirct   = 2;
        float clip              = 0.0f;

        migraphx::program p;
        migraphx::shape in_shape{migraphx::shape::float_type, {seq_len, batch_size, input_size}};
        migraphx::shape w_shape{migraphx::shape::float_type,
                                {num_dirct, 3 * hidden_size, input_size}};
        migraphx::shape r_shape{migraphx::shape::float_type,
                                {num_dirct, 3 * hidden_size, hidden_size}};
        auto seq = p.add_parameter("seq", in_shape);
        auto w   = p.add_parameter("w", w_shape);
        auto r   = p.add_parameter("r", r_shape);
        auto und = p.add_instruction(migraphx::op::undefined{});
        p.add_instruction(migraphx::op::gru{hidden_size,
                                            {migraphx::op::sigmoid{}, migraphx::op::tanh{}},
                                            migraphx::op::rnn_direction::bidirectional,
                                            clip},
                          seq,
                          w,
                          r,
                          und,
                          und,
                          und);

        return p;
    }
};

struct test_gru_bidirct_3args : verify_program<test_gru_bidirct_3args>
{
    migraphx::program create_program() const
    {
        std::size_t batch_size  = 2;
        std::size_t seq_len     = 3;
        std::size_t hidden_size = 5;
        std::size_t input_size  = 8;
        std::size_t num_dirct   = 2;
        float clip              = 0.0f;

        migraphx::program p;
        migraphx::shape in_shape{migraphx::shape::float_type, {seq_len, batch_size, input_size}};
        migraphx::shape w_shape{migraphx::shape::float_type,
                                {num_dirct, 3 * hidden_size, input_size}};
        migraphx::shape r_shape{migraphx::shape::float_type,
                                {num_dirct, 3 * hidden_size, hidden_size}};
        auto seq = p.add_parameter("seq", in_shape);
        auto w   = p.add_parameter("w", w_shape);
        auto r   = p.add_parameter("r", r_shape);
        p.add_instruction(migraphx::op::gru{hidden_size,
                                            {migraphx::op::sigmoid{}, migraphx::op::tanh{}},
                                            migraphx::op::rnn_direction::bidirectional,
                                            clip},
                          seq,
                          w,
                          r);

        return p;
    }
};

struct test_gru_bidirct_seq1 : verify_program<test_gru_bidirct_seq1>
{
    migraphx::program create_program() const
    {
        std::size_t batch_size  = 2;
        std::size_t seq_len     = 1;
        std::size_t hidden_size = 5;
        std::size_t input_size  = 8;
        std::size_t num_dirct   = 2;
        float clip              = 0.0f;

        migraphx::program p;
        migraphx::shape in_shape{migraphx::shape::float_type, {seq_len, batch_size, input_size}};
        migraphx::shape w_shape{migraphx::shape::float_type,
                                {num_dirct, 3 * hidden_size, input_size}};
        migraphx::shape r_shape{migraphx::shape::float_type,
                                {num_dirct, 3 * hidden_size, hidden_size}};
        auto seq = p.add_parameter("seq", in_shape);
        auto w   = p.add_parameter("w", w_shape);
        auto r   = p.add_parameter("r", r_shape);
        p.add_instruction(migraphx::op::gru{hidden_size,
                                            {migraphx::op::sigmoid{}, migraphx::op::tanh{}},
                                            migraphx::op::rnn_direction::bidirectional,
                                            clip},
                          seq,
                          w,
                          r);

        return p;
    }
};

struct test_gru_bidirct_default_actv : verify_program<test_gru_bidirct_default_actv>
{
    migraphx::program create_program() const
    {
        std::size_t batch_size  = 2;
        std::size_t seq_len     = 1;
        std::size_t hidden_size = 5;
        std::size_t input_size  = 8;
        std::size_t num_dirct   = 2;
        float clip              = 0.0f;

        migraphx::program p;
        migraphx::shape in_shape{migraphx::shape::float_type, {seq_len, batch_size, input_size}};
        migraphx::shape w_shape{migraphx::shape::float_type,
                                {num_dirct, 3 * hidden_size, input_size}};
        migraphx::shape r_shape{migraphx::shape::float_type,
                                {num_dirct, 3 * hidden_size, hidden_size}};
        auto seq = p.add_parameter("seq", in_shape);
        auto w   = p.add_parameter("w", w_shape);
        auto r   = p.add_parameter("r", r_shape);
        p.add_instruction(
            migraphx::op::gru{hidden_size, {}, migraphx::op::rnn_direction::bidirectional, clip},
            seq,
            w,
            r);

        return p;
    }
};

struct test_gru_bidirct_default_actv1 : verify_program<test_gru_bidirct_default_actv1>
{
    migraphx::program create_program() const
    {
        std::size_t batch_size  = 2;
        std::size_t seq_len     = 3;
        std::size_t hidden_size = 5;
        std::size_t input_size  = 8;
        std::size_t num_dirct   = 2;
        float clip              = 0.0f;

        migraphx::program p;
        migraphx::shape in_shape{migraphx::shape::float_type, {seq_len, batch_size, input_size}};
        migraphx::shape w_shape{migraphx::shape::float_type,
                                {num_dirct, 3 * hidden_size, input_size}};
        migraphx::shape r_shape{migraphx::shape::float_type,
                                {num_dirct, 3 * hidden_size, hidden_size}};
        migraphx::shape b_shape{migraphx::shape::float_type, {num_dirct, 6 * hidden_size}};
        migraphx::shape ih_shape{migraphx::shape::float_type, {num_dirct, batch_size, hidden_size}};

        auto seq  = p.add_parameter("seq", in_shape);
        auto w    = p.add_parameter("w", w_shape);
        auto r    = p.add_parameter("r", r_shape);
        auto bias = p.add_parameter("bias", b_shape);
        auto ih   = p.add_parameter("ih", ih_shape);
        auto und  = p.add_instruction(migraphx::op::undefined{});

        p.add_instruction(migraphx::op::gru{hidden_size,
                                            {migraphx::op::sigmoid{}},
                                            migraphx::op::rnn_direction::bidirectional,
                                            clip},
                          seq,
                          w,
                          r,
                          bias,
                          und,
                          ih);

        return p;
    }
};

struct test_lstm_forward_last : verify_program<test_lstm_forward_last>
{
    migraphx::program create_program() const
    {
        std::size_t batch_size  = 2;
        std::size_t seq_len     = 3;
        std::size_t hidden_size = 5;
        std::size_t input_size  = 8;
        std::size_t num_dirct   = 1;
        float clip              = 0.0f;

        migraphx::program p;
        migraphx::shape in_shape{migraphx::shape::float_type, {seq_len, batch_size, input_size}};
        migraphx::shape w_shape{migraphx::shape::float_type,
                                {num_dirct, 4 * hidden_size, input_size}};
        migraphx::shape r_shape{migraphx::shape::float_type,
                                {num_dirct, 4 * hidden_size, hidden_size}};
        migraphx::shape b_shape{migraphx::shape::float_type, {num_dirct, 8 * hidden_size}};
        migraphx::shape ih_shape{migraphx::shape::float_type, {num_dirct, batch_size, hidden_size}};
        migraphx::shape ic_shape{migraphx::shape::float_type, {num_dirct, batch_size, hidden_size}};
        migraphx::shape pph_shape{migraphx::shape::float_type, {num_dirct, 3 * hidden_size}};

        auto seq  = p.add_parameter("seq", in_shape);
        auto w    = p.add_parameter("w", w_shape);
        auto r    = p.add_parameter("r", r_shape);
        auto bias = p.add_parameter("bias", b_shape);
        auto ih   = p.add_parameter("ih", ih_shape);
        auto ic   = p.add_parameter("ic", ic_shape);
        auto pph  = p.add_parameter("pph", pph_shape);
        auto und  = p.add_instruction(migraphx::op::undefined{});

        auto output = p.add_instruction(
            migraphx::op::gru{hidden_size,
                              {migraphx::op::sigmoid{}, migraphx::op::tanh{}, migraphx::op::tanh{}},
                              migraphx::op::rnn_direction::forward,
                              clip},
            seq,
            w,
            r,
            bias,
            und,
            ih,
            ic,
            pph);
        p.add_instruction(migraphx::op::rnn_last_output{}, output);

        return p;
    }
};

struct test_lstm_forward_hs : verify_program<test_lstm_forward_hs>
{
    migraphx::program create_program() const
    {
        std::size_t batch_size  = 2;
        std::size_t seq_len     = 3;
        std::size_t hidden_size = 5;
        std::size_t input_size  = 8;
        std::size_t num_dirct   = 1;
        float clip              = 0.0f;

        migraphx::program p;
        migraphx::shape in_shape{migraphx::shape::float_type, {seq_len, batch_size, input_size}};
        migraphx::shape w_shape{migraphx::shape::float_type,
                                {num_dirct, 4 * hidden_size, input_size}};
        migraphx::shape r_shape{migraphx::shape::float_type,
                                {num_dirct, 4 * hidden_size, hidden_size}};
        migraphx::shape b_shape{migraphx::shape::float_type, {num_dirct, 8 * hidden_size}};
        migraphx::shape ih_shape{migraphx::shape::float_type, {num_dirct, batch_size, hidden_size}};
        migraphx::shape ic_shape{migraphx::shape::float_type, {num_dirct, batch_size, hidden_size}};
        migraphx::shape pph_shape{migraphx::shape::float_type, {num_dirct, 3 * hidden_size}};

        auto seq  = p.add_parameter("seq", in_shape);
        auto w    = p.add_parameter("w", w_shape);
        auto r    = p.add_parameter("r", r_shape);
        auto bias = p.add_parameter("bias", b_shape);
        auto ih   = p.add_parameter("ih", ih_shape);
        auto ic   = p.add_parameter("ic", ic_shape);
        auto pph  = p.add_parameter("pph", pph_shape);
        auto und  = p.add_instruction(migraphx::op::undefined{});

        p.add_instruction(
            migraphx::op::lstm{
                hidden_size,
                {migraphx::op::sigmoid{}, migraphx::op::tanh{}, migraphx::op::tanh{}},
                migraphx::op::rnn_direction::forward,
                clip},
            seq,
            w,
            r,
            bias,
            und,
            ih,
            ic,
            pph);

        return p;
    }
};

struct test_lstm_forward_3args_und : verify_program<test_lstm_forward_3args_und>
{
    migraphx::program create_program() const
    {
        std::size_t batch_size  = 2;
        std::size_t seq_len     = 3;
        std::size_t hidden_size = 5;
        std::size_t input_size  = 8;
        std::size_t num_dirct   = 1;
        float clip              = 0.0f;

        migraphx::program p;
        migraphx::shape in_shape{migraphx::shape::float_type, {seq_len, batch_size, input_size}};
        migraphx::shape w_shape{migraphx::shape::float_type,
                                {num_dirct, 4 * hidden_size, input_size}};
        migraphx::shape r_shape{migraphx::shape::float_type,
                                {num_dirct, 4 * hidden_size, hidden_size}};
        auto seq = p.add_parameter("seq", in_shape);
        auto w   = p.add_parameter("w", w_shape);
        auto r   = p.add_parameter("r", r_shape);
        auto und = p.add_instruction(migraphx::op::undefined{});
        p.add_instruction(
            migraphx::op::lstm{
                hidden_size,
                {migraphx::op::sigmoid{}, migraphx::op::tanh{}, migraphx::op::tanh{}},
                migraphx::op::rnn_direction::forward,
                clip},
            seq,
            w,
            r,
            und,
            und,
            und,
            und,
            und);

        return p;
    }
};

struct test_lstm_forward_3args : verify_program<test_lstm_forward_3args>
{
    migraphx::program create_program() const
    {
        std::size_t batch_size  = 2;
        std::size_t seq_len     = 3;
        std::size_t hidden_size = 5;
        std::size_t input_size  = 8;
        std::size_t num_dirct   = 1;
        float clip              = 0.0f;

        migraphx::program p;
        migraphx::shape in_shape{migraphx::shape::float_type, {seq_len, batch_size, input_size}};
        migraphx::shape w_shape{migraphx::shape::float_type,
                                {num_dirct, 4 * hidden_size, input_size}};
        migraphx::shape r_shape{migraphx::shape::float_type,
                                {num_dirct, 4 * hidden_size, hidden_size}};
        auto seq = p.add_parameter("seq", in_shape);
        auto w   = p.add_parameter("w", w_shape);
        auto r   = p.add_parameter("r", r_shape);
        p.add_instruction(
            migraphx::op::lstm{
                hidden_size,
                {migraphx::op::sigmoid{}, migraphx::op::tanh{}, migraphx::op::tanh{}},
                migraphx::op::rnn_direction::forward,
                clip},
            seq,
            w,
            r);

        return p;
    }
};

struct test_lstm_forward_seq1 : verify_program<test_lstm_forward_seq1>
{
    migraphx::program create_program() const
    {
        std::size_t batch_size  = 2;
        std::size_t seq_len     = 1;
        std::size_t hidden_size = 5;
        std::size_t input_size  = 8;
        std::size_t num_dirct   = 1;
        float clip              = 0.0f;

        migraphx::program p;
        migraphx::shape in_shape{migraphx::shape::float_type, {seq_len, batch_size, input_size}};
        migraphx::shape w_shape{migraphx::shape::float_type,
                                {num_dirct, 4 * hidden_size, input_size}};
        migraphx::shape r_shape{migraphx::shape::float_type,
                                {num_dirct, 4 * hidden_size, hidden_size}};
        auto seq = p.add_parameter("seq", in_shape);
        auto w   = p.add_parameter("w", w_shape);
        auto r   = p.add_parameter("r", r_shape);
        p.add_instruction(
            migraphx::op::lstm{
                hidden_size,
                {migraphx::op::sigmoid{}, migraphx::op::tanh{}, migraphx::op::tanh{}},
                migraphx::op::rnn_direction::forward,
                clip},
            seq,
            w,
            r);

        return p;
    }
};

struct test_lstm_forward_default_actv : verify_program<test_lstm_forward_default_actv>
{
    migraphx::program create_program() const
    {
        std::size_t batch_size  = 2;
        std::size_t seq_len     = 1;
        std::size_t hidden_size = 5;
        std::size_t input_size  = 8;
        std::size_t num_dirct   = 1;
        float clip              = 0.0f;

        migraphx::program p;
        migraphx::shape in_shape{migraphx::shape::float_type, {seq_len, batch_size, input_size}};
        migraphx::shape w_shape{migraphx::shape::float_type,
                                {num_dirct, 4 * hidden_size, input_size}};
        migraphx::shape r_shape{migraphx::shape::float_type,
                                {num_dirct, 4 * hidden_size, hidden_size}};
        auto seq = p.add_parameter("seq", in_shape);
        auto w   = p.add_parameter("w", w_shape);
        auto r   = p.add_parameter("r", r_shape);
        p.add_instruction(
            migraphx::op::lstm{hidden_size, {}, migraphx::op::rnn_direction::forward, clip},
            seq,
            w,
            r);

        return p;
    }
};

struct test_lstm_forward_default_actv1 : verify_program<test_lstm_forward_default_actv1>
{
    migraphx::program create_program() const
    {
        std::size_t batch_size  = 2;
        std::size_t seq_len     = 3;
        std::size_t hidden_size = 5;
        std::size_t input_size  = 8;
        std::size_t num_dirct   = 1;
        float clip              = 0.0f;

        migraphx::program p;
        migraphx::shape in_shape{migraphx::shape::float_type, {seq_len, batch_size, input_size}};
        migraphx::shape w_shape{migraphx::shape::float_type,
                                {num_dirct, 4 * hidden_size, input_size}};
        migraphx::shape r_shape{migraphx::shape::float_type,
                                {num_dirct, 4 * hidden_size, hidden_size}};
        migraphx::shape b_shape{migraphx::shape::float_type, {num_dirct, 8 * hidden_size}};
        migraphx::shape ih_shape{migraphx::shape::float_type, {num_dirct, batch_size, hidden_size}};

        auto seq  = p.add_parameter("seq", in_shape);
        auto w    = p.add_parameter("w", w_shape);
        auto r    = p.add_parameter("r", r_shape);
        auto bias = p.add_parameter("bias", b_shape);
        auto ih   = p.add_parameter("ih", ih_shape);
        auto und  = p.add_instruction(migraphx::op::undefined{});

        p.add_instruction(
            migraphx::op::lstm{
                hidden_size, {migraphx::op::sigmoid{}}, migraphx::op::rnn_direction::forward, clip},
            seq,
            w,
            r,
            bias,
            und,
            ih);

        return p;
    }
};

struct test_lstm_reverse_last : verify_program<test_lstm_reverse_last>
{
    migraphx::program create_program() const
    {
        std::size_t batch_size  = 2;
        std::size_t seq_len     = 3;
        std::size_t hidden_size = 5;
        std::size_t input_size  = 8;
        std::size_t num_dirct   = 1;
        float clip              = 0.0f;

        migraphx::program p;
        migraphx::shape in_shape{migraphx::shape::float_type, {seq_len, batch_size, input_size}};
        migraphx::shape w_shape{migraphx::shape::float_type,
                                {num_dirct, 4 * hidden_size, input_size}};
        migraphx::shape r_shape{migraphx::shape::float_type,
                                {num_dirct, 4 * hidden_size, hidden_size}};
        migraphx::shape b_shape{migraphx::shape::float_type, {num_dirct, 8 * hidden_size}};
        migraphx::shape ih_shape{migraphx::shape::float_type, {num_dirct, batch_size, hidden_size}};
        migraphx::shape ic_shape{migraphx::shape::float_type, {num_dirct, batch_size, hidden_size}};
        migraphx::shape pph_shape{migraphx::shape::float_type, {num_dirct, 3 * hidden_size}};

        auto seq  = p.add_parameter("seq", in_shape);
        auto w    = p.add_parameter("w", w_shape);
        auto r    = p.add_parameter("r", r_shape);
        auto bias = p.add_parameter("bias", b_shape);
        auto ih   = p.add_parameter("ih", ih_shape);
        auto ic   = p.add_parameter("ic", ic_shape);
        auto pph  = p.add_parameter("pph", pph_shape);
        auto und  = p.add_instruction(migraphx::op::undefined{});

        auto output = p.add_instruction(
            migraphx::op::lstm{
                hidden_size,
                {migraphx::op::sigmoid{}, migraphx::op::tanh{}, migraphx::op::tanh{}},
                migraphx::op::rnn_direction::reverse,
                clip},
            seq,
            w,
            r,
            bias,
            und,
            ih,
            ic,
            pph);
        p.add_instruction(migraphx::op::rnn_last_output{}, output);

        return p;
    }
};

struct test_lstm_reverse_3args : verify_program<test_lstm_reverse_3args>
{
    migraphx::program create_program() const
    {
        std::size_t batch_size  = 2;
        std::size_t seq_len     = 3;
        std::size_t hidden_size = 5;
        std::size_t input_size  = 8;
        std::size_t num_dirct   = 1;
        float clip              = 0.0f;

        migraphx::program p;
        migraphx::shape in_shape{migraphx::shape::float_type, {seq_len, batch_size, input_size}};
        migraphx::shape w_shape{migraphx::shape::float_type,
                                {num_dirct, 4 * hidden_size, input_size}};
        migraphx::shape r_shape{migraphx::shape::float_type,
                                {num_dirct, 4 * hidden_size, hidden_size}};
        auto seq = p.add_parameter("seq", in_shape);
        auto w   = p.add_parameter("w", w_shape);
        auto r   = p.add_parameter("r", r_shape);
        p.add_instruction(
            migraphx::op::lstm{
                hidden_size,
                {migraphx::op::sigmoid{}, migraphx::op::tanh{}, migraphx::op::tanh{}},
                migraphx::op::rnn_direction::reverse,
                clip},
            seq,
            w,
            r);

        return p;
    }
};

struct test_lstm_reverse_3args_cell_output : verify_program<test_lstm_reverse_3args_cell_output>
{
    migraphx::program create_program() const
    {
        std::size_t batch_size  = 2;
        std::size_t seq_len     = 3;
        std::size_t hidden_size = 5;
        std::size_t input_size  = 8;
        std::size_t num_dirct   = 1;
        float clip              = 0.0f;

        migraphx::program p;
        migraphx::shape in_shape{migraphx::shape::float_type, {seq_len, batch_size, input_size}};
        migraphx::shape w_shape{migraphx::shape::float_type,
                                {num_dirct, 4 * hidden_size, input_size}};
        migraphx::shape r_shape{migraphx::shape::float_type,
                                {num_dirct, 4 * hidden_size, hidden_size}};
        auto seq = p.add_parameter("seq", in_shape);
        auto w   = p.add_parameter("w", w_shape);
        auto r   = p.add_parameter("r", r_shape);
        auto hs  = p.add_instruction(
            migraphx::op::lstm{
                hidden_size,
                {migraphx::op::sigmoid{}, migraphx::op::tanh{}, migraphx::op::tanh{}},
                migraphx::op::rnn_direction::reverse,
                clip},
            seq,
            w,
            r);
        p.add_instruction(migraphx::op::lstm_last_cell_output{}, hs);

        return p;
    }
};

struct test_lstm_bidirct_last : verify_program<test_lstm_bidirct_last>
{
    migraphx::program create_program() const
    {
        std::size_t batch_size  = 2;
        std::size_t seq_len     = 3;
        std::size_t hidden_size = 5;
        std::size_t input_size  = 8;
        std::size_t num_dirct   = 2;
        float clip              = 0.0f;

        migraphx::program p;
        migraphx::shape in_shape{migraphx::shape::float_type, {seq_len, batch_size, input_size}};
        migraphx::shape w_shape{migraphx::shape::float_type,
                                {num_dirct, 4 * hidden_size, input_size}};
        migraphx::shape r_shape{migraphx::shape::float_type,
                                {num_dirct, 4 * hidden_size, hidden_size}};
        migraphx::shape b_shape{migraphx::shape::float_type, {num_dirct, 8 * hidden_size}};
        migraphx::shape ih_shape{migraphx::shape::float_type, {num_dirct, batch_size, hidden_size}};
        migraphx::shape ic_shape{migraphx::shape::float_type, {num_dirct, batch_size, hidden_size}};
        migraphx::shape pph_shape{migraphx::shape::float_type, {num_dirct, 3 * hidden_size}};

        auto seq  = p.add_parameter("seq", in_shape);
        auto w    = p.add_parameter("w", w_shape);
        auto r    = p.add_parameter("r", r_shape);
        auto bias = p.add_parameter("bias", b_shape);
        auto ih   = p.add_parameter("ih", ih_shape);
        auto ic   = p.add_parameter("ic", ic_shape);
        auto pph  = p.add_parameter("pph", pph_shape);
        auto und  = p.add_instruction(migraphx::op::undefined{});

        auto output = p.add_instruction(
            migraphx::op::lstm{
                hidden_size,
                {migraphx::op::sigmoid{}, migraphx::op::tanh{}, migraphx::op::tanh{}},
                migraphx::op::rnn_direction::bidirectional,
                clip},
            seq,
            w,
            r,
            bias,
            und,
            ih,
            ic,
            pph);
        p.add_instruction(migraphx::op::rnn_last_output{}, output);

        return p;
    }
};

struct test_lstm_bidirct_hs : verify_program<test_lstm_bidirct_hs>
{
    migraphx::program create_program() const
    {
        std::size_t batch_size  = 2;
        std::size_t seq_len     = 3;
        std::size_t hidden_size = 5;
        std::size_t input_size  = 8;
        std::size_t num_dirct   = 2;
        float clip              = 0.0f;

        migraphx::program p;
        migraphx::shape in_shape{migraphx::shape::float_type, {seq_len, batch_size, input_size}};
        migraphx::shape w_shape{migraphx::shape::float_type,
                                {num_dirct, 4 * hidden_size, input_size}};
        migraphx::shape r_shape{migraphx::shape::float_type,
                                {num_dirct, 4 * hidden_size, hidden_size}};
        migraphx::shape b_shape{migraphx::shape::float_type, {num_dirct, 8 * hidden_size}};
        migraphx::shape ih_shape{migraphx::shape::float_type, {num_dirct, batch_size, hidden_size}};

        auto seq  = p.add_parameter("seq", in_shape);
        auto w    = p.add_parameter("w", w_shape);
        auto r    = p.add_parameter("r", r_shape);
        auto bias = p.add_parameter("bias", b_shape);
        auto ih   = p.add_parameter("ih", ih_shape);
        auto und  = p.add_instruction(migraphx::op::undefined{});

        p.add_instruction(migraphx::op::lstm{hidden_size,
                                             {migraphx::op::sigmoid{}, migraphx::op::tanh{}},
                                             migraphx::op::rnn_direction::bidirectional,
                                             clip},
                          seq,
                          w,
                          r,
                          bias,
                          und,
                          ih);

        return p;
    }
};

struct test_lstm_bidirct_3args_und : verify_program<test_lstm_bidirct_3args_und>
{
    migraphx::program create_program() const
    {
        std::size_t batch_size  = 2;
        std::size_t seq_len     = 3;
        std::size_t hidden_size = 5;
        std::size_t input_size  = 8;
        std::size_t num_dirct   = 2;
        float clip              = 0.0f;

        migraphx::program p;
        migraphx::shape in_shape{migraphx::shape::float_type, {seq_len, batch_size, input_size}};
        migraphx::shape w_shape{migraphx::shape::float_type,
                                {num_dirct, 4 * hidden_size, input_size}};
        migraphx::shape r_shape{migraphx::shape::float_type,
                                {num_dirct, 4 * hidden_size, hidden_size}};
        auto seq = p.add_parameter("seq", in_shape);
        auto w   = p.add_parameter("w", w_shape);
        auto r   = p.add_parameter("r", r_shape);
        auto und = p.add_instruction(migraphx::op::undefined{});
        p.add_instruction(
            migraphx::op::gru{hidden_size,
                              {migraphx::op::sigmoid{}, migraphx::op::tanh{}, migraphx::op::tanh{}},
                              migraphx::op::rnn_direction::bidirectional,
                              clip},
            seq,
            w,
            r,
            und,
            und,
            und,
            und,
            und);

        return p;
    }
};

struct test_lstm_bidirct_3args : verify_program<test_lstm_bidirct_3args>
{
    migraphx::program create_program() const
    {
        std::size_t batch_size  = 2;
        std::size_t seq_len     = 3;
        std::size_t hidden_size = 5;
        std::size_t input_size  = 8;
        std::size_t num_dirct   = 2;
        float clip              = 0.0f;

        migraphx::program p;
        migraphx::shape in_shape{migraphx::shape::float_type, {seq_len, batch_size, input_size}};
        migraphx::shape w_shape{migraphx::shape::float_type,
                                {num_dirct, 4 * hidden_size, input_size}};
        migraphx::shape r_shape{migraphx::shape::float_type,
                                {num_dirct, 4 * hidden_size, hidden_size}};
        auto seq = p.add_parameter("seq", in_shape);
        auto w   = p.add_parameter("w", w_shape);
        auto r   = p.add_parameter("r", r_shape);
        p.add_instruction(migraphx::op::lstm{hidden_size,
                                             {migraphx::op::sigmoid{}, migraphx::op::tanh{}},
                                             migraphx::op::rnn_direction::bidirectional,
                                             clip},
                          seq,
                          w,
                          r);

        return p;
    }
};

struct test_lstm_bidirct_seq1 : verify_program<test_lstm_bidirct_seq1>
{
    migraphx::program create_program() const
    {
        std::size_t batch_size  = 2;
        std::size_t seq_len     = 1;
        std::size_t hidden_size = 5;
        std::size_t input_size  = 8;
        std::size_t num_dirct   = 2;
        float clip              = 0.0f;

        migraphx::program p;
        migraphx::shape in_shape{migraphx::shape::float_type, {seq_len, batch_size, input_size}};
        migraphx::shape w_shape{migraphx::shape::float_type,
                                {num_dirct, 4 * hidden_size, input_size}};
        migraphx::shape r_shape{migraphx::shape::float_type,
                                {num_dirct, 4 * hidden_size, hidden_size}};
        auto seq = p.add_parameter("seq", in_shape);
        auto w   = p.add_parameter("w", w_shape);
        auto r   = p.add_parameter("r", r_shape);
        p.add_instruction(migraphx::op::lstm{hidden_size,
                                             {migraphx::op::sigmoid{}, migraphx::op::tanh{}},
                                             migraphx::op::rnn_direction::bidirectional,
                                             clip},
                          seq,
                          w,
                          r);

        return p;
    }
};

struct test_lstm_bidirct_default_actv : verify_program<test_lstm_bidirct_default_actv>
{
    migraphx::program create_program() const
    {
        std::size_t batch_size  = 2;
        std::size_t seq_len     = 1;
        std::size_t hidden_size = 5;
        std::size_t input_size  = 8;
        std::size_t num_dirct   = 2;
        float clip              = 0.0f;

        migraphx::program p;
        migraphx::shape in_shape{migraphx::shape::float_type, {seq_len, batch_size, input_size}};
        migraphx::shape w_shape{migraphx::shape::float_type,
                                {num_dirct, 4 * hidden_size, input_size}};
        migraphx::shape r_shape{migraphx::shape::float_type,
                                {num_dirct, 4 * hidden_size, hidden_size}};
        auto seq = p.add_parameter("seq", in_shape);
        auto w   = p.add_parameter("w", w_shape);
        auto r   = p.add_parameter("r", r_shape);
        p.add_instruction(
            migraphx::op::lstm{hidden_size, {}, migraphx::op::rnn_direction::bidirectional, clip},
            seq,
            w,
            r);

        return p;
    }
};

struct test_lstm_bidirct_default_actv1 : verify_program<test_lstm_bidirct_default_actv1>
{
    migraphx::program create_program() const
    {
        std::size_t batch_size  = 2;
        std::size_t seq_len     = 3;
        std::size_t hidden_size = 5;
        std::size_t input_size  = 8;
        std::size_t num_dirct   = 2;
        float clip              = 0.0f;

        migraphx::program p;
        migraphx::shape in_shape{migraphx::shape::float_type, {seq_len, batch_size, input_size}};
        migraphx::shape w_shape{migraphx::shape::float_type,
                                {num_dirct, 4 * hidden_size, input_size}};
        migraphx::shape r_shape{migraphx::shape::float_type,
                                {num_dirct, 4 * hidden_size, hidden_size}};
        migraphx::shape b_shape{migraphx::shape::float_type, {num_dirct, 8 * hidden_size}};
        migraphx::shape ih_shape{migraphx::shape::float_type, {num_dirct, batch_size, hidden_size}};

        auto seq  = p.add_parameter("seq", in_shape);
        auto w    = p.add_parameter("w", w_shape);
        auto r    = p.add_parameter("r", r_shape);
        auto bias = p.add_parameter("bias", b_shape);
        auto ih   = p.add_parameter("ih", ih_shape);
        auto und  = p.add_instruction(migraphx::op::undefined{});

        p.add_instruction(migraphx::op::lstm{hidden_size,
                                             {migraphx::op::sigmoid{}},
                                             migraphx::op::rnn_direction::bidirectional,
                                             clip},
                          seq,
                          w,
                          r,
                          bias,
                          und,
                          ih);

        return p;
    }
};

struct test_lstm_bidirct_default_actv2 : verify_program<test_lstm_bidirct_default_actv2>
{
    migraphx::program create_program() const
    {
        std::size_t batch_size  = 2;
        std::size_t seq_len     = 3;
        std::size_t hidden_size = 5;
        std::size_t input_size  = 8;
        std::size_t num_dirct   = 2;
        float clip              = 0.0f;

        migraphx::program p;
        migraphx::shape in_shape{migraphx::shape::float_type, {seq_len, batch_size, input_size}};
        migraphx::shape w_shape{migraphx::shape::float_type,
                                {num_dirct, 4 * hidden_size, input_size}};
        migraphx::shape r_shape{migraphx::shape::float_type,
                                {num_dirct, 4 * hidden_size, hidden_size}};
        migraphx::shape b_shape{migraphx::shape::float_type, {num_dirct, 8 * hidden_size}};
        migraphx::shape ih_shape{migraphx::shape::float_type, {num_dirct, batch_size, hidden_size}};

        auto seq  = p.add_parameter("seq", in_shape);
        auto w    = p.add_parameter("w", w_shape);
        auto r    = p.add_parameter("r", r_shape);
        auto bias = p.add_parameter("bias", b_shape);
        auto ih   = p.add_parameter("ih", ih_shape);
        auto und  = p.add_instruction(migraphx::op::undefined{});

        p.add_instruction(migraphx::op::lstm{hidden_size,
                                             {migraphx::op::tanh{}, migraphx::op::sigmoid{}},
                                             migraphx::op::rnn_direction::bidirectional,
                                             clip},
                          seq,
                          w,
                          r,
                          bias,
                          und,
                          ih);

        return p;
    }
};

template <int Axis>
struct test_logsoftmax : verify_program<test_logsoftmax<Axis>>
{
    migraphx::program create_program() const
    {
        migraphx::program p;
        migraphx::shape s{migraphx::shape::float_type, {3, 4, 5, 6}};
        auto param = p.add_parameter("0", s);
        p.add_instruction(migraphx::op::logsoftmax{Axis}, param);

        return p;
    }
};

template struct test_logsoftmax<0>;
template struct test_logsoftmax<1>;
template struct test_logsoftmax<2>;
template struct test_logsoftmax<3>;
template struct test_logsoftmax<4>;

template <int Axis>
struct test_logsoftmax_1 : verify_program<test_logsoftmax_1<Axis>>
{
    migraphx::program create_program() const
    {
        migraphx::program p;
        migraphx::shape s{migraphx::shape::float_type, {3}};
        auto param = p.add_parameter("0", s);
        p.add_instruction(migraphx::op::logsoftmax{Axis}, param);

        return p;
    }
};

<<<<<<< HEAD
int main()
{
    verify_program<test_relu_lrn>();
    verify_program<test_pooling_autopad>();
    verify_program<test_abs>();
    verify_program<test_concat>();
    verify_program<test_concat2>();
    verify_program<test_concat_relu>();
    verify_program<test_pad>();
    verify_program<test_add>();
    verify_program<test_add_half>();
    verify_program<test_mul>();
    verify_program<test_exp>();
    verify_program<test_log>();
    verify_program<test_sin>();
    verify_program<test_cos>();
    verify_program<test_tan>();
    verify_program<test_sinh>();
    verify_program<test_cosh>();
    verify_program<test_tanh>();
    verify_program<test_asin>();
    verify_program<test_acos>();
    verify_program<test_atan>();
    verify_program<test_scale>();
    verify_program<test_triadd>();
    verify_program<test_triadd2>();
    verify_program<test_add_broadcast>();
    verify_program<test_add_broadcast2>();
    verify_program<test_add_broadcast3>();
    verify_program<test_add_broadcast4>();
    verify_program<test_add_broadcast5>();
    verify_program<test_triadd_broadcast>();
    verify_program<test_sub>();
    verify_program<test_sub2>();
    verify_program<test_softmax>();
    verify_program<test_softmax2>();
    verify_program<test_conv>();
    verify_program<test_conv2>();
    verify_program<test_group_conv>();
    verify_program<test_conv_relu>();
    verify_program<test_conv_relu_half>();
    verify_program<test_add_relu>();
    verify_program<test_leaky_relu>();
    verify_program<test_sigmoid>();
    verify_program<test_elu>();
    verify_program<test_conv_pooling>();
    verify_program<test_global_avg_pooling>();
    verify_program<test_global_max_pooling>();
    verify_program<test_gemm>();
    verify_program<test_gemm_ex>();
    verify_program<test_gemm_half>();
    // verify_program<test_gemm_ld>();
    verify_program<test_gemm_transposeb>();
    verify_program<test_gemm_transposeb_ex>();
    verify_program<test_gemm_transposea>();
    verify_program<test_gemm_transposea_ex>();
    verify_program<test_gemm_transposeab>();
    verify_program<gemm_mutli_dim_2>();
    verify_program<gemm_mutli_dim_2_3>();
    verify_program<gemm_mutli_3args>();
    verify_program<gemm_mutli_3args_beta0>();
    verify_program<gemm_mutli_3args_alpha0>();
    verify_program<test_contiguous>();
    verify_program<test_eliminate_contiguous>();
    verify_program<test_transpose>();
    verify_program<test_batchnorm_inference>();
    verify_program<test_batchnorm_inference_2>();
    verify_program<test_conv_bn>();
    verify_program<test_conv_bn_relu_pooling>();
    verify_program<test_conv_bn_relu_pooling2>();
    verify_program<test_slice>();
    verify_program<test_gather>();
    verify_program<test_gather_neg_axis>();
    verify_program<test_gather_scalar_output>();
    verify_program<test_gather_scalar_index>();
    verify_program<test_gather_1d_index>();
    verify_program<test_rnn_forward>();
    verify_program<test_rnn_forward10>();
    verify_program<test_rnn_reverse>();
    verify_program<test_rnn_reverse2>();
    verify_program<test_rnn_3args>();
    verify_program<test_rnn_4args>();
    verify_program<test_rnn_5args>();
    verify_program<test_rnn_bidirectional>();
    verify_program<test_rnn_bidirectional10>();
    verify_program<test_rnn_bi_3args>();
    verify_program<test_gru_forward_last>();
    verify_program<test_gru_forward_hs>();
    verify_program<test_gru_forward_3args_und>();
    verify_program<test_gru_forward_3args>();
    verify_program<test_gru_forward_seq1>();
    verify_program<test_gru_forward_default_actv>();
    verify_program<test_gru_forward_default_actv1>();
    verify_program<test_gru_reverse_last>();
    verify_program<test_gru_reverse_3args>();
    verify_program<test_gru_bidirct_last>();
    verify_program<test_gru_bidirct_hs>();
    verify_program<test_gru_bidirct_3args_und>();
    verify_program<test_gru_bidirct_3args>();
    verify_program<test_gru_bidirct_seq1>();
    verify_program<test_gru_bidirct_default_actv>();
    verify_program<test_gru_bidirct_default_actv1>();
    verify_program<test_lstm_forward_last>();
    verify_program<test_lstm_forward_hs>();
    verify_program<test_lstm_forward_3args_und>();
    verify_program<test_lstm_forward_3args>();
    verify_program<test_lstm_forward_seq1>();
    verify_program<test_lstm_forward_default_actv>();
    verify_program<test_lstm_forward_default_actv1>();
    verify_program<test_lstm_reverse_last>();
    verify_program<test_lstm_reverse_3args>();
    verify_program<test_lstm_reverse_3args_cell_output>();
    verify_program<test_lstm_bidirct_last>();
    verify_program<test_lstm_bidirct_hs>();
    verify_program<test_lstm_bidirct_3args_und>();
    verify_program<test_lstm_bidirct_3args>();
    verify_program<test_lstm_bidirct_seq1>();
    verify_program<test_lstm_bidirct_default_actv>();
    verify_program<test_lstm_bidirct_default_actv1>();
    verify_program<test_lstm_bidirct_default_actv2>();
    verify_program<test_logsoftmax<0>>();
    verify_program<test_logsoftmax<1>>();
    verify_program<test_logsoftmax<2>>();
    verify_program<test_logsoftmax<3>>();
    verify_program<test_logsoftmax<4>>();
    verify_program<test_logsoftmax_1<0>>();
    verify_program<test_logsoftmax_1<1>>();
}
=======
template struct test_logsoftmax_1<0>;
template struct test_logsoftmax_1<1>;

int main(int argc, const char* argv[]) { test::run(argc, argv); }
>>>>>>> 3499ec7d
<|MERGE_RESOLUTION|>--- conflicted
+++ resolved
@@ -870,7 +870,7 @@
     }
 };
 
-struct gemm_mutli_dim_2
+struct gemm_multi_dim_2 : verify_program<gemm_multi_dim_2>
 {
     migraphx::program create_program() const
     {
@@ -886,7 +886,7 @@
     }
 };
 
-struct gemm_mutli_dim_2_3
+struct gemm_multi_dim_2_3 : verify_program<gemm_multi_dim_2_3>
 {
     migraphx::program create_program() const
     {
@@ -902,8 +902,7 @@
     }
 };
 
-<<<<<<< HEAD
-struct gemm_mutli_3args
+struct gemm_multi_3args : verify_program<gemm_multi_3args>
 {
     migraphx::program create_program() const
     {
@@ -923,7 +922,7 @@
     }
 };
 
-struct gemm_mutli_3args_beta0
+struct gemm_multi_3args_beta0 : verify_program<gemm_multi_3args_beta0>
 {
     migraphx::program create_program() const
     {
@@ -943,7 +942,7 @@
     }
 };
 
-struct gemm_mutli_3args_alpha0
+struct gemm_multi_3args_alpha0 : verify_program<gemm_multi_3args_alpha0>
 {
     migraphx::program create_program() const
     {
@@ -963,10 +962,7 @@
     }
 };
 
-struct test_contiguous
-=======
 struct test_contiguous : verify_program<test_contiguous>
->>>>>>> 3499ec7d
 {
     migraphx::program create_program() const
     {
@@ -3075,138 +3071,7 @@
     }
 };
 
-<<<<<<< HEAD
-int main()
-{
-    verify_program<test_relu_lrn>();
-    verify_program<test_pooling_autopad>();
-    verify_program<test_abs>();
-    verify_program<test_concat>();
-    verify_program<test_concat2>();
-    verify_program<test_concat_relu>();
-    verify_program<test_pad>();
-    verify_program<test_add>();
-    verify_program<test_add_half>();
-    verify_program<test_mul>();
-    verify_program<test_exp>();
-    verify_program<test_log>();
-    verify_program<test_sin>();
-    verify_program<test_cos>();
-    verify_program<test_tan>();
-    verify_program<test_sinh>();
-    verify_program<test_cosh>();
-    verify_program<test_tanh>();
-    verify_program<test_asin>();
-    verify_program<test_acos>();
-    verify_program<test_atan>();
-    verify_program<test_scale>();
-    verify_program<test_triadd>();
-    verify_program<test_triadd2>();
-    verify_program<test_add_broadcast>();
-    verify_program<test_add_broadcast2>();
-    verify_program<test_add_broadcast3>();
-    verify_program<test_add_broadcast4>();
-    verify_program<test_add_broadcast5>();
-    verify_program<test_triadd_broadcast>();
-    verify_program<test_sub>();
-    verify_program<test_sub2>();
-    verify_program<test_softmax>();
-    verify_program<test_softmax2>();
-    verify_program<test_conv>();
-    verify_program<test_conv2>();
-    verify_program<test_group_conv>();
-    verify_program<test_conv_relu>();
-    verify_program<test_conv_relu_half>();
-    verify_program<test_add_relu>();
-    verify_program<test_leaky_relu>();
-    verify_program<test_sigmoid>();
-    verify_program<test_elu>();
-    verify_program<test_conv_pooling>();
-    verify_program<test_global_avg_pooling>();
-    verify_program<test_global_max_pooling>();
-    verify_program<test_gemm>();
-    verify_program<test_gemm_ex>();
-    verify_program<test_gemm_half>();
-    // verify_program<test_gemm_ld>();
-    verify_program<test_gemm_transposeb>();
-    verify_program<test_gemm_transposeb_ex>();
-    verify_program<test_gemm_transposea>();
-    verify_program<test_gemm_transposea_ex>();
-    verify_program<test_gemm_transposeab>();
-    verify_program<gemm_mutli_dim_2>();
-    verify_program<gemm_mutli_dim_2_3>();
-    verify_program<gemm_mutli_3args>();
-    verify_program<gemm_mutli_3args_beta0>();
-    verify_program<gemm_mutli_3args_alpha0>();
-    verify_program<test_contiguous>();
-    verify_program<test_eliminate_contiguous>();
-    verify_program<test_transpose>();
-    verify_program<test_batchnorm_inference>();
-    verify_program<test_batchnorm_inference_2>();
-    verify_program<test_conv_bn>();
-    verify_program<test_conv_bn_relu_pooling>();
-    verify_program<test_conv_bn_relu_pooling2>();
-    verify_program<test_slice>();
-    verify_program<test_gather>();
-    verify_program<test_gather_neg_axis>();
-    verify_program<test_gather_scalar_output>();
-    verify_program<test_gather_scalar_index>();
-    verify_program<test_gather_1d_index>();
-    verify_program<test_rnn_forward>();
-    verify_program<test_rnn_forward10>();
-    verify_program<test_rnn_reverse>();
-    verify_program<test_rnn_reverse2>();
-    verify_program<test_rnn_3args>();
-    verify_program<test_rnn_4args>();
-    verify_program<test_rnn_5args>();
-    verify_program<test_rnn_bidirectional>();
-    verify_program<test_rnn_bidirectional10>();
-    verify_program<test_rnn_bi_3args>();
-    verify_program<test_gru_forward_last>();
-    verify_program<test_gru_forward_hs>();
-    verify_program<test_gru_forward_3args_und>();
-    verify_program<test_gru_forward_3args>();
-    verify_program<test_gru_forward_seq1>();
-    verify_program<test_gru_forward_default_actv>();
-    verify_program<test_gru_forward_default_actv1>();
-    verify_program<test_gru_reverse_last>();
-    verify_program<test_gru_reverse_3args>();
-    verify_program<test_gru_bidirct_last>();
-    verify_program<test_gru_bidirct_hs>();
-    verify_program<test_gru_bidirct_3args_und>();
-    verify_program<test_gru_bidirct_3args>();
-    verify_program<test_gru_bidirct_seq1>();
-    verify_program<test_gru_bidirct_default_actv>();
-    verify_program<test_gru_bidirct_default_actv1>();
-    verify_program<test_lstm_forward_last>();
-    verify_program<test_lstm_forward_hs>();
-    verify_program<test_lstm_forward_3args_und>();
-    verify_program<test_lstm_forward_3args>();
-    verify_program<test_lstm_forward_seq1>();
-    verify_program<test_lstm_forward_default_actv>();
-    verify_program<test_lstm_forward_default_actv1>();
-    verify_program<test_lstm_reverse_last>();
-    verify_program<test_lstm_reverse_3args>();
-    verify_program<test_lstm_reverse_3args_cell_output>();
-    verify_program<test_lstm_bidirct_last>();
-    verify_program<test_lstm_bidirct_hs>();
-    verify_program<test_lstm_bidirct_3args_und>();
-    verify_program<test_lstm_bidirct_3args>();
-    verify_program<test_lstm_bidirct_seq1>();
-    verify_program<test_lstm_bidirct_default_actv>();
-    verify_program<test_lstm_bidirct_default_actv1>();
-    verify_program<test_lstm_bidirct_default_actv2>();
-    verify_program<test_logsoftmax<0>>();
-    verify_program<test_logsoftmax<1>>();
-    verify_program<test_logsoftmax<2>>();
-    verify_program<test_logsoftmax<3>>();
-    verify_program<test_logsoftmax<4>>();
-    verify_program<test_logsoftmax_1<0>>();
-    verify_program<test_logsoftmax_1<1>>();
-}
-=======
 template struct test_logsoftmax_1<0>;
 template struct test_logsoftmax_1<1>;
 
-int main(int argc, const char* argv[]) { test::run(argc, argv); }
->>>>>>> 3499ec7d
+int main(int argc, const char* argv[]) { test::run(argc, argv); }