--- conflicted
+++ resolved
@@ -96,13 +96,9 @@
         dead_code_elimination{},
         simplify_algebra{options.fast_math},
         simplify_reshapes{},
-<<<<<<< HEAD
         simplify_algebra{options.fast_math},
-=======
-        simplify_algebra{},
         prefuse_ops{},
         dead_code_elimination{},
->>>>>>> a27dd28c
         auto_contiguous{},
         simplify_reshapes{},
         propagate_constant{},
