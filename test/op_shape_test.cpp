--- conflicted
+++ resolved
@@ -1357,8 +1357,6 @@
         migraphx::shape s0{migraphx::shape::float_type, {1, 2}};
         std::vector<float> l0_data{0, 1};
         auto l0 = mm->add_literal(migraphx::literal{s0, l0_data});
-<<<<<<< HEAD
-=======
         migraphx::module m1;
         std::unordered_map<migraphx::instruction_ref, migraphx::instruction_ref> map_mm_to_m1;
         m1.add_params({l0}, &map_mm_to_m1);
@@ -1378,7 +1376,6 @@
         migraphx::shape s0{migraphx::shape::float_type, {1, 2}};
         std::vector<float> l0_data{0, 1};
         auto l0 = mm->add_literal(migraphx::literal{s0, l0_data});
->>>>>>> 18a22282
         EXPECT(test::throws(
             [&] { mm->add_instruction(migraphx::make_op("group", {{"tag", "add"}}), {l0}, {}); }));
     }
