#####################################################################################
# The MIT License (MIT)
#
# Copyright (c) 2015-2022 Advanced Micro Devices, Inc. All rights reserved.
#
# Permission is hereby granted, free of charge, to any person obtaining a copy
# of this software and associated documentation files (the "Software"), to deal
# in the Software without restriction, including without limitation the rights
# to use, copy, modify, merge, publish, distribute, sublicense, and/or sell
# copies of the Software, and to permit persons to whom the Software is
# furnished to do so, subject to the following conditions:
#
# The above copyright notice and this permission notice shall be included in
# all copies or substantial portions of the Software.
#
# THE SOFTWARE IS PROVIDED "AS IS", WITHOUT WARRANTY OF ANY KIND, EXPRESS OR
# IMPLIED, INCLUDING BUT NOT LIMITED TO THE WARRANTIES OF MERCHANTABILITY,
# FITNESS FOR A PARTICULAR PURPOSE AND NONINFRINGEMENT.  IN NO EVENT SHALL THE
# AUTHORS OR COPYRIGHT HOLDERS BE LIABLE FOR ANY CLAIM, DAMAGES OR OTHER
# LIABILITY, WHETHER IN AN ACTION OF CONTRACT, TORT OR OTHERWISE, ARISING FROM,
# OUT OF OR IN CONNECTION WITH THE SOFTWARE OR THE USE OR OTHER DEALINGS IN
# THE SOFTWARE.
#####################################################################################
cmake_minimum_required(VERSION 3.15 FATAL_ERROR)

if("${CMAKE_SOURCE_DIR}" STREQUAL "${CMAKE_BINARY_DIR}")
    message(FATAL_ERROR "The binary and source directroy cannot be the same")
endif()

# Setup valid strings for build type
if (NOT CMAKE_CONFIGURATION_TYPES)
    set(CMAKE_CONFIGURATION_TYPES "Debug;Release;RelWithDebInfo;MinSizeRel" CACHE STRING "Configs")
endif()

get_property(MIGRAPHX_GENERATOR_IS_MULTI_CONFIG GLOBAL PROPERTY GENERATOR_IS_MULTI_CONFIG)
# This has to be initialized before the project() command appears
# Set the default of CMAKE_BUILD_TYPE to be release, unless user specifies with -D.  MSVC_IDE does not use CMAKE_BUILD_TYPE
if(NOT MIGRAPHX_GENERATOR_IS_MULTI_CONFIG)
    set(CMAKE_BUILD_TYPE Release CACHE STRING
        "Choose the type of build, options are: None Debug Release RelWithDebInfo MinSizeRel.")
    set_property(CACHE CMAKE_BUILD_TYPE PROPERTY STRINGS ${CMAKE_CONFIGURATION_TYPES})
endif()

set(CMAKE_INSTALL_PREFIX "/opt/rocm" CACHE PATH "")

set(CMAKE_BUILD_RPATH "${CMAKE_BINARY_DIR}/lib")

list(APPEND CMAKE_PREFIX_PATH /opt/rocm /opt/rocm/llvm $ENV{ROCM_PATH} $ENV{HIP_PATH})

project(migraphx LANGUAGES C CXX)
include(CTest)

find_package(ROCM REQUIRED)
find_package(Threads REQUIRED)

if(WIN32)
option(MIGRAPHX_ENABLE_PYTHON "Enable python bindings" OFF)
else()
option(MIGRAPHX_ENABLE_PYTHON "Enable python bindings" ON)
endif()

<<<<<<< HEAD
# By default build shared libraries
option(BUILD_SHARED_LIBS "Create shared libraries" ON)

if(WIN32)
    add_compile_definitions($<$<COMPILE_LANGUAGE:C,CXX>:_CRT_SECURE_NO_WARNINGS>)
    add_subdirectory(extern)
=======
if(WIN32) # CK is not yet ported to Windows
option(MIGRAPHX_USE_COMPOSABLEKERNEL "Enable MIGraphX to use composable kernel JIT library" OFF)
else()
option(MIGRAPHX_USE_COMPOSABLEKERNEL "Enable MIGraphX to use composable kernel JIT library" ON)
endif()

find_path(HALF_INCLUDE_DIR half.hpp PATH_SUFFIXES half)
if (NOT HALF_INCLUDE_DIR)
    message(FATAL_ERROR "Could not find half.hpp - Please check that the install path of half.hpp has been added to CMAKE_PREFIX_PATH")
>>>>>>> 409fd18c
else()
    find_path(HALF_INCLUDE_DIR half.hpp PATH_SUFFIXES half)
    if (NOT HALF_INCLUDE_DIR)
        message(FATAL_ERROR "Could not find half.hpp - Please check that the install path of half.hpp has been added to CMAKE_PREFIX_PATH")
    endif()
endif()
message(STATUS "half.hpp is at ${HALF_INCLUDE_DIR}")

include(CheckTypeSize)
set(CMAKE_REQUIRED_INCLUDES ${HALF_INCLUDE_DIR})
set(CMAKE_EXTRA_INCLUDE_FILES half.hpp)
check_type_size("half_float::detail::expr" HALF_EXPR LANGUAGE CXX)
set(CMAKE_REQUIRED_INCLUDES)
set(CMAKE_EXTRA_INCLUDE_FILES)

include(ROCMSetupVersion)

option(BUILD_DEV "Build for development purpose only" OFF)

rocm_setup_version(VERSION 2.9.0)
math(EXPR MIGRAPHX_SO_MAJOR_VERSION "(${PROJECT_VERSION_MAJOR} * 1000 * 1000) + (${PROJECT_VERSION_MINOR} * 1000) + ${PROJECT_VERSION_PATCH}")
set(MIGRAPHX_SO_VERSION ${MIGRAPHX_SO_MAJOR_VERSION}.0)

option( BUILD_SHARED_LIBS "Build as a shared library" ON )

include(CheckCXXCompilerFlag)
check_cxx_compiler_flag("--cuda-host-only -x hip" HAS_HIP)
if(HAS_HIP)
    message(STATUS "Enable gpu backend")
    set(MIGRAPHX_ENABLE_GPU On CACHE BOOL "")
else()
    set(MIGRAPHX_ENABLE_GPU Off CACHE BOOL "")
endif()

# Disable cpu backend by default
set(MIGRAPHX_ENABLE_CPU Off CACHE BOOL "")

# Disable fpga backend by default
set(MIGRAPHX_ENABLE_FPGA Off CACHE BOOL "")

set(CMAKE_CXX_STANDARD 17)
set(CMAKE_CXX_STANDARD_REQUIRED ON)
set(CMAKE_CXX_EXTENSIONS OFF)

list(APPEND CMAKE_MODULE_PATH ${CMAKE_CURRENT_SOURCE_DIR}/cmake)
include(EnableCompilerWarnings)
include(ROCMClangTidy)
if(CMAKE_CXX_COMPILER MATCHES ".*clang\\+\\+.*")
    set(MIGRAPHX_TIDY_ERRORS ERRORS * -readability-inconsistent-declaration-parameter-name)
# Enable tidy on hip
elseif(MIGRAPHX_ENABLE_GPU)
    set(MIGRAPHX_TIDY_ERRORS ALL)
endif()
rocm_enable_clang_tidy(
    CHECKS
        boost-*
        bugprone-*
        cert-*
        clang-analyzer-*
        clang-diagnostic-*
        cppcoreguidelines-*
        google-*
        hicpp-multiway-paths-covered
        hicpp-signed-bitwise
        llvm-namespace-comment
        misc-*
	-misc-confusable-identifiers
        -misc-use-anonymous-namespace
        modernize-*
        performance-*
        readability-*
        -bugprone-easily-swappable-parameters
        -bugprone-implicit-widening-of-multiplication-result
        -bugprone-macro-parentheses
        -bugprone-signed-char-misuse
        -bugprone-unchecked-optional-access
        # Disable the aliased reserved identifiers
        -cert-dcl37-c
        -cert-dcl51-cpp
        -cert-err33-c
        -cert-str34-c
        # Disable all alpha checks by default
        -clang-analyzer-alpha*
        # Enable some alpha checks
        clang-analyzer-alpha.core.CallAndMessageUnInitRefArg
        clang-analyzer-alpha.core.Conversion
        clang-analyzer-alpha.core.IdenticalExpr
        clang-analyzer-alpha.core.PointerArithm
        clang-analyzer-alpha.core.PointerSub
        clang-analyzer-alpha.core.TestAfterDivZero
        clang-analyzer-alpha.cplusplus.InvalidIterator
        clang-analyzer-alpha.cplusplus.IteratorRange
        clang-analyzer-alpha.cplusplus.MismatchedIterator
        clang-analyzer-alpha.cplusplus.MisusedMovedObject
        -clang-analyzer-optin.performance.Padding
        -clang-diagnostic-deprecated-declarations
        -clang-diagnostic-extern-c-compat
        -clang-diagnostic-disabled-macro-expansion
        -clang-diagnostic-unused-command-line-argument
        -cppcoreguidelines-avoid-do-while
        -cppcoreguidelines-avoid-const-or-ref-data-members
        -cppcoreguidelines-explicit-virtual-functions
        -cppcoreguidelines-init-variables
        -cppcoreguidelines-pro-bounds-array-to-pointer-decay
        -cppcoreguidelines-pro-bounds-constant-array-index
        -cppcoreguidelines-pro-bounds-pointer-arithmetic
        -cppcoreguidelines-pro-type-member-init
        -cppcoreguidelines-pro-type-reinterpret-cast
        -cppcoreguidelines-pro-type-union-access
        -cppcoreguidelines-pro-type-vararg
        -cppcoreguidelines-special-member-functions
        -cppcoreguidelines-virtual-class-destructor
        -cppcoreguidelines-avoid-capture-default-when-capturing-this
        -cppcoreguidelines-rvalue-reference-param-not-moved
        -google-readability-*
        -google-runtime-int
        -google-runtime-references
        -misc-macro-parentheses
        -misc-no-recursion
        -modernize-concat-nested-namespaces
        -modernize-pass-by-value
        -modernize-use-default-member-init
        -modernize-use-nodiscard
        -modernize-use-override
        -modernize-use-trailing-return-type
        -modernize-use-transparent-functors
        -performance-type-promotion-in-math-fn
        -readability-braces-around-statements
        -readability-convert-member-functions-to-static
        -readability-else-after-return
        -readability-function-cognitive-complexity
        -readability-identifier-length
        -readability-named-parameter
        -readability-redundant-string-init
        -readability-suspicious-call-argument
        -readability-uppercase-literal-suffix
        -*-avoid-c-arrays
        -*-explicit-constructor
        -*-magic-numbers
        -*-narrowing-conversions
        -*-non-private-member-variables-in-classes
        -*-use-auto
        -*-use-emplace
        -*-use-equals-default
    ${MIGRAPHX_TIDY_ERRORS}
    HEADER_FILTER
        ".*hpp"
    EXTRA_ARGS
        -UNDEBUG
        -DMIGRAPHX_USE_CLANG_TIDY
    CLANG_ARGS
        -analyzer-max-loop 10
        -analyzer-inline-max-stack-depth 10
        -analyzer-config optin.cplusplus.UninitializedObject:Pedantic=true
        -analyzer-config widen-loops=true
        -analyzer-config unroll-loops=true
        -analyzer-config cfg-lifetime=true
        -analyzer-config cfg-scopes=true
)
include(ROCMCppCheck)
rocm_enable_cppcheck(
    CHECKS
        warning
        style
        performance
        portability
    SUPPRESS
        ConfigurationNotChecked
        unmatchedSuppression
        unusedFunction
        ctuPointerArith
        noExplicitConstructor
        passedByValue
        unusedStructMember
        functionStatic
        functionConst
        shadowFunction
        shadowVar
        shadowVariable
        unsafeClassDivZero
        # Disable because of too many FPs
        arithOperationsOnVoidPointer
        definePrefix:*test/include/test.hpp
        ctuOneDefinitionRuleViolation:*test/*
        useSmartPointer:*src/api/api.cpp
        useSmartPointer:*make_shared_array.hpp
    FORCE
    INCONCLUSIVE
    RULE_FILE
        ${CMAKE_CURRENT_SOURCE_DIR}/cppcheck.rules
    SOURCES
        examples/
        src/
        test/
    INCLUDE
        ${CMAKE_CURRENT_SOURCE_DIR}/src/include
        ${CMAKE_CURRENT_SOURCE_DIR}/src/targets/cpu/include
        ${CMAKE_CURRENT_SOURCE_DIR}/src/targets/gpu/include
        ${CMAKE_CURRENT_SOURCE_DIR}/src/targets/gpu/device/include
        ${CMAKE_CURRENT_SOURCE_DIR}/src/targets/gpu/kernels/include
        ${CMAKE_CURRENT_SOURCE_DIR}/test/include
    DEFINE
        MIGRAPHX_MLIR=1
        CPPCHECK=1
        __device__=
        __host__=
        __global__=
    UNDEFINE
        MIGRAPHX_USE_CLANG_TIDY
)

include(ROCMCreatePackage)
include(ROCMTest)

if(BUILD_TESTING)
    add_compile_definitions($<$<COMPILE_LANGUAGE:C,CXX>:MIGRAPHX_BUILD_TESTING>)
endif()

set(CMAKE_LIBRARY_OUTPUT_DIRECTORY ${CMAKE_CURRENT_BINARY_DIR}/lib)
set(CMAKE_ARCHIVE_OUTPUT_DIRECTORY ${CMAKE_CURRENT_BINARY_DIR}/lib)
set(CMAKE_RUNTIME_OUTPUT_DIRECTORY ${CMAKE_CURRENT_BINARY_DIR}/bin)
add_subdirectory(src)
add_subdirectory(docs)
if(BUILD_TESTING)
    rocm_enable_test_package(migraphx)
    add_subdirectory(test)
endif()
add_subdirectory(tools)

set(DEST_DIR ${CMAKE_BINARY_DIR})
file(GLOB backend_files ${CMAKE_SOURCE_DIR}/src/py/backend/*.py)
file(MAKE_DIRECTORY ${DEST_DIR}/lib/onnx_migraphx)
foreach(py_file ${backend_files})
    configure_file(${py_file} ${DEST_DIR}/lib/onnx_migraphx/. COPYONLY)
endforeach(py_file)

rocm_create_package(
    NAME MIGraphX
    DESCRIPTION "AMD's graph optimizer"
    MAINTAINER "AMDMIGraphX Maintainer <migraphx-lib.support@amd.com>"
    LDCONFIG
    PTH
    DEPENDS miopen-hip rocblas hip-rocclr hip-base half
)<|MERGE_RESOLUTION|>--- conflicted
+++ resolved
@@ -59,24 +59,18 @@
 option(MIGRAPHX_ENABLE_PYTHON "Enable python bindings" ON)
 endif()
 
-<<<<<<< HEAD
-# By default build shared libraries
-option(BUILD_SHARED_LIBS "Create shared libraries" ON)
-
-if(WIN32)
-    add_compile_definitions($<$<COMPILE_LANGUAGE:C,CXX>:_CRT_SECURE_NO_WARNINGS>)
-    add_subdirectory(extern)
-=======
 if(WIN32) # CK is not yet ported to Windows
 option(MIGRAPHX_USE_COMPOSABLEKERNEL "Enable MIGraphX to use composable kernel JIT library" OFF)
 else()
 option(MIGRAPHX_USE_COMPOSABLEKERNEL "Enable MIGraphX to use composable kernel JIT library" ON)
 endif()
 
-find_path(HALF_INCLUDE_DIR half.hpp PATH_SUFFIXES half)
-if (NOT HALF_INCLUDE_DIR)
-    message(FATAL_ERROR "Could not find half.hpp - Please check that the install path of half.hpp has been added to CMAKE_PREFIX_PATH")
->>>>>>> 409fd18c
+# By default build shared libraries
+option(BUILD_SHARED_LIBS "Create shared libraries" ON)
+
+if(WIN32)
+    add_compile_definitions($<$<COMPILE_LANGUAGE:C,CXX>:_CRT_SECURE_NO_WARNINGS>)
+    add_subdirectory(extern)
 else()
     find_path(HALF_INCLUDE_DIR half.hpp PATH_SUFFIXES half)
     if (NOT HALF_INCLUDE_DIR)
