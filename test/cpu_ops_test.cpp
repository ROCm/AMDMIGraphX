#include <iostream>
#include <vector>
#include <migraphx/literal.hpp>
#include <migraphx/operators.hpp>
#include <migraphx/instruction.hpp>
#include <migraphx/quantization.hpp>
#include <migraphx/cpu/target.hpp>
#include <migraphx/verify.hpp>
#include <migraphx/onnx.hpp>
#include "test.hpp"
#include <migraphx/half.hpp>

float sigmoid(float x) { return 1 / (1 + expf(-x)); }

float elu(float a, float x) { return x > 0 ? x : a * std::expm1(x); }

TEST_CASE(slice_test)
{
    {
        migraphx::program p;
        std::vector<int> data(2 * 2 * 3);
        std::iota(data.begin(), data.end(), 0);
        migraphx::shape s{migraphx::shape::int32_type, {2, 2, 3}};
        auto l0 = p.add_literal(migraphx::literal{s, data});
        p.add_instruction(migraphx::op::slice{{2}, {1}, {3}}, l0);
        migraphx::shape s2{migraphx::shape::int32_type, {2, 2, 2}, {6, 3, 1}};
        EXPECT(p.get_shape() == s2);
        p.compile(migraphx::cpu::target{});
        migraphx::shape sresult{migraphx::shape::int32_type, {2, 2, 2}, {4, 2, 1}};
        auto result           = p.eval({});
        std::vector<int> gold = {1, 2, 4, 5, 7, 8, 10, 11};
        std::vector<int> results_vector(2 * 2 * 2);
        result.visit([&](auto output) { results_vector.assign(output.begin(), output.end()); });
        EXPECT(migraphx::verify_range(results_vector, gold));
        EXPECT(result.get_shape() == sresult);
    }
    {
        migraphx::program p;
        std::vector<int> data(2 * 2 * 3);
        std::iota(data.begin(), data.end(), 0);
        migraphx::shape s{migraphx::shape::int32_type, {2, 2, 3}};
        auto l0 = p.add_literal(migraphx::literal{s, data});
        p.add_instruction(migraphx::op::slice{{0, 1, 2}, {0, 0, 0}, {2, 2, 2}}, l0);
        migraphx::shape s2{migraphx::shape::int32_type, {2, 2, 2}, {6, 3, 1}};
        EXPECT(p.get_shape() == s2);
        p.compile(migraphx::cpu::target{});
        migraphx::shape sresult{migraphx::shape::int32_type, {2, 2, 2}, {4, 2, 1}};
        auto result           = p.eval({});
        std::vector<int> gold = {0, 1, 3, 4, 6, 7, 9, 10};
        std::vector<int> results_vector(2 * 2 * 2);
        result.visit([&](auto output) { results_vector.assign(output.begin(), output.end()); });
        EXPECT(migraphx::verify_range(results_vector, gold));
        EXPECT(result.get_shape() == sresult);
    }
}

TEST_CASE(concat_test)
{
    {
        migraphx::program p;
        std::size_t axis       = 1;
        std::vector<int> data0 = {0, 1, 5, 6};
        std::vector<int> data1 = {2, 3, 4, 7, 8, 9};
        std::vector<int> data2 = {10, 20};
        migraphx::shape s0{migraphx::shape::int32_type, {2, 2}};
        migraphx::shape s1{migraphx::shape::int32_type, {2, 3}};
        migraphx::shape s2{migraphx::shape::int32_type, {2, 1}};
        auto l0 = p.add_literal(migraphx::literal{s0, data0});
        auto l1 = p.add_literal(migraphx::literal{s1, data1});
        auto l2 = p.add_literal(migraphx::literal{s2, data2});
        p.add_instruction(migraphx::op::concat{axis}, l0, l1, l2);
        p.compile(migraphx::cpu::target{});
        auto result           = p.eval({});
        std::vector<int> gold = {0, 1, 2, 3, 4, 10, 5, 6, 7, 8, 9, 20};
        std::vector<int> results_vector(2 * 6);
        result.visit([&](auto output) { results_vector.assign(output.begin(), output.end()); });
        EXPECT(migraphx::verify_range(results_vector, gold));
        EXPECT(migraphx::verify_range(result.get_shape().lens(), std::vector<std::size_t>({2, 6})));
        EXPECT(
            migraphx::verify_range(result.get_shape().strides(), std::vector<std::size_t>({6, 1})));
    }
    {
        migraphx::program p;
        std::size_t axis       = 0;
        std::vector<int> data0 = {0, 1, 2, 3};
        std::vector<int> data1 = {4, 5, 6, 7, 8, 9};
        std::vector<int> data2 = {10, 11};
        migraphx::shape s0{migraphx::shape::int32_type, {2, 2}};
        migraphx::shape s1{migraphx::shape::int32_type, {3, 2}};
        migraphx::shape s2{migraphx::shape::int32_type, {1, 2}};
        auto l0 = p.add_literal(migraphx::literal{s0, data0});
        auto l1 = p.add_literal(migraphx::literal{s1, data1});
        auto l2 = p.add_literal(migraphx::literal{s2, data2});
        p.add_instruction(migraphx::op::concat{axis}, l0, l1, l2);
        p.compile(migraphx::cpu::target{});
        auto result           = p.eval({});
        std::vector<int> gold = {0, 1, 2, 3, 4, 5, 6, 7, 8, 9, 10, 11};
        std::vector<int> results_vector(6 * 2);
        result.visit([&](auto output) { results_vector.assign(output.begin(), output.end()); });
        EXPECT(migraphx::verify_range(results_vector, gold));
        EXPECT(migraphx::verify_range(result.get_shape().lens(), std::vector<std::size_t>({6, 2})));
        EXPECT(
            migraphx::verify_range(result.get_shape().strides(), std::vector<std::size_t>({2, 1})));
    }
}

TEST_CASE(gather_test)
{
    {
        migraphx::program p;

        std::vector<float> data(3 * 3);
        std::iota(data.begin(), data.end(), 0.5);
        migraphx::shape s{migraphx::shape::float_type, {3, 3}};
        auto a0 = p.add_literal(migraphx::literal{s, data});
        migraphx::shape s_indices{migraphx::shape::int32_type, {1, 2}};
        std::vector<int> indices{0, 2};
        auto a1  = p.add_literal(migraphx::literal{s_indices, indices});
        int axis = 0;
        p.add_instruction(migraphx::op::gather{axis}, a0, a1);
        p.compile(migraphx::cpu::target{});
        auto result = p.eval({});
        std::vector<float> res_data(4 * 5);
        std::vector<float> golden = {0.5f, 1.5f, 2.5f, 6.5f, 7.5f, 8.5f};
        result.visit([&](auto output) { res_data.assign(output.begin(), output.end()); });
        EXPECT(migraphx::verify_range(res_data, golden));
    }

    {
        migraphx::program p;

        std::vector<float> data(3 * 3);
        std::iota(data.begin(), data.end(), 0.5);
        migraphx::shape s{migraphx::shape::float_type, {3, 3}};
        auto a0 = p.add_literal(migraphx::literal{s, data});
        migraphx::shape s_indices{migraphx::shape::int32_type, {1, 2}};
        std::vector<int> indices{0, 2};
        auto a1  = p.add_literal(migraphx::literal{s_indices, indices});
        int axis = 1;
        p.add_instruction(migraphx::op::gather{axis}, a0, a1);
        p.compile(migraphx::cpu::target{});
        auto result = p.eval({});
        std::vector<float> res_data(4 * 5);
        std::vector<float> golden = {0.5f, 2.5f, 3.5f, 5.5f, 6.5f, 8.5f};
        result.visit([&](auto output) { res_data.assign(output.begin(), output.end()); });
        EXPECT(migraphx::verify_range(res_data, golden));
    }

    {
        migraphx::program p;

        std::vector<float> data(3 * 3);
        std::iota(data.begin(), data.end(), 0.5);
        migraphx::shape s{migraphx::shape::float_type, {3, 3}};
        auto a0 = p.add_literal(migraphx::literal{s, data});
        migraphx::shape s_indices{migraphx::shape::int32_type, {1, 2}};
        std::vector<int> indices{0, 2};
        auto a1  = p.add_literal(migraphx::literal{s_indices, indices});
        int axis = -1;
        p.add_instruction(migraphx::op::gather{axis}, a0, a1);
        p.compile(migraphx::cpu::target{});
        auto result = p.eval({});
        std::vector<float> res_data(4 * 5);
        std::vector<float> golden = {0.5f, 2.5f, 3.5f, 5.5f, 6.5f, 8.5f};
        result.visit([&](auto output) { res_data.assign(output.begin(), output.end()); });
        EXPECT(migraphx::verify_range(res_data, golden));
    }

    {
        migraphx::program p;

        std::vector<float> data(3 * 3);
        std::iota(data.begin(), data.end(), 0.5);
        migraphx::shape s{migraphx::shape::float_type, {3, 3}};
        auto a0 = p.add_literal(migraphx::literal{s, data});
        // scalar index
        migraphx::shape s_indices{migraphx::shape::int32_type};
        std::vector<int> indices{0};
        auto a1  = p.add_literal(migraphx::literal{s_indices, indices});
        int axis = -1;
        p.add_instruction(migraphx::op::gather{axis}, a0, a1);
        p.compile(migraphx::cpu::target{});
        auto result = p.eval({});
        std::vector<float> res_data{};
        std::vector<float> golden = {0.5f, 3.5f, 6.5f};
        result.visit([&](auto output) { res_data.assign(output.begin(), output.end()); });
        EXPECT(migraphx::verify_range(res_data, golden));
    }

    {
        migraphx::program p;

        std::vector<float> data(3);
        std::iota(data.begin(), data.end(), 0.5);
        migraphx::shape s{migraphx::shape::float_type, {3}};
        auto a0 = p.add_literal(migraphx::literal{s, data});
        // scalar index
        migraphx::shape s_indices{migraphx::shape::int32_type};
        std::vector<int> indices{0};
        auto a1  = p.add_literal(migraphx::literal{s_indices, indices});
        int axis = -1;
        p.add_instruction(migraphx::op::gather{axis}, a0, a1);
        p.compile(migraphx::cpu::target{});
        auto result = p.eval({});
        std::vector<float> res_data{};
        std::vector<float> golden = {0.5f};
        result.visit([&](auto output) { res_data.assign(output.begin(), output.end()); });
        EXPECT(migraphx::verify_range(res_data, golden));
    }
}

TEST_CASE(squeeze_test)
{
    {
        migraphx::program p;
        std::vector<float> data(4 * 3 * 3);
        migraphx::shape s1{migraphx::shape::float_type, {4, 1, 3, 1, 3}};
        migraphx::shape s2{migraphx::shape::float_type, {4, 3, 1, 3}};
        auto l0 = p.add_literal(migraphx::literal{s1, data});
        p.add_instruction(migraphx::op::squeeze{{1}}, l0);
        p.compile(migraphx::cpu::target{});
        auto result = p.eval({});
        EXPECT(result.get_shape() == s2);
    }
    {
        migraphx::program p;
        std::vector<float> data(4 * 3 * 3);
        migraphx::shape s1{migraphx::shape::float_type, {4, 1, 3, 1, 3}};
        migraphx::shape s2{migraphx::shape::float_type, {4, 1, 3, 3}};
        auto l0 = p.add_literal(migraphx::literal{s1, data});
        p.add_instruction(migraphx::op::squeeze{{3}}, l0);
        p.compile(migraphx::cpu::target{});
        auto result = p.eval({});
        EXPECT(result.get_shape() == s2);
    }
    {
        migraphx::program p;
        std::vector<float> data(4 * 3 * 3);
        migraphx::shape s1{migraphx::shape::float_type, {4, 1, 3, 1, 3}};
        migraphx::shape s2{migraphx::shape::float_type, {4, 3, 3}};
        auto l0 = p.add_literal(migraphx::literal{s1, data});
        p.add_instruction(migraphx::op::squeeze{}, l0);
        p.compile(migraphx::cpu::target{});
        auto result = p.eval({});
        EXPECT(result.get_shape() == s2);
    }
}

TEST_CASE(unsqueeze_test)
{
    {
        migraphx::program p;
        std::vector<float> data(4 * 3 * 3);
        migraphx::shape s1{migraphx::shape::float_type, {4, 3, 3}};
        migraphx::shape s2{migraphx::shape::float_type, {4, 1, 3, 3}};
        auto l0 = p.add_literal(migraphx::literal{s1, data});
        p.add_instruction(migraphx::op::unsqueeze{{1}}, l0);
        p.compile(migraphx::cpu::target{});
        auto result = p.eval({});
        EXPECT(result.get_shape() == s2);
    }
    {
        migraphx::program p;
        std::vector<float> data(4 * 3 * 3);
        migraphx::shape s1{migraphx::shape::float_type, {4, 3, 3}};
        migraphx::shape s2{migraphx::shape::float_type, {4, 3, 1, 3}};
        auto l0 = p.add_literal(migraphx::literal{s1, data});
        p.add_instruction(migraphx::op::unsqueeze{{2}}, l0);
        p.compile(migraphx::cpu::target{});
        auto result = p.eval({});
        EXPECT(result.get_shape() == s2);
    }
}

TEST_CASE(globalavgpool_test)
{
    migraphx::program p;
    auto s     = migraphx::shape{migraphx::shape::float_type, {1, 3, 2, 2}};
    auto op    = migraphx::op::pooling{"average"};
    auto lens  = s.lens();
    op.lengths = {lens[2], lens[3]};

    std::vector<float> data{0.3, 0.2, 0.4, 0.1, 0.8, 0.5, 0.9, 0.1, 0.1, 0.7, 0.1, 0.6};
    auto l0 = p.add_literal(migraphx::literal{s, data});
    p.add_instruction(op, l0);
    p.compile(migraphx::cpu::target{});
    auto result = p.eval({});

    std::vector<float> results_vector(3);
    result.visit([&](auto output) { results_vector.assign(output.begin(), output.end()); });
    std::vector<float> gold{0.25, 0.575, 0.375};
    EXPECT(migraphx::verify_range(results_vector, gold));
}

TEST_CASE(globalmaxpool_test)
{
    migraphx::program p;
    auto s     = migraphx::shape{migraphx::shape::float_type, {1, 3, 2, 2}};
    auto op    = migraphx::op::pooling{"max"};
    auto lens  = s.lens();
    op.lengths = {lens[2], lens[3]};

    std::vector<float> data{0.3, 0.2, 0.4, 0.1, 0.8, 0.5, 0.9, 0.1, 0.1, 0.7, 0.1, 0.6};
    auto l0 = p.add_literal(migraphx::literal{s, data});
    p.add_instruction(op, l0);
    p.compile(migraphx::cpu::target{});
    auto result = p.eval({});

    std::vector<float> results_vector(3);
    result.visit([&](auto output) { results_vector.assign(output.begin(), output.end()); });
    std::vector<float> gold{0.4, 0.9, 0.7};
    EXPECT(migraphx::verify_range(results_vector, gold));
}

TEST_CASE(im2col_3x3_no_pad_identity_test)
{
    std::size_t f[2]    = {3, 3};
    std::size_t size[2] = {3, 3};
    std::array<std::size_t, 2> padding{{0, 0}};
    std::array<std::size_t, 2> stride{{1, 1}};
    std::array<std::size_t, 2> dilation{{1, 1}};
    std::size_t channels = 1;

    std::vector<int32_t> weights(channels * f[0] * f[1]);
    std::vector<int32_t> input(channels * size[0] * size[1]);
    std::iota(input.begin(), input.end(), 0);

    migraphx::program p;
    migraphx::shape s_image{migraphx::shape::int32_type, {1, channels, size[0], size[1]}};
    migraphx::shape s_weights{migraphx::shape::int32_type, {1, channels, f[0], f[1]}};
    auto l_image   = p.add_literal(migraphx::literal{s_image, input});
    auto l_weights = p.add_literal(migraphx::literal{s_weights, weights});
    p.add_instruction(migraphx::op::im2col{padding, stride, dilation}, l_image, l_weights);
    p.compile(migraphx::cpu::target{});
    auto result = p.eval({});

    std::size_t col_height = (size[0] - f[0] + 2 * padding[0]) / stride[0] + 1;
    std::size_t col_width  = (size[1] - f[1] + 2 * padding[1]) / stride[1] + 1;
    std::vector<float> results_vector(channels * f[0] * f[1] * col_height * col_width);
    result.visit([&](auto output) { results_vector.assign(output.begin(), output.end()); });
    EXPECT(migraphx::verify_range(results_vector, input));
}

TEST_CASE(im2col_3x3_no_pad_test)
{
    std::size_t f[2]    = {3, 3};
    std::size_t size[2] = {4, 4};
    std::array<std::size_t, 2> padding{{0, 0}};
    std::array<std::size_t, 2> stride{{1, 1}};
    std::array<std::size_t, 2> dilation{{1, 1}};
    std::size_t channels = 1;

    std::vector<int32_t> weights(channels * f[0] * f[1]);
    std::vector<int32_t> input(channels * size[0] * size[1]);
    std::iota(input.begin(), input.end(), 0);

    migraphx::program p;
    migraphx::shape s_image{migraphx::shape::int32_type, {1, channels, size[0], size[1]}};
    migraphx::shape s_weights{migraphx::shape::int32_type, {1, channels, f[0], f[1]}};
    auto l_image   = p.add_literal(migraphx::literal{s_image, input});
    auto l_weights = p.add_literal(migraphx::literal{s_weights, weights});
    p.add_instruction(migraphx::op::im2col{padding, stride, dilation}, l_image, l_weights);
    p.compile(migraphx::cpu::target{});
    auto result = p.eval({});

    std::vector<int> correct = {0, 1, 2, 4, 5, 6,  8,  9,  10, 1, 2, 3, 5, 6,  7,  9,  10, 11,
                                4, 5, 6, 8, 9, 10, 12, 13, 14, 5, 6, 7, 9, 10, 11, 13, 14, 15};

    std::size_t col_height = (size[0] - f[0] + 2 * padding[0]) / stride[0] + 1;
    std::size_t col_width  = (size[1] - f[1] + 2 * padding[1]) / stride[1] + 1;
    std::vector<float> results_vector(channels * f[0] * f[1] * col_height * col_width);
    result.visit([&](auto output) { results_vector.assign(output.begin(), output.end()); });
    EXPECT(migraphx::verify_range(results_vector, correct));
}

TEST_CASE(im2col_3x3_stride_2_no_pad_test)
{
    std::size_t f[2]    = {3, 3};
    std::size_t size[2] = {6, 6};
    std::array<std::size_t, 2> padding{{0, 0}};
    std::array<std::size_t, 2> stride{{2, 2}};
    std::array<std::size_t, 2> dilation{{1, 1}};
    std::size_t channels = 1;

    std::vector<int32_t> weights(channels * f[0] * f[1]);
    std::vector<int32_t> input(channels * size[0] * size[1]);
    std::iota(input.begin(), input.end(), 0);

    migraphx::program p;
    migraphx::shape s_image{migraphx::shape::int32_type, {1, channels, size[0], size[1]}};
    migraphx::shape s_weights{migraphx::shape::int32_type, {1, channels, f[0], f[1]}};
    auto l_image   = p.add_literal(migraphx::literal{s_image, input});
    auto l_weights = p.add_literal(migraphx::literal{s_weights, weights});
    p.add_instruction(migraphx::op::im2col{padding, stride, dilation}, l_image, l_weights);
    p.compile(migraphx::cpu::target{});
    auto result = p.eval({});

    std::vector<int> correct = {0,  1,  2,  6,  7,  8,  12, 13, 14, 2,  3,  4,
                                8,  9,  10, 14, 15, 16, 12, 13, 14, 18, 19, 20,
                                24, 25, 26, 14, 15, 16, 20, 21, 22, 26, 27, 28};

    std::size_t col_height = (size[0] - f[0] + 2 * padding[0]) / stride[0] + 1;
    std::size_t col_width  = (size[1] - f[1] + 2 * padding[1]) / stride[1] + 1;
    std::vector<float> results_vector(channels * f[0] * f[1] * col_height * col_width);
    result.visit([&](auto output) { results_vector.assign(output.begin(), output.end()); });
    EXPECT(migraphx::verify_range(results_vector, correct));
}

TEST_CASE(im2col_3x3_with_padding_test)
{
    std::size_t f[2]    = {3, 3};
    std::size_t size[2] = {2, 2};
    std::array<std::size_t, 2> padding{{1, 1}};
    std::array<std::size_t, 2> stride{{1, 1}};
    std::array<std::size_t, 2> dilation{{1, 1}};
    std::size_t channels = 1;

    std::vector<int32_t> weights(channels * f[0] * f[1]);
    std::vector<int32_t> input(channels * size[0] * size[1]);
    std::iota(input.begin(), input.end(), 0);

    migraphx::program p;
    migraphx::shape s_image{migraphx::shape::int32_type, {1, channels, size[0], size[1]}};
    migraphx::shape s_weights{migraphx::shape::int32_type, {1, channels, f[0], f[1]}};
    auto l_image   = p.add_literal(migraphx::literal{s_image, input});
    auto l_weights = p.add_literal(migraphx::literal{s_weights, weights});
    p.add_instruction(migraphx::op::im2col{padding, stride, dilation}, l_image, l_weights);
    p.compile(migraphx::cpu::target{});
    auto result = p.eval({});

    std::vector<int> correct = {0, 0, 0, 0, 0, 1, 0, 2, 3, 0, 0, 0, 0, 1, 0, 2, 3, 0,
                                0, 0, 1, 0, 2, 3, 0, 0, 0, 0, 1, 0, 2, 3, 0, 0, 0, 0};

    std::size_t col_height = (size[0] - f[0] + 2 * padding[0]) / stride[0] + 1;
    std::size_t col_width  = (size[1] - f[1] + 2 * padding[1]) / stride[1] + 1;
    std::vector<float> results_vector(channels * f[0] * f[1] * col_height * col_width);
    result.visit([&](auto output) { results_vector.assign(output.begin(), output.end()); });
    EXPECT(migraphx::verify_range(results_vector, correct));
}

TEST_CASE(batch_norm_inference_test)
{
    migraphx::program p;
    const size_t width       = 2;
    const size_t height      = 2;
    const size_t channels    = 4;
    const size_t batches     = 2;
    const float x_val        = 8.0;
    const float mean_val     = 2.0;
    const float variance_val = 4.0;
    const float scale_val    = 2.0f;
    const float bias_val     = 1.0f;
    const float output_val = scale_val * (x_val - mean_val) / (std::sqrt(variance_val)) + bias_val;

    migraphx::shape s{migraphx::shape::float_type, {batches, channels, height, width}};
    migraphx::shape vars{migraphx::shape::float_type, {channels}};
    std::vector<float> x_data(width * height * channels * batches);
    std::vector<float> scale_data(channels);
    std::vector<float> bias_data(channels);
    std::vector<float> mean_data(channels);
    std::vector<float> variance_data(channels);

    std::fill(x_data.begin(), x_data.end(), x_val);
    std::fill(mean_data.begin(), mean_data.end(), mean_val);
    std::fill(variance_data.begin(), variance_data.end(), variance_val);
    std::fill(scale_data.begin(), scale_data.end(), scale_val);
    std::fill(bias_data.begin(), bias_data.end(), bias_val);

    auto x        = p.add_literal(migraphx::literal{s, x_data});
    auto scale    = p.add_literal(migraphx::literal{vars, scale_data});
    auto bias     = p.add_literal(migraphx::literal{vars, bias_data});
    auto mean     = p.add_literal(migraphx::literal{vars, mean_data});
    auto variance = p.add_literal(migraphx::literal{vars, variance_data});

    p.add_instruction(migraphx::op::batch_norm_inference{}, x, scale, bias, mean, variance);
    p.compile(migraphx::cpu::target{});
    auto result = p.eval({});

    std::vector<float> result_vector(width * height * channels * batches);
    std::vector<float> gold(width * height * channels * batches);
    std::fill(gold.begin(), gold.end(), output_val);
    result.visit([&](auto output) { result_vector.assign(output.begin(), output.end()); });

    EXPECT(migraphx::verify_range(result_vector, gold));
}

TEST_CASE(im2col_3x3_with_channels_identity_test)
{
    std::size_t f[2]    = {3, 3};
    std::size_t size[2] = {3, 3};
    std::array<std::size_t, 2> padding{{0, 0}};
    std::array<std::size_t, 2> stride{{1, 1}};
    std::array<std::size_t, 2> dilation{{1, 1}};
    std::size_t channels = 2;

    std::vector<int32_t> weights(channels * f[0] * f[1]);
    std::vector<int32_t> input(channels * size[0] * size[1]);
    std::iota(input.begin(), input.end(), 0);

    migraphx::program p;
    migraphx::shape s_image{migraphx::shape::int32_type, {1, channels, size[0], size[1]}};
    migraphx::shape s_weights{migraphx::shape::int32_type, {1, channels, f[0], f[1]}};
    auto l_image   = p.add_literal(migraphx::literal{s_image, input});
    auto l_weights = p.add_literal(migraphx::literal{s_weights, weights});
    p.add_instruction(migraphx::op::im2col{padding, stride, dilation}, l_image, l_weights);
    p.compile(migraphx::cpu::target{});
    auto result = p.eval({});

    std::size_t col_height = (size[0] - f[0] + 2 * padding[0]) / stride[0] + 1;
    std::size_t col_width  = (size[1] - f[1] + 2 * padding[1]) / stride[1] + 1;
    std::vector<float> results_vector(channels * f[0] * f[1] * col_height * col_width);
    result.visit([&](auto output) { results_vector.assign(output.begin(), output.end()); });
    EXPECT(migraphx::verify_range(results_vector, input));
}

TEST_CASE(exp_test)
{
    migraphx::program p;
    migraphx::shape s{migraphx::shape::float_type, {3}};
    auto l = p.add_literal(migraphx::literal{s, {-1, 0, 1}});
    p.add_instruction(migraphx::op::exp{}, l);
    p.compile(migraphx::cpu::target{});
    auto result = p.eval({});
    std::vector<float> results_vector(3);
    result.visit([&](auto output) { results_vector.assign(output.begin(), output.end()); });
    std::vector<float> gold = {0.36787944f, 1.f, 2.71828183f};
    EXPECT(migraphx::verify_range(results_vector, gold));
}

TEST_CASE(erf_test)
{
    migraphx::program p;
    migraphx::shape s{migraphx::shape::float_type, {4}};
    auto l =
        p.add_literal(migraphx::literal{s, {0.73785057, 1.58165966, -0.43597795, -0.01677432}});
    p.add_instruction(migraphx::op::erf{}, l);
    p.compile(migraphx::cpu::target{});
    auto result = p.eval({});
    std::vector<float> results_vector;
    result.visit([&](auto output) { results_vector.assign(output.begin(), output.end()); });
    std::vector<float> gold = {0.70327317, 0.97470088, -0.46247893, -0.01892602};
    EXPECT(migraphx::verify_range(results_vector, gold));
}

TEST_CASE(log_test)
{
    migraphx::program p;
    migraphx::shape s{migraphx::shape::float_type, {3}};
    auto l = p.add_literal(migraphx::literal{s, {1, 2, 3}});
    p.add_instruction(migraphx::op::log{}, l);
    p.compile(migraphx::cpu::target{});
    auto result = p.eval({});
    std::vector<float> results_vector(3);
    result.visit([&](auto output) { results_vector.assign(output.begin(), output.end()); });
    std::vector<float> gold = {0.0f, 0.6931471806f, 1.0986122887f};
    EXPECT(migraphx::verify_range(results_vector, gold));
}

TEST_CASE(sin_test)
{
    migraphx::program p;
    migraphx::shape s{migraphx::shape::float_type, {3}};
    auto l = p.add_literal(migraphx::literal{s, {-1, 0, 1}});
    p.add_instruction(migraphx::op::sin{}, l);
    p.compile(migraphx::cpu::target{});
    auto result = p.eval({});
    std::vector<float> results_vector(3);
    result.visit([&](auto output) { results_vector.assign(output.begin(), output.end()); });
    std::vector<float> gold = {-0.84147098f, 0.f, 0.84147098f};
    EXPECT(migraphx::verify_range(results_vector, gold));
}

TEST_CASE(cos_test)
{
    migraphx::program p;
    migraphx::shape s{migraphx::shape::float_type, {3}};
    auto l = p.add_literal(migraphx::literal{s, {-1, 0, 1}});
    p.add_instruction(migraphx::op::cos{}, l);
    p.compile(migraphx::cpu::target{});
    auto result = p.eval({});
    std::vector<float> results_vector(3);
    result.visit([&](auto output) { results_vector.assign(output.begin(), output.end()); });
    std::vector<float> gold = {0.54030231f, 1.f, 0.54030231f};
    EXPECT(migraphx::verify_range(results_vector, gold));
}

TEST_CASE(tan_test)
{
    migraphx::program p;
    migraphx::shape s{migraphx::shape::float_type, {3}};
    auto l = p.add_literal(migraphx::literal{s, {-1, 0, 1}});
    p.add_instruction(migraphx::op::tan{}, l);
    p.compile(migraphx::cpu::target{});
    auto result = p.eval({});
    std::vector<float> results_vector(3);
    result.visit([&](auto output) { results_vector.assign(output.begin(), output.end()); });
    std::vector<float> gold = {-1.55740772f, 0.0f, 1.55740772f};
    EXPECT(migraphx::verify_range(results_vector, gold));
}

TEST_CASE(asin_test)
{
    migraphx::program p;
    migraphx::shape s{migraphx::shape::float_type, {3}};
    std::vector<float> data{-0.5f, 0.0f, 0.9f};
    auto l = p.add_literal(migraphx::literal{s, data});
    p.add_instruction(migraphx::op::asin{}, l);
    p.compile(migraphx::cpu::target{});
    auto result = p.eval({});
    std::vector<float> results_vector(3);
    result.visit([&](auto output) { results_vector.assign(output.begin(), output.end()); });
    std::vector<float> gold = {-0.5235987756f, 0.f, 1.119769515};
    EXPECT(migraphx::verify_range(results_vector, gold));
}

TEST_CASE(acos_test)
{
    migraphx::program p;
    migraphx::shape s{migraphx::shape::double_type, {3}};
    std::vector<float> data{-0.8f, 0.0f, 1.0f};
    auto l = p.add_literal(migraphx::literal{s, data});
    p.add_instruction(migraphx::op::acos{}, l);
    p.compile(migraphx::cpu::target{});
    auto result = p.eval({});
    std::vector<float> results_vector(3);
    result.visit([&](auto output) { results_vector.assign(output.begin(), output.end()); });
    std::vector<float> gold = {2.4980915448f, 1.5707963268f, 0.0f};
    EXPECT(migraphx::verify_range(results_vector, gold));
}

TEST_CASE(atan_test)
{
    migraphx::program p;
    migraphx::shape s{migraphx::shape::double_type, {3}};
    auto l = p.add_literal(migraphx::literal{s, {-1, 0, 1}});
    p.add_instruction(migraphx::op::atan{}, l);
    p.compile(migraphx::cpu::target{});
    auto result = p.eval({});
    std::vector<float> results_vector(3);
    result.visit([&](auto output) { results_vector.assign(output.begin(), output.end()); });
    std::vector<float> gold = {-0.7853981634f, 0.0f, 0.7853981634f};
    EXPECT(migraphx::verify_range(results_vector, gold));
}

TEST_CASE(add_test)
{
    migraphx::program p;
    migraphx::shape s{migraphx::shape::float_type, {3}};
    auto l1 = p.add_literal(migraphx::literal{s, {-1, 0, 1}});
    auto l2 = p.add_literal(migraphx::literal{s, {1, 2, 3}});
    p.add_instruction(migraphx::op::add{}, l1, l2);
    p.compile(migraphx::cpu::target{});
    auto result = p.eval({});
    std::vector<float> results_vector(3);
    result.visit([&](auto output) { results_vector.assign(output.begin(), output.end()); });
    std::vector<float> gold = {0, 2, 4};
    EXPECT(migraphx::verify_range(results_vector, gold));
}

TEST_CASE(broadcast_test)
{
    migraphx::program p;
    migraphx::shape a_shape{migraphx::shape::int32_type, {2, 2}};
    std::vector<int32_t> a_data{0, 0, 0, 0};
    migraphx::shape b_shape{migraphx::shape::int32_type, {2}};
    std::vector<int32_t> b_data{-2, -3};
    uint64_t axis = 0;
    auto l1       = p.add_literal(migraphx::literal{a_shape, a_data});
    auto l2       = p.add_literal(migraphx::literal{b_shape, b_data});
    p.add_instruction(migraphx::op::broadcast{axis, l1->get_shape().lens()}, l2);
    p.compile(migraphx::cpu::target{});
    auto result = p.eval({});
    auto output = result.get<int32_t>();
    EXPECT(output(0, 0) == -2);
    EXPECT(output(0, 1) == -2);
    EXPECT(output(1, 0) == -3);
    EXPECT(output(1, 1) == -3);
}
TEST_CASE(add_broadcast_test)
{
    {
        migraphx::program p;
        migraphx::shape a_shape{migraphx::shape::float_type, {2, 2, 3}};
        std::vector<float> a_data{0, 1, 2, 3, 4, 5, 6, 7, 8, 9, 10, 11};
        migraphx::shape b_shape{migraphx::shape::float_type, {2, 2}};
        std::vector<float> b_data{0, -1, -2, -3};
        uint64_t axis = 0;
        auto l1       = p.add_literal(migraphx::literal{a_shape, a_data});
        auto l2       = p.add_literal(migraphx::literal{b_shape, b_data});
        auto l3 = p.add_instruction(migraphx::op::broadcast{axis, l1->get_shape().lens()}, l2);
        p.add_instruction(migraphx::op::add{}, l1, l3);
        p.compile(migraphx::cpu::target{});
        auto result = p.eval({});
        EXPECT(result.get_shape().packed());
        std::vector<float> results_vector(12);
        result.visit([&](auto output) { results_vector.assign(output.begin(), output.end()); });
        std::vector<float> gold = {0, 1, 2, 2, 3, 4, 4, 5, 6, 6, 7, 8};
        EXPECT(migraphx::verify_range(results_vector, gold));
    }
    {
        migraphx::program p;
        migraphx::shape a_shape{migraphx::shape::float_type, {2, 2, 3}};
        std::vector<float> a_data{0, 1, 2, 3, 4, 5, 6, 7, 8, 9, 10, 11};
        migraphx::shape b_shape{migraphx::shape::float_type, {2, 2, 1}};
        std::vector<float> b_data{0, -1, -2, -3};
        auto l1 = p.add_literal(migraphx::literal{a_shape, a_data});
        auto l2 = p.add_literal(migraphx::literal{b_shape, b_data});
        auto l3 = p.add_instruction(migraphx::op::multibroadcast{{2, 2, 3}}, l1);
        auto l4 = p.add_instruction(migraphx::op::multibroadcast{{2, 2, 3}}, l2);
        p.add_instruction(migraphx::op::add{}, l3, l4);
        p.compile(migraphx::cpu::target{});
        auto result = p.eval({});
        EXPECT(result.get_shape().packed());
        std::vector<float> results_vector(12);
        result.visit([&](auto output) { results_vector.assign(output.begin(), output.end()); });
        std::vector<float> gold = {0, 1, 2, 2, 3, 4, 4, 5, 6, 6, 7, 8};
        EXPECT(migraphx::verify_range(results_vector, gold));
    }
}

TEST_CASE(sub_test)
{
    migraphx::program p;
    migraphx::shape s{migraphx::shape::float_type, {3}};
    auto l1 = p.add_literal(migraphx::literal{s, {-1, 0, 1}});
    auto l2 = p.add_literal(migraphx::literal{s, {1, 2, 3}});
    p.add_instruction(migraphx::op::sub{}, l1, l2);
    p.compile(migraphx::cpu::target{});
    auto result = p.eval({});
    std::vector<float> results_vector(3);
    result.visit([&](auto output) { results_vector.assign(output.begin(), output.end()); });
    std::vector<float> gold = {-2, -2, -2};
    EXPECT(migraphx::verify_range(results_vector, gold));
}

TEST_CASE(mul_test)
{
    migraphx::program p;
    migraphx::shape s{migraphx::shape::float_type, {3}};
    auto l1 = p.add_literal(migraphx::literal{s, {-1, 0, 1}});
    auto l2 = p.add_literal(migraphx::literal{s, {1, 2, 3}});
    p.add_instruction(migraphx::op::mul{}, l1, l2);
    p.compile(migraphx::cpu::target{});
    auto result = p.eval({});
    std::vector<float> results_vector(3);
    result.visit([&](auto output) { results_vector.assign(output.begin(), output.end()); });
    std::vector<float> gold = {-1, 0, 3};
    EXPECT(migraphx::verify_range(results_vector, gold));
}

TEST_CASE(div_test)
{
    migraphx::program p;
    migraphx::shape s{migraphx::shape::float_type, {3}};
    auto l1 = p.add_literal(migraphx::literal{s, {-1.0f, 0.5f, 1.0f}});
    auto l2 = p.add_literal(migraphx::literal{s, {1.0f, 2.0f, 4.0f}});
    p.add_instruction(migraphx::op::div{}, l1, l2);
    p.compile(migraphx::cpu::target{});
    auto result = p.eval({});
    std::vector<float> results_vector(3);
    result.visit([&](auto output) { results_vector.assign(output.begin(), output.end()); });
    std::vector<float> gold = {-1.f, 0.25f, 0.25f};
    EXPECT(migraphx::verify_range(results_vector, gold));
}

TEST_CASE(relu_test)
{
    migraphx::program p;
    migraphx::shape s{migraphx::shape::float_type, {3}};
    auto l = p.add_literal(migraphx::literal{s, {-1.f, 0.f, 1.f}});
    p.add_instruction(migraphx::op::relu{}, l);
    p.compile(migraphx::cpu::target{});
    auto result = p.eval({});
    std::vector<float> results_vector(3);
    result.visit([&](auto output) { results_vector.assign(output.begin(), output.end()); });
    std::vector<float> gold = {0.f, 0.f, 1.f};
    EXPECT(migraphx::verify_range(results_vector, gold));
}

TEST_CASE(leaky_relu_test)
{
    migraphx::program p;
    migraphx::shape s{migraphx::shape::float_type, {3}};
    auto l = p.add_literal(migraphx::literal{s, {-1.f, 0.f, 1.f}});
    p.add_instruction(migraphx::op::leaky_relu{0.01}, l);
    p.compile(migraphx::cpu::target{});
    auto result = p.eval({});
    std::vector<float> results_vector(3);
    result.visit([&](auto output) { results_vector.assign(output.begin(), output.end()); });
    std::vector<float> gold = {-0.01f, 0.f, 1.f};
    EXPECT(migraphx::verify_range(results_vector, gold));
}

TEST_CASE(lrn_test)
{
    migraphx::program p;
    migraphx::shape s{migraphx::shape::float_type, {1, 5, 1, 1}};
    auto l = p.add_literal(migraphx::literal{s, {-2.0f, 1.0f, 0.f, 1.0f, 2.0f}});
    p.add_instruction(migraphx::op::lrn{0.0001, 0.75, 1, 5}, l);
    p.compile(migraphx::cpu::target{});
    auto result = p.eval({});
    std::vector<float> results_vector(5);
    result.visit([&](auto output) { results_vector.assign(output.begin(), output.end()); });
    std::vector<float> gold = {-2 / 1.000075, 1 / 1.00009, 0 / 1.000145, 1 / 1.00009, 2 / 1.000075};
    EXPECT(migraphx::verify_range(results_vector, gold));
}

TEST_CASE(imagescaler_test)
{
    migraphx::program p;
    migraphx::shape s{migraphx::shape::float_type, {1, 3, 2, 2}};
    auto img           = p.add_literal(migraphx::literal{s,
                                               {0.2,
                                                0.3,
                                                0.5,
                                                0.4,

                                                0.7,
                                                0.8,
                                                0.1,
                                                0.9,

                                                0.15,
                                                0.25,
                                                0.35,
                                                0.45}});
    auto scale_val     = p.add_literal(2.f);
    auto scaled_tensor = p.add_instruction(migraphx::op::scalar{s.lens()}, scale_val);
    auto img_scaled    = p.add_instruction(migraphx::op::mul{}, img, scaled_tensor);
    auto bias_vals     = p.add_literal(
        migraphx::literal{migraphx::shape{migraphx::shape::float_type, {3}}, {0.01, 0.02, 0.03}});
    auto bias_bcast = p.add_instruction(migraphx::op::broadcast{1, s.lens()}, bias_vals);
    p.add_instruction(migraphx::op::add{}, img_scaled, bias_bcast);
    p.compile(migraphx::cpu::target{});
    auto result = p.eval({});
    std::vector<float> results_vector(12);
    result.visit([&](auto output) { results_vector.assign(output.begin(), output.end()); });
    std::vector<float> gold = {0.41,
                               0.61,
                               1.01,
                               0.81,

                               1.42,
                               1.62,
                               0.22,
                               1.82,

                               0.33,
                               0.53,
                               0.73,
                               0.93};
    EXPECT(migraphx::verify_range(results_vector, gold));
}

TEST_CASE(reshape_test)
{
    migraphx::shape a_shape{migraphx::shape::float_type, {24, 1, 1, 1}};
    std::vector<float> data(24);
    std::iota(data.begin(), data.end(), -3);
    {
        migraphx::program p;
        auto l                         = p.add_literal(migraphx::literal{a_shape, data});
        std::vector<int64_t> new_shape = {8, 3, 1, 1};
        p.add_instruction(migraphx::op::reshape{new_shape}, l);
        p.compile(migraphx::cpu::target{});
        auto result = p.eval({});
        std::vector<float> results_vector(3);
        result.visit([&](auto output) { results_vector.assign(output.begin(), output.end()); });
        EXPECT(migraphx::verify_range(results_vector, data));
    }
    {
        migraphx::program p;
        auto l                         = p.add_literal(migraphx::literal{a_shape, data});
        std::vector<int64_t> new_shape = {1, 3, 4, 2};
        p.add_instruction(migraphx::op::reshape{new_shape}, l);
        p.compile(migraphx::cpu::target{});
        auto result = p.eval({});
        std::vector<float> results_vector(3);
        result.visit([&](auto output) { results_vector.assign(output.begin(), output.end()); });
        EXPECT(migraphx::verify_range(results_vector, data));
    }
    {
        migraphx::program p;
        auto l                         = p.add_literal(migraphx::literal{a_shape, data});
        std::vector<int64_t> new_shape = {1, 3, 4, 2};
        p.add_instruction(migraphx::op::reshape{new_shape}, l);
        p.compile(migraphx::cpu::target{});
        auto result = p.eval({});
        std::vector<float> results_vector(3);
        result.visit([&](auto output) { results_vector.assign(output.begin(), output.end()); });
        EXPECT(migraphx::verify_range(results_vector, data));
    }
}

TEST_CASE(maxpool_test)
{
    migraphx::program p;
    std::vector<float> a = {
        -2.1314404,  -1.63041711, 1.54562736,  1.04625261,  -1.42931843, -0.48703974, 0.4065806,
        -0.1524526,  1.30775225,  0.45538983,  -0.06631992, -1.75332725, 1.33493888,  0.47327688,
        0.36873096,  1.18358743,  -0.34640595, 1.22098756,  0.01946825,  -0.20238149, 0.43348005,
        -0.67991608, -0.83041084, 0.93537551,  0.70241445,  -0.5654031,  -1.30899191, -0.26735824,
        -0.52444768, 1.99097753,  1.86504853,  -0.26506025, 0.26236168,  0.43763575,  0.95300823,
        -1.02733946, -0.74655169, -0.5374338,  -0.28901565, -0.59789604, 0.5310151,   0.99125904,
        0.40609556,  -1.57175648, 0.22031412,  1.45862222,  0.53217483,  1.39087725,  1.00170159,
        -0.87175864, -1.7204628,  -1.72008383, -0.38656762, -0.01443311, 1.46645272,  -1.39995027,
        0.22505587,  -0.43461126, -0.05511411, -0.79950953, -0.01439556, 0.08795211,  1.18943918,
        -0.84079367, -1.73383629, -0.55662078, -0.30626822, -0.67339015, 0.44179603,  0.54316711,
        0.40899998,  -0.27831686, -1.11900508, -0.0881724,  0.35483059,  2.36277103,  -0.04765317,
        -0.36865309, 0.73814237,  1.47151589,  1.36546791,  -0.32649881, -1.0517807,  2.24768877,
        0.68883753,  0.58646208,  -0.91017133, -0.50462508, -0.4013325,  -0.72348958, -0.47368807,
        0.35285577,  -1.01817429, -0.5152272,  0.60321307,  0.43521205,  -0.23733577, 0.66427642,
        0.82949388,  0.82443929,  0.71550399,  0.34561086,  0.68570769,  -0.40718508, -1.20350206,
        0.15793853,  -2.31013632, -0.07934658, -0.09348056, 0.36576006,  2.46601582,  0.11090943,
        0.9144392,   0.56759721,  -0.22112127, -0.21955389, 0.72474903,  -1.28448462, 1.53285873,
        0.37437943,  0.31409341,  1.95433736,  0.91620457,  0.86205518,  1.24365854,  0.19248386,
        0.22526583,  0.13462132,  -0.27561715, -2.06446075, -0.02306402, -1.38278747, 1.1411345,
        1.31293464,  -1.86041689, 1.06763375,  -0.26541466, 1.4545635,   1.11430049,  -0.66491818,
        0.87101674,  0.67768967,  -1.02062869, -1.05031872, -2.2764678,  -2.0200038,  0.37592548,
        -0.26701379, -0.83388507, 0.19403623,  1.00968623,  0.11020003,  1.16736257,  -1.1160326,
        0.47346735,  0.6126079,   -0.19135755, 1.33624589,  -0.29802522, -0.57873946, -1.06555879,
        -0.20686582, 1.36892557,  -0.19937795, 0.8649236,   -1.40126073, 1.53441942,  0.34682792,
        -1.31724346, -1.32898355, 2.40126371,  0.07845283,  1.35732043,  -0.63678312, 0.39429256,
        -1.36487007, -0.31026676, -0.44981545, -0.28994772, -0.14657612, -1.75206447, -0.70612341,
        1.20071781,  -1.64647579, -0.7133292,  0.88494766,  0.52119428,  -2.77387547, 2.07681108,
        -0.90133125, 0.2847338,   0.6174528,   -0.20616426, -0.64263535, -1.08496261, 0.54275119,
        -0.88503587, 0.6629802,   1.47319221,  -1.05829155, -0.97027361, -0.93187737, -1.39954746,
        -0.52359426, -0.14743951, 1.51522756,  0.2078452,   -1.28156149, -1.19363916, -0.78680223,
        -0.89094824, 1.30212069,  -0.77974445, -0.58411664, 0.48764706,  -0.67132682};
    std::vector<float> c = {1.33493888, 1.54562736, 1.22098756, 1.33493888, 1.18358743, 1.99097753,
                            1.00170159, 1.45862222, 1.39087725, 1.46645272, 1.18943918, -0.01443311,
                            1.47151589, 2.36277103, 2.24768877, 0.68883753, 0.82949388, 0.71550399,
                            1.95433736, 2.46601582, 1.53285873, 1.95433736, 1.06763375, 1.4545635,
                            1.33624589, 1.16736257, 0.6126079,  1.36892557, 2.40126371, 1.53441942,
                            0.52119428, 2.07681108, 0.88494766, 1.51522756, 0.54275119, 0.6629802};
    migraphx::shape a_shape{migraphx::shape::float_type, {2, 3, 6, 6}};
    auto al = p.add_literal(migraphx::literal{a_shape, a});
    p.add_instruction(migraphx::op::pooling{"max", {{0, 0}}, {{2, 2}}, {{3, 2}}}, al);
    p.compile(migraphx::cpu::target{});
    auto result = p.eval({});
    // std::cout << result.get_shape() << std::endl;
    std::vector<float> results_vector(36);
    result.visit([&](auto output) { results_vector.assign(output.begin(), output.end()); });
    EXPECT(migraphx::verify_range(results_vector, c));
}

TEST_CASE(softmax_simple_test)
{
    migraphx::program p;
    std::vector<float> a = {0.25, 0.75};
    std::vector<float> s = {0.377541, 0.622459};
    migraphx::shape a_shape{migraphx::shape::float_type, {1, 2}};
    auto al = p.add_literal(migraphx::literal{a_shape, a});
    p.add_instruction(migraphx::op::softmax{1}, al);
    p.compile(migraphx::cpu::target{});
    auto result = p.eval({});
    std::vector<float> results_vector(2);
    result.visit([&](auto output) { results_vector.assign(output.begin(), output.end()); });
    EXPECT(migraphx::verify_range(results_vector, s));
}

TEST_CASE(softmax_test)
{
    migraphx::program p;
    std::vector<float> a = {
        -5.61869681e-01, 9.07827199e-01,  1.29255986e+00,  3.18533443e-02,  -1.22183852e-03,
        -2.83830553e-01, -1.03245842e+00, -9.28322077e-01, -8.82696748e-01, 1.11327164e-01,
        -9.20038462e-01, 8.47388089e-01,  2.51734018e-01,  1.50563884e+00,  2.23056650e+00,
        -6.17576987e-02, -1.00264274e-01, -6.10369384e-01, 1.17537189e+00,  -2.51560897e-01,
        -8.50333512e-01, -8.03578615e-01, -6.51194930e-01, -2.58137047e-01, 4.65528190e-01,
        3.23284641e-02,  -1.54700470e+00, 1.38096774e+00,  5.39869189e-01,  -7.56884992e-01,
        1.81503093e+00,  -2.11269641e+00, 1.92466557e+00,  1.77230799e+00,  2.21660900e+00,
        1.56777036e+00,  -2.08995026e-03, 3.50566894e-01,  -1.15042710e+00, -1.18577778e+00,
        8.90633047e-01,  -6.63949102e-02, 1.44661188e+00,  1.59215283e+00,  -2.56262213e-01,
        9.39079225e-01,  4.07298543e-02,  3.86590779e-01,  6.09607756e-01,  8.22331488e-01,
        -2.82126725e-01, -9.49052632e-01, -4.24012303e-01, -5.32990396e-01, -3.18386006e+00,
        3.27092171e-01,  -1.33315325e+00, 3.62459183e-01,  3.74710828e-01,  -1.30302286e+00,
        1.79680198e-01,  -4.51832324e-01, 4.34282750e-01,  -7.09520102e-01, 6.20333970e-01,
        -1.28712380e+00, 2.04130828e-01,  -7.70607769e-01, 1.61889160e+00,  -1.50951004e+00,
        -4.10505563e-01, -3.56566496e-02, -1.29747534e+00, -1.49967879e-01, 7.77626812e-01,
        -8.28408226e-02, 2.73412596e-02,  5.79780899e-03,  9.87900198e-02,  -7.95276761e-01,
        -1.38536084e+00, -6.63573861e-01, 3.89783204e-01,  -1.30670881e+00, -7.62425125e-01,
        -4.04883057e-01, 6.24344349e-01,  3.68128955e-01,  -1.01577950e+00, -3.06715906e-01,
        5.67961395e-01,  2.98198581e-01,  -1.63613629e+00, -3.75131965e-01, -6.75393403e-01,
        2.59172034e+00,  6.75538957e-01,  9.07939598e-02,  1.92257717e-01,  -1.21592450e+00,
        -2.73682117e-01, 1.25232983e+00,  -1.39969170e+00, -1.91483587e-01, 2.57732719e-01,
        3.10056299e-01,  1.41833842e+00,  -1.81386679e-01, 3.92868072e-01,  -8.14771175e-01,
        2.02392387e+00,  -9.42091495e-02, -3.77683818e-01, 2.05638766e+00,  2.93796062e-01,
        -6.02131486e-01, 2.70461679e-01,  -8.92358482e-01, 1.04388881e+00,  2.66154885e-01};

    std::vector<float> s = {
        0.30191708, 0.59879845, 0.50029165, 0.24915339, 0.36823985, 0.13190967, 0.0349741,
        0.18750034, 0.21905553, 0.27000085, 0.0547399,  0.56318235, 0.47422904, 0.78964758,
        0.91381913, 0.44601166, 0.47902739, 0.13120073, 0.4449684,  0.18766427, 0.15753111,
        0.07844277, 0.05120674, 0.36648798, 0.14637007, 0.13152322, 0.01560997, 0.29065287,
        0.49196178, 0.10550152, 0.81890774, 0.06369215, 0.62972021, 0.74931765, 0.67285055,
        0.35034987, 0.28612873, 0.31931475, 0.04220394, 0.16093165, 0.22390974, 0.11915915,
        0.3115395,  0.35899726, 0.22190949, 0.57518375, 0.13888834, 0.7753762,  0.4642328,
        0.57055861, 0.21954368, 0.34515455, 0.09486015, 0.40631217, 0.01842281, 0.48770609,
        0.06652815, 0.36023033, 0.42343026, 0.24226256, 0.17348589, 0.44066274, 0.6865865,
        0.17296699, 0.46923906, 0.06921105, 0.3570261,  0.4125829,  0.73165393, 0.15302512,
        0.29499072, 0.33932695, 0.30852377, 0.40762195, 0.40170741, 0.36259529, 0.60848355,
        0.42618036, 0.31721094, 0.02960522, 0.28256637, 0.24389413, 0.2725659,  0.10663581,
        0.27622163, 0.28264219, 0.53652936, 0.09476089, 0.40890986, 0.34848392, 0.32572666,
        0.53076893, 0.11529481, 0.29117745, 0.14625968, 0.8756339,  0.49818122, 0.10656087,
        0.1813329,  0.17664003, 0.21410346, 0.80408043, 0.02315119, 0.27155462, 0.32804728,
        0.13268511, 0.61795473, 0.49703068, 0.41696799, 0.10175809, 0.71028161, 0.29929739,
        0.17377149, 0.76075399, 0.20071237, 0.32632929, 0.36892858, 0.09416146, 0.26656723,
        0.42914796};

    migraphx::shape a_shape{migraphx::shape::float_type, {5, 3, 4, 2}};
    auto al = p.add_literal(migraphx::literal{a_shape, a});
    p.add_instruction(migraphx::op::softmax{}, al);
    p.compile(migraphx::cpu::target{});
    auto result = p.eval({});
    std::vector<float> results_vector(120);
    result.visit([&](auto output) { results_vector.assign(output.begin(), output.end()); });
    EXPECT(migraphx::verify_range(results_vector, s));
}

TEST_CASE(logsoftmax_test_axis_0)
{
    migraphx::program p;
    std::vector<float> a = {
        1.93885877,  -1.20006269, 0.90960855,  0.42108916,  -1.50797544, -1.31047913, 1.07816336,
        -1.13288733, -0.86411064, 0.97800238,  0.76631385,  2.07962834,  -0.8940665,  -1.62855592,
        -0.53763057, -1.48165117, -0.64154112, 0.42486547,  0.89330917,  -2.42022666, 0.192611,
        -0.01257413, -1.5326607,  0.53137897,  -1.52383859, 0.46994381,  0.00453619,  0.0066996,
        1.58394908,  0.84216752,  -0.04137941, -0.88580789, 1.44055158,  -0.17621241, -1.98917923,
        -0.08610038, 0.79020567,  -0.67714548, 0.42774631,  0.1376574,   2.23569227,  1.16681234,
        -1.21191456, -0.28411502, -0.18688975, 1.67552548,  2.48357974,  0.95891282,  -0.06616535,
        -0.99628491, 1.04314606,  -1.22943315, 0.76930403,  0.31106618};

    std::vector<float> s = {
        -0.135261, -2.843968, -0.659995, -0.488413, -1.051857, -2.812936, -0.250956, -0.353985,
        -1.155980, -0.603651, -0.211969, -0.175371, -1.336552, -3.885010, -1.871544, -0.837083,
        -0.887745, -0.433338, -1.158864, -4.911197, -1.147972, -0.666711, -0.996874, -0.981418,
        -0.851145, -0.853988, -0.858112, -2.067420, -0.059956, -0.727436, -0.950881, -0.429689,
        -0.061906, -1.505332, -1.210277, -0.377970, -0.791448, -1.655428, -1.827253, -0.304828,
        -0.020762, -0.167101, -0.567346, -0.530319, -1.045094, -0.376648, -0.007391, -0.381670,
        -0.720302, -0.460499, -0.469651, -0.556740, -0.554628, -0.551582};

    migraphx::shape a_shape{migraphx::shape::float_type, {2, 3, 3, 3}};
    auto al  = p.add_literal(migraphx::literal{a_shape, a});
    int axis = 0;
    p.add_instruction(migraphx::op::logsoftmax{axis}, al);
    p.compile(migraphx::cpu::target{});
    auto result = p.eval({});
    std::vector<float> results_vector;
    result.visit([&](auto output) { results_vector.assign(output.begin(), output.end()); });
    EXPECT(migraphx::verify_range(results_vector, s));
}

TEST_CASE(logsoftmax_test_axis_1)
{
    migraphx::program p;
    std::vector<float> a = {
        1.93885877,  -1.20006269, 0.90960855,  0.42108916,  -1.50797544, -1.31047913, 1.07816336,
        -1.13288733, -0.86411064, 0.97800238,  0.76631385,  2.07962834,  -0.8940665,  -1.62855592,
        -0.53763057, -1.48165117, -0.64154112, 0.42486547,  0.89330917,  -2.42022666, 0.192611,
        -0.01257413, -1.5326607,  0.53137897,  -1.52383859, 0.46994381,  0.00453619,  0.0066996,
        1.58394908,  0.84216752,  -0.04137941, -0.88580789, 1.44055158,  -0.17621241, -1.98917923,
        -0.08610038, 0.79020567,  -0.67714548, 0.42774631,  0.1376574,   2.23569227,  1.16681234,
        -1.21191456, -0.28411502, -0.18688975, 1.67552548,  2.48357974,  0.95891282,  -0.06616535,
        -0.99628491, 1.04314606,  -1.22943315, 0.76930403,  0.31106618};

    std::vector<float> s = {
        -0.550468, -2.132973, -1.549746, -0.650533, -1.051529, -2.248570, -0.141017, -2.028357,
        -1.947730, -1.511324, -0.166597, -0.379726, -1.965689, -1.172109, -1.475721, -2.700831,
        -1.537011, -0.658754, -1.596017, -3.353137, -2.266743, -1.084197, -1.076214, -0.406712,
        -2.743019, -0.425526, -1.079083, -2.139486, -1.270584, -1.024088, -1.154231, -3.201762,
        -0.888957, -0.532855, -3.103583, -1.221339, -1.355980, -3.531678, -1.438510, -0.975194,
        -0.080261, -1.162697, -1.568557, -1.398519, -1.322129, -0.470660, -0.370953, -0.907343,
        -1.179017, -3.312239, -1.286363, -1.586076, -0.345100, -0.824173};

    migraphx::shape a_shape{migraphx::shape::float_type, {2, 3, 3, 3}};
    auto al  = p.add_literal(migraphx::literal{a_shape, a});
    int axis = 1;
    p.add_instruction(migraphx::op::logsoftmax{axis}, al);
    p.compile(migraphx::cpu::target{});
    auto result = p.eval({});
    std::vector<float> results_vector;
    result.visit([&](auto output) { results_vector.assign(output.begin(), output.end()); });
    EXPECT(migraphx::verify_range(results_vector, s));
}

TEST_CASE(logsoftmax_test_axis_2)
{
    migraphx::program p;
    std::vector<float> a = {
        1.93885877,  -1.20006269, 0.90960855,  0.42108916,  -1.50797544, -1.31047913, 1.07816336,
        -1.13288733, -0.86411064, 0.97800238,  0.76631385,  2.07962834,  -0.8940665,  -1.62855592,
        -0.53763057, -1.48165117, -0.64154112, 0.42486547,  0.89330917,  -2.42022666, 0.192611,
        -0.01257413, -1.5326607,  0.53137897,  -1.52383859, 0.46994381,  0.00453619,  0.0066996,
        1.58394908,  0.84216752,  -0.04137941, -0.88580789, 1.44055158,  -0.17621241, -1.98917923,
        -0.08610038, 0.79020567,  -0.67714548, 0.42774631,  0.1376574,   2.23569227,  1.16681234,
        -1.21191456, -0.28411502, -0.18688975, 1.67552548,  2.48357974,  0.95891282,  -0.06616535,
        -0.99628491, 1.04314606,  -1.22943315, 0.76930403,  0.31106618};

    std::vector<float> s = {
        -0.495957, -1.031212, -0.245531, -2.013726, -1.339125, -2.465619, -1.356652, -0.964037,
        -2.019250, -0.214522, -0.289569, -0.234392, -2.086591, -2.684439, -2.851651, -2.674176,
        -1.697424, -1.889155, -0.401029, -3.064586, -1.173030, -1.306912, -2.177020, -0.834262,
        -2.818177, -0.174415, -1.361105, -1.024571, -0.106766, -1.167645, -1.072650, -2.576522,
        -0.569261, -1.207483, -3.679894, -2.095913, -0.504264, -3.039291, -1.290559, -1.156812,
        -0.126453, -0.551493, -2.506384, -2.646261, -1.905195, -0.206994, -0.191369, -0.959754,
        -1.948685, -3.671233, -0.875521, -3.111952, -1.905644, -1.6076011};

    migraphx::shape a_shape{migraphx::shape::float_type, {2, 3, 3, 3}};
    auto al  = p.add_literal(migraphx::literal{a_shape, a});
    int axis = 2;
    p.add_instruction(migraphx::op::logsoftmax{axis}, al);
    p.compile(migraphx::cpu::target{});
    auto result = p.eval({});
    std::vector<float> results_vector;
    result.visit([&](auto output) { results_vector.assign(output.begin(), output.end()); });
    EXPECT(migraphx::verify_range(results_vector, s));
}

TEST_CASE(logsoftmax_test_axis_3)
{
    migraphx::program p;
    std::vector<float> a = {
        1.93885877,  -1.20006269, 0.90960855,  0.42108916,  -1.50797544, -1.31047913, 1.07816336,
        -1.13288733, -0.86411064, 0.97800238,  0.76631385,  2.07962834,  -0.8940665,  -1.62855592,
        -0.53763057, -1.48165117, -0.64154112, 0.42486547,  0.89330917,  -2.42022666, 0.192611,
        -0.01257413, -1.5326607,  0.53137897,  -1.52383859, 0.46994381,  0.00453619,  0.0066996,
        1.58394908,  0.84216752,  -0.04137941, -0.88580789, 1.44055158,  -0.17621241, -1.98917923,
        -0.08610038, 0.79020567,  -0.67714548, 0.42774631,  0.1376574,   2.23569227,  1.16681234,
        -1.21191456, -0.28411502, -0.18688975, 1.67552548,  2.48357974,  0.95891282,  -0.06616535,
        -0.99628491, 1.04314606,  -1.22943315, 0.76930403,  0.31106618};

    std::vector<float> s = {
        -0.336904, -3.475825, -1.366154, -0.279366, -2.208430, -2.010934, -0.225511, -2.436562,
        -2.167785, -1.572415, -1.784104, -0.470789, -1.067459, -1.801948, -0.711023, -2.307197,
        -1.467087, -0.400681, -0.426983, -3.740518, -1.127681, -1.078919, -2.599005, -0.534965,
        -2.561400, -0.567617, -1.033025, -2.097713, -0.520463, -1.262245, -1.763230, -2.607658,
        -0.281299, -0.814243, -2.627210, -0.724131, -0.655704, -2.123055, -1.018163, -2.480634,
        -0.382599, -1.451479, -1.843102, -0.915303, -0.818078, -1.316929, -0.508875, -2.033541,
        -1.487672, -2.417791, -0.378360, -2.568531, -0.569794, -1.028032};

    migraphx::shape a_shape{migraphx::shape::float_type, {2, 3, 3, 3}};
    auto al  = p.add_literal(migraphx::literal{a_shape, a});
    int axis = 3;
    p.add_instruction(migraphx::op::logsoftmax{axis}, al);
    p.compile(migraphx::cpu::target{});
    auto result = p.eval({});
    std::vector<float> results_vector;
    result.visit([&](auto output) { results_vector.assign(output.begin(), output.end()); });
    EXPECT(migraphx::verify_range(results_vector, s));
}

TEST_CASE(argmax_test_0)
{
    migraphx::program p;
    std::vector<float> data = {1.2255,  1.6834,  -2.0305, -0.3221, 0.4701,  0.2583, 0.7545, 2.5758,
                               -1.6849, 0.0928,  0.9022,  -0.8765, -0.4090, 0.9301, 2.0724, -1.5706,
                               0.4867,  -0.1493, 0.6957,  -0.2179, 0.7142,  0.7177, 0.0183, 1.3497};
    std::vector<int64_t> res_gold = {0, 0, 1, 0, 1, 0, 0, 0, 1, 1, 0, 1};
    migraphx::shape data_shape{migraphx::shape::float_type, {2, 3, 4}};
    auto dl = p.add_literal(migraphx::literal{data_shape, data});
    p.add_instruction(migraphx::op::argmax{0}, dl);
    p.compile(migraphx::cpu::target{});
    auto result = p.eval({});
    std::vector<int64_t> result_vec;
    result.visit([&](auto output) { result_vec.assign(output.begin(), output.end()); });

    EXPECT(migraphx::verify_range(result_vec, res_gold));
}

TEST_CASE(argmax_test_1)
{
    migraphx::program p;
    std::vector<float> data = {1.2255,  1.6834,  -2.0305, -0.3221, 0.4701,  0.2583, 0.7545, 2.5758,
                               -1.6849, 0.0928,  0.9022,  -0.8765, -0.4090, 0.9301, 2.0724, -1.5706,
                               0.4867,  -0.1493, 0.6957,  -0.2179, 0.7142,  0.7177, 0.0183, 1.3497};
    std::vector<int64_t> res_gold = {0, 0, 2, 1, 2, 0, 0, 2};
    migraphx::shape data_shape{migraphx::shape::float_type, {2, 3, 4}};
    auto dl = p.add_literal(migraphx::literal{data_shape, data});
    p.add_instruction(migraphx::op::argmax{1}, dl);
    p.compile(migraphx::cpu::target{});
    auto result = p.eval({});
    std::vector<int64_t> result_vec;
    result.visit([&](auto output) { result_vec.assign(output.begin(), output.end()); });

    EXPECT(migraphx::verify_range(result_vec, res_gold));
}

TEST_CASE(argmax_test_2)
{
    migraphx::program p;
    std::vector<float> data = {1.2255,  1.6834,  -2.0305, -0.3221, 0.4701,  0.2583, 0.7545, 2.5758,
                               -1.6849, 0.0928,  0.9022,  -0.8765, -0.4090, 0.9301, 2.0724, -1.5706,
                               0.4867,  -0.1493, 0.6957,  -0.2179, 0.7142,  0.7177, 0.0183, 1.3497};
    std::vector<int64_t> res_gold = {1, 3, 2, 2, 2, 3};
    migraphx::shape data_shape{migraphx::shape::float_type, {2, 3, 4}};
    auto dl = p.add_literal(migraphx::literal{data_shape, data});
    p.add_instruction(migraphx::op::argmax{2}, dl);
    p.compile(migraphx::cpu::target{});
    auto result = p.eval({});
    std::vector<int64_t> result_vec;
    result.visit([&](auto output) { result_vec.assign(output.begin(), output.end()); });

    EXPECT(migraphx::verify_range(result_vec, res_gold));
}

TEST_CASE(argmin_test_0)
{
    migraphx::program p;
    std::vector<float> data = {1.2255,  1.6834,  -2.0305, -0.3221, 0.4701,  0.2583, 0.7545, 2.5758,
                               -1.6849, 0.0928,  0.9022,  -0.8765, -0.4090, 0.9301, 2.0724, -1.5706,
                               0.4867,  -0.1493, 0.6957,  -0.2179, 0.7142,  0.7177, 0.0183, 1.3497};
    std::vector<int64_t> res_gold = {1, 1, 0, 1, 0, 1, 1, 1, 0, 0, 1, 0};
    migraphx::shape data_shape{migraphx::shape::float_type, {2, 3, 4}};
    auto dl = p.add_literal(migraphx::literal{data_shape, data});
    p.add_instruction(migraphx::op::argmin{0}, dl);
    p.compile(migraphx::cpu::target{});
    auto result = p.eval({});
    std::vector<int64_t> result_vec;
    result.visit([&](auto output) { result_vec.assign(output.begin(), output.end()); });

    EXPECT(migraphx::verify_range(result_vec, res_gold));
}

TEST_CASE(argmin_test_1)
{
    migraphx::program p;
    std::vector<float> data = {1.2255,  1.6834,  -2.0305, -0.3221, 0.4701,  0.2583, 0.7545, 2.5758,
                               -1.6849, 0.0928,  0.9022,  -0.8765, -0.4090, 0.9301, 2.0724, -1.5706,
                               0.4867,  -0.1493, 0.6957,  -0.2179, 0.7142,  0.7177, 0.0183, 1.3497};
    std::vector<int64_t> res_gold = {2, 2, 0, 2, 0, 1, 2, 0};
    migraphx::shape data_shape{migraphx::shape::float_type, {2, 3, 4}};
    auto dl = p.add_literal(migraphx::literal{data_shape, data});
    p.add_instruction(migraphx::op::argmin{1}, dl);
    p.compile(migraphx::cpu::target{});
    auto result = p.eval({});
    std::vector<int64_t> result_vec;
    result.visit([&](auto output) { result_vec.assign(output.begin(), output.end()); });

    EXPECT(migraphx::verify_range(result_vec, res_gold));
}

TEST_CASE(argmin_test_2)
{
    migraphx::program p;
    std::vector<float> data = {1.2255,  1.6834,  -2.0305, -0.3221, 0.4701,  0.2583, 0.7545, 2.5758,
                               -1.6849, 0.0928,  0.9022,  -0.8765, -0.4090, 0.9301, 2.0724, -1.5706,
                               0.4867,  -0.1493, 0.6957,  -0.2179, 0.7142,  0.7177, 0.0183, 1.3497};
    std::vector<int64_t> res_gold = {2, 1, 0, 3, 3, 2};
    migraphx::shape data_shape{migraphx::shape::float_type, {2, 3, 4}};
    auto dl = p.add_literal(migraphx::literal{data_shape, data});
    p.add_instruction(migraphx::op::argmin{2}, dl);
    p.compile(migraphx::cpu::target{});
    auto result = p.eval({});
    std::vector<int64_t> result_vec;
    result.visit([&](auto output) { result_vec.assign(output.begin(), output.end()); });

    EXPECT(migraphx::verify_range(result_vec, res_gold));
}

TEST_CASE(conv2d_test)
{
    migraphx::program p;
    std::vector<float> a = {
        2.71567607,  -0.9960829,  0.91671127,  0.28140706,  0.63235772,  0.08077253,  0.80927712,
        -0.59108931, -1.05421555, -2.76622486, -0.85044265, -0.52049929, 0.67726439,  -0.65290606,
        0.02345525,  -0.33579525, 0.38901961,  1.05473483,  -1.31188095, 1.8963089,   -0.07265259,
        0.947339,    0.41949373,  -0.70814759, 0.25892952,  1.07311416,  1.2571274,   -0.62318051,
        -0.19951548, -0.94232577, -0.29393643, 0.42292568,  -0.80230367, 1.40909171,  0.63617158,
        0.13900366,  1.09253144,  -0.15265895, 1.54781747,  0.72780299,  1.09189606,  -0.38068101,
        0.97057933,  -0.58958799, 1.56188643,  0.21474874,  0.58725154,  -1.27097559, -0.03024297,
        1.09437096,  -0.4897908,  0.34838957,  -1.31042492, -1.69069934, 0.86956722,  -0.40457946,
        0.46691212,  1.29273605,  0.26464137,  0.22073045,  -1.02178168, 0.22163901,  -1.84387338,
        0.75522131,  -0.45775682, -0.42241111, -1.50944722, 1.07256448,  -1.95876884, -0.28106022,
        0.3341668,   2.13129425,  -1.14728117, -1.06555498, -0.298444,   -0.88322699, -0.65866792,
        -2.06007552, 0.01374334,  0.45612028,  0.52715492,  1.01914406,  -1.72659791, 0.80650896,
        0.16860051,  2.24112225,  -0.78620857, 0.36566174,  -0.07020134, -0.47976932, -0.68230027,
        -0.94711417, -0.54506505, 1.66504931,  -0.71860826, 0.61132306};

    std::vector<float> c = {
        2.82721668e-02,  6.44195229e-02,  1.53499246e-02,  1.72468081e-01,  -6.33238107e-02,
        9.49496776e-02,  1.40258059e-01,  -7.92879611e-02, -1.29301161e-01, 3.11307609e-03,
        -1.90624535e-01, 1.13238767e-01,  -2.80647576e-02, 3.12882811e-02,  -3.52091640e-02,
        3.33581865e-02,  6.43158704e-02,  7.40238279e-02,  -1.00106120e-01, -9.56912562e-02,
        1.44342467e-01,  9.40258950e-02,  6.36333972e-02,  1.66158378e-03,  -8.91554281e-02,
        2.58734226e-02,  1.70919895e-02,  1.78214177e-01,  8.84564668e-02,  8.98126513e-02,
        -1.63809001e-01, 1.37802169e-01,  1.66439757e-01,  -1.45631135e-02, 1.88469887e-04,
        4.76950556e-02,  -1.91969007e-01, -1.76233292e-01, -7.70473927e-02, 1.14828631e-01,
        1.76608220e-01,  -1.50728196e-01, 1.99946314e-02,  -5.88052124e-02, 1.31612435e-01,
        1.61106288e-02,  -1.35080189e-01, 1.49512306e-01,  3.86456847e-02,  1.29330024e-01,
        -3.22975963e-02, -5.60784787e-02, -5.41997552e-02, 4.78562862e-02};

    std::vector<float> s = {0.27039781,
                            0.19105849,
                            -0.06339942,
                            -0.65087199,
                            0.40867025,
                            0.05063812,
                            -0.14907975,
                            0.49018705,
                            -0.49197209,
                            0.33236548,
                            -0.39374301,
                            0.16012701,
                            0.06574871,
                            0.71606487,
                            -0.55201721,
                            -0.46427044};
    migraphx::shape a_shape{migraphx::shape::float_type, {2, 3, 4, 4}};
    auto al = p.add_literal(migraphx::literal{a_shape, a});

    migraphx::shape c_shape{migraphx::shape::float_type, {2, 3, 3, 3}};
    auto cl = p.add_literal(migraphx::literal{c_shape, c});

    p.add_instruction(migraphx::op::convolution{}, al, cl);
    p.compile(migraphx::cpu::target{});
    auto result = p.eval({});

    std::vector<float> results_vector(16);
    result.visit([&](auto output) { results_vector.assign(output.begin(), output.end()); });
    EXPECT(migraphx::verify_range(results_vector, s));
}

TEST_CASE(conv2d_padding_test)
{
    migraphx::program p;
    std::vector<float> a = {
        2.71567607,  -0.9960829,  0.91671127,  0.28140706,  0.63235772,  0.08077253,  0.80927712,
        -0.59108931, -1.05421555, -2.76622486, -0.85044265, -0.52049929, 0.67726439,  -0.65290606,
        0.02345525,  -0.33579525, 0.38901961,  1.05473483,  -1.31188095, 1.8963089,   -0.07265259,
        0.947339,    0.41949373,  -0.70814759, 0.25892952,  1.07311416,  1.2571274,   -0.62318051,
        -0.19951548, -0.94232577, -0.29393643, 0.42292568,  -0.80230367, 1.40909171,  0.63617158,
        0.13900366,  1.09253144,  -0.15265895, 1.54781747,  0.72780299,  1.09189606,  -0.38068101,
        0.97057933,  -0.58958799, 1.56188643,  0.21474874,  0.58725154,  -1.27097559, -0.03024297,
        1.09437096,  -0.4897908,  0.34838957,  -1.31042492, -1.69069934, 0.86956722,  -0.40457946,
        0.46691212,  1.29273605,  0.26464137,  0.22073045,  -1.02178168, 0.22163901,  -1.84387338,
        0.75522131,  -0.45775682, -0.42241111, -1.50944722, 1.07256448,  -1.95876884, -0.28106022,
        0.3341668,   2.13129425,  -1.14728117, -1.06555498, -0.298444,   -0.88322699, -0.65866792,
        -2.06007552, 0.01374334,  0.45612028,  0.52715492,  1.01914406,  -1.72659791, 0.80650896,
        0.16860051,  2.24112225,  -0.78620857, 0.36566174,  -0.07020134, -0.47976932, -0.68230027,
        -0.94711417, -0.54506505, 1.66504931,  -0.71860826, 0.61132306};

    std::vector<float> c = {
        -0.16115488, -0.09800646, -0.05412646, 0.10475694,  0.00555485,  -0.12667653, 0.0458357,
        -0.02656217, -0.16338061, 0.15037455,  0.0102711,   0.01303349,  0.05242859,  0.02034754,
        0.04751867,  -0.17038961, -0.1434752,  -0.10770349, 0.05676742,  -0.15838449, 0.10128359,
        -0.18958683, 0.11954515,  0.10758857,  -0.01058291, -0.12797487, 0.08971019,  0.18793164,
        -0.00881396, -0.06588994, -0.13321903, -0.03300409, 0.01439607,  0.07618178,  -0.11556662,
        0.00764295,  0.12956454,  -0.08937147, -0.12763587, 0.04674943,  0.05765297,  0.11336918,
        0.14747436,  -0.06199479, -0.01166052, -0.12432006, -0.04494537, -0.17581205, 0.09475745,
        0.1149437,   -0.1014564,  0.0274073,   -0.01323579, -0.11092556};

    std::vector<float> s = {
        -0.0201216,  0.40407312,  -0.39005592, -0.0631946,  0.37963012,  -0.64611685, 0.1349397,
        -0.54113752, 0.28533003,  0.27667275,  -0.16442731, -0.181494,   0.30564839,  0.58744538,
        0.32015014,  0.24969585,  -0.27367792, -0.53308117, 0.41236052,  0.26136363,  -0.01489828,
        0.57652152,  -0.38506854, 0.119615,    0.0437076,   0.04779706,  0.57887721,  0.23126155,
        0.05695833,  -0.68200272, 0.02063358,  -0.10267162, 0.8062973,   -0.38149622, -0.40134856,
        -0.03353126, 0.38991132,  -0.3478111,  0.03661491,  0.25783631,  0.62772679,  -0.1961118,
        0.76423508,  -0.36241418, -0.20994355, -0.12368261, -0.9406727,  0.02340185,  -0.08793129,
        -0.02471633, -0.58163726, -0.02211772, -0.42014724, 0.77525634,  0.504951,    -0.20537445,
        -0.20369984, -0.83037728, -1.40423918, -0.46160448, -0.22944322, 0.36074194,  0.49579027,
        0.46527559};

    migraphx::shape a_shape{migraphx::shape::float_type, {2, 3, 4, 4}};
    auto al = p.add_literal(migraphx::literal{a_shape, a});

    migraphx::shape c_shape{migraphx::shape::float_type, {2, 3, 3, 3}};
    auto cl = p.add_literal(migraphx::literal{c_shape, c});

    p.add_instruction(migraphx::op::convolution{{{1, 1}}, {{1, 1}}}, al, cl);
    p.compile(migraphx::cpu::target{});
    auto result = p.eval({});

    std::vector<float> results_vector(64);
    result.visit([&](auto output) { results_vector.assign(output.begin(), output.end()); });
    EXPECT(migraphx::verify_range(results_vector, s));
}

TEST_CASE(conv2d_padding_stride_test)
{
    migraphx::program p;
    std::vector<float> a = {
        2.71567607,  -0.9960829,  0.91671127,  0.28140706,  0.63235772,  0.08077253,  0.80927712,
        -0.59108931, -1.05421555, -2.76622486, -0.85044265, -0.52049929, 0.67726439,  -0.65290606,
        0.02345525,  -0.33579525, 0.38901961,  1.05473483,  -1.31188095, 1.8963089,   -0.07265259,
        0.947339,    0.41949373,  -0.70814759, 0.25892952,  1.07311416,  1.2571274,   -0.62318051,
        -0.19951548, -0.94232577, -0.29393643, 0.42292568,  -0.80230367, 1.40909171,  0.63617158,
        0.13900366,  1.09253144,  -0.15265895, 1.54781747,  0.72780299,  1.09189606,  -0.38068101,
        0.97057933,  -0.58958799, 1.56188643,  0.21474874,  0.58725154,  -1.27097559, -0.03024297,
        1.09437096,  -0.4897908,  0.34838957,  -1.31042492, -1.69069934, 0.86956722,  -0.40457946,
        0.46691212,  1.29273605,  0.26464137,  0.22073045,  -1.02178168, 0.22163901,  -1.84387338,
        0.75522131,  -0.45775682, -0.42241111, -1.50944722, 1.07256448,  -1.95876884, -0.28106022,
        0.3341668,   2.13129425,  -1.14728117, -1.06555498, -0.298444,   -0.88322699, -0.65866792,
        -2.06007552, 0.01374334,  0.45612028,  0.52715492,  1.01914406,  -1.72659791, 0.80650896,
        0.16860051,  2.24112225,  -0.78620857, 0.36566174,  -0.07020134, -0.47976932, -0.68230027,
        -0.94711417, -0.54506505, 1.66504931,  -0.71860826, 0.61132306};

    std::vector<float> c = {
        -0.14601797, -0.13000923, 0.06521662,  0.06178288,  -0.11083675, 0.10154136,  0.09990512,
        0.06030385,  -0.11374587, -0.17523311, -0.14344215, 0.17802463,  0.06300922,  -0.15325832,
        0.07066704,  0.05166031,  0.00615084,  -0.02606523, 0.08083995,  -0.17913306, 0.0624622,
        0.0735731,   -0.04198661, -0.0164391,  -0.06374192, 0.16569914,  0.10681538,  0.07370754,
        0.02802075,  0.00282027,  0.15104802,  -0.11084409, -0.00197773, 0.07924436,  0.03528272,
        0.04765259,  -0.15896152, 0.07917164,  0.12125669,  -0.1154705,  -0.11999125, 0.12749968,
        -0.06269585, 0.18658121,  -0.03944227, 0.0111798,   -0.17731084, 0.11789055,  -0.09982193,
        0.08142821,  0.0729029,   0.11303909,  0.12735154,  0.03885292};

    std::vector<float> s = {-0.20817225,
                            0.87965256,
                            0.14958936,
                            -1.24887264,
                            -0.06540672,
                            0.20778663,
                            0.40456355,
                            -0.99900877,
                            0.4917807,
                            0.1994698,
                            0.64205718,
                            0.37798831,
                            -0.25315839,
                            0.44276932,
                            -0.16138598,
                            0.79344082};

    migraphx::shape a_shape{migraphx::shape::float_type, {2, 3, 4, 4}};
    auto al = p.add_literal(migraphx::literal{a_shape, a});

    migraphx::shape c_shape{migraphx::shape::float_type, {2, 3, 3, 3}};
    auto cl = p.add_literal(migraphx::literal{c_shape, c});

    p.add_instruction(migraphx::op::convolution{{{1, 1}}, {{2, 2}}}, al, cl);
    p.compile(migraphx::cpu::target{});
    auto result = p.eval({});

    std::vector<float> results_vector(16);
    result.visit([&](auto output) { results_vector.assign(output.begin(), output.end()); });
    EXPECT(migraphx::verify_range(results_vector, s));
}

TEST_CASE(quant_conv2d_test)
{
    migraphx::program p;
    migraphx::shape a_shape{migraphx::shape::int8_type, {2, 3, 4, 4}};
    std::vector<int8_t> a(2 * 3 * 4 * 4);
    std::iota(a.begin(), a.end(), 0);
    auto al = p.add_literal(migraphx::literal{a_shape, a});

    migraphx::shape c_shape{migraphx::shape::int8_type, {2, 3, 3, 3}};
    std::vector<int8_t> c(2 * 3 * 3 * 3);
    std::iota(c.begin(), c.end(), 0);
    auto cl = p.add_literal(migraphx::literal{c_shape, c});

    p.add_instruction(migraphx::op::quant_convolution{}, al, cl);
    p.compile(migraphx::cpu::target{});
    auto result = p.eval({});

    std::vector<int32_t> s = {10197,
                              10548,
                              11601,
                              11952,
                              25506,
                              26586,
                              29826,
                              30906,
                              27045,
                              27396,
                              28449,
                              28800,
                              77346,
                              78426,
                              81666,
                              82746};

    std::vector<int32_t> results_vector;
    result.visit([&](auto output) { results_vector.assign(output.begin(), output.end()); });
    EXPECT(migraphx::verify_range(results_vector, s));
}

<<<<<<< HEAD
TEST_CASE(quant_conv2d_test_default_mode)
{
    migraphx::program p;
    migraphx::shape a_shape{migraphx::shape::int8_type, {2, 3, 4, 4}};
    std::vector<int8_t> a(2 * 3 * 4 * 4);
    std::iota(a.begin(), a.end(), 0);
    auto al = p.add_literal(migraphx::literal{a_shape, a});

    migraphx::shape c_shape{migraphx::shape::int8_type, {2, 3, 3, 3}};
    std::vector<int8_t> c(2 * 3 * 3 * 3);
    std::iota(c.begin(), c.end(), 0);
    auto cl = p.add_literal(migraphx::literal{c_shape, c});

    p.add_instruction(
        migraphx::op::quant_convolution{{{0, 0}}, {{1, 1}}, {{1, 1}}, migraphx::op::same}, al, cl);
    p.compile(migraphx::cpu::target{});
    auto result = p.eval({});

    std::vector<int32_t> s = {
        10197, 10548, 6939,  3420,  11601, 11952, 7839,  3852,  7383,  7590,  4953,  2421,  3480,
        3570,  2316,  1125,  25506, 26586, 17874, 9009,  29826, 30906, 20718, 10413, 20505, 21198,
        14187, 7119,  10527, 10860, 7257,  3636,  27045, 27396, 17739, 8604,  28449, 28800, 18639,
        9036,  17319, 17526, 11289, 5445,  7800,  7890,  5052,  2421,  77346, 78426, 52002, 25857,
        81666, 82746, 54846, 27261, 53769, 54462, 36075, 17919, 26511, 26844, 17769, 8820};

    std::vector<int32_t> results_vector;
    result.visit([&](auto output) { results_vector.assign(output.begin(), output.end()); });
    EXPECT(migraphx::verify_range(results_vector, s));
}

TEST_CASE(quant_conv2d_test_valid_mode)
{
    migraphx::program p;
    migraphx::shape a_shape{migraphx::shape::int8_type, {2, 3, 4, 4}};
    std::vector<int8_t> a(2 * 3 * 4 * 4);
    std::iota(a.begin(), a.end(), 0);
    auto al = p.add_literal(migraphx::literal{a_shape, a});

    migraphx::shape c_shape{migraphx::shape::int8_type, {2, 3, 3, 3}};
    std::vector<int8_t> c(2 * 3 * 3 * 3);
    std::iota(c.begin(), c.end(), 0);
    auto cl = p.add_literal(migraphx::literal{c_shape, c});

    p.add_instruction(
        migraphx::op::quant_convolution{{{0, 0}}, {{1, 1}}, {{1, 1}}, migraphx::op::valid}, al, cl);
    p.compile(migraphx::cpu::target{});
    auto result = p.eval({});

    std::vector<int32_t> s = {10197,
                              10548,
                              11601,
                              11952,
                              25506,
                              26586,
                              29826,
                              30906,
                              27045,
                              27396,
                              28449,
                              28800,
                              77346,
                              78426,
                              81666,
                              82746};

    std::vector<int32_t> results_vector;
    result.visit([&](auto output) { results_vector.assign(output.begin(), output.end()); });
    EXPECT(migraphx::verify_range(results_vector, s));
}

=======
>>>>>>> a5d03696
TEST_CASE(quant_conv2d_padding_test)
{
    migraphx::program p;
    migraphx::shape a_shape{migraphx::shape::int8_type, {2, 3, 4, 4}};
    std::vector<int8_t> a(2 * 3 * 4 * 4);
    std::iota(a.begin(), a.end(), 0);
    auto al = p.add_literal(migraphx::literal{a_shape, a});
    migraphx::shape c_shape{migraphx::shape::int8_type, {2, 3, 3, 3}};
    std::vector<int8_t> c(2 * 3 * 3 * 3);
    std::iota(c.begin(), c.end(), 0);
    auto cl = p.add_literal(migraphx::literal{c_shape, c});
    p.add_instruction(migraphx::op::quant_convolution{{{1, 1}}, {{1, 1}}}, al, cl);
    p.compile(migraphx::cpu::target{});
    auto result            = p.eval({});
    std::vector<int32_t> s = {
        4521,  6753,  7014,  4635,  6858,  10197, 10548, 6939,  7830,  11601, 11952, 7839,  5007,
        7383,  7590,  4953,  10515, 15987, 16734, 11277, 16821, 25506, 26586, 17874, 19737, 29826,
        30906, 20718, 13593, 20505, 21198, 14187, 13161, 19281, 19542, 12699, 18522, 27045, 27396,
        17739, 19494, 28449, 28800, 18639, 11919, 17319, 17526, 11289, 34707, 51843, 52590, 34893,
        51813, 77346, 78426, 52002, 54729, 81666, 82746, 54846, 36057, 53769, 54462, 36075};

    std::vector<int32_t> results_vector;
    result.visit([&](auto output) { results_vector.assign(output.begin(), output.end()); });
    EXPECT(migraphx::verify_range(results_vector, s));
}

TEST_CASE(quant_conv2d_padding_stride_test)
{
    migraphx::program p;
    migraphx::shape a_shape{migraphx::shape::int8_type, {2, 3, 4, 4}};
    std::vector<int8_t> a(2 * 3 * 4 * 4);
    std::iota(a.begin(), a.end(), 0);
    auto al = p.add_literal(migraphx::literal{a_shape, a});
    migraphx::shape c_shape{migraphx::shape::int8_type, {2, 3, 3, 3}};
    std::vector<int8_t> c(2 * 3 * 3 * 3);
    std::iota(c.begin(), c.end(), 0);
    auto cl = p.add_literal(migraphx::literal{c_shape, c});
    p.add_instruction(migraphx::op::quant_convolution{{{1, 1}}, {{2, 2}}}, al, cl);
    p.compile(migraphx::cpu::target{});
    auto result = p.eval({});

    std::vector<int32_t> s = {4521,
                              7014,
                              7830,
                              11952,
                              10515,
                              16734,
                              19737,
                              30906,
                              13161,
                              19542,
                              19494,
                              28800,
                              34707,
                              52590,
                              54729,
                              82746};
    std::vector<int32_t> results_vector;
    result.visit([&](auto output) { results_vector.assign(output.begin(), output.end()); });
    EXPECT(migraphx::verify_range(results_vector, s));
}

TEST_CASE(transpose_test)
{
    migraphx::shape a_shape{migraphx::shape::float_type, {1, 2, 2, 3}};
    std::vector<float> data(12);
    std::iota(data.begin(), data.end(), 0);

    {
        migraphx::program p;
        auto l                    = p.add_literal(migraphx::literal{a_shape, data});
        std::vector<int64_t> perm = {0, 3, 1, 2};
        p.add_instruction(migraphx::op::transpose{perm}, l);
        p.compile(migraphx::cpu::target{});
        auto result = p.eval({});

        result.visit([&](auto output) {
            std::vector<size_t> new_lens = {1, 3, 2, 2};
            EXPECT(bool{output.get_shape().lens() == new_lens});
        });
    }
    {
        migraphx::program p;
        auto l                    = p.add_literal(migraphx::literal{a_shape, data});
        std::vector<int64_t> perm = {0, 3, 1, 2};
        auto result               = p.add_instruction(migraphx::op::transpose{perm}, l);
        p.add_instruction(migraphx::op::contiguous{}, result);
        p.compile(migraphx::cpu::target{});
        auto result2 = p.eval({});

        std::vector<float> results_vector(12);
        result2.visit([&](auto output) { results_vector.assign(output.begin(), output.end()); });
        std::vector<float> gold = {0, 3, 6, 9, 1, 4, 7, 10, 2, 5, 8, 11};
        EXPECT(migraphx::verify_range(results_vector, gold));
    }
}

TEST_CASE(contiguous_test)
{
    migraphx::shape a_shape{migraphx::shape::float_type, {1, 3, 2, 2}, {12, 1, 6, 3}};
    std::vector<float> data(12);
    std::iota(data.begin(), data.end(), 0);

    migraphx::program p;
    auto l = p.add_literal(migraphx::literal{a_shape, data});
    p.add_instruction(migraphx::op::contiguous{}, l);
    p.compile(migraphx::cpu::target{});
    auto result = p.eval({});

    std::vector<float> results_vector(12);
    result.visit([&](auto output) { results_vector.assign(output.begin(), output.end()); });
    std::vector<size_t> new_lens    = {1, 3, 2, 2};
    std::vector<size_t> new_strides = {12, 1, 6, 3};
    std::vector<float> gold         = {0, 3, 6, 9, 1, 4, 7, 10, 2, 5, 8, 11};
    EXPECT(migraphx::verify_range(results_vector, gold));
}

TEST_CASE(identity_test)
{
    migraphx::program p;
    migraphx::shape s{migraphx::shape::float_type, {2, 2}};
    std::vector<int> data{1, 2, 3, 4};
    auto l = p.add_literal(migraphx::literal{s, data});
    p.add_instruction(migraphx::op::identity{}, l);
    p.compile(migraphx::cpu::target{});
    auto result = p.eval({});
    std::vector<int> results_vector(4);
    result.visit([&](auto output) { results_vector.assign(output.begin(), output.end()); });
    EXPECT(std::equal(data.begin(), data.end(), results_vector.begin()));
}

TEST_CASE(abs_test)
{
    migraphx::program p;
    migraphx::shape s{migraphx::shape::float_type, {2, 2}};
    auto l = p.add_literal(migraphx::literal{s, {-1, 2, -3, 4}});
    p.add_instruction(migraphx::op::abs{}, l);
    p.compile(migraphx::cpu::target{});
    auto result = p.eval({});
    std::vector<float> results_vector(4);
    result.visit([&](auto output) { results_vector.assign(output.begin(), output.end()); });
    std::vector<float> gold{1, 2, 3, 4};
    EXPECT(migraphx::verify_range(results_vector, gold));
}

TEST_CASE(sigmoid_test)
{
    migraphx::program p;
    migraphx::shape s{migraphx::shape::float_type, {2, 2}};
    auto l = p.add_literal(migraphx::literal{s, {-1, 2, -3, 4}});
    p.add_instruction(migraphx::op::sigmoid{}, l);
    p.compile(migraphx::cpu::target{});
    auto result = p.eval({});
    std::vector<float> results_vector(4);
    result.visit([&](auto output) { results_vector.assign(output.begin(), output.end()); });
    std::vector<float> gold{sigmoid(-1), sigmoid(2), sigmoid(-3), sigmoid(4)};
    EXPECT(migraphx::verify_range(results_vector, gold));
}

TEST_CASE(sinh_test)
{
    migraphx::program p;
    migraphx::shape s{migraphx::shape::float_type, {2, 2}};
    auto l = p.add_literal(migraphx::literal{s, {-1.0, 2.0, -3.0, 4.0}});
    p.add_instruction(migraphx::op::sinh{}, l);
    p.compile(migraphx::cpu::target{});
    auto result = p.eval({});
    std::vector<float> results_vector(4);
    result.visit([&](auto output) { results_vector.assign(output.begin(), output.end()); });
    std::vector<float> gold{sinhf(-1), sinhf(2), sinhf(-3), sinhf(4)};
    EXPECT(migraphx::verify_range(results_vector, gold));
}

TEST_CASE(cosh_test)
{
    migraphx::program p;
    migraphx::shape s{migraphx::shape::float_type, {2, 2}};
    auto l = p.add_literal(migraphx::literal{s, {-1.0, 2.0, -3.0, 4.0}});
    p.add_instruction(migraphx::op::cosh{}, l);
    p.compile(migraphx::cpu::target{});
    auto result = p.eval({});
    std::vector<float> results_vector(4);
    result.visit([&](auto output) { results_vector.assign(output.begin(), output.end()); });
    std::vector<float> gold{coshf(-1), coshf(2), coshf(-3), coshf(4)};
    EXPECT(migraphx::verify_range(results_vector, gold));
}

TEST_CASE(tanh_test)
{
    migraphx::program p;
    migraphx::shape s{migraphx::shape::float_type, {2, 2}};
    auto l = p.add_literal(migraphx::literal{s, {-1.0, 2.0, -3.0, 4.0}});
    p.add_instruction(migraphx::op::tanh{}, l);
    p.compile(migraphx::cpu::target{});
    auto result = p.eval({});
    std::vector<float> results_vector(4);
    result.visit([&](auto output) { results_vector.assign(output.begin(), output.end()); });
    std::vector<float> gold{tanhf(-1), tanhf(2), tanhf(-3), tanhf(4)};
    EXPECT(migraphx::verify_range(results_vector, gold));
}

TEST_CASE(elu_test)
{
    migraphx::program p;
    migraphx::shape s{migraphx::shape::float_type, {2, 2}};
    auto l      = p.add_literal(migraphx::literal{s, {-1.0, 2.0, -3.0, 4.0}});
    float alpha = 0.5;
    p.add_instruction(migraphx::op::elu{alpha}, l);
    p.compile(migraphx::cpu::target{});
    auto result = p.eval({});
    std::vector<float> results_vector(4);
    result.visit([&](auto output) { results_vector.assign(output.begin(), output.end()); });
    std::vector<float> gold{elu(alpha, -1), elu(alpha, 2), elu(alpha, -3), elu(alpha, 4)};
    EXPECT(migraphx::verify_range(results_vector, gold));
}

TEST_CASE(max_test)
{
    migraphx::program p;
    migraphx::shape s{migraphx::shape::float_type, {3}};
    auto l0       = p.add_literal(migraphx::literal{s, {1, 4, 3}});
    auto l1       = p.add_literal(migraphx::literal{s, {2, 8, 6}});
    auto l2       = p.add_literal(migraphx::literal{s, {7, 5, 9}});
    auto curr_max = p.add_instruction(migraphx::op::max{}, l0, l1);
    p.add_instruction(migraphx::op::max{}, curr_max, l2);
    p.compile(migraphx::cpu::target{});
    auto result = p.eval({});
    std::vector<float> results_vector(4);
    result.visit([&](auto output) { results_vector.assign(output.begin(), output.end()); });
    std::vector<float> gold{7, 8, 9};
    EXPECT(migraphx::verify_range(results_vector, gold));
}

TEST_CASE(min_test)
{
    migraphx::program p;
    migraphx::shape s{migraphx::shape::float_type, {3}};
    auto l0       = p.add_literal(migraphx::literal{s, {1, 4, 3}});
    auto l1       = p.add_literal(migraphx::literal{s, {2, 8, 6}});
    auto l2       = p.add_literal(migraphx::literal{s, {7, 5, 9}});
    auto curr_min = p.add_instruction(migraphx::op::min{}, l0, l1);
    p.add_instruction(migraphx::op::min{}, curr_min, l2);
    p.compile(migraphx::cpu::target{});
    auto result = p.eval({});
    std::vector<float> results_vector(4);
    result.visit([&](auto output) { results_vector.assign(output.begin(), output.end()); });
    std::vector<float> gold{1, 4, 3};
    EXPECT(migraphx::verify_range(results_vector, gold));
}

TEST_CASE(pad_test)
{
    migraphx::program p;
    migraphx::shape s{migraphx::shape::float_type, {2, 2}};
    auto l0 = p.add_literal(migraphx::literal{s, {1, 2, 3, 4}});
    p.add_instruction(migraphx::op::pad{{1, 1, 1, 1}}, l0);
    p.compile(migraphx::cpu::target{});
    auto result = p.eval({});
    std::vector<float> results_vector(16);
    result.visit([&](auto output) { results_vector.assign(output.begin(), output.end()); });
    std::vector<float> gold{0, 0, 0, 0, 0, 1, 2, 0, 0, 3, 4, 0, 0, 0, 0, 0};
    EXPECT(migraphx::verify_range(results_vector, gold));
}

TEST_CASE(fp16_test)
{
    migraphx::program p;
    migraphx::shape s{migraphx::shape::half_type, {1}};
    migraphx::half a{1.5};
    migraphx::half b{2.5};
    migraphx::half c{4.0};
    auto l0 = p.add_literal(migraphx::literal{s, {a}});
    auto l1 = p.add_literal(migraphx::literal{s, {b}});
    p.add_instruction(migraphx::op::add{}, l0, l1);
    p.compile(migraphx::cpu::target{});
    auto result = p.eval({});
    std::vector<migraphx::half> results_vector(1);
    result.visit([&](auto output) { results_vector.assign(output.begin(), output.end()); });
    std::vector<migraphx::half> gold{c};
    EXPECT(migraphx::verify_range(results_vector, gold));
}

TEST_CASE(fp32_fp16_test)
{
    auto create_program = [] {
        migraphx::program p;
        migraphx::shape s{migraphx::shape::float_type, {2, 3}};
        std::vector<float> data(2 * 3);
        std::iota(data.begin(), data.end(), 1.0f);
        auto l1 = p.add_literal(migraphx::literal(s, data));
        auto l2 = p.add_literal(migraphx::literal(s, data));
        p.add_instruction(migraphx::op::add{}, l1, l2);
        return p;
    };

    auto test_case = [&](std::vector<std::string>&& op_names) {
        std::vector<float> gold_res = {2.0, 4.0, 6.0, 8.0, 10.0, 12.0};
        auto p                      = create_program();
        migraphx::quantize(p, op_names);
        p.compile(migraphx::cpu::target{});
        auto result = p.eval({});
        std::vector<float> res;
        result.visit([&](auto output) { res.assign(output.begin(), output.end()); });
        EXPECT(migraphx::verify_range(res, gold_res));
    };

    test_case({"all"});
    test_case({"add"});
}

TEST_CASE(clip_test)
{
    migraphx::program p;
    migraphx::shape s{migraphx::shape::float_type, {3}};
    auto l = p.add_literal(migraphx::literal{s, {-1.0, 0.0, 10.0}});
    migraphx::op::clip op;
    op.max_val = 6.0;
    op.min_val = 0.0;
    p.add_instruction(op, l);
    p.compile(migraphx::cpu::target{});
    auto result = p.eval({});
    std::vector<float> results_vector(3);
    result.visit([&](auto output) { results_vector.assign(output.begin(), output.end()); });
    std::vector<float> gold = {0.0, 0.0, 6.0};
    EXPECT(migraphx::verify_range(results_vector, gold));
}

TEST_CASE(reduce_sum_axis0)
{
    migraphx::program p;
    migraphx::shape s{migraphx::shape::float_type, {3, 2, 2}};
    auto input = migraphx::literal{s, {1, 2, 3, 4, 5, 6, 7, 8, 9, 10, 11, 12}};
    auto l0    = p.add_literal(input);
    p.add_instruction(migraphx::op::reduce_sum{{0}}, l0);
    p.compile(migraphx::cpu::target{});
    auto result = p.eval({});
    std::vector<float> results_vector;
    result.visit([&](auto output) { results_vector.assign(output.begin(), output.end()); });
    std::vector<float> gold{15, 18, 21, 24};
    EXPECT(results_vector == gold);
}

TEST_CASE(reduce_sum_axis1)
{
    migraphx::program p;
    migraphx::shape s{migraphx::shape::float_type, {3, 2, 2}};
    auto input = migraphx::literal{s, {1, 2, 3, 4, 5, 6, 7, 8, 9, 10, 11, 12}};
    auto l0    = p.add_literal(input);
    p.add_instruction(migraphx::op::reduce_sum{{1}}, l0);
    p.compile(migraphx::cpu::target{});
    auto result = p.eval({});
    std::vector<float> results_vector;
    result.visit([&](auto output) { results_vector.assign(output.begin(), output.end()); });
    std::vector<float> gold{4, 6, 12, 14, 20, 22};
    EXPECT(results_vector == gold);
}

TEST_CASE(reduce_sum_axis2)
{
    migraphx::program p;
    migraphx::shape s{migraphx::shape::float_type, {3, 2, 2}};
    auto input = migraphx::literal{s, {1, 2, 3, 4, 5, 6, 7, 8, 9, 10, 11, 12}};
    auto l0    = p.add_literal(input);
    p.add_instruction(migraphx::op::reduce_sum{{2}}, l0);
    p.compile(migraphx::cpu::target{});
    auto result = p.eval({});
    std::vector<float> results_vector;
    result.visit([&](auto output) { results_vector.assign(output.begin(), output.end()); });
    std::vector<float> gold{3, 7, 11, 15, 19, 23};
    EXPECT(results_vector == gold);
}

TEST_CASE(reduce_sum_axis02)
{
    migraphx::program p;
    migraphx::shape s{migraphx::shape::float_type, {3, 2, 2}};
    auto input = migraphx::literal{s, {1, 2, 3, 4, 5, 6, 7, 8, 9, 10, 11, 12}};
    auto l0    = p.add_literal(input);
    p.add_instruction(migraphx::op::reduce_sum{{0, 2}}, l0);
    p.compile(migraphx::cpu::target{});
    auto result = p.eval({});
    std::vector<float> results_vector;
    result.visit([&](auto output) { results_vector.assign(output.begin(), output.end()); });
    std::vector<float> gold{33, 45};
    EXPECT(results_vector == gold);
}

TEST_CASE(reduce_sum_axis12)
{
    migraphx::program p;
    migraphx::shape s{migraphx::shape::float_type, {3, 2, 2}};
    auto input = migraphx::literal{s, {1, 2, 3, 4, 5, 6, 7, 8, 9, 10, 11, 12}};
    auto l0    = p.add_literal(input);
    p.add_instruction(migraphx::op::reduce_sum{{1, 2}}, l0);
    p.compile(migraphx::cpu::target{});
    auto result = p.eval({});
    std::vector<float> results_vector;
    result.visit([&](auto output) { results_vector.assign(output.begin(), output.end()); });
    std::vector<float> gold{10, 26, 42};
    EXPECT(results_vector == gold);
}

TEST_CASE(reduce_mean_axis1)
{
    migraphx::program p;
    migraphx::shape s{migraphx::shape::float_type, {3, 2, 2}};
    auto input = migraphx::literal{s, {1, 2, 3, 4, 5, 6, 7, 8, 9, 10, 11, 12}};
    auto l0    = p.add_literal(input);
    p.add_instruction(migraphx::op::reduce_mean{{1}}, l0);
    p.compile(migraphx::cpu::target{});
    auto result = p.eval({});
    std::vector<float> results_vector;
    result.visit([&](auto output) { results_vector.assign(output.begin(), output.end()); });
    std::vector<float> gold{2, 3, 6, 7, 10, 11};
    EXPECT(results_vector == gold);
}

TEST_CASE(reduce_mean_axis2)
{
    migraphx::program p;
    migraphx::shape s{migraphx::shape::float_type, {3, 2, 2}};
    auto input = migraphx::literal{s, {1, 2, 3, 4, 5, 6, 7, 8, 9, 10, 11, 12}};
    auto l0    = p.add_literal(input);
    p.add_instruction(migraphx::op::reduce_mean{{2}}, l0);
    p.compile(migraphx::cpu::target{});
    auto result = p.eval({});
    std::vector<float> results_vector;
    result.visit([&](auto output) { results_vector.assign(output.begin(), output.end()); });
    std::vector<float> gold{1.5f, 3.5f, 5.5f, 7.5f, 9.5f, 11.5f};
    EXPECT(results_vector == gold);
}

TEST_CASE(reduce_mean_axis02)
{
    migraphx::program p;
    migraphx::shape s{migraphx::shape::float_type, {3, 2, 2}};
    auto input = migraphx::literal{s, {1, 2, 3, 4, 5, 6, 7, 8, 9, 10, 11, 12}};
    auto l0    = p.add_literal(input);
    p.add_instruction(migraphx::op::reduce_mean{{0, 2}}, l0);
    p.compile(migraphx::cpu::target{});
    auto result = p.eval({});
    std::vector<float> results_vector;
    result.visit([&](auto output) { results_vector.assign(output.begin(), output.end()); });
    std::vector<float> gold{5.5, 7.5};
    EXPECT(results_vector == gold);
}

TEST_CASE(reduce_mean_axis12)
{
    migraphx::program p;
    migraphx::shape s{migraphx::shape::float_type, {3, 2, 2}};
    auto input = migraphx::literal{s, {1, 2, 3, 4, 5, 6, 7, 8, 9, 10, 11, 12}};
    auto l0    = p.add_literal(input);
    p.add_instruction(migraphx::op::reduce_mean{{1, 2}}, l0);
    p.compile(migraphx::cpu::target{});
    auto result = p.eval({});
    std::vector<float> results_vector;
    result.visit([&](auto output) { results_vector.assign(output.begin(), output.end()); });
    std::vector<float> gold{2.5f, 6.5f, 10.5f};
    EXPECT(results_vector == gold);
}

TEST_CASE(reduce_mean_int)
{
    migraphx::program p;
    migraphx::shape s{migraphx::shape::int32_type, {3, 2, 2}};
    auto input = migraphx::literal{s, {1, 2, 3, 4, 5, 6, 7, 8, 9, 10, 11, 12}};
    auto l0    = p.add_literal(input);
    p.add_instruction(migraphx::op::reduce_mean{{1, 2}}, l0);
    p.compile(migraphx::cpu::target{});
    auto result = p.eval({});
    std::vector<int> results_vector;
    result.visit([&](auto output) { results_vector.assign(output.begin(), output.end()); });
    std::vector<int> gold{2, 6, 10};
    EXPECT(results_vector == gold);
}

int main(int argc, const char* argv[]) { test::run(argc, argv); }<|MERGE_RESOLUTION|>--- conflicted
+++ resolved
@@ -1477,79 +1477,6 @@
     EXPECT(migraphx::verify_range(results_vector, s));
 }
 
-<<<<<<< HEAD
-TEST_CASE(quant_conv2d_test_default_mode)
-{
-    migraphx::program p;
-    migraphx::shape a_shape{migraphx::shape::int8_type, {2, 3, 4, 4}};
-    std::vector<int8_t> a(2 * 3 * 4 * 4);
-    std::iota(a.begin(), a.end(), 0);
-    auto al = p.add_literal(migraphx::literal{a_shape, a});
-
-    migraphx::shape c_shape{migraphx::shape::int8_type, {2, 3, 3, 3}};
-    std::vector<int8_t> c(2 * 3 * 3 * 3);
-    std::iota(c.begin(), c.end(), 0);
-    auto cl = p.add_literal(migraphx::literal{c_shape, c});
-
-    p.add_instruction(
-        migraphx::op::quant_convolution{{{0, 0}}, {{1, 1}}, {{1, 1}}, migraphx::op::same}, al, cl);
-    p.compile(migraphx::cpu::target{});
-    auto result = p.eval({});
-
-    std::vector<int32_t> s = {
-        10197, 10548, 6939,  3420,  11601, 11952, 7839,  3852,  7383,  7590,  4953,  2421,  3480,
-        3570,  2316,  1125,  25506, 26586, 17874, 9009,  29826, 30906, 20718, 10413, 20505, 21198,
-        14187, 7119,  10527, 10860, 7257,  3636,  27045, 27396, 17739, 8604,  28449, 28800, 18639,
-        9036,  17319, 17526, 11289, 5445,  7800,  7890,  5052,  2421,  77346, 78426, 52002, 25857,
-        81666, 82746, 54846, 27261, 53769, 54462, 36075, 17919, 26511, 26844, 17769, 8820};
-
-    std::vector<int32_t> results_vector;
-    result.visit([&](auto output) { results_vector.assign(output.begin(), output.end()); });
-    EXPECT(migraphx::verify_range(results_vector, s));
-}
-
-TEST_CASE(quant_conv2d_test_valid_mode)
-{
-    migraphx::program p;
-    migraphx::shape a_shape{migraphx::shape::int8_type, {2, 3, 4, 4}};
-    std::vector<int8_t> a(2 * 3 * 4 * 4);
-    std::iota(a.begin(), a.end(), 0);
-    auto al = p.add_literal(migraphx::literal{a_shape, a});
-
-    migraphx::shape c_shape{migraphx::shape::int8_type, {2, 3, 3, 3}};
-    std::vector<int8_t> c(2 * 3 * 3 * 3);
-    std::iota(c.begin(), c.end(), 0);
-    auto cl = p.add_literal(migraphx::literal{c_shape, c});
-
-    p.add_instruction(
-        migraphx::op::quant_convolution{{{0, 0}}, {{1, 1}}, {{1, 1}}, migraphx::op::valid}, al, cl);
-    p.compile(migraphx::cpu::target{});
-    auto result = p.eval({});
-
-    std::vector<int32_t> s = {10197,
-                              10548,
-                              11601,
-                              11952,
-                              25506,
-                              26586,
-                              29826,
-                              30906,
-                              27045,
-                              27396,
-                              28449,
-                              28800,
-                              77346,
-                              78426,
-                              81666,
-                              82746};
-
-    std::vector<int32_t> results_vector;
-    result.visit([&](auto output) { results_vector.assign(output.begin(), output.end()); });
-    EXPECT(migraphx::verify_range(results_vector, s));
-}
-
-=======
->>>>>>> a5d03696
 TEST_CASE(quant_conv2d_padding_test)
 {
     migraphx::program p;
