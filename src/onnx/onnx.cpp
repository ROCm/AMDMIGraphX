--- conflicted
+++ resolved
@@ -13,3111 +13,6 @@
 namespace migraphx {
 inline namespace MIGRAPHX_INLINE_NS {
 
-<<<<<<< HEAD
-namespace onnx = onnx_for_migraphx;
-
-struct onnx_parser
-{
-    std::string filename;
-    std::string path    = ".";
-    using attribute_map = std::unordered_map<std::string, onnx::AttributeProto>;
-    struct node_info
-    {
-        attribute_map attributes{};
-        std::size_t num_outputs = 1;
-    };
-    using node_map = std::unordered_map<std::string, onnx::NodeProto>;
-    using op_func =
-        std::function<std::vector<instruction_ref>(node_info, std::vector<instruction_ref>)>;
-    node_map nodes;
-    std::unordered_map<std::string, instruction_ref> instructions;
-    program prog                  = program();
-    module* mm                    = prog.get_main_module();
-    bool is_pytorch               = false;
-    std::size_t default_dim_value = 1;
-    std::unordered_map<std::string, std::vector<std::size_t>> map_input_dims;
-    bool skip_unknown_operators = false;
-
-    std::unordered_map<std::string, op_func> ops;
-    std::unordered_map<std::string, operation> map_actv_funcs;
-
-    onnx_parser()
-    {
-        // sort onnx operator alphabetically through name
-        add_generic_op("Abs", "abs");
-        add_generic_op("Acos", "acos");
-        add_generic_op("Acosh", "acosh");
-        add_generic_op("Asin", "asin");
-        add_generic_op("Asinh", "asinh");
-        add_generic_op("Atan", "atan");
-        add_generic_op("Atanh", "atanh");
-        add_generic_op("Ceil", "ceil");
-        add_generic_op("Concat", "concat");
-        add_generic_op("Cos", "cos");
-        add_generic_op("Cosh", "cosh");
-        add_generic_op("Erf", "erf");
-        add_generic_op("Exp", "exp");
-        add_generic_op("Flatten", "flatten");
-        add_generic_op("Floor", "floor");
-        add_generic_op("Gather", "gather", true);
-        add_generic_op("Identity", "identity");
-        add_generic_op("Log", "log");
-        add_generic_op("LogSoftmax", "logsoftmax");
-        add_generic_op("Neg", "neg");
-        add_generic_op("Reciprocal", "recip");
-        add_generic_op("Relu", "relu");
-        add_generic_op("Round", "round");
-        add_generic_op("Sigmoid", "sigmoid");
-        add_generic_op("Sign", "sign");
-        add_generic_op("Sin", "sin");
-        add_generic_op("Sinh", "sinh");
-        add_generic_op("Softmax", "softmax");
-        add_generic_op("Sqrt", "sqrt");
-        add_generic_op("Squeeze", "squeeze", true);
-        add_generic_op("Tan", "tan");
-        add_generic_op("Tanh", "tanh");
-        add_generic_op("Unsqueeze", "unsqueeze", true);
-
-        add_binary_op("Add", "add");
-        add_binary_op("Div", "div");
-        add_binary_op("Mul", "mul");
-        add_binary_op("Pow", "pow");
-        add_binary_op("PRelu", "prelu");
-        add_binary_op("Sub", "sub");
-
-        add_variadic_op("Sum", "add");
-        add_variadic_op("Max", "max");
-        add_variadic_op("Min", "min");
-
-        add_mem_op("ATen", &onnx_parser::parse_aten);
-        add_mem_op("AveragePool", &onnx_parser::parse_pooling);
-        add_mem_op("ArgMax", "argmax", &onnx_parser::parse_arg_op);
-        add_mem_op("ArgMin", "argmin", &onnx_parser::parse_arg_op);
-        add_mem_op("BatchNormalization", &onnx_parser::parse_batchnorm);
-        add_mem_op("Cast", &onnx_parser::parse_cast);
-        add_mem_op("Clip", &onnx_parser::parse_clip);
-        add_mem_op("Constant", &onnx_parser::parse_constant);
-        add_mem_op("ConstantFill", &onnx_parser::parse_constant_fill);
-        add_mem_op("ConstantOfShape", &onnx_parser::parse_constant_of_shape);
-        add_mem_op("Conv", "convolution", &onnx_parser::parse_conv);
-        add_mem_op("ConvInteger", "quant_convolution", &onnx_parser::parse_conv);
-        add_mem_op("ConvTranspose", &onnx_parser::parse_conv_transpose);
-        add_mem_op("DequantizeLinear", &onnx_parser::parse_dequantizelinear);
-        add_mem_op("Dropout", &onnx_parser::parse_dropout);
-        add_mem_op("Elu", &onnx_parser::parse_elu);
-        add_mem_op("Equal", "equal", &onnx_parser::parse_compare_op);
-        add_mem_op("Expand", &onnx_parser::parse_expand);
-        add_mem_op("GatherElements", &onnx_parser::parse_gather_elements);
-        add_mem_op("Gemm", &onnx_parser::parse_gemm);
-        add_mem_op("GlobalAveragePool", &onnx_parser::parse_pooling);
-        add_mem_op("GlobalMaxPool", &onnx_parser::parse_pooling);
-        add_mem_op("Greater", "greater", &onnx_parser::parse_compare_op);
-        add_mem_op("GRU", &onnx_parser::parse_gru);
-        add_mem_op("ImageScaler", &onnx_parser::parse_imagescaler);
-        add_mem_op("InstanceNormalization", &onnx_parser::parse_instancenorm);
-        add_mem_op("LeakyRelu", &onnx_parser::parse_leaky_relu);
-        add_mem_op("Less", "less", &onnx_parser::parse_compare_op);
-        add_mem_op("LRN", &onnx_parser::parse_lrn);
-        add_mem_op("LSTM", &onnx_parser::parse_lstm);
-        add_mem_op("MatMul", "dot", &onnx_parser::parse_matmul);
-        add_mem_op("MatMulInteger", "quant_dot", &onnx_parser::parse_matmul);
-        add_mem_op("MaxPool", &onnx_parser::parse_pooling);
-        add_mem_op("NonZero", &onnx_parser::parse_nonzero);
-        add_mem_op("OneHot", &onnx_parser::parse_onehot);
-        add_mem_op("Pad", &onnx_parser::parse_pad);
-        add_mem_op("QuantizeLinear", &onnx_parser::parse_quantizelinear);
-        add_mem_op("Range", &onnx_parser::parse_range);
-        add_mem_op("ReduceL1", &onnx_parser::parse_reduce_l1);
-        add_mem_op("ReduceL2", &onnx_parser::parse_reduce_l2);
-        add_mem_op("ReduceLogSum", &onnx_parser::parse_reduce_log_sum);
-        add_mem_op("ReduceLogSumExp", &onnx_parser::parse_reduce_log_sum_exp);
-        add_mem_op("ReduceMax", "reduce_max", &onnx_parser::parse_reduce_oper);
-        add_mem_op("ReduceMean", "reduce_mean", &onnx_parser::parse_reduce_oper);
-        add_mem_op("ReduceMin", "reduce_min", &onnx_parser::parse_reduce_oper);
-        add_mem_op("ReduceProd", "reduce_prod", &onnx_parser::parse_reduce_oper);
-        add_mem_op("ReduceSum", "reduce_sum", &onnx_parser::parse_reduce_oper);
-        add_mem_op("ReduceSumSquare", &onnx_parser::parse_reduce_sum_square);
-        add_mem_op("Reshape", &onnx_parser::parse_reshape);
-        add_mem_op("Resize", &onnx_parser::parse_resize);
-        add_mem_op("RNN", &onnx_parser::parse_rnn);
-        add_mem_op("Selu", &onnx_parser::parse_selu);
-        add_mem_op("Shape", &onnx_parser::parse_shape);
-        add_mem_op("Slice", &onnx_parser::parse_slice);
-        add_mem_op("Split", &onnx_parser::parse_split);
-        add_mem_op("Tile", &onnx_parser::parse_tile);
-        add_mem_op("Transpose", &onnx_parser::parse_transpose);
-        add_mem_op("Upsample", &onnx_parser::parse_upsample);
-        add_mem_op("Where", &onnx_parser::parse_where);
-
-        // init the activation function map
-        init_actv_func();
-    }
-
-    void init_actv_func()
-    {
-        // Support name format of all lower case or the first letter capital
-        map_actv_funcs.insert(std::make_pair("tanh", make_op("tanh")));
-        map_actv_funcs.insert(std::make_pair("relu", make_op("relu")));
-        map_actv_funcs.insert(std::make_pair("sigmoid", make_op("sigmoid")));
-        map_actv_funcs.insert(std::make_pair("leakyrelu", make_op("leaky_relu")));
-        map_actv_funcs.insert(std::make_pair("elu", make_op("elu")));
-    }
-
-    operation load(const std::string& name, const node_info& info) const
-    {
-        auto op = make_op(name);
-        auto v  = op.to_value();
-        for(auto&& x : v)
-        {
-            if(info.attributes.count(x.get_key()) == 0)
-                continue;
-            literal s = parse_value(info.attributes.at(x.get_key()));
-            if(x.is_array())
-            {
-                std::vector<value> values;
-                s.visit([&](auto y) {
-                    std::transform(y.begin(), y.end(), std::back_inserter(values), [](auto z) {
-                        return value(z);
-                    });
-                });
-                x = values;
-            }
-            else
-            {
-                s.visit([&](auto y) { x = y.front(); });
-            }
-        }
-        op.from_value(v);
-        return op;
-    }
-
-    template <class F>
-    void add_op(std::string name, F f)
-    {
-        ops.emplace(name, [=](auto&&... xs) {
-            return std::vector<instruction_ref>{f(std::forward<decltype(xs)>(xs)...)};
-        });
-    }
-
-    // Multi output op
-    template <class F>
-    void add_multi_op(std::string name, F f)
-    {
-        ops.emplace(name, f);
-    }
-
-    template <class F>
-    void add_mem_op(const std::string& name, F f)
-    {
-        add_op(name, [=](auto&&... xs) {
-            return std::mem_fn(f)(*this, name, std::forward<decltype(xs)>(xs)...);
-        });
-    }
-
-    template <class F>
-    void add_mem_op(const std::string& onnx_name, const std::string& op_name, F f)
-    {
-        add_op(onnx_name, [=](auto&&... xs) {
-            return std::mem_fn(f)(*this, onnx_name, op_name, std::forward<decltype(xs)>(xs)...);
-        });
-    }
-
-    void add_binary_op(const std::string& onnx_name, const std::string& op_name)
-    {
-        add_op(onnx_name, [this, op_name](node_info info, std::vector<instruction_ref> args) {
-            if(args.size() != 2)
-                MIGRAPHX_THROW("binary operators should have 2 operands");
-            if(contains(info.attributes, "broadcast") and contains(info.attributes, "axis"))
-            {
-                uint64_t broadcasted = parse_value(info.attributes.at("broadcast")).at<uint64_t>();
-                if(broadcasted != 0)
-                {
-                    uint64_t axis = parse_value(info.attributes.at("axis")).at<uint64_t>();
-                    auto l        = mm->add_instruction(
-                        make_op("broadcast",
-                                {{"axis", axis}, {"dims", args[0]->get_shape().lens()}}),
-                        args[1]);
-                    return mm->add_instruction(make_op(op_name), args[0], l);
-                }
-                return mm->add_instruction(make_op(op_name), args);
-            }
-            else
-            {
-                return add_broadcastable_binary_op(args[0], args[1], op_name);
-            }
-        });
-    }
-
-    std::vector<std::size_t> compute_broadcasted_lens(std::vector<std::size_t> s0,
-                                                      std::vector<std::size_t> s1)
-    {
-        // Example:
-        // s0 = (3,2,4,5) and s1 = (2,1,1)
-        //
-        // In this case we need to broadcast (:,1,1) portion of
-        // s1 plus broadcast the 1st dimension of s1
-        // giving output_lens = (3,2,4,5)
-        //
-        // Another example:
-        // s0 = (3,2,1,5) and s1 = (2,7,5)
-        // In this case we need to broadcast the (:,:,1:,:) axis
-        // of s0 plus the 1st dimension of s1 giving
-        // output_lens = (3,2,7,5)
-        if(s0.size() > s1.size())
-        {
-            s0.swap(s1);
-        }
-
-        std::vector<std::size_t> out_lens(s1);
-        auto offset = s1.size() - s0.size();
-        std::transform(s0.begin(),
-                       s0.end(),
-                       s1.begin() + offset,
-                       out_lens.begin() + offset,
-                       [&](auto a, auto b) {
-                           if(a != b and a != 1 and b != 1)
-                           {
-                               MIGRAPHX_THROW("COMPUTE_BROADCASTLEN: shape {" +
-                                              to_string_range(s0) + "} and {" +
-                                              to_string_range(s1) + "} mismatch!");
-                           }
-                           return std::max(a, b);
-                       });
-
-        return out_lens;
-    }
-
-    instruction_ref make_contiguous(instruction_ref ins) const
-    {
-        if(ins->get_shape().standard())
-        {
-            return ins;
-        }
-
-        return mm->add_instruction(make_op("contiguous"), ins);
-    }
-
-    instruction_ref
-    add_broadcastable_binary_op(instruction_ref arg0, instruction_ref arg1, const std::string& name)
-    {
-        if(arg0->get_shape().lens() != arg1->get_shape().lens())
-        {
-            // Get lengths for both arguments
-            auto s0       = arg0->get_shape().lens();
-            auto s1       = arg1->get_shape().lens();
-            auto out_lens = compute_broadcasted_lens(s0, s1);
-
-            auto l0 = arg0;
-            if(arg0->get_shape().lens() != out_lens)
-                l0 = mm->add_instruction(make_op("multibroadcast", {{"output_lens", out_lens}}),
-                                         arg0);
-
-            auto l1 = arg1;
-            if(arg1->get_shape().lens() != out_lens)
-                l1 = mm->add_instruction(make_op("multibroadcast", {{"output_lens", out_lens}}),
-                                         arg1);
-
-            return mm->add_instruction(make_op(name), l0, l1);
-        }
-        else
-        {
-            return mm->add_instruction(make_op(name), {arg0, arg1});
-        }
-    }
-
-    void add_generic_op(const std::string& onnx_name,
-                        const std::string& op_name,
-                        bool contiguous = false)
-    {
-        add_op(
-            onnx_name,
-            [this, op_name, contiguous](const node_info& info, std::vector<instruction_ref> args) {
-                auto op = load(op_name, info);
-                if(contiguous)
-                {
-                    std::transform(args.begin(), args.end(), args.begin(), [&](auto arg) {
-                        return this->make_contiguous(arg);
-                    });
-                }
-                return mm->add_instruction(op, args);
-            });
-    }
-
-    void add_variadic_op(const std::string& onnx_name, const std::string& op_name)
-    {
-        add_op(onnx_name, [this, op_name](const node_info&, std::vector<instruction_ref> args) {
-            return std::accumulate(std::next(args.begin()),
-                                   args.end(),
-                                   args.front(),
-                                   [this, op_name](instruction_ref a, instruction_ref b) {
-                                       return add_broadcastable_binary_op(a, b, op_name);
-                                   });
-        });
-    }
-
-    template <class T>
-    std::vector<int64_t> to_int64_vector(const std::vector<T>& input_vector)
-    {
-        std::vector<int64_t> output_vector(input_vector.begin(), input_vector.end());
-        return output_vector;
-    }
-
-    instruction_ref add_bias(const std::vector<instruction_ref>& args,
-                             instruction_ref curr_ins,
-                             uint64_t axis) const
-    {
-        if(args.size() == 3)
-        {
-            auto bias_bcast = mm->add_instruction(
-                make_op("broadcast", {{"axis", axis}, {"dims", curr_ins->get_shape().lens()}}),
-                args[2]);
-            return mm->add_instruction(make_op("add"), curr_ins, bias_bcast);
-        }
-        return curr_ins;
-    }
-
-    static bool is_asym_padding(const std::vector<int64_t>& padding)
-    {
-        assert(padding.size() % 2 == 0);
-        size_t pad_ndims = padding.size() / 2;
-
-        for(size_t i = 0; i < pad_ndims; i++)
-        {
-            if(padding[i] != padding[i + pad_ndims])
-            {
-                return true;
-            }
-        }
-        return false;
-    }
-
-    void check_asym_padding(instruction_ref& ins,
-                            const std::vector<int64_t>& padding,
-                            value& v,
-                            int count_include_pad = 0,
-                            float pad_val         = 0) const
-    {
-        size_t pad_ndims  = padding.size() / 2;
-        auto left_pad_it  = padding.begin();
-        auto right_pad_it = left_pad_it + pad_ndims;
-
-        if(is_asym_padding(padding) or count_include_pad == 1)
-        {
-            std::vector<int64_t> asym_pads{0, 0, 0, 0}; // don't pad N and C
-            // add left pads
-            asym_pads.insert(asym_pads.begin() + 2, left_pad_it, right_pad_it);
-            // add right pads
-            asym_pads.insert(asym_pads.begin() + pad_ndims + 4, right_pad_it, padding.end());
-            ins =
-                mm->add_instruction(make_op("pad", {{"pads", asym_pads}, {"value", pad_val}}), ins);
-        }
-        else
-        {
-            v["padding"] = std::vector<size_t>(left_pad_it, right_pad_it);
-        }
-    }
-
-    instruction_ref
-    parse_clip(const std::string&, node_info info, std::vector<instruction_ref> args) const
-    {
-        auto input_lens = args[0]->get_shape().lens();
-        instruction_ref min_arg;
-        instruction_ref max_arg;
-        bool min_used = false;
-        bool max_used = false;
-
-        if(args.size() == 3 and args[2]->name() != "undefined")
-        {
-            max_arg  = args[2];
-            max_used = true;
-        }
-
-        if(args.size() >= 2 and args[1]->name() != "undefined")
-        {
-            min_arg  = args[1];
-            min_used = true;
-        }
-        // if using previous opset for attributes
-        else if(contains(info.attributes, "min") and contains(info.attributes, "max"))
-        {
-
-            float min_val = parse_value(info.attributes.at("min")).at<float>();
-            float max_val = parse_value(info.attributes.at("max")).at<float>();
-            min_arg       = mm->add_literal(min_val);
-            max_arg       = mm->add_literal(max_val);
-            min_used      = true;
-            max_used      = true;
-        }
-
-        if(min_used)
-        {
-            min_arg = mm->add_instruction(make_op("multibroadcast", {{"output_lens", input_lens}}),
-                                          min_arg);
-        }
-
-        if(max_used)
-        {
-            max_arg = mm->add_instruction(make_op("multibroadcast", {{"output_lens", input_lens}}),
-                                          max_arg);
-        }
-
-        if(min_used and max_used)
-        {
-            return mm->add_instruction(make_op("clip"), args[0], min_arg, max_arg);
-        }
-        else if(max_used)
-        {
-            return mm->add_instruction(make_op("min"), args[0], max_arg);
-        }
-        else if(min_used)
-        {
-            return mm->add_instruction(make_op("max"), args[0], min_arg);
-        }
-        else
-        {
-            return mm->add_instruction(make_op("identity"), args[0]);
-        }
-    }
-
-    instruction_ref parse_arg_op(const std::string&,
-                                 const std::string& op_name,
-                                 node_info info,
-                                 std::vector<instruction_ref> args) const
-    {
-        int64_t axis = 0;
-        if(contains(info.attributes, "axis"))
-        {
-            axis = static_cast<int64_t>(parse_value(info.attributes.at("axis")).at<int>());
-        }
-
-        int keep_dims = 1;
-        if(contains(info.attributes, "keepdims"))
-        {
-            keep_dims = parse_value(info.attributes.at("keepdims")).at<int>();
-        }
-
-        if(keep_dims == 0)
-        {
-            auto ins = mm->add_instruction(make_op(op_name, {{"axis", axis}}), std::move(args));
-            return mm->add_instruction(make_op("squeeze", {{"axes", {axis}}}), ins);
-        }
-        else
-        {
-            return mm->add_instruction(make_op(op_name, {{"axis", axis}}), std::move(args));
-        }
-    }
-
-    void calc_reflect_indices(std::vector<int>& indices, const int64_t num_dims)
-    {
-        int k         = 0;
-        bool reversed = false;
-        // in reflect padding, if the num_pads > num_dims,
-        // compute the extra pad indices periodically, ex. ( 1, 2, 3, 2, 1, 0)
-        for(int& idx : indices)
-        {
-            if(k == num_dims - 1)
-                reversed = true;
-            if(k == 0)
-                reversed = false;
-            if(reversed)
-                k--;
-            else
-                k++;
-            idx = k;
-        }
-    }
-
-    instruction_ref reflect_pad(const std::vector<int64_t>& pads, instruction_ref input)
-    {
-        size_t num_dims = pads.size() / 2;
-        std::vector<int> ldims(pads.begin(), pads.begin() + num_dims);
-        std::vector<int> rdims(pads.begin() + num_dims, pads.end());
-        assert(ldims.size() == rdims.size());
-
-        std::vector<int64_t> axes(num_dims);
-        std::iota(axes.begin(), axes.end(), int64_t{0});
-
-        // iterate over dimensions, starting from lowest dimension
-        for(int64_t i = num_dims - 1; i >= 0; i--)
-        {
-            auto axis   = i;
-            auto lcount = ldims.at(i);
-            auto rcount = rdims.at(i);
-            if(lcount == 0 and rcount == 0) // no padding for current dim
-                continue;
-
-            // calculate starts and ends for each iteration since shape may change
-            std::vector<size_t> dims = input->get_shape().lens();
-            std::vector<int64_t> starts(axes.size(), 0);
-            std::vector<int64_t> ends(dims.begin(), dims.end());
-            std::vector<instruction_ref> slices;
-
-            auto starts_it = starts.begin() + i;
-            auto ends_it   = ends.begin() + i;
-            auto dims_it   = dims.begin() + i;
-
-            std::vector<int> l_indices(lcount);
-            std::vector<int> r_indices(rcount);
-
-            // compute slice indices in a periodic fashion
-            calc_reflect_indices(l_indices, *dims_it);
-            calc_reflect_indices(r_indices, *dims_it);
-
-            for(int idx : l_indices)
-            {
-                *starts_it = idx;
-                *ends_it   = *starts_it + 1;
-                slices.push_back(mm->add_instruction(
-                    make_op("slice", {{"axes", axes}, {"starts", starts}, {"ends", ends}}), input));
-            }
-            // when padding on the left side, the outermost pad should be at the beginning
-            std::reverse(slices.begin(), slices.end());
-            slices.push_back(input);
-            for(int idx : r_indices)
-            {
-                *starts_it = *dims_it - idx - 1;
-                *ends_it   = *starts_it + 1;
-                slices.push_back(mm->add_instruction(
-                    make_op("slice", {{"axes", axes}, {"starts", starts}, {"ends", ends}}), input));
-            }
-            input = mm->add_instruction(make_op("concat", {{"axis", axis}}), slices);
-        }
-        return input;
-    }
-
-    void check_attr_sizes(size_t kdims, size_t attr_size, const std::string& error_msg)
-    {
-        if(kdims != attr_size)
-        {
-            MIGRAPHX_THROW(error_msg + " k-dims: " + to_string(kdims) +
-                           " attribute size: " + to_string(attr_size));
-        }
-    }
-
-    void recalc_conv_attributes(value& v, size_t kdims)
-    {
-        if(v["padding"].size() != kdims)
-        {
-            v["padding"].resize(kdims);
-            std::fill_n(v["padding"].begin(), kdims, 0);
-        }
-        if(v["stride"].size() != kdims)
-        {
-            v["stride"].resize(kdims);
-            std::fill_n(v["stride"].begin(), kdims, 1);
-        }
-        if(v["dilation"].size() != kdims)
-        {
-            v["dilation"].resize(kdims);
-            std::fill_n(v["dilation"].begin(), kdims, 1);
-        }
-    }
-
-    static void cal_auto_padding_size(node_info info,
-                                      value& v,
-                                      const std::vector<std::size_t>& k_lens,
-                                      const std::vector<std::size_t>& dilation,
-                                      const std::vector<std::size_t>& in_lens,
-                                      std::vector<int64_t>& paddings)
-    {
-        size_t kdims = in_lens.size() - 2;
-        assert(k_lens.size() == kdims and dilation.size() == kdims);
-
-        if(!contains(info.attributes, "auto_pad"))
-        {
-            return;
-        }
-
-        auto auto_pad = info.attributes["auto_pad"].s();
-        if(auto_pad.find("SAME") != std::string::npos)
-        {
-            bool is_same_upper = (auto_pad.find("SAME_UPPER") != std::string::npos);
-            paddings.resize(2 * kdims);
-
-            for(size_t i = 0; i < paddings.size() / 2; i++)
-            {
-                calculate_padding(i,
-                                  paddings,
-                                  in_lens[i + 2],
-                                  v["stride"][i].to<int64_t>(),
-                                  dilation[i],
-                                  k_lens[i],
-                                  is_same_upper);
-            }
-        }
-    }
-
-    static void check_padding_mode(node_info info, const std::string& op_name)
-    {
-        // ensure pads availabe only when auto_pad is "NOT_SET"
-        if(contains(info.attributes, "pads") and contains(info.attributes, "auto_pad"))
-        {
-            auto s = info.attributes["auto_pad"].s();
-            if(to_upper(s) != "NOTSET")
-            {
-                MIGRAPHX_THROW("PARSE_" + op_name +
-                               ": auto_pad and padding cannot be specified simultaneously");
-            }
-        }
-    }
-
-    instruction_ref parse_conv(const std::string&,
-                               const std::string& op_name,
-                               node_info info,
-                               std::vector<instruction_ref> args)
-    {
-        auto op      = make_op(op_name);
-        auto values  = op.to_value();
-        auto l0      = args[0];
-        auto weights = args[1];
-        auto in_lens = l0->get_shape().lens();
-        assert(in_lens.size() > 2);
-        auto kdims = in_lens.size() - 2;
-
-        // ensure pads availabe only when auto_pad is "NOT_SET"
-        check_padding_mode(info, "CONV");
-
-        if(contains(info.attributes, "strides"))
-        {
-            values["stride"].clear();
-            copy(info.attributes["strides"].ints(), std::back_inserter(values["stride"]));
-            check_attr_sizes(kdims, values["stride"].size(), "PARSE_CONV: inconsistent strides");
-        }
-        if(contains(info.attributes, "dilations"))
-        {
-            values["dilation"].clear();
-            copy(info.attributes["dilations"].ints(), std::back_inserter(values["dilation"]));
-            check_attr_sizes(
-                kdims, values["dilation"].size(), "PARSE_CONV: inconsistent dilations");
-        }
-
-        std::vector<int64_t> padding;
-        if(contains(info.attributes, "pads"))
-        {
-            values["padding"].clear();
-            copy(info.attributes["pads"].ints(), std::back_inserter(padding));
-            check_attr_sizes(kdims, padding.size() / 2, "PARSE_CONV: inconsistent paddings");
-        }
-
-        if(contains(info.attributes, "auto_pad"))
-        {
-            auto weight_lens = weights->get_shape().lens();
-            std::vector<std::size_t> k_lens(weight_lens.begin() + 2, weight_lens.end());
-            cal_auto_padding_size(info,
-                                  values,
-                                  k_lens,
-                                  values["dilation"].to_vector<std::size_t>(),
-                                  in_lens,
-                                  padding);
-            auto auto_pad = info.attributes["auto_pad"].s();
-            if(auto_pad.find("SAME") != std::string::npos)
-            {
-                values["padding_mode"] = to_value(op::padding_mode_t::same);
-            }
-        }
-        check_asym_padding(l0, padding, values);
-
-        if(contains(info.attributes, "group"))
-        {
-            values["group"] = parse_value(info.attributes.at("group")).at<int>();
-        }
-
-        recalc_conv_attributes(values, kdims);
-
-        op.from_value(values);
-        auto l1 = mm->add_instruction(op, l0, args[1]);
-        return add_bias(args, l1, 1);
-    }
-
-    instruction_ref
-    parse_conv_transpose(const std::string&, node_info info, std::vector<instruction_ref> args)
-    {
-        operation op = make_op("deconvolution");
-        value values = op.to_value();
-        // op::deconvolution op;
-        auto l0 = args[0];
-        std::vector<std::int64_t> padding;
-        bool asym_padding = false;
-        auto in_lens      = l0->get_shape().lens();
-        assert(in_lens.size() > 2);
-        auto kdims = in_lens.size() - 2;
-
-        // ensure pads availabe only when auto_pad is "NOT_SET"
-        check_padding_mode(info, "CONV_TRANSPOSE");
-
-        if(contains(info.attributes, "pads"))
-        {
-            copy(info.attributes["pads"].ints(), std::back_inserter(padding));
-
-            asym_padding = is_asym_padding(padding);
-
-            if(not asym_padding)
-            {
-                size_t pad_ndims = padding.size() / 2;
-                check_attr_sizes(kdims, pad_ndims, "PARSE_CONV_TRANSPOSE: inconsistent paddings");
-                values["padding"].clear();
-                std::transform(padding.begin(),
-                               padding.begin() + pad_ndims,
-                               std::back_inserter(values["padding"]),
-                               [](auto pad_val) { return pad_val; });
-            }
-        }
-        if(contains(info.attributes, "strides"))
-        {
-            values["stride"].clear();
-            copy(info.attributes["strides"].ints(), std::back_inserter(values["stride"]));
-            check_attr_sizes(
-                kdims, values["stride"].size(), "PARSE_CONV_TRANSPOSE: inconsistent strides");
-        }
-        if(contains(info.attributes, "dilations"))
-        {
-            values["dilation"].clear();
-            copy(info.attributes["dilations"].ints(), std::back_inserter(values["dilation"]));
-            check_attr_sizes(
-                kdims, values["dilation"].size(), "PARSE_CONV_TRANSPOSE: inconsistent dilations");
-        }
-        if(contains(info.attributes, "auto_pad"))
-        {
-            auto s = info.attributes["auto_pad"].s();
-            if(contains(info.attributes, "pads") and to_upper(s) != "NOTSET")
-            {
-                MIGRAPHX_THROW("PARSE_CONV_TRANSPOSE: auto_pad and padding cannot be specified "
-                               "simultaneously");
-            }
-
-            if(s.find("SAME") != std::string::npos)
-            {
-                values["padding_mode"] = to_value(op::padding_mode_t::same);
-            }
-        }
-
-        if(contains(info.attributes, "group"))
-        {
-            values["group"] = parse_value(info.attributes.at("group")).at<int>();
-        }
-
-        recalc_conv_attributes(values, kdims);
-
-        op.from_value(values);
-        auto l1                   = mm->add_instruction(op, l0, args[1]);
-        std::vector<int64_t> dims = to_int64_vector(l1->get_shape().lens());
-        std::vector<int64_t> curr_shape(dims.begin() + 2, dims.end());
-        if(asym_padding)
-        {
-            std::vector<int64_t> axes(kdims);
-            std::iota(axes.begin(), axes.end(), 2); // ignore first 2 dims
-
-            auto pad_kdim_start = padding.begin() + kdims;
-            std::vector<int64_t> starts(padding.begin(), pad_kdim_start);
-
-            std::vector<int64_t> ends{};
-            std::transform(curr_shape.begin(),
-                           curr_shape.end(),
-                           pad_kdim_start,
-                           std::back_inserter(ends),
-                           [](auto curr_dim, auto pad_dim) { return curr_dim - pad_dim; });
-
-            l1 = mm->add_instruction(
-                make_op("slice", {{"axes", axes}, {"starts", starts}, {"ends", ends}}), l1);
-        }
-
-        if(contains(info.attributes, "output_padding"))
-        {
-            size_t non_kdims = dims.size() * 2 - kdims;
-            std::vector<int64_t> output_padding(non_kdims, 0);
-            copy(info.attributes["output_padding"].ints(), std::back_inserter(output_padding));
-            check_attr_sizes(kdims,
-                             output_padding.size() - non_kdims,
-                             "PARSE_CONV_TRANSPOSE: inconsistent output padding");
-            l1 = mm->add_instruction(make_op("pad", {{"pads", output_padding}}), l1);
-        }
-
-        if(contains(info.attributes, "output_shape"))
-        {
-            std::vector<int64_t> output_shape;
-            copy(info.attributes["output_shape"].ints(), std::back_inserter(output_shape));
-            check_attr_sizes(
-                kdims, output_shape.size(), "PARSE_CONV_TRANSPOSE: inconsistent output shape");
-            dims = to_int64_vector(l1->get_shape().lens());
-            copy(dims.begin() + 2, dims.end(), curr_shape.begin());
-            if(curr_shape != output_shape)
-            {
-                std::vector<int64_t> target_padding(dims.size() * 2 - kdims, 0);
-                std::transform(output_shape.begin(),
-                               output_shape.end(),
-                               curr_shape.begin(),
-                               std::back_inserter(target_padding),
-                               [](auto out_dim, auto curr_dim) { return out_dim - curr_dim; });
-                l1 = mm->add_instruction(make_op("pad", {{"pads", target_padding}}), l1);
-            }
-        }
-
-        return add_bias(args, l1, 1);
-    }
-
-    static void
-    tune_padding_to_symmetric(int64_t& left, int64_t& right, const int stride, int64_t& s_start)
-    {
-        s_start = 0;
-        if(left > right)
-        {
-            right = left;
-        }
-        else if(left < right)
-        {
-            auto diff = right - left;
-            s_start   = (diff + stride - 1) / stride;
-            left      = left + s_start * stride;
-            right     = left;
-        }
-    }
-
-    static void tune_padding_size(const value& v,
-                                  std::vector<int64_t>& padding,
-                                  int count_include_pad,
-                                  std::vector<int64_t>& s_start)
-    {
-        // maxpooling or count_include_pad is 1, no change is required.
-        if(v.at("mode").to<std::string>() == "max" or count_include_pad == 1)
-        {
-            return;
-        }
-
-        // if padding is symmetric, return directly
-        if(!is_asym_padding(padding))
-        {
-            return;
-        }
-
-        // asymmetric padding, make it symmetric
-        std::size_t n_dims = padding.size() / 2;
-        s_start.resize(n_dims);
-        for(std::size_t i = 0; i < n_dims; ++i)
-        {
-            tune_padding_to_symmetric(
-                padding[i], padding[i + n_dims], v.at("stride")[i].to<int64_t>(), s_start[i]);
-        }
-    }
-
-    instruction_ref
-    parse_pooling(const std::string& name, node_info info, std::vector<instruction_ref> args)
-    {
-        std::string mode = ends_with(name, "MaxPool") ? "max" : "average";
-        operation op     = make_op("pooling", {{"mode", mode}});
-        value values     = op.to_value();
-        auto l0          = args[0];
-        auto in_lens     = l0->get_shape().lens();
-        assert(in_lens.size() > 2);
-        auto kdims = in_lens.size() - 2;
-
-        if(starts_with(name, "Global"))
-        {
-            values["lengths"] = std::vector<size_t>(in_lens.begin() + 2, in_lens.end());
-        }
-
-        // does not support ceil_mode
-        if(contains(info.attributes, "ceil_mode"))
-        {
-            values["ceil_mode"] = static_cast<bool>(info.attributes.at("ceil_mode").i());
-        }
-
-        // count include padding, if count include pad is 1, we always use
-        // explicit pad
-        int count_include_pad = 0;
-        if(contains(info.attributes, "count_include_pad"))
-        {
-            count_include_pad = info.attributes.at("count_include_pad").i();
-        }
-
-        if(contains(info.attributes, "strides"))
-        {
-            values["stride"].clear();
-            copy(info.attributes["strides"].ints(), std::back_inserter(values["stride"]));
-            check_attr_sizes(kdims, values["stride"].size(), "PARSE_POOLING: inconsistent strides");
-        }
-        if(contains(info.attributes, "kernel_shape"))
-        {
-            values["lengths"].clear();
-            copy(info.attributes["kernel_shape"].ints(), std::back_inserter(values["lengths"]));
-            check_attr_sizes(
-                kdims, values["lengths"].size(), "PARSE_POOLING: inconsistent lengths");
-        }
-
-        // ensure pads availabe only when auto_pad is "NOT_SET"
-        check_padding_mode(info, "POOLING");
-
-        std::vector<int64_t> paddings;
-        float pad_val = ((mode == "max") ? std::numeric_limits<float>::lowest() : 0.0f);
-        if(contains(info.attributes, "pads"))
-        {
-            values["padding"].clear();
-            copy(info.attributes["pads"].ints(), std::back_inserter(paddings));
-            check_attr_sizes(
-                kdims, paddings.size() / 2, "PARSE_POOLING: inconsistent explicit paddings");
-        }
-
-        if(contains(info.attributes, "auto_pad"))
-        {
-            values["padding"].clear();
-            // return paddings could be empty, then setting to 0 for no padding
-            cal_auto_padding_size(info,
-                                  values,
-                                  values["lengths"].to_vector<std::size_t>(),
-                                  {1, 1},
-                                  in_lens,
-                                  paddings);
-        }
-
-        if(paddings.size() != 2 * kdims)
-        {
-            paddings.resize(kdims * 2);
-            std::fill_n(paddings.begin(), 2 * kdims, 0);
-        }
-
-        if(values["padding"].size() != kdims)
-        {
-            values["padding"].resize(kdims);
-            std::fill_n(values["padding"].begin(), kdims, 0);
-        }
-
-        if(values["stride"].size() != kdims)
-        {
-            values["stride"].resize(kdims);
-            std::fill_n(values["stride"].begin(), kdims, 1);
-        }
-        // used to calculate the supposed output shape
-        std::vector<int64_t> orig_padding(paddings.begin(), paddings.end());
-
-        std::vector<int64_t> slice_start;
-        std::vector<int64_t> slice_end;
-        tune_padding_size(values, paddings, count_include_pad, slice_start);
-
-        if(!slice_start.empty())
-        {
-            // calculate expected output shape
-            orig_padding.insert(orig_padding.begin() + kdims, 2, 0);
-            orig_padding.insert(orig_padding.begin(), 2, 0);
-            op::pad pad{orig_padding, 0.0f};
-            shape padded_shape = pad.compute_shape({l0->get_shape()});
-            auto out_lens      = make_op("pooling", values).compute_shape({padded_shape}).lens();
-
-            // compute slice_end information
-            slice_end.resize(slice_start.size());
-            std::transform(out_lens.begin() + 2,
-                           out_lens.end(),
-                           slice_start.begin(),
-                           slice_end.begin(),
-                           [](auto i, auto j) { return i + j; });
-        }
-
-        check_asym_padding(l0, paddings, values, count_include_pad, pad_val);
-        in_lens = l0->get_shape().lens();
-        for(size_t i = 0; i < kdims; i++)
-        {
-            if(values["lengths"][i].to<int64_t>() >
-               in_lens[i + 2] + 2 * values["padding"][i].to<int64_t>())
-            {
-                MIGRAPHX_THROW("PARSE_POOLING: kernel shape is too large");
-            }
-        }
-        op.from_value(values);
-        auto l1 = mm->add_instruction(op, l0);
-        if(!slice_start.empty())
-        {
-            std::vector<int64_t> axes(kdims);
-            std::iota(axes.begin(), axes.end(), 2);
-            l1 = mm->add_instruction(
-                make_op("slice", {{"axes", axes}, {"starts", slice_start}, {"ends", slice_end}}),
-                l1);
-        }
-
-        return l1;
-    }
-
-    instruction_ref
-    parse_reshape(const std::string&, node_info info, std::vector<instruction_ref> args)
-    {
-        op::reshape op;
-        if(args.size() == 1)
-        {
-            literal s = parse_value(info.attributes.at("shape"));
-            s.visit([&](auto v) { copy(v, std::back_inserter(op.dims)); });
-        }
-        if(args.size() == 2)
-        {
-            auto s = args[1]->eval();
-            check_arg_empty(s, "Reshape: dynamic shape is not supported");
-            s.visit([&](auto v) { copy(v, std::back_inserter(op.dims)); });
-        }
-
-        return mm->add_instruction(op, make_contiguous(args[0]));
-    }
-
-    static const auto& get_nearest_op(const std::string& mode)
-    {
-        using nearest_op = std::function<std::size_t(std::size_t, double)>;
-        static std::unordered_map<std::string, nearest_op> const nearest_ops = {
-            {"round_prefer_floor",
-             [=](std::size_t d_in, double val) {
-                 val = std::max(0.0, std::min(d_in - 1.0, val));
-                 return static_cast<std::size_t>(std::ceil((val - 0.5)));
-             }},
-            {"round_prefer_ceil",
-             [=](std::size_t d_in, double val) {
-                 val = std::max(0.0, std::min(d_in - 1.0, val));
-                 return static_cast<std::size_t>(std::round((val)));
-             }},
-            {"floor",
-             [=](std::size_t d_in, double val) {
-                 val = std::max(0.0, std::min(d_in - 1.0, val));
-                 return static_cast<std::size_t>(std::floor((val)));
-             }},
-            {"ceil", [=](std::size_t d_in, double val) {
-                 val = std::max(0.0, std::min(d_in - 1.0, val));
-                 return static_cast<std::size_t>(std::ceil((val)));
-             }}};
-
-        if(!contains(nearest_ops, mode))
-        {
-            MIGRAPHX_THROW("PARSE_RESIZE: nearest_mode " + mode + " not supported!");
-        }
-
-        return nearest_ops.at(mode);
-    }
-
-    static const auto& get_original_idx_op(const std::string& mode)
-    {
-        using original_idx_op =
-            std::function<double(std::size_t, std::size_t, std::size_t, double)>;
-        static std::unordered_map<std::string, original_idx_op> const idx_ops = {
-            {"half_pixel",
-             [=](std::size_t, std::size_t, std::size_t idx, double scale) {
-                 return (idx + 0.5) / scale - 0.5;
-             }},
-            {"pytorch_half_pixel",
-             [=](std::size_t, std::size_t l_out, std::size_t idx, double scale) {
-                 return l_out > 1 ? (idx + 0.5) / scale - 0.5 : 0.0;
-             }},
-            {"align_corners",
-             [=](std::size_t l_in, std::size_t l_out, std::size_t idx, double) {
-                 return 1.0 * idx * (l_in - 1.0) / (l_out - 1.0);
-             }},
-            {"asymmetric",
-             [=](std::size_t, std::size_t, std::size_t idx, double scale) { return idx / scale; }},
-            {"tf_half_pixel_for_nn", [=](std::size_t, std::size_t, std::size_t idx, double scale) {
-                 return (idx + 0.5) / scale;
-             }}};
-
-        if(!contains(idx_ops, mode))
-        {
-            MIGRAPHX_THROW("PARSE_RESIZE: coordinate_transformation_mode " + mode +
-                           " not supported!");
-        }
-
-        return idx_ops.at(mode);
-    }
-
-    instruction_ref
-    parse_resize(const std::string&, const node_info& info, std::vector<instruction_ref> args)
-    {
-        std::string coord_trans_mode = "half_pixel";
-        if(contains(info.attributes, "coordinate_transformation_mode"))
-        {
-            coord_trans_mode = info.attributes.at("coordinate_transformation_mode").s();
-            // does not support transformation mode "tf_crop_and_resize"
-            if(coord_trans_mode == "tf_crop_and_resize")
-            {
-                MIGRAPHX_THROW("PARSE_RESIZE: \"tf_crop_and_resize\" mode is not supported!");
-            }
-        }
-
-        // mode: only nearest mode is supported for now
-        if(contains(info.attributes, "mode"))
-        {
-            auto mode = info.attributes.at("mode").s();
-            if(mode != "nearest")
-            {
-                MIGRAPHX_THROW("PARSE_RESIZE: only nearest mode is supported!");
-            }
-        }
-
-        // nearest mode
-        std::string nearest_mode = "round_prefer_floor";
-        if(contains(info.attributes, "nearest_mode"))
-        {
-            nearest_mode = info.attributes.at("nearest_mode").s();
-        }
-
-        // check exclude_outside, only support 0
-        if(contains(info.attributes, "exclude_outside"))
-        {
-            int exclude_outside = info.attributes.at("exclude_outside").i();
-            if(exclude_outside == 1)
-            {
-                MIGRAPHX_THROW("PARSE_RESIZE: exclude_outside 1 is not supported!");
-            }
-        }
-
-        // input data shape info
-        auto in_s    = args[0]->get_shape();
-        auto in_lens = in_s.lens();
-
-        // output shape is explicitly specified
-        std::vector<std::size_t> out_lens(in_lens.size());
-
-        // scale
-        std::vector<double> vec_scale;
-
-        // output size is specified in input, so use it as output size
-        if(args.size() == 4 and args.back()->name() != "undefined")
-        {
-            auto arg_out_s = args[3]->eval();
-            check_arg_empty(arg_out_s, "PARSE_RESIZE: dynamic output size is not supported!");
-            arg_out_s.visit([&](auto ol) { out_lens.assign(ol.begin(), ol.end()); });
-
-            if(out_lens.size() != in_lens.size())
-            {
-                MIGRAPHX_THROW("PARSE_RESIZE: specified output size does not match input size");
-            }
-
-            // compute the scale
-            vec_scale.resize(in_lens.size());
-            std::transform(in_lens.begin(),
-                           in_lens.end(),
-                           out_lens.begin(),
-                           vec_scale.begin(),
-                           [](auto iss, auto oss) { return 1.0 * oss / iss; });
-        }
-        // need to compute the output lens from input
-        else
-        {
-            auto arg_scale = args[2]->eval();
-            check_arg_empty(arg_scale, "PARSE_RESIZE: dynamic input scale is not supported!");
-
-            arg_scale.visit([&](auto v) { vec_scale.assign(v.begin(), v.end()); });
-            if(in_lens.size() != vec_scale.size())
-            {
-                MIGRAPHX_THROW("PARSE_RESIZE: ranks of input and scale are different!");
-            }
-
-            std::transform(
-                in_lens.begin(),
-                in_lens.end(),
-                vec_scale.begin(),
-                out_lens.begin(),
-                [&](auto idx, auto scale) { return static_cast<std::size_t>(idx * scale); });
-        }
-
-        shape out_s{in_s.type(), out_lens};
-        std::vector<int> ind(out_s.elements());
-
-        // map out_idx to in_idx
-        auto nearest_op = get_nearest_op(nearest_mode);
-        auto idx_op     = get_original_idx_op(coord_trans_mode);
-
-        shape_for_each(out_s, [&](auto idx) {
-            auto in_idx = idx;
-            for(auto ii = 0; ii < in_lens.size(); ++ii)
-            {
-                auto idx_val = idx_op(in_lens[ii], out_lens[ii], in_idx[ii], vec_scale[ii]);
-                in_idx[ii]   = nearest_op(in_lens[ii], idx_val);
-            }
-
-            ind[out_s.index(idx)] = static_cast<int64_t>(in_s.index(in_idx));
-        });
-
-        // reshape input to one-dimension
-        std::vector<int64_t> rsp_lens = {static_cast<int64_t>(in_s.elements())};
-        shape ind_s{shape::int32_type, out_lens};
-        auto rsp     = mm->add_instruction(make_op("reshape", {{"dims", rsp_lens}}), args[0]);
-        auto ins_ind = mm->add_literal(literal(ind_s, ind));
-        return mm->add_instruction(make_op("gather", {{"axis", 0}}), rsp, ins_ind);
-    }
-
-    instruction_ref
-    parse_gather_elements(const std::string&, node_info info, std::vector<instruction_ref> args)
-    {
-        int axis = 0;
-        if(contains(info.attributes, "axis"))
-        {
-            axis = parse_value(info.attributes.at("axis")).at<int>();
-        }
-
-        // standardize input data and index
-        auto arg_data = make_contiguous(args[0]);
-        auto arg_ind  = make_contiguous(args[1]);
-
-        auto data_s = arg_data->get_shape();
-        auto ind_s  = arg_ind->get_shape();
-
-        if(data_s.lens().size() != ind_s.lens().size())
-        {
-            MIGRAPHX_THROW("PARSE_GATHER_ELEMENTS: input data and index must have the same rank!");
-        }
-
-        int n_rank     = static_cast<int>(data_s.lens().size());
-        int tuned_axis = (axis < 0) ? (axis + n_rank) : axis;
-
-        auto axis_stride      = data_s.strides()[tuned_axis];
-        int64_t data_elem_num = static_cast<int64_t>(data_s.elements());
-        // reshape the input data as one dimension and used as input data
-        // to the gather operator
-        arg_data = mm->add_instruction(make_op("reshape", {{"dims", {data_elem_num}}}), arg_data);
-
-        std::size_t elem_num = ind_s.elements();
-        std::vector<int> ind_index(elem_num);
-        std::iota(ind_index.begin(), ind_index.end(), 0);
-
-        // convert index in input indices to that in input data
-        std::vector<int> data_indices(elem_num);
-        std::transform(ind_index.begin(), ind_index.end(), data_indices.begin(), [&](auto i) {
-            return data_s.index(ind_s.multi(i));
-        });
-
-        std::vector<int> vec_axis_ind(elem_num);
-        std::transform(ind_index.begin(), ind_index.end(), vec_axis_ind.begin(), [&](auto i) {
-            return ind_s.multi(i)[tuned_axis];
-        });
-
-        auto l_shape_idx =
-            mm->add_literal(literal(ind_s, data_indices.begin(), data_indices.end()));
-        auto l_dim_idx = mm->add_literal(literal(ind_s, vec_axis_ind.begin(), vec_axis_ind.end()));
-        auto l_stride  = mm->add_literal(literal{{ind_s.type(), {1}}, {axis_stride}});
-        l_stride = mm->add_instruction(make_op("multibroadcast", {{"output_lens", ind_s.lens()}}),
-                                       l_stride);
-        auto dim_diff = mm->add_instruction(make_op("sub"), arg_ind, l_dim_idx);
-        auto delta    = mm->add_instruction(make_op("mul"), dim_diff, l_stride);
-        auto ind      = mm->add_instruction(make_op("add"), l_shape_idx, delta);
-
-        op::gather op{0};
-        return mm->add_instruction(op, arg_data, ind);
-    }
-
-    instruction_ref
-    parse_slice(const std::string&, node_info info, std::vector<instruction_ref> args)
-    {
-        op::slice op;
-
-        // slice can have up to 5 inputs, we first check the 5th one
-        // to decide whether MIGRAPHX can handle this slice
-        if(args.size() == 5)
-        {
-            migraphx::argument step_arg = args.back()->eval();
-            check_arg_empty(step_arg, "PARSE_SLICE: cannot handle variable steps for slice");
-            std::vector<int> steps;
-            step_arg.visit([&](auto s) { steps.assign(s.begin(), s.end()); });
-            if(!std::all_of(steps.begin(), steps.end(), [](auto s) { return s == 1; }))
-            {
-                MIGRAPHX_THROW("PARSE_SLICE: cannot handle step other than 1");
-            }
-        }
-
-        if(args.size() >= 4)
-        {
-            migraphx::argument axes_arg = args.at(3)->eval();
-            check_arg_empty(axes_arg, "PARSE_SLICE: cannot handle variable axes for slice");
-            axes_arg.visit([&](auto s) { op.axes.assign(s.begin(), s.end()); });
-        }
-        else if(contains(info.attributes, "axes"))
-        {
-            literal s = parse_value(info.attributes.at("axes"));
-            s.visit([&](auto v) { copy(v, std::back_inserter(op.axes)); });
-        }
-
-        if(args.size() >= 3)
-        {
-            migraphx::argument end_arg = args.at(2)->eval();
-            check_arg_empty(end_arg, "PARSE_SLICE: cannot handle variable ends for slice");
-            end_arg.visit([&](auto s) { op.ends.assign(s.begin(), s.end()); });
-        }
-        else if(contains(info.attributes, "ends"))
-        {
-            literal s = parse_value(info.attributes.at("ends"));
-            s.visit([&](auto v) { copy(v, std::back_inserter(op.ends)); });
-        }
-
-        if(args.size() >= 2)
-        {
-            migraphx::argument start_arg = args.at(1)->eval();
-            check_arg_empty(start_arg, "PARSE_SLICE: cannot handle variable starts for slice");
-            start_arg.visit([&](auto s) { op.starts.assign(s.begin(), s.end()); });
-        }
-        else if(contains(info.attributes, "starts"))
-        {
-            literal s = parse_value(info.attributes.at("starts"));
-            s.visit([&](auto v) { copy(v, std::back_inserter(op.starts)); });
-        }
-
-        if(op.axes.empty())
-        {
-            std::vector<int64_t> axes(args[0]->get_shape().lens().size());
-            std::iota(axes.begin(), axes.end(), int64_t{0});
-            op.axes = axes;
-        }
-
-        return mm->add_instruction(op, args[0]);
-    }
-
-    instruction_ref
-    parse_constant(const std::string&, node_info info, const std::vector<instruction_ref>&) const
-    {
-        literal v = parse_value(info.attributes.at("value"));
-        // return empty literal
-        if(v.get_shape().elements() == 0)
-        {
-            return mm->add_literal(literal{});
-        }
-
-        auto dim_size = info.attributes.at("value").t().dims_size();
-        // if dim_size is 0, it is a scalar
-        if(dim_size == 0)
-        {
-            migraphx::shape scalar_shape{v.get_shape().type()};
-            return mm->add_literal(migraphx::literal{scalar_shape, v.data()});
-        }
-
-        return mm->add_literal(v);
-    }
-
-    instruction_ref
-    parse_gemm(const std::string&, node_info info, std::vector<instruction_ref> args) const
-    {
-        float alpha = 1.0f;
-        float beta  = 1.0f;
-        bool transa = false;
-        bool transb = false;
-        if(contains(info.attributes, "alpha"))
-        {
-            alpha = parse_value(info.attributes.at("alpha")).at<float>();
-        }
-        if(contains(info.attributes, "beta"))
-        {
-            beta = parse_value(info.attributes.at("beta")).at<float>();
-        }
-        if(contains(info.attributes, "transA"))
-        {
-            transa = parse_value(info.attributes.at("transA")).at<bool>();
-        }
-        if(contains(info.attributes, "transB"))
-        {
-            transb = parse_value(info.attributes.at("transB")).at<bool>();
-        }
-
-        std::vector<int64_t> perm(args[0]->get_shape().lens().size());
-        std::iota(perm.begin(), perm.end(), int64_t{0});
-        // swap the last two elements
-        std::swap(*perm.rbegin(), *(perm.rbegin() + 1));
-
-        auto l1 = (transa) ? mm->add_instruction(make_op("transpose", {{"dims", perm}}), args[0])
-                           : args[0];
-        auto l2 = (transb) ? mm->add_instruction(make_op("transpose", {{"dims", perm}}), args[1])
-                           : args[1];
-        if(args.size() == 3)
-        {
-            if(beta != 0.f && args[2]->get_shape().elements() > 0)
-            {
-                auto out_lens   = l1->get_shape().lens();
-                out_lens.back() = l2->get_shape().lens().back();
-                auto l3         = args[2];
-                auto l3_lens    = l3->get_shape().lens();
-                if(!std::equal(out_lens.begin(), out_lens.end(), l3_lens.begin(), l3_lens.end()))
-                {
-                    l3 = mm->add_instruction(make_op("multibroadcast", {{"output_lens", out_lens}}),
-                                             args[2]);
-                }
-                return mm->add_instruction(
-                    make_op("dot", {{"alpha", alpha}, {"beta", beta}}), l1, l2, l3);
-            }
-        }
-
-        return mm->add_instruction(make_op("dot", {{"alpha", alpha}, {"beta", beta}}), l1, l2);
-    }
-
-    instruction_ref parse_matmul(const std::string&,
-                                 const std::string& op_name,
-                                 const node_info&,
-                                 std::vector<instruction_ref> args)
-    {
-        auto l0      = args[0];
-        auto l1      = args[1];
-        auto l0_lens = l0->get_shape().lens();
-        auto l1_lens = l1->get_shape().lens();
-
-        // args[0] is a vector, prepend 1 to the shape
-        bool is_a_prepended = false;
-        if(l0_lens.size() == 1)
-        {
-            is_a_prepended = true;
-            l0_lens.insert(l0_lens.begin(), 1);
-            l0 = mm->add_instruction(make_op("unsqueeze", {{"axes", {0}}}), args[0]);
-        }
-
-        bool is_b_appended = false;
-        if(l1_lens.size() == 1)
-        {
-            is_b_appended = true;
-            l1_lens.push_back(1);
-            l1 = mm->add_instruction(make_op("unsqueeze", {{"axes", {1}}}), args[1]);
-        }
-
-        instruction_ref bl0 = l0;
-        instruction_ref bl1 = l1;
-        if(!std::equal(l0_lens.rbegin() + 2, l0_lens.rend(), l1_lens.rbegin() + 2, l1_lens.rend()))
-        {
-            auto l0_it = l0_lens.begin() + l0_lens.size() - 2;
-            std::vector<std::size_t> l0_broadcasted_lens(l0_lens.begin(), l0_it);
-            auto l1_it = l1_lens.begin() + l1_lens.size() - 2;
-            std::vector<std::size_t> l1_broadcasted_lens(l1_lens.begin(), l1_it);
-            auto output_lens = compute_broadcasted_lens(l0_broadcasted_lens, l1_broadcasted_lens);
-            l0_broadcasted_lens = output_lens;
-            l0_broadcasted_lens.insert(l0_broadcasted_lens.end(), l0_it, l0_lens.end());
-            l1_broadcasted_lens = output_lens;
-            l1_broadcasted_lens.insert(l1_broadcasted_lens.end(), l1_it, l1_lens.end());
-            if(l0_lens != l0_broadcasted_lens)
-            {
-                bl0 = mm->add_instruction(
-                    make_op("multibroadcast", {{"output_lens", l0_broadcasted_lens}}), l0);
-            }
-            if(l1_lens != l1_broadcasted_lens)
-            {
-                bl1 = mm->add_instruction(
-                    make_op("multibroadcast", {{"output_lens", l1_broadcasted_lens}}), l1);
-            }
-        }
-
-        auto dot_res = mm->add_instruction(make_op(op_name, {{"alpha", 1}, {"beta", 0}}), bl0, bl1);
-        int64_t num_axis = static_cast<int64_t>(dot_res->get_shape().lens().size());
-        if(is_a_prepended)
-        {
-            dot_res = mm->add_instruction(make_op("squeeze", {{"axes", {num_axis - 2}}}), dot_res);
-            --num_axis;
-        }
-        if(is_b_appended)
-        {
-            dot_res = mm->add_instruction(make_op("squeeze", {{"axes", {num_axis - 1}}}), dot_res);
-        }
-
-        return dot_res;
-    }
-
-    instruction_ref
-    parse_batchnorm(const std::string&, node_info info, std::vector<instruction_ref> args) const
-    {
-        float epsilon                                     = 1e-5f;
-        float momentum                                    = 0.9f;
-        op::batch_norm_inference::bn_infer_mode_t bn_mode = op::batch_norm_inference::spatial;
-        if(contains(info.attributes, "epsilon"))
-        {
-            epsilon = parse_value(info.attributes.at("epsilon")).at<float>();
-        }
-        if(contains(info.attributes, "momentum"))
-        {
-            momentum = parse_value(info.attributes.at("momentum")).at<float>();
-        }
-        if(contains(info.attributes, "spatial"))
-        {
-            bn_mode = (parse_value(info.attributes.at("spatial")).at<uint64_t>() > 0)
-                          ? op::batch_norm_inference::spatial
-                          : op::batch_norm_inference::per_activation;
-        }
-        op::batch_norm_inference op{epsilon, momentum, bn_mode};
-        return mm->add_instruction(op, std::move(args));
-    }
-
-    instruction_ref
-    parse_instancenorm(const std::string&, node_info info, std::vector<instruction_ref> args) const
-    {
-        // y = scale * ( x - mean ) / sqrt ( variance + epsilon ) + bias
-        // mean = reduce_mean({D1, D2, ... Dk}, x)
-        // variance = reduce_mean({D1, D2, ... Dk}, (x - mean)^2)
-
-        float epsilon = 1e-5f;
-        if(contains(info.attributes, "epsilon"))
-        {
-            epsilon = parse_value(info.attributes.at("epsilon")).at<float>();
-        }
-        auto x     = args[0];
-        auto scale = args[1];
-        auto bias  = args[2];
-        auto dims  = x->get_shape().lens();
-        auto ndims = dims.size();
-        assert(ndims >= 2);
-        auto kdims = ndims - 2;
-
-        std::vector<int64_t> axes(kdims);
-        std::iota(axes.begin(), axes.end(), 2);
-
-        auto mean = mm->add_instruction(make_op("reduce_mean", {{"axes", axes}}), x);
-        auto mean_bcast =
-            mm->add_instruction(make_op("multibroadcast", {{"output_lens", dims}}), mean);
-        auto l0              = mm->add_instruction(make_op("sqdiff"), x, mean_bcast);
-        auto variance        = mm->add_instruction(make_op("reduce_mean", {{"axes", axes}}), l0);
-        auto l1              = mm->add_instruction(make_op("sub"), x, mean_bcast);
-        auto epsilon_literal = mm->add_literal(epsilon);
-        auto epsilon_bcast = mm->add_instruction(make_op("multibroadcast", {{"output_lens", dims}}),
-                                                 epsilon_literal);
-        auto variance_bcast =
-            mm->add_instruction(make_op("multibroadcast", {{"output_lens", dims}}), variance);
-        auto l2 = mm->add_instruction(make_op("add"), variance_bcast, epsilon_bcast);
-        auto l3 = mm->add_instruction(make_op("rsqrt"), l2);
-        auto l4 = mm->add_instruction(make_op("mul"), l1, l3);
-        auto scale_bcast =
-            mm->add_instruction(make_op("broadcast", {{"axis", 1}, {"dims", dims}}), scale);
-        ;
-        auto bias_bcast =
-            mm->add_instruction(make_op("broadcast", {{"axis", 1}, {"dims", dims}}), bias);
-        auto l5 = mm->add_instruction(make_op("mul"), l4, scale_bcast);
-        return mm->add_instruction(make_op("add"), l5, bias_bcast);
-    }
-
-    instruction_ref
-    parse_leaky_relu(const std::string&, node_info info, std::vector<instruction_ref> args) const
-    {
-        float alpha = 0.01; // default alpha val for leaky relu
-        if(contains(info.attributes, "alpha"))
-        {
-            alpha = parse_value(info.attributes.at("alpha")).at<float>();
-        }
-        auto op = make_op("leaky_relu", {{"alpha", alpha}});
-        return mm->add_instruction(op, args.front());
-    }
-
-    instruction_ref
-    parse_elu(const std::string&, node_info info, std::vector<instruction_ref> args) const
-    {
-        float alpha = 1.0; // default alpha val for elu
-        if(contains(info.attributes, "alpha"))
-        {
-            alpha = parse_value(info.attributes.at("alpha")).at<float>();
-        }
-        auto op = make_op("elu", {{"alpha", alpha}});
-        return mm->add_instruction(op, args.front());
-    }
-
-    instruction_ref
-    parse_lrn(const std::string&, node_info info, std::vector<instruction_ref> args) const
-    {
-        float alpha = 0.0001;
-        float beta  = 0.75;
-        float bias  = 1.0;
-        int size    = 1;
-        if(contains(info.attributes, "alpha"))
-            alpha = parse_value(info.attributes.at("alpha")).at<float>();
-        if(contains(info.attributes, "beta"))
-            beta = parse_value(info.attributes.at("beta")).at<float>();
-        if(contains(info.attributes, "bias"))
-            bias = parse_value(info.attributes.at("bias")).at<float>();
-        if(contains(info.attributes, "size"))
-            size = parse_value(info.attributes.at("size")).at<int>();
-        op::lrn op{alpha, beta, bias, size};
-        return mm->add_instruction(op, args.front());
-    }
-
-    instruction_ref
-    parse_imagescaler(const std::string&, node_info info, std::vector<instruction_ref> args) const
-    {
-        float scale = 1.0;
-        std::vector<float> bias{};
-        if(contains(info.attributes, "scale"))
-        {
-            scale = parse_value(info.attributes.at("scale")).at<float>();
-        }
-
-        if(contains(info.attributes, "bias"))
-        {
-            auto&& bias_floats = info.attributes["bias"].floats();
-            bias               = std::vector<float>(bias_floats.begin(), bias_floats.end());
-        }
-        auto input_shape       = args.front()->get_shape();
-        auto const& input_lens = input_shape.lens();
-        auto input_type        = input_shape.type();
-
-        auto scale_val = mm->add_literal(literal{shape{input_type}, {scale}});
-        auto bias_vals = mm->add_literal(literal{shape{input_type, {bias.size()}}, bias});
-
-        auto scale_tensor = mm->add_instruction(
-            migraphx::make_op("scalar", {{"scalar_bcst_dims", input_lens}}), scale_val);
-        auto img_scaled = mm->add_instruction(migraphx::make_op("mul"), args.front(), scale_tensor);
-        auto bias_bcast = mm->add_instruction(
-            migraphx::make_op("broadcast", {{"axis", 1}, {"dims", input_lens}}), bias_vals);
-        return mm->add_instruction(migraphx::make_op("add"), img_scaled, bias_bcast);
-    }
-
-    instruction_ref
-    parse_transpose(const std::string&, node_info info, std::vector<instruction_ref> args) const
-    {
-        std::vector<int64_t> perm{};
-        if(contains(info.attributes, "perm"))
-        {
-            auto&& perm_vals = info.attributes["perm"].ints();
-            perm             = std::vector<int64_t>(perm_vals.begin(), perm_vals.end());
-        }
-        return mm->add_instruction(migraphx::make_op("transpose", {{"dims", perm}}), args.front());
-    }
-
-    instruction_ref parse_pad(const std::string&, node_info info, std::vector<instruction_ref> args)
-    {
-        std::vector<int64_t> pads{};
-        if(args.size() >= 2)
-        {
-            auto pad_arg = args.at(1)->eval();
-            check_arg_empty(pad_arg, "PARSE_PAD: pad input must be constant");
-            pad_arg.visit([&](auto v) { pads.assign(v.begin(), v.end()); });
-        }
-        else if(contains(info.attributes, "pads"))
-        {
-            auto&& pad_vals = info.attributes["pads"].ints();
-            pads            = std::vector<int64_t>(pad_vals.begin(), pad_vals.end());
-        }
-        else
-        {
-            MIGRAPHX_THROW("PARSE_PAD: pad must be available");
-        }
-
-        // check if padding is actually being done (at least one value is nonzero)
-        if(std::all_of(pads.begin(), pads.end(), [](const int& i) { return i == 0; }))
-        {
-            return mm->add_instruction(make_op("identity"), args.front());
-        }
-
-        if(contains(info.attributes, "mode"))
-        {
-            auto mode = info.attributes.at("mode").s();
-            if(mode == "reflect")
-                return reflect_pad(pads, args.front());
-            if(mode != "constant")
-            {
-                MIGRAPHX_THROW(
-                    "PARSE_PAD: migraphx currently only supports constant and reflect padding");
-            }
-        }
-
-        float value = 0.0f;
-        // third input is the value
-        if(args.size() == 3)
-        {
-            auto val_ins = args.at(2);
-            if(!val_ins->can_eval())
-            {
-                MIGRAPHX_THROW("PARSE_PAD: input value must be constant");
-            }
-            auto val_arg = val_ins->eval();
-            if(val_arg.get_shape().elements() != 1)
-            {
-                MIGRAPHX_THROW("PARSE_PAD: value should contain only one element");
-            }
-            value = val_arg.at<float>();
-        }
-        else if(contains(info.attributes, "value"))
-        {
-            value = parse_value(info.attributes.at("value")).at<float>();
-        }
-
-        return mm->add_instruction(migraphx::make_op("pad", {{"pads", pads}, {"value", value}}),
-                                   args.front());
-    }
-
-    instruction_ref
-    parse_selu(const std::string&, const node_info& info, std::vector<instruction_ref> args) const
-    {
-        auto type   = args[0]->get_shape().type();
-        auto lens   = args[0]->get_shape().lens();
-        float alpha = 1.67326f;
-        if(contains(info.attributes, "alpha"))
-        {
-            alpha = info.attributes.at("alpha").f();
-        }
-
-        float gamma = 1.0507f;
-        if(contains(info.attributes, "gamma"))
-        {
-            gamma = info.attributes.at("gamma").f();
-        }
-
-        auto l_alpha = mm->add_literal({{type, {1}}, {alpha}});
-        auto l_gamma = mm->add_literal({{type, {1}}, {gamma / 2.0f}});
-        if(lens != std::vector<std::size_t>{1})
-        {
-            l_alpha =
-                mm->add_instruction(make_op("multibroadcast", {{"output_lens", lens}}), l_alpha);
-            l_gamma =
-                mm->add_instruction(make_op("multibroadcast", {{"output_lens", lens}}), l_gamma);
-        }
-
-        auto sign_x = mm->add_instruction(make_op("sign"), args[0]);
-        auto exp_x  = mm->add_instruction(make_op("exp"), args[0]);
-
-        auto alpha_ex  = mm->add_instruction(make_op("mul"), l_alpha, exp_x);
-        auto aex_alpha = mm->add_instruction(make_op("sub"), alpha_ex, l_alpha);
-
-        auto ins1 = mm->add_instruction(make_op("add"), aex_alpha, args[0]);
-        auto ins2 = mm->add_instruction(make_op("sub"), aex_alpha, args[0]);
-
-        auto sign2   = mm->add_instruction(make_op("mul"), sign_x, ins2);
-        auto ins_sub = mm->add_instruction(make_op("sub"), ins1, sign2);
-
-        return mm->add_instruction(make_op("mul"), ins_sub, l_gamma);
-    }
-
-    // Use a literal instruction to replace the shape since, output of
-    // shape operator are literals in migraphx
-    instruction_ref
-    parse_shape(const std::string&, const node_info&, std::vector<instruction_ref> args) const
-    {
-        if(args.size() != 1)
-            MIGRAPHX_THROW("Shape: operator should have 1 operand");
-        std::vector<std::size_t> arg_shape = args[0]->get_shape().lens();
-        std::vector<int64_t> vec_shape(arg_shape.size());
-        migraphx::shape s(migraphx::shape::int64_type, {arg_shape.size()});
-        std::transform(arg_shape.begin(), arg_shape.end(), vec_shape.begin(), [](auto i) {
-            return int64_t(i);
-        });
-        return mm->add_literal(migraphx::literal{s, vec_shape});
-    }
-
-    // Use a literal instruction to replace the constantFill operator. In RNN, input shape
-    // and value are fixed, so no need to do the actual computation for the constantFill
-    // operator
-    instruction_ref
-    parse_constant_fill(const std::string&, node_info info, std::vector<instruction_ref> args)
-    {
-        int input_as_shape = 0;
-        int dtype          = 1;
-        float value        = 0.0f;
-
-        if(contains(info.attributes, "dtype"))
-        {
-            dtype = parse_value(info.attributes.at("dtype")).at<int>();
-        }
-        shape::type_t type = get_type(dtype);
-
-        if(contains(info.attributes, "input_as_shape"))
-        {
-            input_as_shape = parse_value(info.attributes.at("input_as_shape")).at<int>();
-        }
-
-        if(contains(info.attributes, "value"))
-        {
-            value = parse_value(info.attributes.at("value")).at<float>();
-        }
-
-        if(contains(info.attributes, "extra_shape"))
-        {
-            MIGRAPHX_THROW("ConstantFill: cannot handle extra shape attribute");
-        }
-
-        if(input_as_shape == 1)
-        {
-            if(args.size() != 1)
-            {
-                MIGRAPHX_THROW("ConstantFill: need an input argument as output shape");
-            }
-
-            if(contains(info.attributes, "shape"))
-            {
-                MIGRAPHX_THROW("ConstantFill: cannot set the shape argument and pass in an input "
-                               "at the same time");
-            }
-
-            migraphx::argument in = args[0]->eval();
-            check_arg_empty(in, "ConstantFill: dynamic shape is not supported");
-
-            std::vector<std::size_t> dims;
-            in.visit([&](auto input) { dims.assign(input.begin(), input.end()); });
-            migraphx::shape s(type, dims);
-            std::vector<float> values(s.elements(), value);
-            return mm->add_literal(migraphx::literal(s, values));
-        }
-        else if(input_as_shape == 0)
-        {
-            if(!contains(info.attributes, "shape"))
-            {
-                MIGRAPHX_THROW("ConstantFill: attribute output shape is needed");
-            }
-
-            literal ls = parse_value(info.attributes.at("shape"));
-            std::vector<std::size_t> dims;
-            ls.visit([&](auto s) { dims.assign(s.begin(), s.end()); });
-            migraphx::shape s{type, dims};
-            std::vector<float> values(s.elements(), value);
-            return mm->add_literal(migraphx::literal(s, values));
-        }
-        else
-        {
-            MIGRAPHX_THROW("ConstantFill: wrong value of attribute input_as_shape");
-        }
-    }
-
-    instruction_ref
-    parse_constant_of_shape(const std::string&, node_info info, std::vector<instruction_ref> args)
-    {
-        literal l_val{};
-        if(contains(info.attributes, "value"))
-        {
-            l_val = parse_value(info.attributes.at("value"));
-            if(l_val.get_shape().elements() != 1)
-            {
-                MIGRAPHX_THROW("ConstantOfShape: attribute value can contain only 1 elements!");
-            }
-        }
-        else
-        {
-            l_val = literal({shape::float_type, {1}, {0}}, {0.0f});
-        }
-
-        // input is empty, output is a scalar
-        auto type = l_val.get_shape().type();
-
-        if(args.empty())
-        {
-            MIGRAPHX_THROW("ConstantOfShape : must have 1 input!");
-        }
-        else
-        {
-            migraphx::shape s;
-            // empty input tensor, output is a scalar
-            if(args[0]->get_shape().elements() == 0)
-            {
-                s = migraphx::shape{type, {1}, {0}};
-            }
-            else
-            {
-                migraphx::argument in = args[0]->eval();
-                check_arg_empty(in, "ConstantOfShape: dynamic shape is not supported");
-
-                std::vector<std::size_t> dims;
-                in.visit([&](auto input) { dims.assign(input.begin(), input.end()); });
-                s = migraphx::shape{type, dims};
-            }
-
-            literal l_out{};
-            l_val.visit([&](auto val) {
-                using val_type = std::remove_cv_t<typename decltype(val)::value_type>;
-                // l_val contains only one element
-                std::vector<val_type> out_vec(s.elements(), val.front());
-                l_out = literal(s, out_vec);
-            });
-
-            return mm->add_literal(l_out);
-        }
-    }
-
-    instruction_ref
-    parse_expand(const std::string&, const node_info&, std::vector<instruction_ref> args)
-    {
-        auto in_lens             = args[0]->get_shape().lens();
-        migraphx::argument arg_s = args[1]->eval();
-        check_arg_empty(arg_s, "Expand: dynamic shape is not supported");
-        std::vector<std::size_t> dims;
-        arg_s.visit([&](auto input) { dims.assign(input.begin(), input.end()); });
-        auto out_lens = compute_broadcasted_lens(in_lens, dims);
-        return mm->add_instruction(make_op("multibroadcast", {{"output_lens", out_lens}}), args[0]);
-    }
-
-    std::vector<instruction_ref>
-    parse_rnn(const std::string&, node_info info, std::vector<instruction_ref> args)
-    {
-        migraphx::shape input_shape = args[0]->get_shape();
-        std::size_t hidden_size     = args[1]->get_shape().lens()[1];
-
-        if(contains(info.attributes, "hidden_size"))
-        {
-            std::size_t hidden_size_att = parse_value(info.attributes.at("hidden_size")).at<int>();
-            if(hidden_size != hidden_size_att)
-            {
-                MIGRAPHX_THROW("RNN: hidden size mismatch in input and attribute");
-            }
-        }
-
-        // Handling of direction to be added later
-        std::string direction{"forward"};
-        if(contains(info.attributes, "direction"))
-        {
-            direction = info.attributes.at("direction").s();
-        }
-
-        op::rnn_direction dirct = op::rnn_direction::forward;
-        if(direction == "bidirectional")
-        {
-            dirct = op::rnn_direction::bidirectional;
-        }
-        else if(direction == "reverse")
-        {
-            dirct = op::rnn_direction::reverse;
-        }
-
-        std::vector<std::string> vec_names{"tanh"};
-        if(contains(info.attributes, "activations"))
-        {
-            auto names = info.attributes.at("activations").strings();
-            vec_names.clear();
-            vec_names.resize(names.size());
-            std::transform(names.begin(), names.end(), vec_names.begin(), [](auto name) {
-                return to_lower(name);
-            });
-        }
-
-        auto name_it = std::find_if(vec_names.begin(), vec_names.end(), [&](auto& name) {
-            return (map_actv_funcs.count(name) == 0);
-        });
-        if(name_it != vec_names.end())
-        {
-            MIGRAPHX_THROW("RNN: activation function " + std::string(*name_it) + " not supported");
-        }
-
-        // bidirectional case should have two activation functions.
-        // one is for forward, and the other is for reverse.
-        // if only one actv function is provided, we use it in both
-        // forward and reverse direction
-        if(dirct == op::rnn_direction::bidirectional)
-        {
-            if(vec_names.size() == 1)
-            {
-                vec_names.push_back(vec_names.at(0));
-            }
-        }
-
-        std::vector<operation> vec_actv_funcs(vec_names.size());
-        std::transform(vec_names.begin(),
-                       vec_names.end(),
-                       vec_actv_funcs.begin(),
-                       [&](const auto& fn) { return map_actv_funcs[fn]; });
-
-        // To be added later
-        float clip = 0.0;
-        if(contains(info.attributes, "clip"))
-        {
-            clip = parse_value(info.attributes.at("clip")).at<float>();
-        }
-
-        // if the number of arguments is less than 6, append
-        // undefined operator to have 6 arguments
-        if(args.size() < 6)
-        {
-            auto ins = mm->add_instruction(make_op("undefined"));
-            args.insert(args.end(), (6 - args.size()), ins);
-        }
-
-        // first output for the concatenation of hidden states
-        auto hidden_states = mm->add_instruction(make_op("rnn",
-                                                         {{"hidden_size", hidden_size},
-                                                          {"actv_func", to_value(vec_actv_funcs)},
-                                                          {"direction", dirct},
-                                                          {"clip", clip}}),
-                                                 std::move(args));
-
-        // second output for the last hidden state
-        auto last_output = mm->add_instruction(make_op("rnn_last_hs_output"), hidden_states);
-
-        return {hidden_states, last_output};
-    }
-
-    std::vector<instruction_ref>
-    parse_gru(const std::string&, node_info info, std::vector<instruction_ref> args)
-    {
-        migraphx::shape input_shape = args[0]->get_shape();
-        std::size_t hidden_size     = args[2]->get_shape().lens()[2];
-
-        if(contains(info.attributes, "hidden_size"))
-        {
-            std::size_t hidden_size_att = parse_value(info.attributes.at("hidden_size")).at<int>();
-            if(hidden_size != hidden_size_att)
-            {
-                MIGRAPHX_THROW("GRU: hidden size mismatch in input and attribute");
-            }
-        }
-
-        // Handling of direction to be added later
-        std::string direction{"forward"};
-        if(contains(info.attributes, "direction"))
-        {
-            direction = info.attributes.at("direction").s();
-        }
-
-        op::rnn_direction dirct = op::rnn_direction::forward;
-        if(direction == "bidirectional")
-        {
-            dirct = op::rnn_direction::bidirectional;
-        }
-        else if(direction == "reverse")
-        {
-            dirct = op::rnn_direction::reverse;
-        }
-
-        std::vector<std::string> vec_names = {"sigmoid", "tanh"};
-        if(contains(info.attributes, "activations"))
-        {
-            auto names = info.attributes.at("activations").strings();
-            vec_names.clear();
-            vec_names.resize(names.size());
-            std::transform(names.begin(), names.end(), vec_names.begin(), [](auto name) {
-                return to_lower(name);
-            });
-        }
-
-        // need 4 activation functions
-        if(dirct == op::rnn_direction::bidirectional)
-        {
-            // 4 activation functions are used in the bidirectional
-            // scenario. No spec is provided in onnx::operator. we
-            // use the algorithm that: if 1 actv function is provided,
-            // repeat 1 four times. If 2 actv functins are provided,
-            // assume forward and reverse use the same pair of actv
-            // functions. For the case of 3 actv functions provided,
-            // assume the 3rd one is repeated once and used by the
-            // reverse direction.
-            // This may need change later
-            if(vec_names.size() == 1)
-            {
-                vec_names.insert(vec_names.end(), 3, vec_names.at(0));
-            }
-            else if(vec_names.size() == 2)
-            {
-                // repeat the activation functions
-                vec_names.push_back(vec_names.at(0));
-                vec_names.push_back(vec_names.at(1));
-            }
-            else if(vec_names.size() == 3)
-            {
-                vec_names.push_back(vec_names.at(2));
-            }
-        }
-        else
-        {
-            if(vec_names.size() == 1)
-            {
-                vec_names.push_back(vec_names.at(0));
-            }
-        }
-
-        auto name_it = std::find_if(vec_names.begin(), vec_names.end(), [&](auto& name) {
-            return (map_actv_funcs.count(name) == 0);
-        });
-        if(name_it != vec_names.end())
-        {
-            MIGRAPHX_THROW("GRU: activation function " + std::string(*name_it) + " not supported");
-        }
-
-        std::vector<operation> vec_actv_funcs(vec_names.size());
-        std::transform(vec_names.begin(),
-                       vec_names.end(),
-                       vec_actv_funcs.begin(),
-                       [&](const auto& name) { return map_actv_funcs[name]; });
-
-        float clip = 0.0;
-        if(contains(info.attributes, "clip"))
-        {
-            clip = parse_value(info.attributes.at("clip")).at<float>();
-        }
-
-        int linear_before_reset = 0;
-        if(contains(info.attributes, "linear_before_reset"))
-        {
-            linear_before_reset = parse_value(info.attributes.at("linear_before_reset")).at<int>();
-        }
-
-        // append undefined opeator to make 6 arguments
-        if(args.size() < 6)
-        {
-            auto ins = mm->add_instruction(make_op("undefined"));
-            args.insert(args.end(), 6 - args.size(), ins);
-        }
-
-        // first output for concatenation of hidden states
-        auto hidden_states =
-            mm->add_instruction(make_op("gru",
-                                        {{"hidden_size", hidden_size},
-                                         {"actv_func", to_value(vec_actv_funcs)},
-                                         {"direction", dirct},
-                                         {"clip", clip},
-                                         {"linear_before_reset", linear_before_reset}}),
-                                std::move(args));
-
-        // second output for last gru output
-        auto last_output = mm->add_instruction(make_op("rnn_last_hs_output"), hidden_states);
-
-        return {hidden_states, last_output};
-    }
-
-    void lstm_actv_functions(op::rnn_direction dirct, std::vector<std::string>& actv_func_names)
-    {
-        // need 6 activation functions for bidirectional directions
-        if(dirct == op::rnn_direction::bidirectional)
-        {
-            // 6 activation functions are used in the bidirectional
-            // scenario. No spec is provided in onnx::operator. we
-            // use the algorithm that: if 1 actv function is provided,
-            // repeat 1st six times. If 2 actv functins are provided,
-            // repeat 2nd once, then repeat all three once
-            // if 3 actv funcs are provide, repeat all three once.
-            // the same algorithm is used for 4, 5, and 6 actv funcions
-            // provided. This may need change later
-            switch(actv_func_names.size())
-            {
-            case 1:
-                actv_func_names = {actv_func_names.at(0),
-                                   actv_func_names.at(0),
-                                   actv_func_names.at(0),
-                                   actv_func_names.at(0),
-                                   actv_func_names.at(0),
-                                   actv_func_names.at(0)};
-                break;
-
-            case 2:
-                // repeat the 2nd actv func once, then repeat all three another time
-                actv_func_names = {actv_func_names.at(0),
-                                   actv_func_names.at(1),
-                                   actv_func_names.at(1),
-                                   actv_func_names.at(0),
-                                   actv_func_names.at(1),
-                                   actv_func_names.at(1)};
-                break;
-
-            case 3:
-                // repeat all three actv funcs once
-                actv_func_names = {actv_func_names.at(0),
-                                   actv_func_names.at(1),
-                                   actv_func_names.at(2),
-                                   actv_func_names.at(0),
-                                   actv_func_names.at(1),
-                                   actv_func_names.at(2)};
-                break;
-
-            case 4:
-                actv_func_names = {actv_func_names.at(0),
-                                   actv_func_names.at(1),
-                                   actv_func_names.at(2),
-                                   actv_func_names.at(3),
-                                   actv_func_names.at(3),
-                                   actv_func_names.at(3)};
-                break;
-
-            case 5:
-                actv_func_names = {actv_func_names.at(0),
-                                   actv_func_names.at(1),
-                                   actv_func_names.at(2),
-                                   actv_func_names.at(3),
-                                   actv_func_names.at(4),
-                                   actv_func_names.at(4)};
-                break;
-
-            default: break;
-            }
-        }
-        else
-        {
-            switch(actv_func_names.size())
-            {
-            case 1:
-                actv_func_names = {
-                    actv_func_names.at(0), actv_func_names.at(0), actv_func_names.at(0)};
-                break;
-
-            case 2:
-                // repeat the 2nd actv func once, so we have 3 actv funcs
-                actv_func_names = {
-                    actv_func_names.at(0), actv_func_names.at(1), actv_func_names.at(1)};
-                break;
-
-            default: break;
-            }
-        }
-    }
-
-    std::vector<instruction_ref>
-    parse_lstm(const std::string&, node_info info, std::vector<instruction_ref> args)
-    {
-        migraphx::shape input_shape = args[0]->get_shape();
-        std::size_t hidden_size     = args[2]->get_shape().lens()[2];
-
-        if(contains(info.attributes, "hidden_size"))
-        {
-            std::size_t hidden_size_att = parse_value(info.attributes.at("hidden_size")).at<int>();
-            if(hidden_size != hidden_size_att)
-            {
-                MIGRAPHX_THROW("LSTM: hidden size mismatch in input and attribute");
-            }
-        }
-
-        // Handling of direction to be added later
-        std::string direction{"forward"};
-        if(contains(info.attributes, "direction"))
-        {
-            direction = info.attributes.at("direction").s();
-        }
-
-        op::rnn_direction dirct = op::rnn_direction::forward;
-        if(direction == "bidirectional")
-        {
-            dirct = op::rnn_direction::bidirectional;
-        }
-        else if(direction == "reverse")
-        {
-            dirct = op::rnn_direction::reverse;
-        }
-        else if(direction == "forward")
-        {
-            dirct = op::rnn_direction::forward;
-        }
-        else
-        {
-            MIGRAPHX_THROW("LSTM: incorrect direction attribute");
-        }
-
-        std::vector<std::string> vec_names = {"sigmoid", "tanh", "tanh"};
-        if(contains(info.attributes, "activations"))
-        {
-            auto names = info.attributes.at("activations").strings();
-            vec_names.clear();
-            vec_names.resize(names.size());
-            std::transform(names.begin(), names.end(), vec_names.begin(), [](auto name) {
-                return to_lower(name);
-            });
-        }
-
-        lstm_actv_functions(dirct, vec_names);
-
-        auto name_it = std::find_if(vec_names.begin(), vec_names.end(), [&](auto& name) {
-            return (map_actv_funcs.count(name) == 0);
-        });
-        if(name_it != vec_names.end())
-        {
-            MIGRAPHX_THROW("LSTM: activation function " + std::string(*name_it) + " not supported");
-        }
-
-        std::vector<operation> vec_actv_funcs(vec_names.size());
-        std::transform(vec_names.begin(),
-                       vec_names.end(),
-                       vec_actv_funcs.begin(),
-                       [&](const auto& name) { return map_actv_funcs[name]; });
-
-        float clip = 0.0;
-        if(contains(info.attributes, "clip"))
-        {
-            clip = parse_value(info.attributes.at("clip")).at<float>();
-        }
-
-        int input_forget = 0;
-        if(contains(info.attributes, "input_forget"))
-        {
-            input_forget = parse_value(info.attributes.at("input_forget")).at<int>();
-        }
-
-        // append undefined opeator to make 6 arguments
-        if(args.size() < 8)
-        {
-            auto ins = mm->add_instruction(make_op("undefined"));
-            args.insert(args.end(), 8 - args.size(), ins);
-        }
-
-        // first output for concatenation of hidden states
-        auto hidden_states = mm->add_instruction(make_op("lstm",
-                                                         {{"hidden_size", hidden_size},
-                                                          {"actv_func", to_value(vec_actv_funcs)},
-                                                          {"direction", dirct},
-                                                          {"clip", clip},
-                                                          {"input_forget", input_forget}}),
-                                                 std::move(args));
-
-        auto last_output = mm->add_instruction(make_op("rnn_last_hs_output"), hidden_states);
-
-        // third output for last cell output
-        auto last_cell_output = mm->add_instruction(make_op("rnn_last_cell_output"), hidden_states);
-
-        return {hidden_states, last_output, last_cell_output};
-    }
-
-    instruction_ref parse_reduce_oper(const std::string&,
-                                      const std::string& op_name,
-                                      node_info info,
-                                      std::vector<instruction_ref> args) const
-    {
-        std::size_t n_dim = args.front()->get_shape().lens().size();
-
-        // default to reduce over all dimensions
-        std::vector<int64_t> axes(n_dim);
-        std::iota(axes.begin(), axes.end(), 0);
-        if(contains(info.attributes, "axes"))
-        {
-            axes.clear();
-            auto&& attr_axes = info.attributes["axes"].ints();
-            axes             = std::vector<int64_t>(attr_axes.begin(), attr_axes.end());
-        }
-
-        int keep_dims = 1;
-        if(contains(info.attributes, "keepdims"))
-        {
-            keep_dims = parse_value(info.attributes.at("keepdims")).at<int>();
-        }
-
-        if(keep_dims == 1)
-        {
-            return mm->add_instruction(make_op(op_name, {{"axes", axes}}), std::move(args));
-        }
-        else
-        {
-            auto ins = mm->add_instruction(make_op(op_name, {{"axes", axes}}), std::move(args));
-            return mm->add_instruction(make_op("squeeze", {{"axes", axes}}), ins);
-        }
-    }
-
-    instruction_ref
-    parse_reduce_l1(const std::string&, node_info info, std::vector<instruction_ref> args) const
-    {
-        auto abs_ins = mm->add_instruction(make_op("abs"), args[0]);
-        return parse_reduce_oper({}, "reduce_sum", std::move(info), {abs_ins});
-    }
-
-    instruction_ref
-    parse_reduce_l2(const std::string&, node_info info, std::vector<instruction_ref> args) const
-    {
-        auto square_ins = mm->add_instruction(make_op("mul"), args[0], args[0]);
-        auto sum_ins    = parse_reduce_oper({}, "reduce_sum", std::move(info), {square_ins});
-        return mm->add_instruction(make_op("sqrt"), sum_ins);
-    }
-
-    instruction_ref parse_reduce_log_sum(const std::string&,
-                                         node_info info,
-                                         std::vector<instruction_ref> args) const
-    {
-        auto sum_ins = parse_reduce_oper({}, "reduce_sum", std::move(info), std::move(args));
-        return mm->add_instruction(make_op("log"), sum_ins);
-    }
-
-    instruction_ref parse_reduce_log_sum_exp(const std::string&,
-                                             node_info info,
-                                             std::vector<instruction_ref> args) const
-    {
-        auto exp_ins = mm->add_instruction(make_op("exp"), args[0]);
-        auto sum_ins = parse_reduce_oper({}, "reduce_sum", std::move(info), {exp_ins});
-        return mm->add_instruction(make_op("log"), sum_ins);
-    }
-
-    instruction_ref parse_reduce_sum_square(const std::string&,
-                                            node_info info,
-                                            std::vector<instruction_ref> args) const
-    {
-        auto square_ins = mm->add_instruction(make_op("mul"), args[0], args[0]);
-        return parse_reduce_oper({}, "reduce_sum", std::move(info), {square_ins});
-    }
-
-    instruction_ref
-    parse_cast(const std::string&, node_info info, std::vector<instruction_ref> args) const
-    {
-        if(!contains(info.attributes, "to"))
-        {
-            MIGRAPHX_THROW("PARSE_CAST: missing to type attribute!");
-        }
-
-        int to_type        = parse_value(info.attributes.at("to")).at<int>();
-        shape::type_t type = get_type(to_type);
-        return mm->add_instruction(make_op("convert", {{"target_type", type}}), std::move(args));
-    }
-
-    std::vector<instruction_ref>
-    parse_split(const std::string&, node_info info, std::vector<instruction_ref> args)
-    {
-        int64_t axis = 0;
-        if(contains(info.attributes, "axis"))
-        {
-            axis = parse_value(info.attributes.at("axis")).at<int>();
-        }
-
-        auto lens      = args[0]->get_shape().lens();
-        int64_t n_rank = static_cast<int64_t>(lens.size());
-        if((axis < -n_rank) || (axis >= n_rank))
-        {
-            MIGRAPHX_THROW("PARSE_SPLIT: axis attribute out of rank!");
-        }
-        int64_t tuned_axis = (axis < 0) ? axis + n_rank : axis;
-
-        std::vector<int64_t> vec_splits;
-        if(contains(info.attributes, "split"))
-        {
-            literal s = parse_value(info.attributes.at("split"));
-            s.visit([&](auto v) { vec_splits.assign(v.begin(), v.end()); });
-
-            if(std::accumulate(vec_splits.begin(), vec_splits.end(), int64_t(0)) !=
-               static_cast<int64_t>(lens[tuned_axis]))
-            {
-                MIGRAPHX_THROW("PARSE_SPLIT: sum of split attribute unequal to dim size of axis!");
-            }
-        }
-        // no split attribute, input is equally divided
-        else
-        {
-            if((lens[tuned_axis] % info.num_outputs) != 0)
-            {
-                MIGRAPHX_THROW("PARSE_SPLIT: input cannot be equally divided into " +
-                               to_string(info.num_outputs) + " splits!");
-            }
-            auto dl = lens[tuned_axis] / info.num_outputs;
-            vec_splits.resize(info.num_outputs, dl);
-        }
-
-        std::vector<instruction_ref> ret_ins;
-        int64_t start = 0;
-        for(auto sl : vec_splits)
-        {
-            ret_ins.push_back(mm->add_instruction(
-                make_op("slice", {{"axes", {axis}}, {"starts", {start}}, {"ends", {start + sl}}}),
-                args[0]));
-            start += sl;
-        }
-
-        return ret_ins;
-    }
-
-    instruction_ref
-    parse_onehot(const std::string&, node_info info, std::vector<instruction_ref> args)
-    {
-        migraphx::argument depth_arg = args[1]->eval();
-        check_arg_empty(depth_arg, "PARSE_ONEHOT: depth - dynamic shape not supported");
-        size_t depth = depth_arg.at<size_t>();
-
-        int64_t axis = -1;
-        if(contains(info.attributes, "axis"))
-        {
-            axis = info.attributes.at("axis").i();
-        }
-
-        std::vector<float> depth_input(depth * depth, 0.0f);
-        for(int i = 0; i < depth; i++)
-        {
-            depth_input[depth * i + i] = 1.0f;
-        }
-
-        auto type = args[2]->get_shape().type();
-        shape s{type, {depth, depth}};
-        auto l_val      = mm->add_literal({s, depth_input});
-        auto gather_out = mm->add_instruction(make_op("gather", {{"axis", 0}}), {l_val, args[0]});
-
-        // Finally, we need a transpose to move the inner most dim to the axis dim
-        int n_rank = gather_out->get_shape().lens().size();
-        if(axis < -n_rank or axis >= n_rank)
-        {
-            MIGRAPHX_THROW("PARSE_ONEHOT: axis out of range");
-        }
-        int64_t tuned_axis = (axis < 0) ? axis + n_rank : axis;
-        std::vector<int64_t> perm(n_rank - 1);
-        std::iota(perm.begin(), perm.end(), 0);
-        perm.insert(perm.begin() + tuned_axis, n_rank - 1);
-        auto tr_out = mm->add_instruction(make_op("transpose", {{"dims", perm}}), gather_out);
-        auto lens   = tr_out->get_shape().lens();
-
-        auto off_val = mm->add_instruction(
-            make_op("slice", {{"axes", {0}}, {"starts", {0}}, {"ends", {1}}}), args[2]);
-        auto on_val = mm->add_instruction(
-            make_op("slice", {{"axes", {0}}, {"starts", {1}}, {"ends", {2}}}), args[2]);
-        auto diff = mm->add_instruction(make_op("sub"), on_val, off_val);
-        auto unsq_off_val =
-            mm->add_instruction(make_op("multibroadcast", {{"output_lens", lens}}), off_val);
-        auto unsq_diff_val =
-            mm->add_instruction(make_op("multibroadcast", {{"output_lens", lens}}), diff);
-        auto l_mul = mm->add_instruction(make_op("mul"), tr_out, unsq_diff_val);
-        return mm->add_instruction(make_op("add"), l_mul, unsq_off_val);
-    }
-
-    instruction_ref
-    parse_tile(const std::string&, const node_info&, std::vector<instruction_ref> args)
-    {
-        migraphx::argument arg_s = args[1]->eval();
-        check_arg_empty(arg_s, "PARSE_TILE: dynamic shape is not supported");
-        std::vector<std::int64_t> repeats;
-        arg_s.visit([&](auto input) { repeats.assign(input.begin(), input.end()); });
-
-        auto l0 = args[0];
-        for(int i = 0; i < repeats.size(); i++)
-        {
-            auto l1 = l0;
-            for(int j = 1; j < repeats[i]; j++)
-            {
-                l0 = mm->add_instruction(make_op("concat", {{"axis", i}}), l0, l1);
-            }
-        }
-        return l0;
-    }
-
-    instruction_ref
-    parse_range(const std::string&, const node_info&, std::vector<instruction_ref> args)
-    {
-
-        auto start_arg = args[0]->eval();
-        check_arg_empty(start_arg, "PARSE_RANGE: start arg dynamic shape is not supported");
-        auto limit_arg = args[1]->eval();
-        check_arg_empty(limit_arg, "PARSE_RANGE: limit arg dynamic shape is not supported");
-        auto delta_arg = args[2]->eval();
-        check_arg_empty(delta_arg, "PARSE_RANGE: delta arg dynamic shape is not supported");
-
-        assert(args[0]->get_shape().elements() == 1 and args[1]->get_shape().elements() == 1 and
-               args[2]->get_shape().elements() == 1);
-
-        instruction_ref l0;
-
-        visit_all(start_arg, limit_arg, delta_arg)([&](auto start, auto limit, auto delta) {
-            auto start_val = start.front();
-            auto limit_val = limit.front();
-            auto delta_val = delta.front();
-
-            size_t num_elements = static_cast<size_t>(
-                ceil(static_cast<double>(limit_val - start_val) / static_cast<double>(delta_val)));
-
-            assert(num_elements > 0);
-
-            using type = decltype(start_val);
-
-            std::vector<type> range_vals(num_elements);
-
-            std::generate(range_vals.begin(), range_vals.end(), [&]() {
-                auto result = start_val;
-                start_val += delta_val;
-                return result;
-            });
-
-            l0 = mm->add_literal({shape{args[0]->get_shape().type(), {num_elements}}, range_vals});
-        });
-        return l0;
-    }
-
-    enum class reduce_mode_t
-    {
-        sum  = 0,
-        mean = 1,
-        max  = 2
-    };
-
-    instruction_ref parse_embedding_bag(const node_info& info,
-                                        std::vector<instruction_ref> args) const
-    {
-        if(args[2]->get_shape().elements() != 1)
-            MIGRAPHX_THROW("PARSE_EMBEDDING_BAG: MIGraphX only supports offsets of size 1");
-        reduce_mode_t reduce_mode = reduce_mode_t::sum;
-        if(contains(info.attributes, "mode"))
-        {
-            reduce_mode = static_cast<reduce_mode_t>(info.attributes.at("mode").i());
-        }
-
-        auto l0 = mm->add_instruction(make_op("gather"), args[0], args[1]);
-        switch(reduce_mode)
-        {
-        case reduce_mode_t::sum:
-            l0 = mm->add_instruction(make_op("reduce_sum", {{"axes", {0}}}), l0);
-            break;
-        case reduce_mode_t::mean:
-            l0 = mm->add_instruction(make_op("reduce_mean", {{"axes", {0}}}), l0);
-            break;
-        case reduce_mode_t::max:
-            l0 = mm->add_instruction(make_op("reduce_max", {{"axes", {0}}}), l0);
-            break;
-        }
-        return l0;
-    }
-
-    instruction_ref
-    parse_aten(const std::string&, const node_info& info, std::vector<instruction_ref> args) const
-    {
-        if(contains(info.attributes, "operator"))
-        {
-            auto op_name = info.attributes.at("operator").s();
-            if(op_name.find("embedding_bag") != std::string::npos)
-            {
-                return parse_embedding_bag(info, std::move(args));
-            }
-        }
-        MIGRAPHX_THROW("PARSE_ATEN: unsupported custom operator");
-    }
-
-    std::vector<instruction_ref>
-    parse_dropout(const std::string&, const node_info&, std::vector<instruction_ref> args) const
-    {
-        auto out = mm->add_instruction(make_op("identity"), args[0]);
-        auto s   = args[0]->get_shape();
-        std::vector<int8_t> vec(s.elements(), 1);
-        shape mask_s{shape::bool_type, s.lens()};
-        auto mask = mm->add_literal(literal(mask_s, vec));
-
-        return {out, mask};
-    }
-
-    template <class T>
-    std::vector<std::size_t> nonzero_indices(const std::vector<T>& data)
-    {
-        std::vector<std::size_t> indices;
-        for(std::size_t i = 0; i < data.size(); ++i)
-        {
-            if(!float_equal(data[i], 0))
-                indices.push_back(i);
-        }
-
-        return indices;
-    }
-
-    instruction_ref
-    parse_nonzero(const std::string&, const node_info&, std::vector<instruction_ref> args)
-    {
-        migraphx::argument data_arg = args.back()->eval();
-        check_arg_empty(data_arg, "PARSE_NONZERO: cannot support non-constant input!");
-
-        std::vector<std::size_t> indices;
-        data_arg.visit([&](auto val) {
-            using val_type = std::remove_cv_t<typename decltype(val)::value_type>;
-            std::vector<val_type> vec_data;
-            vec_data.assign(val.begin(), val.end());
-            indices = this->nonzero_indices(vec_data);
-        });
-
-        shape in_s = args[0]->get_shape();
-        shape out_s{shape::int64_type, {in_s.lens().size(), indices.size()}};
-
-        std::vector<int64_t> out_data(out_s.elements());
-        for(std::size_t i = 0; i < indices.size(); ++i)
-        {
-            auto idx = in_s.multi(indices[i]);
-            for(std::size_t j = 0; j < in_s.lens().size(); ++j)
-            {
-                out_data[out_s.index({j, i})] = idx[j];
-            }
-        }
-
-        return mm->add_literal(literal(out_s, out_data));
-    }
-
-    instruction_ref parse_compare_op(const std::string&,
-                                     const std::string& op_name,
-                                     const node_info&,
-                                     std::vector<instruction_ref> args)
-    {
-        auto l = add_broadcastable_binary_op(args[0], args[1], op_name);
-        if(l->get_shape().type() != shape::bool_type)
-        {
-            l = mm->add_instruction(make_op("convert", {{"target_type", shape::bool_type}}), l);
-        }
-        return l;
-    }
-
-    instruction_ref
-    parse_upsample(const std::string&, const node_info& info, std::vector<instruction_ref> args)
-    {
-        if(contains(info.attributes, "mode"))
-        {
-            auto mode = info.attributes.at("mode").s();
-            if(mode != "nearest")
-            {
-                MIGRAPHX_THROW("PARSE_UPSAMPLE: only nearest mode is supported!");
-            }
-        }
-
-        auto arg_scale = args[1]->eval();
-        check_arg_empty(arg_scale, "PARSE_UPSAMPLE: only constant scale is supported!");
-        std::vector<float> vec_scale;
-        arg_scale.visit([&](auto v) { vec_scale.assign(v.begin(), v.end()); });
-
-        auto in_s    = args[0]->get_shape();
-        auto in_lens = in_s.lens();
-        if(in_lens.size() != vec_scale.size())
-        {
-            MIGRAPHX_THROW("PARSE_UPSAMPLE: ranks of input and scale are different!");
-        }
-
-        std::vector<std::size_t> out_lens(in_lens.size());
-        std::transform(in_lens.begin(),
-                       in_lens.end(),
-                       vec_scale.begin(),
-                       out_lens.begin(),
-                       [&](auto idx, auto scale) { return static_cast<std::size_t>(idx * scale); });
-
-        std::vector<float> idx_scale(in_lens.size());
-        std::transform(
-            out_lens.begin(),
-            out_lens.end(),
-            in_lens.begin(),
-            idx_scale.begin(),
-            [](auto od, auto id) { return (od == id) ? 1.0f : (id - 1.0f) / (od - 1.0f); });
-
-        shape out_s{in_s.type(), out_lens};
-        std::vector<int> ind(out_s.elements());
-
-        // map out_idx to in_idx
-        shape_for_each(out_s, [&](auto idx) {
-            auto in_idx = idx;
-            std::transform(idx.begin(),
-                           idx.end(),
-                           idx_scale.begin(),
-                           in_idx.begin(),
-                           // nearest mode
-                           [](auto index, auto scale) {
-                               return static_cast<std::size_t>(std::round(index * scale));
-                           });
-
-            ind[out_s.index(idx)] = static_cast<int64_t>(in_s.index(in_idx));
-        });
-
-        // reshape input to one-dimension
-        std::vector<int64_t> rsp_lens = {static_cast<int64_t>(in_s.elements())};
-        shape ind_s{shape::int32_type, out_lens};
-        auto rsp     = mm->add_instruction(make_op("reshape", {{"dims", rsp_lens}}), args[0]);
-        auto ins_ind = mm->add_literal(literal(ind_s, ind));
-        return mm->add_instruction(make_op("gather", {{"axis", 0}}), rsp, ins_ind);
-    }
-
-    instruction_ref
-    parse_where(const std::string&, const node_info&, std::vector<instruction_ref> args)
-    {
-        auto cond =
-            mm->add_instruction(make_op("convert", {{"target_type", shape::int32_type}}), args[0]);
-        auto lens = compute_broadcasted_lens(cond->get_shape().lens(), args[1]->get_shape().lens());
-        lens      = compute_broadcasted_lens(lens, args[2]->get_shape().lens());
-        if(cond->get_shape().lens() != lens)
-        {
-            cond = mm->add_instruction(make_op("multibroadcast", {{"output_lens", lens}}), cond);
-        }
-
-        if(args[1]->get_shape().lens() != lens)
-        {
-            args[1] =
-                mm->add_instruction(make_op("multibroadcast", {{"output_lens", lens}}), args[1]);
-        }
-
-        if(args[2]->get_shape().lens() != lens)
-        {
-            args[2] =
-                mm->add_instruction(make_op("multibroadcast", {{"output_lens", lens}}), args[2]);
-        }
-
-        // compute index
-        auto elem_num = args[1]->get_shape().elements();
-
-        // concatenation of input data
-        auto concat_data = mm->add_instruction(make_op("concat", {{"axis", 0}}), args[2], args[1]);
-        std::vector<int64_t> dims = {static_cast<int64_t>(2 * elem_num)};
-        auto rsp_data = mm->add_instruction(make_op("reshape", {{"dims", dims}}), concat_data);
-
-        std::vector<int> ind(elem_num);
-        std::iota(ind.begin(), ind.end(), 0);
-        shape ind_s{shape::int32_type, lens};
-        auto l_ind = mm->add_literal(literal(ind_s, ind));
-        std::vector<int> offset(elem_num, elem_num);
-        auto l_offset   = mm->add_literal(literal({shape::int32_type, lens}, offset));
-        auto ins_offset = mm->add_instruction(make_op("mul"), l_offset, cond);
-        auto ins_ind    = mm->add_instruction(make_op("add"), ins_offset, l_ind);
-
-        return mm->add_instruction(make_op("gather", {{"axis", 0}}), rsp_data, ins_ind);
-    }
-
-    void parse_from(std::istream& is, std::string name = "")
-    {
-        this->filename   = std::move(name);
-        auto parent_path = fs::path(this->filename).parent_path();
-        if(not parent_path.empty())
-            this->path = parent_path;
-
-        onnx::ModelProto model;
-        if(model.ParseFromIstream(&is))
-        {
-            if(model.has_graph())
-            {
-                this->parse_graph(model.graph());
-            }
-        }
-        else
-        {
-            MIGRAPHX_THROW("Failed reading onnx file.");
-        }
-    }
-
-    void parse_from(const void* data, std::size_t size)
-    {
-        onnx::ModelProto model;
-        if(model.ParseFromArray(data, size))
-        {
-            if(model.has_graph())
-            {
-                this->parse_graph(model.graph());
-            }
-        }
-        else
-        {
-            MIGRAPHX_THROW("Failed reading onnx file.");
-        }
-    }
-
-    void parse_graph(const onnx::GraphProto& graph)
-    {
-        for(auto&& f : graph.initializer())
-        {
-            instructions[f.name()] = mm->add_literal(parse_tensor(f));
-        }
-
-        for(auto&& input : graph.input())
-        {
-            const std::string& name = input.name();
-            // input not in initializer_data, so it is a real input
-            if(!contains(instructions, name))
-            {
-                std::vector<std::size_t> dims;
-                if(map_input_dims.count(name) > 0)
-                {
-                    dims = map_input_dims.at(name);
-                }
-
-                shape s            = parse_type(input.type(), dims);
-                instructions[name] = mm->add_parameter(name, s);
-            }
-        }
-
-        for(auto&& node : graph.node())
-        {
-            std::vector<instruction_ref> args;
-            for(auto&& input : node.input())
-            {
-                if(input.empty())
-                {
-                    this->parse_undefined(input);
-                }
-                if(instructions.count(input) == 0)
-                {
-                    MIGRAPHX_THROW("PARSE_GRAPH: invalid onnx file. Input \"" + input +
-                                   "\" is unavailable due to unordered nodes!");
-                }
-                args.push_back(instructions.at(input));
-            }
-
-            std::vector<instruction_ref> result;
-            std::size_t output_num = static_cast<std::size_t>(node.output().size());
-            if(ops.count(node.op_type()) == 0)
-            {
-                if(skip_unknown_operators)
-                    result.push_back(mm->add_instruction(op::unknown{node.op_type()}, args));
-                else
-                    MIGRAPHX_THROW("Unknown operator: " + node.op_type());
-            }
-            else
-            {
-                result = ops[node.op_type()]({get_attributes(node), output_num}, args);
-            }
-
-            output_num = std::min<std::size_t>(output_num, result.size());
-            std::transform(node.output().begin(),
-                           node.output().begin() + output_num,
-                           result.begin(),
-                           std::inserter(instructions, instructions.end()),
-                           [](auto&& x, auto&& y) { return std::make_pair(x, y); });
-        }
-
-        // Find instructions corresponding to the output
-        auto prog_output = graph.output();
-        std::vector<std::string> all_output_names;
-        std::vector<std::string> prog_output_names;
-        std::transform(prog_output.begin(),
-                       prog_output.end(),
-                       std::back_inserter(all_output_names),
-                       [](auto& node) { return node.name(); });
-        std::copy_if(
-            all_output_names.begin(),
-            all_output_names.end(),
-            std::back_inserter(prog_output_names),
-            [&](const auto& name) { return !(name.empty() or instructions.count(name) == 0); });
-
-        std::vector<instruction_ref> output_ins;
-        std::transform(prog_output_names.begin(),
-                       prog_output_names.end(),
-                       std::back_inserter(output_ins),
-                       [&](const auto& name) { return instructions[name]; });
-
-        // add the return instuction
-        mm->add_return(output_ins);
-    }
-
-    void parse_undefined(const std::string& name)
-    {
-        if(!contains(instructions, name))
-        {
-            auto ins           = mm->add_instruction(make_op("undefined"));
-            instructions[name] = ins;
-        }
-    }
-
-    static attribute_map get_attributes(const onnx::NodeProto& node)
-    {
-        std::unordered_map<std::string, onnx::AttributeProto> result;
-        for(auto&& attr : node.attribute())
-        {
-            result[attr.name()] = attr;
-        }
-        return result;
-    }
-
-    static shape::type_t get_type(int dtype)
-    {
-        switch(dtype)
-        {
-        case 1: return shape::float_type;
-        case 2: return shape::uint8_type;
-        case 3: return shape::int8_type;
-        case 4: return shape::uint16_type;
-        case 5: return shape::int16_type;
-        case 6: return shape::int32_type;
-        case 7: return shape::int64_type;
-        case 9: return shape::bool_type;
-        case 10: return shape::half_type;
-        case 11: return shape::double_type;
-        case 12: return shape::uint32_type;
-        case 13: return shape::uint64_type;
-        default:
-        {
-            MIGRAPHX_THROW("Prototensor data type " + std::to_string(dtype) + " not supported");
-        }
-        }
-    }
-
-    template <class T>
-    static literal from_repeated(shape::type_t t, const T& r)
-    {
-        std::size_t size = r.size();
-        return literal{{t, {size}}, r.begin(), r.end()};
-    }
-
-    literal parse_value(const onnx::AttributeProto& attr) const
-    {
-        switch(attr.type())
-        {
-        case onnx::AttributeProto::FLOAT: return literal{attr.f()};
-        case onnx::AttributeProto::INT: return literal{attr.i()};
-        case onnx::AttributeProto::TENSOR: return parse_tensor(attr.t());
-        case onnx::AttributeProto::FLOATS: return from_repeated(shape::float_type, attr.floats());
-        case onnx::AttributeProto::INTS: return from_repeated(shape::int64_type, attr.ints());
-        case onnx::AttributeProto::UNDEFINED:
-        case onnx::AttributeProto::GRAPH:
-        case onnx::AttributeProto::STRING:
-        case onnx::AttributeProto::STRINGS:
-        case onnx::AttributeProto::TENSORS:
-        case onnx::AttributeProto::SPARSE_TENSOR:
-        case onnx::AttributeProto::SPARSE_TENSORS:
-        case onnx::AttributeProto::GRAPHS: return {};
-        }
-        MIGRAPHX_THROW("PARSE_VALUE: Invalid attribute type " + std::to_string(attr.type()));
-    }
-
-    literal parse_tensor(const onnx::TensorProto& t) const
-    {
-        std::vector<std::size_t> dims(t.dims().begin(), t.dims().end());
-        if(not t.external_data().empty())
-        {
-            const std::string& data_file = t.external_data().at(0).value();
-            auto raw_buffer              = read_buffer(path + "/" + data_file);
-            std::string s(raw_buffer.begin(), raw_buffer.end());
-            auto type = get_type(t.data_type());
-            return create_literal(type, dims, s.data());
-        }
-        if(t.has_raw_data())
-        {
-            const std::string& s = t.raw_data();
-            auto type            = get_type(t.data_type());
-            return create_literal(type, dims, s.data());
-        }
-
-        switch(t.data_type())
-        {
-        case onnx::TensorProto::BOOL: return create_literal(shape::bool_type, dims, t.int32_data());
-        case onnx::TensorProto::INT8: return create_literal(shape::int8_type, dims, t.int32_data());
-        case onnx::TensorProto::UINT8:
-            return create_literal(shape::uint8_type, dims, t.int32_data());
-        case onnx::TensorProto::INT16:
-            return create_literal(shape::int16_type, dims, t.int32_data());
-        case onnx::TensorProto::UINT16:
-            return create_literal(shape::uint16_type, dims, t.int32_data());
-        case onnx::TensorProto::INT32:
-            return create_literal(shape::int32_type, dims, t.int32_data());
-        case onnx::TensorProto::UINT32:
-            return create_literal(shape::uint32_type, dims, t.uint64_data());
-        case onnx::TensorProto::INT64:
-            return create_literal(shape::int64_type, dims, t.int64_data());
-        case onnx::TensorProto::UINT64:
-            return create_literal(shape::uint64_type, dims, t.uint64_data());
-        case onnx::TensorProto::FLOAT16:
-        {
-            std::vector<uint16_t> data_uint16(t.int32_data().begin(), t.int32_data().end());
-            std::vector<half> data_half;
-            std::transform(data_uint16.begin(),
-                           data_uint16.end(),
-                           std::back_inserter(data_half),
-                           [](uint16_t raw_val) { return *reinterpret_cast<half*>(&raw_val); });
-            return create_literal(shape::half_type, dims, data_half);
-        }
-        case onnx::TensorProto::DOUBLE:
-            return create_literal(shape::double_type, dims, t.double_data());
-        case onnx::TensorProto::FLOAT:
-            return create_literal(shape::float_type, dims, t.float_data());
-        case onnx::TensorProto::UNDEFINED:
-        case onnx::TensorProto::STRING:
-        case onnx::TensorProto::COMPLEX64:
-        case onnx::TensorProto::COMPLEX128: throw std::runtime_error("");
-        }
-        MIGRAPHX_THROW("PARSE_TENSOR: Invalid tensor type");
-    }
-
-    static literal
-    create_literal(shape::type_t shape_type, const std::vector<size_t>& dims, const char* data)
-    {
-        // in case of scalar constants in onnx file, use dims=1 to fill initializer data
-        if(dims.empty())
-            return literal{{shape_type}, data};
-        return literal{{shape_type, dims}, data};
-    }
-
-    template <class T, MIGRAPHX_REQUIRES(not std::is_pointer<T>{})>
-    static literal create_literal(shape::type_t shape_type, const std::vector<size_t>& dims, T data)
-    {
-        if(dims.empty())
-            return literal{{shape_type}, data.begin(), data.end()};
-        return literal{{shape_type, dims}, data.begin(), data.end()};
-    }
-
-    shape parse_type(const onnx::TypeProto& t, const std::vector<std::size_t>& input_dims) const
-    {
-        shape::type_t shape_type = get_type(t.tensor_type().elem_type());
-        if(!input_dims.empty())
-        {
-            return {shape_type, input_dims};
-        }
-
-        std::vector<std::size_t> dims;
-        auto&& tensor_dims = t.tensor_type().shape().dim();
-        std::transform(tensor_dims.begin(),
-                       tensor_dims.end(),
-                       std::back_inserter(dims),
-                       [&](auto&& d) -> std::size_t {
-                           if(d.has_dim_value())
-                           {
-                               if(static_cast<int>(d.dim_value()) <= 0)
-                               {
-                                   return default_dim_value;
-                               }
-                               return d.dim_value();
-                           }
-                           else
-                           {
-                               return default_dim_value;
-                           }
-                       });
-
-        if(dims.empty())
-            return {shape_type};
-
-        return {shape_type, dims};
-    }
-
-    void check_arg_empty(const argument& arg, const std::string& msg)
-    {
-        if(arg.empty())
-        {
-            MIGRAPHX_THROW(msg);
-        }
-    }
-};
-
-=======
->>>>>>> 1dd4e4d9
 template <class... Ts>
 program parse_onnx_from(const onnx_options& options, Ts&&... xs)
 {
