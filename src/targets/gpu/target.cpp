/*
 * The MIT License (MIT)
 *
 * Copyright (c) 2015-2024 Advanced Micro Devices, Inc. All rights reserved.
 *
 * Permission is hereby granted, free of charge, to any person obtaining a copy
 * of this software and associated documentation files (the "Software"), to deal
 * in the Software without restriction, including without limitation the rights
 * to use, copy, modify, merge, publish, distribute, sublicense, and/or sell
 * copies of the Software, and to permit persons to whom the Software is
 * furnished to do so, subject to the following conditions:
 *
 * The above copyright notice and this permission notice shall be included in
 * all copies or substantial portions of the Software.
 *
 * THE SOFTWARE IS PROVIDED "AS IS", WITHOUT WARRANTY OF ANY KIND, EXPRESS OR
 * IMPLIED, INCLUDING BUT NOT LIMITED TO THE WARRANTIES OF MERCHANTABILITY,
 * FITNESS FOR A PARTICULAR PURPOSE AND NONINFRINGEMENT.  IN NO EVENT SHALL THE
 * AUTHORS OR COPYRIGHT HOLDERS BE LIABLE FOR ANY CLAIM, DAMAGES OR OTHER
 * LIABILITY, WHETHER IN AN ACTION OF CONTRACT, TORT OR OTHERWISE, ARISING FROM,
 * OUT OF OR IN CONNECTION WITH THE SOFTWARE OR THE USE OR OTHER DEALINGS IN
 * THE SOFTWARE.
 */
#include <migraphx/adjust_allocation.hpp>
#include <migraphx/auto_contiguous.hpp>
#include <migraphx/check_context.hpp>
#include <migraphx/dead_code_elimination.hpp>
#include <migraphx/eliminate_allocation.hpp>
#include <migraphx/eliminate_concat.hpp>
#include <migraphx/eliminate_contiguous.hpp>
#include <migraphx/eliminate_data_type.hpp>
#include <migraphx/eliminate_identity.hpp>
#include <migraphx/eliminate_layout.hpp>
#include <migraphx/eliminate_pad.hpp>
#include <migraphx/fuse_concat.hpp>
#include <migraphx/fuse_pointwise.hpp>
#include <migraphx/fuse_reduce.hpp>
#include <migraphx/inline_module.hpp>
#include <migraphx/insert_pad.hpp>
#include <migraphx/layout_nhwc.hpp>
#include <migraphx/memory_coloring.hpp>
#include <migraphx/normalize_ops.hpp>
#include <migraphx/optimize_module.hpp>
#include <migraphx/preallocate_param.hpp>
#include <migraphx/promote_literals.hpp>
#include <migraphx/propagate_precision.hpp>
#include <migraphx/register_target.hpp>
#include <migraphx/replace_allocate.hpp>
#include <migraphx/rewrite_gelu.hpp>
#include <migraphx/rewrite_low_precision.hpp>
#include <migraphx/rewrite_pooling.hpp>
#include <migraphx/rewrite_reduce.hpp>
#include <migraphx/rewrite_quantization.hpp>
#include <migraphx/rewrite_rnn.hpp>
#include <migraphx/schedule.hpp>
#include <migraphx/simplify_dyn_ops.hpp>
#include <migraphx/simplify_qdq.hpp>
#include <migraphx/simplify_reshapes.hpp>
#include <migraphx/split_single_dyn_dim.hpp>
#include <migraphx/workgroup_reversal.hpp>
#include <migraphx/gpu/allocation_model.hpp>
#include <migraphx/gpu/compile_miopen.hpp>
#include <migraphx/gpu/compile_ops.hpp>
#include <migraphx/gpu/concat_gpu_opt.hpp>
#include <migraphx/gpu/context.hpp>
#include <migraphx/gpu/device_name.hpp>
#include <migraphx/gpu/fuse_ck.hpp>
#include <migraphx/gpu/fuse_mlir.hpp>
#include <migraphx/gpu/fuse_ops.hpp>
#include <migraphx/gpu/prefuse_ops.hpp>
#include <migraphx/gpu/lowering.hpp>
#include <migraphx/gpu/schedule_model.hpp>
#include <migraphx/gpu/sync_device.hpp>
#include <migraphx/gpu/target.hpp>
#include <migraphx/gpu/write_literals.hpp>

namespace migraphx {
inline namespace MIGRAPHX_INLINE_NS {
namespace gpu {

MIGRAPHX_DECLARE_ENV_VAR(MIGRAPHX_DISABLE_SCHEDULE_PASS)
MIGRAPHX_DECLARE_ENV_VAR(MIGRAPHX_DISABLE_REDUCE_FUSION)
MIGRAPHX_DECLARE_ENV_VAR(MIGRAPHX_ENABLE_NHWC)
MIGRAPHX_DECLARE_ENV_VAR(MIGRAPHX_ENABLE_WORKGROUP_REVERSAL)
#ifndef _WIN32
MIGRAPHX_DECLARE_ENV_VAR(MIGRAPHX_ENABLE_CK)
#endif

std::vector<pass> target::get_passes(migraphx::context& gctx, const compile_options& options) const
{
    auto& ctx = any_cast<context>(gctx);
    ctx.set_exhaustive_tune_flag(options.exhaustive_tune);
    std::set<shape::type_t> unsupported_types(shape::types().begin(), shape::types().end());
    unsupported_types.erase(shape::type_t::float_type);
    unsupported_types.erase(shape::type_t::fp8e4m3fnuz_type);
    unsupported_types.erase(shape::type_t::half_type);
    unsupported_types.erase(shape::type_t::bool_type);
    unsupported_types.erase(shape::type_t::int8_type);
    unsupported_types.erase(shape::type_t::uint8_type);
    unsupported_types.erase(shape::type_t::int32_type);
    unsupported_types.erase(shape::type_t::tuple_type);
    // whiltelist supported Ops for the FP8
    std::set<std::string> unsupported_fp8_ops = {};
    if(not gpu::rocblas_fp8_available())
    {
        unsupported_fp8_ops.insert("dot");
        unsupported_fp8_ops.insert("quant_dot");
    }
    // MIOpen doesn't have support for fp8 pooling yet.
    unsupported_fp8_ops.insert("pooling");
    if(not gpu::gfx_has_fp8_intrinsics())
    {
        unsupported_fp8_ops.insert("convolution");
        unsupported_fp8_ops.insert("quant_convolution");
    }
    // add all device kernels
    unsupported_fp8_ops.insert("logsoftmax");
    unsupported_fp8_ops.insert("nonzero");
    unsupported_fp8_ops.insert("prefix_scan_sum");
    unsupported_fp8_ops.insert("scatter_none");
    unsupported_fp8_ops.insert("topk");
    unsupported_fp8_ops.insert("rnn_var_sl_shift_output");
    unsupported_fp8_ops.insert("multinomial");
    unsupported_fp8_ops.insert("argmax");
    unsupported_fp8_ops.insert("argmin");
    // clang-format off
    return
    {
        split_single_dyn_dim{},
        dead_code_elimination{},
        simplify_dyn_ops{},
        dead_code_elimination{},
        normalize_ops{},
        dead_code_elimination{},
        simplify_qdq{},
        enable_pass(not mlir_enabled(), rewrite_quantization{}),
        dead_code_elimination{},
        // workaround for rocBLAS unsupported error when using uint8 in quant_dot
        eliminate_data_type{{migraphx::shape::uint8_type}, shape::float_type, {"quant_dot"}},
        eliminate_data_type{unsupported_types, shape::type_t::float_type},
        simplify_reshapes{},
        eliminate_identity{},
        eliminate_pad{},
        dead_code_elimination{},
        insert_pad{},
        dead_code_elimination{},
        rewrite_rnn{},
        dead_code_elimination{},
        inline_module{},
        rewrite_pooling{},
        dead_code_elimination{},
        rewrite_gelu{options.fast_math},
        optimize_module{},
        dead_code_elimination{},
        prefuse_ops{},
        dead_code_elimination{},
        auto_contiguous{},
        eliminate_data_type{{migraphx::shape::fp8e4m3fnuz_type}, shape::float_type, unsupported_fp8_ops},
        dead_code_elimination{},
        rewrite_reduce{},
        rewrite_low_precision{},
        dead_code_elimination{},
<<<<<<< HEAD
        propagate_precision{},
        dead_code_elimination{},
=======
        enable_pass(enabled(MIGRAPHX_ENABLE_NHWC{}), layout_nhwc{}),
>>>>>>> e6ed8052
        optimize_module{},
        fuse_pointwise{},
        dead_code_elimination{},
        enable_pass(not enabled(MIGRAPHX_DISABLE_REDUCE_FUSION{}), fuse_reduce{}),
        dead_code_elimination{},
        fuse_concat{},
        dead_code_elimination{},
#ifndef _WIN32
        enable_pass(enabled(MIGRAPHX_ENABLE_CK{}), fuse_ck{}),
#endif
        dead_code_elimination{},
        enable_pass(mlir_enabled(), fuse_mlir{&ctx}),
        dead_code_elimination{},
        lowering{&ctx, options.offload_copy},
        eliminate_contiguous{"gpu::contiguous"},
        dead_code_elimination{},
        eliminate_concat{concat_gpu_optimization{}},
        dead_code_elimination{},
        compile_miopen{&gctx},
        dead_code_elimination{},
        dead_code_elimination{},
        fuse_ops{&ctx, options.fast_math},
        dead_code_elimination{},
        enable_pass(enabled(MIGRAPHX_ENABLE_NHWC{}), eliminate_layout{}),
        replace_allocate{gpu_allocation_model{}, options.offload_copy},
        dead_code_elimination{},
        adjust_allocation{gpu_allocation_model{}},
        dead_code_elimination{},
        promote_literals{},
        dead_code_elimination{},
        write_literals{&ctx},
        schedule{gpu::schedule_model{ctx.get_current_device().nstreams()}, not enabled(MIGRAPHX_DISABLE_SCHEDULE_PASS{})},
        enable_pass(enabled(MIGRAPHX_ENABLE_WORKGROUP_REVERSAL{}), workgroup_reversal{}),
        memory_coloring{"hip::allocate"},
        compile_ops{&ctx, options.exhaustive_tune},
        sync_device{},
        preallocate_param{"scratch", gpu_allocation_model{}},
        dead_code_elimination{},
        eliminate_allocation{"hip::allocate"},
        check_context<context>{},
        normalize_ops{},
        dead_code_elimination{},
        eliminate_identity{}
    };
    // clang-format on
}

std::string target::name() const { return "gpu"; }

migraphx::context target::get_context() const { return context(gpu::get_device_id()); }

argument target::copy_to(const argument& arg) const { return gpu::to_gpu(arg); }

argument target::copy_from(const argument& arg) const { return gpu::from_gpu(arg); }

argument target::allocate(const shape& s) const { return gpu::allocate_gpu(s); }

MIGRAPHX_REGISTER_TARGET(target);

} // namespace gpu
} // namespace MIGRAPHX_INLINE_NS
} // namespace migraphx<|MERGE_RESOLUTION|>--- conflicted
+++ resolved
@@ -160,12 +160,9 @@
         rewrite_reduce{},
         rewrite_low_precision{},
         dead_code_elimination{},
-<<<<<<< HEAD
         propagate_precision{},
         dead_code_elimination{},
-=======
         enable_pass(enabled(MIGRAPHX_ENABLE_NHWC{}), layout_nhwc{}),
->>>>>>> e6ed8052
         optimize_module{},
         fuse_pointwise{},
         dead_code_elimination{},
