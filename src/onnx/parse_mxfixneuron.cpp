--- conflicted
+++ resolved
@@ -39,41 +39,23 @@
                           onnx_parser::node_info info,
                           std::vector<instruction_ref> args) const
     {
-<<<<<<< HEAD
-        instruction_ref
         /**
          * TODO
          * Parse the ONNX op into a fake quantized Q/DQ pair with fp4 type as output of
-         * quantizelinear. simplify_qdq pass will add pack and unpack. Then it will then do the real
-         * quantization by moving the DQ and recalculating scales and zero_points.
+         * quantizelinear. Also have to do the dynamic quantization steps. simplify_qdq pass will
+         * add pack and unpack. Then it will then do the real quantization by moving the DQ and
+         * recalculating scales and zero_points.
          *
-         * Currently MXFixNeuron is doing dynamic quantization. If that's the case we will have to
-         * also parse into MIGX operators to the do the dynamic quantization. Should be similar to
-         * what is in quantization.cpp.
+         * dynamic quantization:
+         * V_k = fp32 vector input of block size k
+         * B_k = pow(2, floor(log2(reduce_max(V_k)))) # largest power of 2 less than V
+         * probably can also do: B = most significant exponent of max(V)
+         * but don't have the bit operators to do this (bit_or and bitshifts)
+         * X_k = block scale k = B_k / (largest power of 2 in fp4e2m1) = B_k / 4
+         *
+         * Reshape and broadcast the scales for quantization operators to be linear.
+         * Quantize and dequantize with the reshaped and broadcasted scales.
          */
-=======
-		/**
-		 * TODO
-		 * Parse the ONNX op into a fake quantized Q/DQ pair with fp4 type as output of quantizelinear.
-		 * Also have to do the dynamic quantization steps.
-		 * simplify_qdq pass will add pack and unpack. Then it will then do the real quantization by
-		 * moving the DQ and recalculating scales and zero_points.
-		 *
-		 * dynamic quantization:
-		 * V_k = fp32 vector input of block size k
-		 * B_k = pow(2, floor(log2(reduce_max(V_k)))) # largest power of 2 less than V
-		 * probably can also do: B = most significant exponent of max(V)
-		 * but don't have the bit operators to do this (bit_or and bitshifts)
-		 * X_k = block scale k = B_k / (largest power of 2 in fp4e2m1) = B_k / 4
-		 * 
-		 * Reshape and broadcast the scales for quantization operators to be linear.
-		 * Quantize and dequantize with the reshaped and broadcasted scales.
-		 */
-		
-
-
-		
->>>>>>> 0d927730
     }
 };
 
