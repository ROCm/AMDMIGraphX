#include <migraphx/rewrite_pooling.hpp>
#include <migraphx/dead_code_elimination.hpp>
#include <migraphx/program.hpp>
#include <migraphx/ref/target.hpp>
#include <migraphx/op/reshape.hpp>
#include <migraphx/op/pooling.hpp>
#include <migraphx/op/reduce_mean.hpp>
#include <migraphx/op/reduce_max.hpp>
#include <migraphx/instruction.hpp>
#include <migraphx/generate.hpp>
#include <migraphx/ranges.hpp>
#include <test.hpp>
#include <migraphx/verify.hpp>

bool is_pooling(migraphx::instruction& ins) { return ins.name() == "pooling"; }
static void opt_pooling(migraphx::program& prog)
{
    auto* mm = prog.get_main_module();
    migraphx::rewrite_pooling rp;
    migraphx::dead_code_elimination dce;
    rp.apply(*mm);
    dce.apply(*mm);
}

TEST_CASE(rewrite_pooling_test)
{
    migraphx::shape s{migraphx::shape::float_type, {2, 2, 3, 4, 5}};
    auto pooling_program = [&](const std::string& mode) {
        migraphx::program p;
        auto* mm = p.get_main_module();
        auto input = mm->add_parameter("x", s);
        auto ret =
            mm->add_instruction(migraphx::op::pooling{mode, {0, 0, 0}, {1, 1, 1}, {3, 4, 5}}, input);
        mm->add_return({ret});
        return p;
    };

    auto opt_program = [&](const migraphx::operation& reduce_op) {
        migraphx::program p;
        auto* mm = p.get_main_module();
        auto input = mm->add_parameter("x", s);
        auto rsp   = mm->add_instruction(migraphx::op::reshape{{4, -1}}, input);
        auto rdm   = mm->add_instruction(reduce_op, rsp);
        auto ret   = mm->add_instruction(migraphx::op::reshape{{2, 2, 1, 1, 1}}, rdm);
        mm->add_return({ret});
        return p;
    };

    auto test_rewrite = [&](const std::string& mode, const migraphx::operation& op) {
        migraphx::program p1 = pooling_program(mode);
        migraphx::program p2 = opt_program(op);
        opt_pooling(p1);
        EXPECT(p1 == p2);
    };

    test_rewrite("average", migraphx::op::reduce_mean{{1}});
    test_rewrite("max", migraphx::op::reduce_max{{1}});
}

TEST_CASE(rewrite_avepooling_na1_test)
{
    migraphx::shape s{migraphx::shape::float_type, {2, 2, 3, 4, 5}};
    auto pooling_program = [&]() {
        migraphx::program p;

        auto* mm = p.get_main_module();
        auto input = mm->add_parameter("x", s);
        auto ret   = mm->add_instruction(
            migraphx::op::pooling{"average", {0, 1, 0}, {1, 1, 1}, {3, 4, 5}}, input);
        mm->add_return({ret});
        return p;
    };

    migraphx::program p1 = pooling_program();
    migraphx::program p2 = p1;

    opt_pooling(p1);
    EXPECT(p1 == p2);
}

TEST_CASE(rewrite_avepooling_na2_test)
{
    migraphx::shape s{migraphx::shape::float_type, {2, 2, 3, 4, 5}};
    auto pooling_program = [&]() {
        migraphx::program p;

    auto* mm = p.get_main_module();
        auto input = mm->add_parameter("x", s);
        auto ret   = mm->add_instruction(
            migraphx::op::pooling{"average", {0, 0, 0}, {1, 2, 1}, {3, 4, 5}}, input);
        mm->add_return({ret});
        return p;
    };

    migraphx::program p1 = pooling_program();
    migraphx::program p2 = p1;

    opt_pooling(p1);
    EXPECT(p1 == p2);
}

TEST_CASE(rewrite_avepooling_na3_test)
{
    migraphx::shape s{migraphx::shape::float_type, {2, 2, 3, 4, 5}};
    auto pooling_program = [&]() {
        migraphx::program p;

    auto* mm = p.get_main_module();
        auto input = mm->add_parameter("x", s);
        auto ret =
            mm->add_instruction(migraphx::op::pooling{"max", {0, 0, 0}, {1, 1, 1}, {3, 3, 5}}, input);
        mm->add_return({ret});
        return p;
    };

    migraphx::program p1 = pooling_program();
    migraphx::program p2 = p1;

    opt_pooling(p1);
    EXPECT(p1 == p2);
}

TEST_CASE(literal_rewrite_pooling_test)
{
    migraphx::shape s{migraphx::shape::float_type, {2, 2, 3, 4, 5}};
    std::vector<float> data(s.elements());
    std::iota(data.begin(), data.end(), 1.0f);

    auto pooling_program = [&](const std::string& mode) {
        migraphx::program p;

    auto* mm = p.get_main_module();
        auto input = mm->add_literal(migraphx::literal(s, data));
        auto ret =
            mm->add_instruction(migraphx::op::pooling{mode, {0, 0, 0}, {1, 1, 1}, {3, 4, 5}}, input);
        mm->add_return({ret});
        return p;
    };

    auto opt_program = [&](const migraphx::operation& op) {
        migraphx::program p;
        auto* mm = p.get_main_module();
        auto input = mm->add_literal(migraphx::literal(s, data));
        auto rsp   = mm->add_instruction(migraphx::op::reshape{{4, -1}}, input);
        auto rdm   = mm->add_instruction(op, rsp);
        auto ret   = mm->add_instruction(migraphx::op::reshape{{2, 2, 1, 1, 1}}, rdm);
        mm->add_return({ret});

        return p;
    };

    auto test_rewrite_pooling = [&](const std::string& mode, const migraphx::operation& op) {
        migraphx::program p1 = pooling_program(mode);
        migraphx::program p2 = opt_program(op);
<<<<<<< HEAD
        
        p1.compile(migraphx::cpu::target{});
        p2.compile(migraphx::cpu::target{});
=======
        p1.compile(migraphx::ref::target{});
        p2.compile(migraphx::ref::target{});
>>>>>>> 500d9441
        auto result1 = p1.eval({}).back();
        auto result2 = p2.eval({}).back();
        visit_all(result1,
                  result2)([&](auto r1, auto r2) { EXPECT(migraphx::verify_range(r1, r2)); });
    };

    test_rewrite_pooling("max", migraphx::op::reduce_max{{1}});
    test_rewrite_pooling("average", migraphx::op::reduce_mean{{1}});
}

int main(int argc, const char* argv[]) { test::run(argc, argv); }<|MERGE_RESOLUTION|>--- conflicted
+++ resolved
@@ -152,14 +152,8 @@
     auto test_rewrite_pooling = [&](const std::string& mode, const migraphx::operation& op) {
         migraphx::program p1 = pooling_program(mode);
         migraphx::program p2 = opt_program(op);
-<<<<<<< HEAD
-        
-        p1.compile(migraphx::cpu::target{});
-        p2.compile(migraphx::cpu::target{});
-=======
         p1.compile(migraphx::ref::target{});
         p2.compile(migraphx::ref::target{});
->>>>>>> 500d9441
         auto result1 = p1.eval({}).back();
         auto result2 = p2.eval({}).back();
         visit_all(result1,
