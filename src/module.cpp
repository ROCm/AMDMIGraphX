#include <iterator>
#include <migraphx/module.hpp>
#include <migraphx/stringutils.hpp>
#include <migraphx/instruction.hpp>
#include <migraphx/target.hpp>
#include <migraphx/env.hpp>
#include <migraphx/ranges.hpp>
#include <migraphx/time.hpp>
#include <migraphx/iterator_for.hpp>
#include <migraphx/iterator.hpp>
#include <migraphx/pass_manager.hpp>
#include <migraphx/make_op.hpp>
#include <migraphx/register_target.hpp>
#include <migraphx/make_op.hpp>
#include <migraphx/json.hpp>
#include <iostream>
#include <sstream>
#include <algorithm>
#include <set>
#include <utility>
#include <unordered_set>

namespace migraphx {
inline namespace MIGRAPHX_INLINE_NS {

MIGRAPHX_DECLARE_ENV_VAR(MIGRAPHX_TRACE_FINALIZE)

struct module_impl
{
    // A list is used to keep references to an instruction stable
    std::list<instruction> instructions;
    std::unordered_set<instruction*> instruction_set;
    std::string name;
    uint32_t nparams = 0;
    bool bypass      = false;

    bool contains(instruction_ref ins) const
    {
        if(is_end(ins, instructions.end()))
            return false;
        return instruction_set.count(std::addressof(*ins)) > 0;
    }

    template <class... Ts>
    instruction_ref emplace(instruction_ref pos, Ts&&... xs)
    {
        // cppcheck-suppress redundantInitialization
        auto r = instructions.emplace(pos, std::forward<Ts>(xs)...);
        instruction_set.insert(std::addressof(*r));
        return r;
    }
    instruction_ref insert(instruction_ref pos, const instruction& ins)
    {
        return emplace(pos, ins);
    }

    void clear()
    {
        instructions.clear();
        instruction_set.clear();
        nparams = 0;
    }

    void push_front(const instruction& ins) { insert(instructions.begin(), ins); }

    void push_back(const instruction& ins) { insert(instructions.end(), ins); }

    template <class... Ts>
    void emplace_front(Ts&&... xs)
    {
        emplace(instructions.begin(), std::forward<Ts>(xs)...);
    }

    template <class... Ts>
    void emplace_back(Ts&&... xs)
    {
        emplace(instructions.end(), std::forward<Ts>(xs)...);
    }

    instruction_ref erase(instruction_ref pos)
    {
        instruction_set.erase(std::addressof(*pos));
        return instructions.erase(pos);
    }

    instruction_ref erase(instruction_ref start, instruction_ref last)
    {
        std::for_each(start, last, [&](auto& ins) { instruction_set.erase(std::addressof(ins)); });
        return instructions.erase(start, last);
    }
};

const operation& get_operation(instruction_ref ins) { return ins->get_operator(); }

module::module(const std::string& name) : impl(std::make_unique<module_impl>())
{
    impl->name = name;
}

module::module(module&&) noexcept = default;
module::~module() noexcept        = default;

// copy constructor
module::module(const module& m) { assign(m); }

// copy assignment operator
module& module::operator=(module m)
{
    std::swap(m.impl, this->impl);
    return *this;
}

std::string module::name() const { return impl->name; }

bool module::bypass() const { return impl->bypass; }
void module::set_bypass(bool b) { impl->bypass = b; }

void module::assign(const module& m)
{
    // copy the impl
    if(!impl)
        impl = std::make_unique<module_impl>();
    *impl = *m.impl;

    // clear instructions
    if(!impl->instructions.empty())
    {
        impl->clear();
    }

    std::unordered_map<instruction_ref, instruction_ref> ins_map;
    for(auto ins : iterator_for(m))
    {
        instruction_ref copy_ins{};
        if(ins->name() == "@literal")
        {
            auto l   = ins->get_literal();
            copy_ins = impl->insert(impl->instructions.end(), instruction{l});
        }
        else if(ins->name() == "@param")
        {
            auto&& name = any_cast<builtin::param>(ins->get_operator()).parameter;
            auto order  = any_cast<builtin::param>(ins->get_operator()).order;
            auto s      = ins->get_shape();
            copy_ins    = impl->insert(impl->instructions.end(),
                                    {builtin::param{name, order}, std::move(s), {}});
        }
        else if(ins->name() == "@outline")
        {
            auto s   = ins->get_shape();
            copy_ins = impl->insert(impl->instructions.end(), {builtin::outline{s}, s, {}});
        }
        else
        {
            // if there are sub_module inputs, need to make a copy of the submodule
            auto module_args = ins->module_inputs();
            // retrieve its mapped input
            auto inputs = ins->inputs();
            std::vector<instruction_ref> copy_inputs(inputs.size());
            std::transform(inputs.begin(), inputs.end(), copy_inputs.begin(), [&](auto i) {
                return contains(ins_map, i) ? ins_map[i] : i;
            });
            if(ins->name() == "@return")
            {
                copy_ins = add_return(copy_inputs);
            }
            else
            {
                copy_ins = add_instruction(ins->get_operator(), copy_inputs, module_args);
            }
        }

        ins_map[ins] = copy_ins;
    }
}

instruction_ref module::add_instruction(const operation& op, std::vector<instruction_ref> args)
{
    return insert_instruction(impl->instructions.end(), op, std::move(args));
}
instruction_ref module::insert_instruction(instruction_ref ins,
                                           const operation& op,
                                           std::vector<instruction_ref> args)
{
    assert(has_instruction(ins) or is_end(ins, this->end()));
    assert(not starts_with(op.name(), "@"));
    shape r     = compute_shape(op, args);
    auto result = impl->insert(ins, {op, r, std::move(args)});
    instruction::backreference(result);
    assert(result->valid(begin()));
    return result;
}

instruction_ref module::add_instruction(const operation& op,
                                        std::vector<instruction_ref> args,
                                        std::vector<module_ref> module_args)
{
    return insert_instruction(
        impl->instructions.end(), op, std::move(args), std::move(module_args));
}

instruction_ref module::insert_instruction(instruction_ref ins,
                                           const operation& op,
                                           std::vector<instruction_ref> args,
                                           std::vector<module_ref> module_args)
{
    assert(has_instruction(ins) or is_end(ins, this->end()));
    assert(not starts_with(op.name(), "@"));
    auto out_shape = compute_shape(op, args, module_args);
    auto result    = impl->insert(ins, {op, out_shape, std::move(args), std::move(module_args)});
    instruction::backreference(result);
    assert(result->valid(begin()));
    return result;
}

instruction_ref module::replace_instruction(instruction_ref ins,
                                            const operation& op,
                                            std::vector<instruction_ref> args) MIGRAPHX_TIDY_CONST
{
    assert(has_instruction(ins));
    assert(not starts_with(op.name(), "@"));

    shape r = compute_shape(op, args);
    instruction::replace(ins, op, r, std::move(args));
    assert(ins->valid(begin()));
    return ins;
}

instruction_ref module::replace_instruction(instruction_ref ins,
                                            const operation& op,
                                            std::vector<instruction_ref> args,
                                            std::vector<module_ref> module_args) MIGRAPHX_TIDY_CONST
{
    assert(has_instruction(ins));
    assert(not starts_with(op.name(), "@"));
    auto out_shape = compute_shape(op, args, module_args);
    instruction::replace(ins, op, out_shape, std::move(args), std::move(module_args));
    assert(ins->valid(begin()));
    return ins;
}

instruction_ref module::replace_instruction(instruction_ref ins, instruction_ref rep)
{
    assert(has_instruction(ins));
    assert(has_instruction(rep));
    assert(ins != rep);

    if(ins == std::prev(this->end()))
    {
        return replace_instruction(ins, make_op("identity"), rep);
    }

    // TODO: Should it be an error if the output is empty?
    if(ins->outputs().empty())
    {
        return rep;
    }
    // Make a copy of outputs which can be changed when calling replace_argument
    auto outputs = ins->outputs();
    for(auto out : outputs)
    {
        // TODO: Check for possible cycles
        if(out != rep)
        {
            instruction::replace_argument(out, ins, rep);
        }
        assert(out->valid(begin()));
    }
    // Replacement should not be dead code unless its the last instruction
    assert(!rep->outputs().empty() or rep == std::prev(end()));
    // Output of the original instruction should only be the replacement or empty
    assert(ins->outputs().empty() or std::all_of(ins->outputs().begin(),
                                                 ins->outputs().end(),
                                                 [&](auto i) { return i == rep; }));
    assert(ins->valid(begin()));
    assert(rep->valid(begin()));
    return rep;
}

instruction_ref module::remove_instruction(instruction_ref ins)
{
    assert(has_instruction(ins));
    assert(ins->outputs().empty());
    ins->clear_arguments();
    return impl->erase(ins);
}

instruction_ref module::remove_instructions(instruction_ref first, instruction_ref last)
{
    if(first == last)
        return first;
    // TODO: Check every element
    assert(has_instruction(first));
    std::for_each(first, last, [&](instruction& ins) { ins.clear_arguments(); });
    assert(std::all_of(first, last, [&](const instruction& ins) { return ins.outputs().empty(); }));
    return impl->erase(first, last);
}

instruction_ref module::move_instruction(instruction_ref src, instruction_ref dst)
{
    assert(has_instruction(src));
    assert(has_instruction(dst) or is_end(dst, this->end()));
    impl->instructions.splice(dst, impl->instructions, src);
    return src;
}

instruction_ref module::move_instructions(instruction_ref src, instruction_ref dst)
{
    this->move_instruction(src, dst);
    for(auto ins : src->inputs())
        this->move_instruction(ins, src);
    return src;
}

std::vector<instruction_ref> module::insert_module_instructions(
    instruction_ref ins, module_ref m, std::unordered_map<instruction_ref, instruction_ref> map_ins)
{
    std::vector<instruction_ref> mod_outputs;
    for(auto sins : iterator_for(*m))
    {
        if(contains(map_ins, sins))
            continue;
        instruction_ref copy_ins;
        if(sins->name() == "@literal")
        {
            auto l   = sins->get_literal();
            copy_ins = this->add_literal(l);
        }
        else if(sins->name() == "@param")
        {
            auto&& name = any_cast<builtin::param>(sins->get_operator()).parameter;
            auto s      = sins->get_shape();
            copy_ins    = this->add_parameter(name, s);
        }
        else if(sins->name() == "@outline")
        {
            auto s   = sins->get_shape();
            copy_ins = this->add_outline(s);
        }
        else
        {
            auto mod_args = sins->module_inputs();
            auto inputs   = sins->inputs();
            std::vector<instruction_ref> copy_inputs(inputs.size());
            std::transform(inputs.begin(), inputs.end(), copy_inputs.begin(), [&](auto i) {
                return contains(map_ins, i) ? map_ins[i] : i;
            });

            if(sins->name() == "@return")
            {
                mod_outputs = copy_inputs;
                break;
            }

            copy_ins = this->insert_instruction(ins, sins->get_operator(), copy_inputs, mod_args);
        }
        map_ins[sins] = copy_ins;
    }
    if(mod_outputs.empty())
        mod_outputs = {map_ins.at(std::prev(m->end()))};
    return mod_outputs;
}

instruction_ref module::add_literal(literal l)
{
    impl->emplace_front(std::move(l));
    return impl->instructions.begin();
}

instruction_ref module::add_outline(const shape& s)
{
    impl->push_front({builtin::outline{s}, s, {}});
    return impl->instructions.begin();
}

instruction_ref module::add_parameter(std::string name, shape s)
{
    assert(get_parameter_shape(name) == shape{});
    impl->push_front({builtin::param{std::move(name), impl->nparams}, std::move(s), {}});
    impl->nparams++;
    return impl->instructions.begin();
}

instruction_ref module::add_return(std::vector<instruction_ref> args)
{
    impl->push_back({builtin::returns{}, {}, std::move(args)});
    auto result = std::prev(impl->instructions.end());
    instruction::backreference(result);
    assert(result->valid(begin()));

    return result;
}

instruction_ref module::replace_return(std::vector<instruction_ref> args)
{
    auto last = std::prev(this->end());
    // If there is no return then add a return
    if(last->name() != "@return")
        return this->add_return(args);

    shape r = compute_shape(last->get_operator(), args);
    instruction::replace(last, last->get_operator(), r, std::move(args));
    assert(last->valid(begin()));

    return last;
}

shape module::get_parameter_shape(std::string name) const
{
    auto ins = std::find_if(
        impl->instructions.begin(), impl->instructions.end(), [&](const instruction& x) {
            if(x.name() == "@param")
            {
                return any_cast<builtin::param>(x.get_operator()).parameter == name;
            }
            else
            {
                return false;
            }
        });
    if(ins != this->end())
        return ins->get_shape();
    else
        return {};
}

std::vector<std::string> module::get_parameter_names() const
{
    std::vector<std::string> result;
    std::vector<builtin::param> params;
    for(auto&& ins : impl->instructions)
    {
        if(ins.name() == "@param")
        {
            auto&& param = any_cast<builtin::param>(ins.get_operator());
            params.push_back(param);
        }
    }
    std::stable_sort(
        params.begin(), params.end(), by(std::less<>{}, [](auto&& p) { return p.order; }));
    std::transform(params.begin(), params.end(), std::back_inserter(result), [&](auto&& p) {
        return p.parameter;
    });
    return result;
}

instruction_ref module::get_parameter(std::string name) const
{
    auto ins = std::find_if(
        impl->instructions.begin(), impl->instructions.end(), [&](const instruction& x) {
            if(x.name() == "@param")
            {
                return any_cast<builtin::param>(x.get_operator()).parameter == name;
            }
            else
            {
                return false;
            }
        });
    if(ins != this->end())
        return ins;
    else
        return this->end();
}

std::unordered_map<std::string, shape> module::get_parameter_shapes() const
{
    std::unordered_map<std::string, shape> result;
    for(auto&& ins : impl->instructions)
    {
        if(ins.name() == "@param")
        {
            auto&& name  = any_cast<builtin::param>(ins.get_operator()).parameter;
            result[name] = ins.get_shape();
        }
    }
    return result;
}

bool module::has_instruction(instruction_ref ins) const { return impl->contains(ins); }

std::size_t module::size() const { return impl->instructions.size(); }
instruction_ref module::begin() const { return impl->instructions.begin(); }
instruction_ref module::end() const { return impl->instructions.end(); }

std::vector<shape> module::get_output_shapes() const
{
    if(impl->instructions.empty())
        return {};
    auto last_ins = impl->instructions.back();
    if(last_ins.name() == "@return")
    {
        const auto& output_ins = last_ins.inputs();
        std::vector<shape> output_shapes;
        std::transform(output_ins.begin(),
                       output_ins.end(),
                       std::back_inserter(output_shapes),
                       [](auto& ins) { return ins->get_shape(); });

        return output_shapes;
    }
    // The else branch is to provide backward compatibility
    else
    {
        return {last_ins.get_shape()};
    }
}

instruction_ref module::validate() const
{
    return std::find_if(
        impl->instructions.begin(), impl->instructions.end(), [&](const instruction& i) {
            auto inputs      = i.inputs();
            bool check_order = std::all_of(inputs.begin(), inputs.end(), [&](auto in) {
                return contains(impl->instructions, *in);
            });
            return !i.valid(impl->instructions.begin(), check_order);
        });
}

bool is_borrowed(instruction_ref ins)
{
    auto alias = instruction::get_output_alias(ins, true);
    if(alias == ins)
        return false;
    lifetime l = alias->get_operator().get_lifetime();
    if(l == lifetime::borrow)
        return true;
    return is_borrowed(alias);
}

bool is_global(instruction_ref ins)
{
    const auto& op = instruction::get_output_alias(ins)->get_operator();
    return op.name() == "@param" or op.get_lifetime() == lifetime::global;
}

bool is_dangling(instruction_ref ins) { return not is_global(ins) and is_borrowed(ins); }

instruction_ref module::find_dangling_reference() const
{
    auto last = std::prev(end());
    if(last->name() == "@return")
    {
        auto dangling = std::find_if(
            last->inputs().begin(), last->inputs().end(), [](auto x) { return is_dangling(x); });
        if(dangling != last->inputs().end())
            return *dangling;
    }
    else if(is_dangling(last))
    {
        return last;
    }
    return end();
}

void module::finalize(context& ctx)
{
    const bool trace = enabled(MIGRAPHX_TRACE_FINALIZE{});
    for(auto ins : iterator_for(*this))
    {
        if(trace)
        {
            std::cout << "Finalize: ";
            this->debug_print(ins);
        }
        ins->finalize(ctx);
        for(const auto& smod : ins->module_inputs())
        {
            smod->finalize(ctx);
        }
    }

    // Warn when an instruction is not normalized
    auto ins = std::find_if(begin(), end(), [](auto& i) { return i.need_normalization(); });
    if(ins != end())
        std::cerr << "WARNING: Instruction needs normalization, performance may be affected."
                  << std::endl;
}

void module::debug_print() const { std::cout << *this << std::endl; }

void module::debug_print(instruction_ref ins,
                         std::unordered_map<instruction_ref, std::string>& names) const
{
    if(is_end(ins, this->end()))
    {
        std::cout << "End instruction" << std::endl;
        return;
    }
    if(not has_instruction(ins))
    {
        std::cout << "Instruction not part of module" << std::endl;
        return;
    }
    std::stringstream ss;
    names = this->print(
        [&](auto x, auto ins_names) {
            if(x == ins)
            {
                instruction::print(std::cout, x, ins_names);
                std::cout << std::endl;
            }
        },
        names);
}

void module::debug_print(instruction_ref ins) const
{
    std::unordered_map<instruction_ref, std::string> names;
    this->debug_print(ins, names);
}

void module::debug_print(const std::vector<instruction_ref>& inss) const
{
    for(auto ins : inss)
        this->debug_print(ins);
    std::cout << std::endl;
}

std::unordered_map<instruction_ref, std::string> module::print(
    const std::function<void(instruction_ref,
                             const std::unordered_map<instruction_ref, std::string>&)>& print_func,
    std::unordered_map<instruction_ref, std::string> names) const
{
    int count = 0;
    for(auto ins : iterator_for(*this))
    {
        std::string var_name;
        if(ins->name() == "@param")
        {
            var_name = any_cast<builtin::param>(ins->get_operator()).parameter;
        }
        else
        {
            var_name = this->name();
            var_name.append((this->name().empty() ? "@" : ":@"));
            var_name.append(std::to_string(count));
        }
        // count every instruction so index matches loc in the printout program
        count++;
        names.emplace(ins, var_name);

        print_func(ins, names);
    }
    return names;
}

void module::print(const std::function<
                   void(instruction_ref, const std::unordered_map<instruction_ref, std::string>&)>&
                       print_func) const
{
    this->print(print_func, {});
}

static std::string enclose_name(const std::string& name)
{
    return '"' + replace_string(name, "\"", "\\\"") + '"';
}

void module::print_graph(std::ostream& os, bool brief) const
{
    os << "digraph {" << std::endl;
    os << "\trankdir=LR;" << std::endl;
    this->print([&](auto ins, auto ins_names) {
        std::string label;
        if(brief)
            label = ins->name();
        else
            label = to_string(ins->get_operator());
        os << "\t" << enclose_name(ins_names.at(ins)) << "[label=" << enclose_name(label) << "]";
        os << ";" << std::endl;
        if(!ins->inputs().empty())
        {
            for(auto&& arg : ins->inputs())
            {
                os << "\t" << enclose_name(ins_names.at(arg)) << " -> "
                   << enclose_name(ins_names.at(ins));
                if(not brief)
                    os << "[label=" << enclose_name(to_string(ins->get_shape())) << "]";
                os << ";" << std::endl;
            }
        }
    });
    os << "}" << std::endl;
}

static std::string to_c_id(const std::string& name, char rep = '_')
{
    std::string id = transform_string(name, [&](auto c) {
        if(with_char(::isalnum)(c) or c == '_')
            return c;
        return rep;
    });
    while(contains(id, "__"))
        replace_string_inplace(id, "__", "_");
    return id;
}

static std::string cpp_var_name(const std::string& name)
{
    return to_c_id("x_" + replace_string(name, ":", "_module_"));
}

static void print_make_op(std::ostream& os, const operation& op)
{
    os << "migraphx::make_op(" << enclose_name(op.name());
    auto v = op.to_value();
    if(not v.empty())
    {
        os << ", "
           << "migraphx::from_json_string(" << enclose_name(to_json_string(v)) << ")";
    }
    os << ")";
}

static void print_cpp_shape(std::ostream& os, const migraphx::shape& s)
{
    os << "migraphx::shape{migraphx::shape::" << s.type_string();
    os << ", {" << to_string_range(s.lens()) << "}";
    if(not s.standard())
        os << ", {" << to_string_range(s.strides()) << "}";
    os << "}";
}

std::unordered_map<instruction_ref, std::string>
module::print_cpp(std::ostream& os,
                  const std::string& mname,
                  std::unordered_map<instruction_ref, std::string> names) const
{
<<<<<<< HEAD

    // cppcheck-suppress variableScope
    unsigned long seed = names.size();
    auto last          = std::prev(this->end());
=======
    os << "migraphx::module p;" << std::endl;
    unsigned long seed = 0;
>>>>>>> aa7ff911
    names              = this->print(
        [&](auto ins, auto ins_names) {
            std::vector<std::string> input_vars;
            std::transform(ins->inputs().begin(),
                           ins->inputs().end(),
                           std::back_inserter(input_vars),
                           [&](auto input) { return cpp_var_name(ins_names.at(input)); });
            if(ins != last)
                os << "auto " << cpp_var_name(ins_names.at(ins)) << " = ";
            if(ins->name() == "@literal")
            {
                os << mname << "->add_literal(";
                bool use_abs = false;
                ins->get_literal().visit([&](auto v) {
                    use_abs = std::none_of(v.begin(), v.end(), [](auto x) { return x < 0; });
                });
                if(use_abs)
                    os << "migraphx::abs(";
                os << "migraphx::generate_literal(";
                print_cpp_shape(os, ins->get_shape());
                os << ", " << seed << ")";
                if(use_abs)
                    os << ")";
                os << ");" << std::endl;
                seed++;
            }
            else if(ins->name() == "@param")
            {
                std::string name = any_cast<builtin::param>(ins->get_operator()).parameter;
                os << mname << "->add_parameter(" << enclose_name(name) << ",";
                print_cpp_shape(os, ins->get_shape());
                os << ");" << std::endl;
            }
            else if(ins->name() == "@return")
            {
                os << mname << "->add_return({";
                os << join_strings(input_vars, ", ");
                os << "});" << std::endl;
            }
            else
            {
                assert(ins->name().front() != '@');
                os << mname << "->add_instruction(";
                print_make_op(os, ins->get_operator());
                os << ", " << join_strings(input_vars, ", ");
                os << ");" << std::endl;
            }
        },
        names);

    return names;
}

void module::print_cpp(std::ostream& os) const { this->print_cpp(os, this->name(), {}); }

void module::annotate(std::ostream& os, std::function<void(instruction_ref)> a) const
{
    this->print([&](auto ins, auto ins_names) {
        instruction::print(os, ins, ins_names);
        a(ins);
        os << std::endl;
    });
}

std::vector<module_ref> module::get_sub_modules() const
{
    std::vector<module_ref> vec_modules;
    for(auto ins : iterator_for(*this))
    {
        const auto& mod_args = ins->module_inputs();
        vec_modules.insert(vec_modules.end(), mod_args.begin(), mod_args.end());
        for(const auto& smod : mod_args)
        {
            auto sub_mods = smod->get_sub_modules();
            vec_modules.insert(vec_modules.end(), sub_mods.begin(), sub_mods.end());
        }
    }

    return vec_modules;
}

module& module::sort()
{
    fix([&](auto self, auto ins) {
        this->move_instruction(ins, this->begin());
        for(auto child : ins->inputs())
        {
            if(!contains(this->impl->instructions, child))
            {
                continue;
            }
            self(child);
        }
    })(std::prev(this->end()));
    assert(this->validate() == this->end());
    return *this;
}

void module::calc_implicit_deps(const module& smod,
                                const module& pmod,
                                instruction_ref ins,
                                ins_dep_map& deps) const
{
    const auto& ins_inputs = ins->inputs();
    for(auto ii : iterator_for(smod))
    {
        const auto& ii_inputs = ii->inputs();
        for(auto iii : ii_inputs)
        {
            if(pmod.has_instruction(iii))
            {
                if(not contains(ins_inputs, iii))
                    deps[ins].insert(iii);
            }
        }

        const auto& mod_args = ii->module_inputs();
        if(not mod_args.empty())
        {
            for(const auto* ssmod : mod_args)
            {
                calc_implicit_deps(*ssmod, pmod, ins, deps);
            }
        }
    }
}

ins_dep_map module::calc_implicit_deps() const
{
    ins_dep_map mod_implicit_deps;
    for(auto ins : iterator_for(*this))
    {
        const auto& mod_args = ins->module_inputs();
        if(mod_args.empty())
        {
            continue;
        }

        for(const auto* mod : mod_args)
        {
            calc_implicit_deps(*mod, *this, ins, mod_implicit_deps);
        }
    }

    return mod_implicit_deps;
}

bool operator==(const module& x, const module& y) { return to_string(x) == to_string(y); }

std::ostream& operator<<(std::ostream& os, const module& m)
{
    m.print([&](auto ins, auto ins_names) {
        instruction::print(os, ins, ins_names);
        os << std::endl;
    });

    return os;
}

} // namespace MIGRAPHX_INLINE_NS
} // namespace migraphx<|MERGE_RESOLUTION|>--- conflicted
+++ resolved
@@ -728,15 +728,9 @@
                   const std::string& mname,
                   std::unordered_map<instruction_ref, std::string> names) const
 {
-<<<<<<< HEAD
-
     // cppcheck-suppress variableScope
     unsigned long seed = names.size();
     auto last          = std::prev(this->end());
-=======
-    os << "migraphx::module p;" << std::endl;
-    unsigned long seed = 0;
->>>>>>> aa7ff911
     names              = this->print(
         [&](auto ins, auto ins_names) {
             std::vector<std::string> input_vars;
