#ifndef MIGRAPHX_GUARD_RTGLIB_ELIMINATE_PAD_HPP
#define MIGRAPHX_GUARD_RTGLIB_ELIMINATE_PAD_HPP

#include <string>
#include <vector>
#include <array>
#include <migraphx/instruction_ref.hpp>
#include <migraphx/config.hpp>

namespace migraphx {
inline namespace MIGRAPHX_INLINE_NS {

struct program;
using module = program;

/**
 * Remove pads if they can be written as an
 * attribute to another op (im2col, convolution, pooling)
 */
struct eliminate_pad
{
    std::string name() const { return "eliminate_pad"; }
<<<<<<< HEAD
    void apply(program& p) const;
    void update_op(const instruction_ref& input, const instruction_ref& ins, program& p) const;
=======
    void apply(module& p) const;
    template <class T>
    void update_op(T, const instruction_ref& input, const instruction_ref& ins, module& p) const;
>>>>>>> 8443ecd1

    void update_pooling(const instruction_ref& input, const instruction_ref& ins, module& p) const;
};

} // namespace MIGRAPHX_INLINE_NS
} // namespace migraphx

#endif<|MERGE_RESOLUTION|>--- conflicted
+++ resolved
@@ -20,14 +20,9 @@
 struct eliminate_pad
 {
     std::string name() const { return "eliminate_pad"; }
-<<<<<<< HEAD
-    void apply(program& p) const;
-    void update_op(const instruction_ref& input, const instruction_ref& ins, program& p) const;
-=======
+
     void apply(module& p) const;
-    template <class T>
-    void update_op(T, const instruction_ref& input, const instruction_ref& ins, module& p) const;
->>>>>>> 8443ecd1
+    void update_op(const instruction_ref& input, const instruction_ref& ins, module& p) const;
 
     void update_pooling(const instruction_ref& input, const instruction_ref& ins, module& p) const;
 };
