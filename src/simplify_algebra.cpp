/*
 * The MIT License (MIT)
 *
 * Copyright (c) 2015-2024 Advanced Micro Devices, Inc. All rights reserved.
 *
 * Permission is hereby granted, free of charge, to any person obtaining a copy
 * of this software and associated documentation files (the "Software"), to deal
 * in the Software without restriction, including without limitation the rights
 * to use, copy, modify, merge, publish, distribute, sublicense, and/or sell
 * copies of the Software, and to permit persons to whom the Software is
 * furnished to do so, subject to the following conditions:
 *
 * The above copyright notice and this permission notice shall be included in
 * all copies or substantial portions of the Software.
 *
 * THE SOFTWARE IS PROVIDED "AS IS", WITHOUT WARRANTY OF ANY KIND, EXPRESS OR
 * IMPLIED, INCLUDING BUT NOT LIMITED TO THE WARRANTIES OF MERCHANTABILITY,
 * FITNESS FOR A PARTICULAR PURPOSE AND NONINFRINGEMENT.  IN NO EVENT SHALL THE
 * AUTHORS OR COPYRIGHT HOLDERS BE LIABLE FOR ANY CLAIM, DAMAGES OR OTHER
 * LIABILITY, WHETHER IN AN ACTION OF CONTRACT, TORT OR OTHERWISE, ARISING FROM,
 * OUT OF OR IN CONNECTION WITH THE SOFTWARE OR THE USE OR OTHER DEALINGS IN
 * THE SOFTWARE.
 */
#include <migraphx/simplify_algebra.hpp>
#include <migraphx/dead_code_elimination.hpp>
#include <migraphx/program.hpp>
#include <migraphx/op/concat.hpp>
#include <migraphx/op/slice.hpp>
#include <migraphx/op/convolution.hpp>
#include <migraphx/op/broadcast.hpp>
#include <migraphx/op/reshape.hpp>
#include <migraphx/op/transpose.hpp>
#include <migraphx/matcher.hpp>
#include <migraphx/common.hpp>
#include <migraphx/literal.hpp>
#include <migraphx/make_op.hpp>
#include <migraphx/serialize.hpp>

#include <migraphx/algorithm.hpp>
#include <unordered_set>

namespace migraphx {
inline namespace MIGRAPHX_INLINE_NS {

auto lit_broadcast() { return match::any_of(match::is_constant(), match::name("broadcast")); }
auto not_lit_broadcast() { return match::none_of(match::is_constant(), match::name("broadcast")); }
auto op_lit_broadcast(std::string op, std::string x, std::string y)
{
    return match::name(std::move(op))(match::either_arg(0, 1)(
        lit_broadcast().bind(std::move(x)), not_lit_broadcast().bind(std::move(y))));
}

auto conv_const_weights()
{
    return match::name("convolution")(
        match::used_once(),
        match::args(match::none_of(match::is_constant()), match::is_constant().bind("w")));
}

auto reduction() { return match::name_contains("reduce"); }

// conv(x, w) * a => conv(x, a * w)
struct find_mul_conv
{
    auto matcher() const
    {
        return match::name("mul")(
            match::either_arg(0, 1)(conv_const_weights().bind("conv"),
                                    match::name("broadcast", "multibroadcast").bind("a")));
    }

    void apply(module& m, const match::matcher_result& r) const
    {
        auto ins      = r.result;
        auto conv_ins = r.instructions["conv"];
        auto a_ins    = r.instructions["a"];
        auto w_ins    = r.instructions["w"];

        const auto& a_input_lens = a_ins->inputs().front()->get_shape().lens();

        std::size_t num_not_one_dims = std::count_if(
            a_input_lens.cbegin(), a_input_lens.cend(), [](auto dim) { return dim != 1; });
        if(num_not_one_dims > 1)
            return;

        // check broadcasted along channels
        const auto& a_lens    = a_ins->get_shape().lens();
        const auto& a_strides = a_ins->get_shape().strides();

        auto is_broadcasted_axis = [](auto len, auto stride) { return len == 1 or stride == 0; };

        if(a_strides.at(1) != 1)
            return;

        if(not is_broadcasted_axis(a_lens.front(), a_strides.front()))
            return;

        if(not std::equal(a_lens.begin() + 2,
                          a_lens.end(),
                          a_strides.begin() + 2,
                          a_strides.end(),
                          is_broadcasted_axis))
            return;

        auto sq    = m.insert_instruction(ins, make_op("squeeze"), a_ins->inputs().front());
        auto new_a = m.insert_instruction(
            ins, make_op("broadcast", {{"axis", 0}, {"out_lens", w_ins->get_shape().lens()}}), sq);
        auto new_mul  = m.insert_instruction(ins, make_op("mul"), new_a, w_ins);
        auto new_conv = m.insert_instruction(
            ins, conv_ins->get_operator(), conv_ins->inputs().front(), new_mul);
        m.replace_instruction(ins, new_conv);
    }
};

struct find_mul_slice_conv
{
    static auto conv()
    {
        return match::name("convolution")(
            match::all_of[match::outputs()](match::name("slice")),
            match::args(match::any(), match::is_constant().bind("w")));
    }
    auto matcher() const
    {
        return match::name("mul")(match::either_arg(0, 1)(
            match::name("slice")(match::used_once(), match::arg(0)(conv().bind("conv")))
                .bind("slice"),
            match::name("broadcast")(match::is_constant()).bind("a")));
    }

    void apply(module& m, const match::matcher_result& r) const
    {
        auto ins       = r.result;
        auto slice_ins = r.instructions["slice"];
        auto conv_ins  = r.instructions["conv"];
        auto a_ins     = r.instructions["a"];
        auto w_ins     = r.instructions["w"];

        auto broadcast_op = any_cast<op::broadcast>(a_ins->get_operator());
        if(broadcast_op.axis != 1)
            return;

        auto slice_op = any_cast<op::slice>(slice_ins->get_operator());
        if(slice_op.axes.size() != 1)
            return;
        if(slice_op.axes.front() != 1)
            return;

        auto slice_idx = std::distance(conv_ins, slice_ins);
        if(std::any_of(conv_ins->outputs().begin(), conv_ins->outputs().end(), [&](auto i) {
               if(i == slice_ins)
                   return false;
               if(std::distance(conv_ins, i) < slice_idx)
                   return true;
               auto sop = any_cast<op::slice>(i->get_operator());
               if(sop.axes != slice_op.axes)
                   return true;
               if(std::max(sop.starts.front(), slice_op.starts.front()) <
                  std::min(sop.ends.front(), slice_op.ends.front()))
                   return true;
               return false;
           }))
            return;

        auto w_slice_op  = slice_op;
        w_slice_op.axes  = {0};
        auto slice_w_ins = m.insert_instruction(ins, w_slice_op, w_ins);

        auto new_a = m.insert_instruction(
            ins,
            make_op("broadcast", {{"axis", 0}, {"out_lens", slice_w_ins->get_shape().lens()}}),
            a_ins->inputs().front());
        auto new_mul = m.insert_instruction(ins, make_op("mul"), new_a, slice_w_ins);

        std::vector<instruction_ref> sliced_weights;
        if(slice_op.starts.front() != 0)
            sliced_weights.push_back(m.insert_instruction(
                ins,
                make_op("slice", {{"axes", {0}}, {"starts", {0}}, {"ends", slice_op.starts}}),
                w_ins));
        sliced_weights.push_back(new_mul);
        int64_t end_axis = w_ins->get_shape().lens().at(0);
        if(slice_op.ends.front() != end_axis)
            sliced_weights.push_back(m.insert_instruction(
                ins,
                make_op("slice", {{"axes", {0}}, {"starts", slice_op.ends}, {"ends", {end_axis}}}),
                w_ins));

        auto new_weights =
            m.insert_instruction(ins, make_op("concat", {{"axis", 0}}), sliced_weights);

        auto new_conv = m.insert_instruction(
            ins, conv_ins->get_operator(), conv_ins->inputs().front(), new_weights);
        assert(conv_ins->get_shape() == new_conv->get_shape());

        auto slice1 = m.insert_instruction(ins, slice_op, new_conv);
        assert(ins->get_shape().lens() == slice1->get_shape().lens());
        m.replace_instruction(ins, slice1);
        // TODO: Check each slice doesn't overlap and that it occurs after slice_ins
        auto outputs = conv_ins->outputs();
        for(auto output : outputs)
            if(output != slice_ins)
                instruction::replace_argument(output, conv_ins, new_conv);
    }
};

struct find_mul_dot
{
    auto matcher() const
    {
        auto is_dot_const_inputs =
            match::name("dot")(match::any_of[match::inputs()](match::is_constant()));
        return match::name("mul")(match::either_arg(0, 1)(
            is_dot_const_inputs.bind("dot"), match::name("broadcast", "multibroadcast").bind("c")));
    }

    void apply(module& m, const match::matcher_result& r) const
    {
        auto ins     = r.result;
        auto dot_ins = r.instructions["dot"];
        auto a_ins   = dot_ins->inputs()[0];
        auto b_ins   = dot_ins->inputs()[1];
        auto c_ins   = r.instructions["c"];

        const auto& c_strides = c_ins->get_shape().strides();

        // There should only be one stride that is not zero
        if(std::count_if(c_strides.begin(), c_strides.end(), [](auto s) { return s != 0; }) > 1)
            return;

        auto add_mul_const = [&](instruction_ref x_ins) {
            if(not x_ins->can_eval())
                return m.end();
            auto broadcast_v        = c_ins->get_operator().to_value();
            broadcast_v["out_lens"] = x_ins->get_shape().lens();

            auto cb_ins =
                m.insert_instruction(ins, make_op(c_ins->name(), broadcast_v), c_ins->inputs());
            return m.insert_instruction(ins, make_op("mul"), x_ins, cb_ins);
        };

        if(c_strides.back() == 1)
        {
            b_ins = add_mul_const(b_ins);
        }
        else if(c_strides[c_strides.size() - 2] == 1)
        {
            a_ins = add_mul_const(a_ins);
        }
        else if(c_ins->get_shape().scalar())
        {
            if(a_ins->can_eval())
                a_ins = add_mul_const(a_ins);
            else
                b_ins = add_mul_const(b_ins);
        }
        else
        {
            return;
        }

        if(contains({a_ins, b_ins}, m.end()))
            return;

        m.replace_instruction(ins, make_op("dot"), a_ins, b_ins);
    }
};

<<<<<<< HEAD
=======
/*
Moves the slice on the output of the Dot operation to slices on the inputs of the Dot operation to
avoid computing redundant values.
e.g. slice(gemm(a, b)) --> gemm(slice(a), slice(b))
*/
>>>>>>> 657cccb3
struct find_dot_slice
{
    auto matcher() const
    {
        return match::name("slice")(
            match::args(match::name("dot", "quant_dot")(match::used_once()).bind("dot_ins")));
    }

    void apply(module& m, const match::matcher_result& r) const
    {
        auto slice_ins = r.result;
        auto dot_ins   = r.instructions["dot_ins"];
<<<<<<< HEAD
        auto slice_op  = slice_ins->get_operator().to_value();
=======
        auto slice_op  = slice_ins->normalized_operator().to_value();
>>>>>>> 657cccb3
        auto axes      = slice_op["axes"].to_vector<int64_t>();
        auto starts    = slice_op["starts"].to_vector<int64_t>();
        auto ends      = slice_op["ends"].to_vector<int64_t>();
        assert(starts.size() == ends.size() and starts.size() == axes.size());
        auto has_neg_vals = [](auto vec) {
            return std::any_of(vec.begin(), vec.end(), [](auto i) { return i < 0; });
        };
        if(has_neg_vals(starts) or has_neg_vals(ends) or has_neg_vals(axes))
        {
<<<<<<< HEAD
            return;
=======
            MIGRAPHX_THROW("FIND_DOT_SLICE: slice is not normalized.");
>>>>>>> 657cccb3
        }
        auto dot_inputs     = dot_ins->inputs();
        auto num_batch_dims = dot_ins->get_shape().lens().size() - 2;
        std::vector<int64_t> slice_axes_1, starts_1, ends_1; // NOLINT
        std::vector<int64_t> slice_axes_2, starts_2, ends_2; // NOLINT
        for(auto i : range(axes.size()))
        {
            if(axes[i] < num_batch_dims)
            {
                slice_axes_1.push_back(axes[i]);
                starts_1.push_back(starts[i]);
                ends_1.push_back(ends[i]);
                slice_axes_2.push_back(axes[i]);
                starts_2.push_back(starts[i]);
                ends_2.push_back(ends[i]);
            }
            else if(axes[i] == num_batch_dims)
            {
                slice_axes_1.push_back(axes[i]);
                starts_1.push_back(starts[i]);
                ends_1.push_back(ends[i]);
            }
            else if(axes[i] == num_batch_dims + 1)
            {
                slice_axes_2.push_back(axes[i]);
                starts_2.push_back(starts[i]);
                ends_2.push_back(ends[i]);
            }
            else
            {
                MIGRAPHX_THROW("FIND_DOT_SLICE: invalid case");
            }
        }
        auto slice_1 = dot_inputs.at(0);
        if(not slice_axes_1.empty())
        {
            slice_1 = m.insert_instruction(
                slice_ins,
                migraphx::make_op("slice",
                                  {{"axes", slice_axes_1}, {"starts", starts_1}, {"ends", ends_1}}),
                dot_inputs.at(0));
        }
        auto slice_2 = dot_inputs.at(1);
        if(not slice_axes_2.empty())
        {
            slice_2 = m.insert_instruction(
                slice_ins,
                migraphx::make_op("slice",
                                  {{"axes", slice_axes_2}, {"starts", starts_2}, {"ends", ends_2}}),
                dot_inputs.at(1));
        }
        m.replace_instruction(slice_ins, dot_ins->get_operator(), {slice_1, slice_2});
    }
};

struct find_dot_mul
{
    auto matcher() const
    {
        auto const_broadcast = match::name("broadcast", "multibroadcast")(match::is_constant());
        auto mul             = match::name("mul")(
            match::used_once(),
            match::either_arg(0, 1)(const_broadcast.bind("d"),
                                    match::none_of(match::is_constant()).bind("z")));
        return match::name("dot")(match::either_arg(0, 1)(mul, match::is_constant().bind("c")));
    }

    void apply(module& m, const match::matcher_result& r) const
    {
        auto ins   = r.result;
        auto a_ins = ins->inputs()[0];
        auto b_ins = ins->inputs()[1];
        auto d_ins = r.instructions["d"];
        auto c_ins = r.instructions["c"];
        auto z_ins = r.instructions["z"];

        const auto& d_strides = d_ins->get_shape().strides();

        // There should only be one stride that is not zero
        if(std::count_if(d_strides.begin(), d_strides.end(), [](auto s) { return s != 0; }) > 1)
            return;

        if(not d_ins->get_shape().scalar())
        {
            if(d_strides.back() == 1 and not b_ins->can_eval())
                return;
            if(d_strides[d_strides.size() - 2] == 1 and not a_ins->can_eval())
                return;
        }

        auto broadcast_v = d_ins->get_operator().to_value();
        auto c_lens      = c_ins->get_shape().lens();
        std::vector<int64_t> permutation(c_lens.size());
        std::iota(permutation.begin(), permutation.end(), 0);
        std::swap(permutation.back(), permutation[permutation.size() - 2]);
        c_lens                  = reorder_dims(c_lens, permutation);
        broadcast_v["out_lens"] = c_lens;
        auto db_ins =
            m.insert_instruction(ins, make_op(d_ins->name(), broadcast_v), d_ins->inputs());
        auto db_transpose_ins =
            m.insert_instruction(ins, make_op("transpose", {{"permutation", permutation}}), db_ins);
        auto cd_ins = m.insert_instruction(ins, make_op("mul"), c_ins, db_transpose_ins);

        if(c_ins == b_ins)
        {
            a_ins = z_ins;
            b_ins = cd_ins;
        }
        else
        {
            a_ins = cd_ins;
            b_ins = z_ins;
        }

        m.replace_instruction(ins, make_op("dot"), a_ins, b_ins);
    }
};

// ******************************
//  a * (x + b) => a * x + a * b
// ******************************
// When a * (x + b) is followed by another add of constant, then the
// additional add can be const folded. Also, better fusions can be applied
// when the add comes after.
struct find_mul_add
{
    auto matcher() const
    {
        return match::name("mul")(match::either_arg(0, 1)(
            match::name("add")(
                match::either_arg(0, 1)(
                    match::any().bind("x"),
                    match::any_of(conv_const_weights(), match::is_constant()).bind("b")),
                match::none_of(match::args(match::is_constant(), match::is_constant())),
                match::used_once()),
            match::is_constant().bind("a")));
    }

    void apply(module& m, const match::matcher_result& r) const
    {
        auto ins   = r.result;
        auto a_ins = r.instructions["a"];
        auto b_ins = r.instructions["b"];
        auto x_ins = r.instructions["x"];
        assert(x_ins != b_ins);

        auto ax_ins = m.insert_instruction(ins, make_op("mul"), a_ins, x_ins);
        auto ab_ins = m.insert_instruction(ins, make_op("mul"), a_ins, b_ins);
        m.replace_instruction(ins, make_op("add"), ax_ins, ab_ins);
    }
};

struct find_dot_add
{
    auto matcher() const
    {
        return match::name("dot")(match::either_arg(0, 1)(
            match::name("add")(
                match::either_arg(0, 1)(match::any().bind("x"),
                                        match::any_of(match::is_constant()).bind("b")),
                match::none_of(match::args(match::is_constant(), match::is_constant())),
                match::used_once()),
            match::is_constant().bind("a")));
    }

    void apply(module& m, const match::matcher_result& r) const
    {
        auto ins   = r.result;
        auto a_ins = r.instructions["a"];
        auto b_ins = r.instructions["b"];
        auto x_ins = r.instructions["x"];
        assert(x_ins != b_ins);

        const bool flipped = a_ins == ins->inputs().back();

        auto insert_dot = [&](auto x, auto y) {
            if(flipped)
                return m.insert_instruction(ins, make_op("dot"), y, x);
            else
                return m.insert_instruction(ins, make_op("dot"), x, y);
        };

        auto ax_ins = insert_dot(a_ins, x_ins);
        auto ab_ins = insert_dot(a_ins, b_ins);
        m.replace_instruction(ins, make_op("add"), ax_ins, ab_ins);
    }
};

struct find_conv_add
{
    auto matcher() const
    {
        auto add = match::name("add")(
            match::either_arg(0, 1)(match::any().bind("x"),
                                    match::any_of(match::is_constant()).bind("a")),
            match::used_once());
        return match::name("convolution")(match::used_once(),
                                          match::args(add, match::is_constant().bind("w")));
    }

    void apply(module& m, const match::matcher_result& r) const
    {
        auto ins   = r.result;
        auto a_ins = r.instructions["a"];
        auto x_ins = r.instructions["x"];
        auto w_ins = r.instructions["w"];

        auto conv1 = m.insert_instruction(ins, ins->get_operator(), a_ins, w_ins);
        auto conv2 = m.insert_instruction(ins, ins->get_operator(), x_ins, w_ins);

        m.replace_instruction(ins, make_op("add"), conv1, conv2);
    }
};

struct find_add_lit_broadcast
{
    auto matcher() const
    {
        return match::name("add")(
            match::either_arg(0, 1)(op_lit_broadcast("add", "a", "x"), lit_broadcast().bind("b")));
    }

    void apply(module& m, const match::matcher_result& r) const
    {
        auto ins   = r.result;
        auto x_ins = r.instructions["x"];
        auto a_ins = r.instructions["a"];
        auto b_ins = r.instructions["b"];

        auto sumab = m.insert_instruction(ins, make_op("add"), a_ins, b_ins);
        m.replace_instruction(ins, make_op("add"), x_ins, sumab);
    }
};

struct find_double_add_lit_broadcast
{
    auto matcher() const
    {
        return match::name("add")(
            match::args(op_lit_broadcast("add", "a", "x"), op_lit_broadcast("add", "b", "y")));
    }

    void apply(module& m, const match::matcher_result& r) const
    {
        auto ins   = r.result;
        auto x_ins = r.instructions["x"];
        auto y_ins = r.instructions["y"];
        auto a_ins = r.instructions["a"];
        auto b_ins = r.instructions["b"];

        instruction_ref sumab;

        if(a_ins->name() == "broadcast" and b_ins->name() == "broadcast")
        {
            if(a_ins->inputs().at(0)->get_shape() != b_ins->inputs().at(0)->get_shape())
                return;
            auto op     = a_ins->get_operator();
            auto presum = m.insert_instruction(
                ins, make_op("add"), a_ins->inputs().at(0), b_ins->inputs().at(0));
            sumab = m.insert_instruction(ins, op, presum);
        }
        else
        {
            sumab = m.insert_instruction(ins, make_op("add"), a_ins, b_ins);
        }

        auto sumxy = m.insert_instruction(ins, make_op("add"), x_ins, y_ins);
        m.replace_instruction(ins, make_op("add"), sumxy, sumab);
    }
};

/// Find elementswise operators that have all broadcast inputs. It then
/// rewrites the elementwise to do the computation on the non-broadcasted
/// axes, and then broadcast that result.
struct find_inner_broadcast
{
    auto matcher() const { return pointwise(match::all_of[match::inputs()](match::broadcast())); }

    static auto get_non_broadcast_input(instruction_ref ins)
    {
        if(ins->inputs().size() != 1)
            return ins;
        auto input = ins->inputs().front();
        if(contains(input->name(), "broadcast"))
            return get_non_broadcast_input(input);
        return input;
    }

    static bool is_unsqueeze_needed_for_multibroadcast(const shape& input, const shape& output)
    {
        if(input.elements() == 1)
            return false;
        auto shift = output.ndim() - input.ndim();
        if(shift == 0)
            return false;
        if(std::equal(input.lens().begin(),
                      input.lens().end(),
                      output.lens().begin() + shift,
                      output.lens().end()))
        {
            return std::all_of(output.lens().begin(), output.lens().begin() + shift, [](auto x) {
                return x == 1;
            });
        }
        return true;
    }
    // Simple case
    void apply_same_broadcasts(module& m, instruction_ref ins) const
    {
        const auto& broadcasts = ins->inputs();
        // Scalars can have different ndim, so find the largest ndim input
        auto max_broadcast = *std::max_element(
            broadcasts.begin(), broadcasts.end(), by(std::less<>{}, [](instruction_ref broadcast) {
                return get_non_broadcast_input(broadcast)->get_shape().ndim();
            }));
        auto max_ndim = max_broadcast->get_shape().ndim();
        std::vector<instruction_ref> inputs;
        std::transform(broadcasts.begin(),
                       broadcasts.end(),
                       std::back_inserter(inputs),
                       [&](instruction_ref broadcast) {
                           auto input = get_non_broadcast_input(broadcast);
                           auto s     = input->get_shape();
                           // If scalar doesnt match the other input dims then add a squeeze
                           if(s.elements() == 1 and s.ndim() > 1 and s.ndim() != max_ndim)
                               return m.insert_instruction(broadcast, make_op("squeeze"), input);
                           return input;
                       });
        auto op = insert_common_op(m, ins, ins->get_operator(), inputs);
        // Find broadcast op on a non-scalar instruction if it exists
        auto first =
            std::find_if(broadcasts.begin(), broadcasts.end(), [&](instruction_ref broadcast) {
                return not broadcast->get_shape().scalar();
            });
        if(first != broadcasts.end())
        {
            m.replace_instruction(ins, (*first)->get_operator(), op);
        }
        else
        {
            m.replace_instruction(ins, broadcasts.front()->get_operator(), op);
        }
    }

    void apply_diff_broadcasts(module& m, instruction_ref ins) const
    {
        const auto& broadcasts = ins->inputs();
        auto ndim              = ins->get_shape().ndim();
        // Compute the inner dimensions and axes that the computation will
        // use. Also compute the axes that will be broadcasted
        std::vector<std::size_t> idims;
        std::vector<std::int64_t> iaxes;
        std::vector<std::int64_t> axes;
        for(auto axis : range(ndim))
        {
            if(std::all_of(broadcasts.begin(), broadcasts.end(), [&](instruction_ref i) {
                   auto s = i->get_shape();
                   return s.lens()[axis] == 1 or s.strides()[axis] == 0;
               }))
            {
                axes.push_back(axis);
            }
            else
            {
                iaxes.push_back(axis);
                idims.push_back(ins->get_shape().lens()[axis]);
            }
        }
        // If the inner axes are the same as the original operator then
        // there is no reason to do this transformation.
        if(iaxes.size() == ndim)
            return;
        std::vector<instruction_ref> inputs;
        std::transform(
            broadcasts.begin(),
            broadcasts.end(),
            std::back_inserter(inputs),
            [&](instruction_ref broadcast) {
                auto input = broadcast->inputs().front();
                auto s     = input->get_shape();

                // If its a single element then just return that as an input
                if(s.elements() == 1)
                {
                    if(s.lens().size() > 1)
                        return m.insert_instruction(broadcast, make_op("squeeze"), input);
                    return input;
                }

                // Find how the axes are shifted from the broadcast
                std::int64_t shift = ndim - s.ndim();
                if(broadcast->name() == "broadcast")
                    shift = broadcast->get_operator().to_value()["axis"].to<int64_t>();
                // Compute the squeeze axes to be used by taking the inner
                // axes and shifting to what the axes will be on the
                // input
                std::vector<std::int64_t> sq_axes;
                for(auto axis : axes)
                {
                    auto iaxis = axis - shift;
                    if(iaxis < 0)
                        continue;
                    if(iaxis >= s.ndim())
                        continue;
                    sq_axes.push_back(iaxis);
                }
                instruction_ref result = input;
                if(not sq_axes.empty())
                    result = m.insert_instruction(
                        broadcast, make_op("squeeze", {{"axes", sq_axes}}), result);
                // If the number of dimension are still smaller than the
                // number of inner axes, then we need to insert a
                // broadcast to have the same dimensions for all inputs.
                if(result->get_shape().ndim() < iaxes.size())
                {
                    // We find the first inner axis that can be mapped to the input
                    auto start_axis = std::find_if(iaxes.begin(),
                                                   iaxes.end(),
                                                   [&](auto x) { return x >= shift; }) -
                                      iaxes.begin();
                    result = m.insert_instruction(
                        broadcast,
                        make_op("broadcast", {{"axis", start_axis}, {"out_lens", idims}}),
                        result);
                }
                return result;
            });
        auto op = insert_common_op(m, ins, ins->get_operator(), inputs);
        if(iaxes.size() == 1)
        {
            m.replace_instruction(
                ins,
                make_op("broadcast",
                        {{"axis", iaxes.front()}, {"out_lens", ins->get_shape().lens()}}),
                op);
        }
        else
        {
            auto unsqueeze =
                is_unsqueeze_needed_for_multibroadcast(op->get_shape(), ins->get_shape())
                    ? m.insert_instruction(ins, make_op("unsqueeze", {{"axes", axes}}), op)
                    : op;
            m.replace_instruction(
                ins, make_op("multibroadcast", {{"out_lens", ins->get_shape().lens()}}), unsqueeze);
        }
    }

    void apply(module& m, const match::matcher_result& r) const
    {
        auto ins               = r.result;
        const auto& broadcasts = ins->inputs();
        if(broadcasts.empty())
            return;
        // Skip if different data types are used
        if(any_of(broadcasts, [&](auto i) {
               return i->get_shape().type() != broadcasts.front()->get_shape().type();
           }))
            return;

        // All inputs should have less elements
        if(not all_of(broadcasts, [&](instruction_ref broadcast) {
               auto input = broadcast->inputs().front();
               return input->get_shape().elements() < ins->get_shape().elements();
           }))
            return;
        // Find first broadcast that is not a scalar
        auto first =
            std::find_if(broadcasts.begin(), broadcasts.end(), [&](instruction_ref broadcast) {
                return not broadcast->get_shape().scalar();
            });
        // Try to see if we can do a simple case that just applies the op to
        // the inputs of the broadcasts, and then just put that same
        // broadcast after the op. For this case we need each of the
        // broadcasts to be the same and the inputs to have the same dimesion
        // (or be scalar).
        const bool same_broadcasts =
            std::all_of(first, broadcasts.end(), [&](instruction_ref broadcast) {
                if(broadcast->get_operator() != (*first)->get_operator())
                    return false;
                auto s1 = get_non_broadcast_input(broadcast)->get_shape();
                auto s2 = get_non_broadcast_input(*first)->get_shape();
                if(s1.elements() == 1)
                    return true;
                return s1.lens() == s2.lens();
            });
        if(same_broadcasts)
        {
            apply_same_broadcasts(m, ins);
        }
        // Skip if any input to the broadcasted inputs is already broadcasted
        // as the below algorithm may not be able to handle such case.
        else if(std::none_of(broadcasts.begin(), broadcasts.end(), [](instruction_ref broadcast) {
                    return broadcast->inputs().front()->get_shape().broadcasted();
                }))
        {
            apply_diff_broadcasts(m, ins);
        }
    }
};

struct find_dot_broadcast
{
    auto matcher() const
    {
        return match::name("dot")(match::all_of[match::inputs()](match::broadcast()));
    }

    void apply(module& m, const match::matcher_result& r) const
    {
        auto ins = r.result;
        auto a   = ins->inputs()[0];
        auto b   = ins->inputs()[1];
        if(ins->get_shape().lens().size() < 3)
            return;
        auto nbatch_axes      = ins->get_shape().lens().size() - 2;
        const auto& a_strides = a->get_shape().strides();
        const auto& b_strides = b->get_shape().strides();
        // Find leading batch axes that are broadcasted
        auto p =
            std::mismatch(a_strides.begin(),
                          a_strides.begin() + nbatch_axes,
                          b_strides.begin(),
                          b_strides.begin() + nbatch_axes,
                          [](auto astride, auto bstride) { return astride == 0 and bstride == 0; });
        auto naxes = p.first - a_strides.begin();
        assert(naxes <= nbatch_axes);
        std::vector<std::size_t> axes(naxes);
        std::iota(axes.begin(), axes.end(), 0);

        auto insert_broadcast = [&](instruction_ref x_ins) -> instruction_ref {
            auto input = x_ins->inputs()[0];
            std::vector<std::size_t> lens(x_ins->get_shape().lens().begin() + naxes,
                                          x_ins->get_shape().lens().end());

            if(input->get_shape().lens() == lens)
                return input;

            auto input_naxis  = input->get_shape().lens().size();
            auto new_bc_naxis = lens.size();
            if(input_naxis > new_bc_naxis)
            {
                std::vector<std::size_t> axes_to_sq(input_naxis - new_bc_naxis);
                std::iota(axes_to_sq.begin(), axes_to_sq.end(), 0);
                input =
                    m.insert_instruction(ins, make_op("squeeze", {{"axes", axes_to_sq}}), input);
            }

            if(x_ins->name() == "multibroadcast")
            {
                return m.insert_instruction(
                    ins, make_op("multibroadcast", {{"out_lens", lens}}), input);
            }
            else if(x_ins->name() == "broadcast")
            {
                auto v    = x_ins->get_operator().to_value();
                auto axis = v.at("axis").to<std::size_t>() - naxes;
                return m.insert_instruction(
                    ins, make_op("broadcast", {{"axis", axis}, {"out_lens", lens}}), input);
            }
            assert(false);
            return m.end();
        };
        auto a1        = insert_broadcast(a);
        auto b1        = insert_broadcast(b);
        auto dot       = m.insert_instruction(ins, make_op("dot"), a1, b1);
        auto broadcast = m.insert_instruction(
            ins, make_op("multibroadcast", {{"out_lens", ins->get_shape().lens()}}), dot);
        m.replace_instruction(ins, broadcast);
    }
};

struct find_concat_op
{
    auto matcher() const
    {
        return match::name("concat")(match::any_of[match::inputs()](
            match::any_of(match::pointwise(), match::name("broadcast", "multibroadcast")),
            match::used_once()));
    }

    template <class Iterator>
    static std::vector<std::size_t> get_output_lens(Iterator start, Iterator last, std::size_t axis)
    {
        assert(start != last);
        std::size_t dim = 0;
        for(auto ins : range(start, last))
        {
            dim += ins->get_shape().lens().at(axis);
        }
        auto lens  = (*start)->get_shape().lens();
        lens[axis] = dim;
        return lens;
    }

    static bool is_valid_op(const operation& op)
    {
        return contains({"broadcast", "multibroadcast"}, op.name()) or
               op.attributes().contains("pointwise");
    }

    static bool is_valid_concat(std::vector<instruction_ref> ins, size_t axis)
    {
        auto concat_lens = ins.front()->get_shape().lens();
        concat_lens.erase(concat_lens.begin() + axis);

        return std::all_of(ins.begin(), ins.end(), [&](auto i) {
            auto lens = i->get_shape().lens();
            lens.erase(lens.begin() + axis);
            return lens == concat_lens;
        });
    }

    void apply(module& m, const match::matcher_result& r) const
    {
        auto ins  = r.result;
        auto axis = any_cast<op::concat>(ins->get_operator()).axis;

        auto each = [&](auto start, auto last) -> std::vector<instruction_ref> {
            if(std::distance(start, last) < 2)
                return {start, last};
            auto x = *start;
            if(x->inputs().size() > 2 or x->inputs().empty() or x->outputs().size() > 1)
                return {start, last};
            auto op = x->get_operator();
            if(not is_valid_op(op))
                return {start, last};
            auto iaxis = axis;
            // Adjust broadcast lens
            if(op.name() == "broadcast")
            {
                auto b = any_cast<op::broadcast>(op);
                if(b.axis != iaxis)
                    return {start, last};
                b.broadcast_lens = get_output_lens(start, last, iaxis);
                op               = b;
                iaxis            = 0;
            }
            else if(op.name() == "multibroadcast")
            {
                shape bshape = (*start)->get_shape();
                auto input   = (*start)->inputs()[0];
                if(iaxis >= bshape.strides().size() or bshape.strides()[iaxis] == 0)
                    return {start, last};
                op.from_value({{"out_lens", get_output_lens(start, last, iaxis)}});
                auto delta = bshape.lens().size() - input->get_shape().lens().size();
                iaxis -= delta;
            }

            std::vector<instruction_ref> concats;
            for(std::size_t i = 0; i < x->inputs().size(); i++)
            {
                std::vector<instruction_ref> inputs;
                std::transform(start, last, std::back_inserter(inputs), [&](auto j) {
                    return j->inputs().at(i);
                });
                if(not is_valid_concat(inputs, iaxis))
                    return {start, last};
                auto concat =
                    m.insert_instruction(ins, make_op("concat", {{"axis", iaxis}}), inputs);
                concats.push_back(concat);
            }
            auto y = m.insert_instruction(ins, op, concats);
            return {y};
        };

        std::vector<instruction_ref> args;
        auto update_args = [&](auto start, auto last) {
            auto x = each(start, last);
            args.insert(args.end(), x.begin(), x.end());
        };
        auto pred = [](auto i, auto j) {
            return i->get_operator() == j->get_operator() and
                   i->inputs().size() == i->inputs().size() and
                   i->outputs().size() == i->outputs().size();
        };
        group_unique(ins->inputs().begin(), ins->inputs().end(), update_args, pred);
        if(args.size() == 1)
            m.replace_instruction(ins, args.front());
        else
            m.replace_instruction(ins, make_op("concat", {{"axis", axis}}), args);
    }
};

struct find_concat_conv
{
    auto matcher() const
    {
        return match::name("concat")(
            match::all_of[match::inputs()](match::used_once(), match::name("convolution")));
    }

    void apply(module& m, const match::matcher_result& r) const
    {
        auto ins  = r.result;
        auto axis = ins->get_operator().to_value()["axis"].to<int>();
        if(axis != 1)
            return;
        if(ins->inputs().empty())
            return;
        auto conv = ins->inputs().front()->get_operator();
        if(std::any_of(ins->inputs().begin(), ins->inputs().end(), [&](auto conv_ins) {
               return conv_ins->get_operator() != conv;
           }))
            return;
        std::vector<instruction_ref> inputs;
        std::transform(ins->inputs().begin(),
                       ins->inputs().end(),
                       std::back_inserter(inputs),
                       [](auto conv_ins) { return conv_ins->inputs()[0]; });
        if(std::any_of(inputs.begin(), inputs.end(), [&](auto input) {
               return input->get_shape() != inputs.front()->get_shape();
           }))
            return;

        std::vector<instruction_ref> weights;
        std::transform(ins->inputs().begin(),
                       ins->inputs().end(),
                       std::back_inserter(weights),
                       [](auto conv_ins) { return conv_ins->inputs()[1]; });
        if(std::any_of(weights.begin(), weights.end(), [&](auto w) {
               return w->get_shape() != weights.front()->get_shape();
           }))
            return;

        auto original_group = from_value<int>(conv.to_value()["group"]);
        auto x              = m.insert_instruction(ins, make_op("concat", {{"axis", 1}}), inputs);
        auto w              = m.insert_instruction(ins, make_op("concat", {{"axis", 0}}), weights);
        conv.from_value({{"group", original_group * inputs.size()}});
        m.replace_instruction(ins, conv, x, w);
    }
};

void move_instructions_back(module& m, instruction_ref pos, std::vector<instruction_ref> inss)
{
    auto start = range(m.begin(), pos);
    for(auto ins : iterator_for(start))
    {
        auto it = std::find(inss.begin(), inss.end(), ins);
        if(it != inss.end())
            inss.erase(it);
    }
    for(auto ins : inss)
    {
        if(not m.has_instruction(ins))
            continue;
        move_instructions_back(m, pos, ins->inputs());
        m.move_instruction(ins, pos);
    }
}

/** Search for multiple "slice" instructions in an instruction's outputs
 *  which are contiguous slices of the same tensor.
 */
std::vector<instruction_ref> get_splits(instruction_ref ins)
{
    std::vector<instruction_ref> result;
    std::copy_if(ins->outputs().begin(),
                 ins->outputs().end(),
                 std::back_inserter(result),
                 [&](auto i) { return i->name() == "slice"; });
    if(result.size() < 2)
        return {};
    auto get_slice = [](auto& i) -> auto& { return any_cast<op::slice>(i->get_operator()); };
    auto&& axes    = get_slice(result.front()).axes;

    // "slice" instructions must all have the same axes
    if(std::any_of(result.begin(), result.end(), [&](auto i) { return get_slice(i).axes != axes; }))
        return {};
    auto get_start = [&](auto& i) -> auto& { return get_slice(i).starts; };
    auto get_end   = [&](auto& i) -> auto& { return get_slice(i).ends; };

    // Sort the "slice" instructions in order of starts
    std::sort(
        result.begin(), result.end(), [&](auto x, auto y) { return get_start(x) < get_start(y); });
    if(std::any_of(get_start(result.front()).begin(), get_start(result.front()).end(), [&](auto i) {
           return i != 0;
       }))
        return {};

    // one slice must "start" where the last slice "end"
    auto it = std::adjacent_find(
        result.begin(), result.end(), [&](auto x, auto y) { return get_end(x) != get_start(y); });
    if(it != result.end())
        return {};
    for(std::size_t i = 0; i < axes.size(); i++)
    {
        auto axis = axes[i];
        if(ins->get_shape().lens()[axis] != get_slice(result.back()).ends[i])
            return {};
    }
    return result;
}

struct find_splits
{
    auto matcher() const
    {
        auto pointwise_reduction = match::any_of[match::outputs()](
            match::pointwise(match::any_of(match::nargs(1), match::nargs(2))), reduction());
        return match::any(
            match::any_of[match::outputs()](match::name("slice")(pointwise_reduction)));
    }

    static bool is_dependent(const module& m, instruction_ref ins1, instruction_ref ins2)
    {

        std::unordered_set<instruction_ref> traversed;
        return fix<bool>([&](auto self, auto ins) -> bool {
            if(ins == ins2)
                return true;

            if(contains(traversed, ins))
                return false;

            traversed.insert(ins);
            const auto& inputs = ins->inputs();
            return std::any_of(inputs.begin(), inputs.end(), [&](auto in) {
                return m.has_instruction(in) and self(in);
            });
        })(ins1);
    }

    static std::vector<std::vector<instruction_ref>>
    get_split_groups(const module& m, const std::vector<instruction_ref>& splits)
    {
        std::vector<std::vector<instruction_ref>> groups;
        for(auto out : splits.front()->outputs())
        {
            if(out->name() == "slice")
                continue;
            std::vector<instruction_ref> group;
            for(auto split : splits)
            {
                auto it =
                    std::find_if(split->outputs().begin(), split->outputs().end(), [&](auto i) {
                        return i->get_operator() == out->get_operator();
                    });
                if(it == split->outputs().end())
                    break;
                assert((*it)->name() != "slice");

                // If there is a duplicate bail
                // there are should be no dependency between instructions in the group
                if(std::any_of(group.begin(), group.end(), [&](auto i) {
                       return is_dependent(m, *it, i) or is_dependent(m, i, *it);
                   }))
                {
                    return {};
                }

                group.push_back(*it);
            }
            if(group.size() != splits.size())
                continue;
            groups.push_back(group);
        }
        return groups;
    }

    bool is_fusable(instruction_ref start, instruction_ref split_front) const
    {
        auto op = start->get_operator();
        if(contains(op.name(), "reduce"))
        {
            auto slc         = any_cast<op::slice>(split_front->get_operator());
            auto slc_axes    = slc.axes;
            auto reduce_axes = start->get_operator().to_value()["axes"].to_vector<int64_t>();
            // axes of slice and reduce op cannot have overlap
            if(std::any_of(slc_axes.begin(), slc_axes.end(), [&](auto axis) {
                   return (std::find(reduce_axes.begin(), reduce_axes.end(), axis) !=
                           reduce_axes.end());
               }))
            {
                return false;
            }
        }
        else if(not op.attributes().contains("pointwise"))
        {
            return false;
        }

        return true;
    }

    int get_binary_op_split_idx(std::vector<instruction_ref> group,
                                std::vector<instruction_ref> splits) const
    {
        auto first_group_inputs = group.front()->inputs();
        auto arg_it =
            std::find_if(first_group_inputs.begin(), first_group_inputs.end(), [&](auto i) {
                return std::find(splits.begin(), splits.end(), i) != splits.end();
            });
        auto split_idx = arg_it - first_group_inputs.begin();

        // All splits are at the same input index
        if(std::all_of(group.begin() + 1, group.end(), [&](auto i) {
               auto split_idx_input = i->inputs().at(split_idx);
               return std::find(splits.begin(), splits.end(), split_idx_input) != splits.end();
           }))
            return split_idx;

        return -1;
    }

    void align_commutative_op_args(module& m,
                                   std::vector<instruction_ref> group,
                                   std::vector<instruction_ref> splits,
                                   size_t split_idx) const
    {
        auto group_op = group.front()->get_operator();
        assert(std::all_of(
            group.begin(), group.end(), [&](auto i) { return i->get_operator() == group_op; }));

        for(auto i : group)
        {
            if(std::find(splits.begin(), splits.end(), i->inputs().at(split_idx)) == splits.end())
            {
                auto args = i->inputs();
                assert(args.size() == 2);
                std::reverse(args.begin(), args.end());
                m.replace_instruction(i, i->get_operator(), args);
            }
        }
    }

    void apply(module& m, const match::matcher_result& r) const
    {
        auto ins    = r.result;
        auto splits = get_splits(ins);
        if(splits.empty())
            return;

        for(const auto& group : get_split_groups(m, splits))
        {
            auto start       = group.front();
            auto split_front = splits.front();
            auto op          = start->get_operator();
            if(not is_fusable(start, split_front))
            {
                continue;
            }

            // Make sure there is no duplicates
            assert(std::none_of(
                std::next(group.begin()), group.end(), [&](auto i) { return i == start; }));

            auto split_idx    = 0;
            instruction_ref c = m.end();
            if(start->inputs().size() == 1)
            {
                c = m.insert_instruction(std::next(ins), op, ins);
            }
            else if(start->inputs().size() == 2)
            {
                assert(not std::none_of(start->inputs().begin(), start->inputs().end(), [](auto i) {
                    return i->name() == "slice";
                }) && "one argument must be a split");

                split_idx = get_binary_op_split_idx(group, splits);
                assert(split_idx < 2);
                size_t data_idx;
                if(split_idx < 0 and op.attributes().contains("commutative"))
                {
                    split_idx = 0;
                    data_idx  = 1;
                    align_commutative_op_args(m, group, splits, split_idx);
                }
                else if(split_idx < 0)
                {
                    return;
                }
                else
                {
                    data_idx = split_idx == 0 ? 1 : 0;
                }

                std::vector<instruction_ref> data_args;
                std::transform(group.begin(),
                               group.end(),
                               std::back_inserter(data_args),
                               [&](auto i) { return i->inputs()[data_idx]; });

                // Data arguments must be a constant
                if(std::any_of(data_args.begin(), data_args.end(), [](auto i) {
                       return not i->can_eval();
                   }))
                    return;

                move_instructions_back(m, ins, data_args);

                auto slice_op = any_cast<op::slice>(splits.front()->get_operator());
                assert(not slice_op.axes.empty());
                if(slice_op.axes.size() > 1)
                    return;
                auto concat_axis = slice_op.axes.front();
                // TODO: Check if axises match
                auto concat = m.insert_instruction(
                    ins, make_op("concat", {{"axis", concat_axis}}), data_args);

                std::vector<instruction_ref> args;
                args.resize(2);
                args[split_idx] = ins;
                args[data_idx]  = concat;
                c               = m.insert_instruction(std::next(ins), op, args);
            }
            if(c != m.end())
            {
                for(auto i : group)
                {
                    auto split = i->inputs()[split_idx];
                    assert(split->name() == "slice");

                    m.replace_instruction(i, split->get_operator(), c);
                }
            }
        }
    }
};

/**
 * Matcher for a sequence of "slice" operations whose outputs are put back
 * together by a "concat".
 */
struct find_split_concat
{
    auto matcher() const
    {
        auto concat = match::all_of[match::outputs()](match::name("concat"));
        return match::any(match::any_of[match::outputs()](match::name("slice")(concat)));
    }

    void apply(module& m, const match::matcher_result& r) const
    {
        // Verifies that the slices meet several conditions: they must all output to the same
        // concat instruction, slice on the same (1 only) axis, and the end of one slice
        // must match the start of the next.
        auto ins = r.result;

        auto splits = get_splits(ins);
        if(splits.empty())
            return;
        // Each slice must output to only one instruction
        if(std::any_of(
               splits.begin(), splits.end(), [](auto i) { return i->outputs().size() != 1; }))
            return;
        // The single output instruction for all items in the list must be the same one
        auto concat = splits.front()->outputs().front();
        if(std::any_of(splits.begin(), splits.end(), [&](auto i) {
               return i->outputs().front() != concat;
           }))
            return;

        // The axis for the common output instruction must be the same as for the split ops
        auto concat_op = any_cast<op::concat>(concat->get_operator());
        auto split_op  = any_cast<op::slice>(splits.front()->get_operator());
        if(split_op.axes.size() != 1)
            return;
        if(split_op.axes.front() != concat_op.axis)
            return;

        // Find where the slices are in the concat instruction's inputs (concat can have
        // any number of inputs)
        auto args = concat->inputs();
        auto it =
            std::find_if(args.begin(), args.end(), [&](auto i) { return i == splits.front(); });
        // Verify the slices were found, and the list is long enough
        if(std::distance(it, args.end()) < splits.size())
            return;
        // Don't do anything if the "slice" inputs to the concat op have other operations mixed in
        // among them
        if(std::any_of(it, it + splits.size(), [](instruction_ref x) {
               return x->get_operator().name() != "slice";
           }))
            return;
        // Check that the slices passed to concat are in order.
        if(not std::is_sorted(it, it + splits.size(), [](instruction_ref x, instruction_ref y) {
               auto xop = any_cast<op::slice>(x->get_operator());
               auto yop = any_cast<op::slice>(y->get_operator());
               return std::tie(xop.starts, xop.ends) < std::tie(yop.starts, yop.ends);
           }))
            return;

        // Perform the substitution
        *it = splits.front()->inputs().front();
        args.erase(std::next(it), it + splits.size());

        if(args.size() == 1)
            m.replace_instruction(concat, args.front());
        else
            m.replace_instruction(concat, concat->get_operator(), args);
    }
};

bool axis_equal(const std::vector<std::size_t>& x,
                const std::vector<std::size_t>& y,
                std::size_t axis)
{
    return x.size() == y.size() and x.size() > axis and
           std::equal(x.begin(), x.begin() + axis, y.begin()) and
           std::equal(x.begin() + axis + 1, x.end(), y.begin() + axis + 1);
}

bool axis_shape_equal(const shape& x, const shape& y, std::size_t axis)
{
    // TODO: Check strides
    return axis_equal(x.lens(), y.lens(), axis);
}

struct find_add_convs
{
    auto matcher() const
    {
        return match::name("add")(
            match::args(conv_const_weights().bind("a"), conv_const_weights().bind("b")));
    }

    static bool symmetrical_strides(const op::convolution& op)
    {
        return op.stride[0] == op.stride[1];
    }

    static std::size_t compute_stride_factor(const op::convolution& x, const op::convolution& y)
    {
        if(not symmetrical_strides(x))
            return 0;
        if(not symmetrical_strides(y))
            return 0;
        if((x.stride[0] % y.stride[0]) != 0)
            return 0;
        return x.stride[0] / y.stride[0];
    }

    void apply(module& m, const match::matcher_result& r) const
    {
        auto ins       = r.result;
        auto a_conv    = r.instructions["a"];
        auto a_input   = a_conv->inputs().at(0);
        auto a_weights = a_conv->inputs().at(1);
        auto b_conv    = r.instructions["b"];
        auto b_input   = b_conv->inputs().at(0);
        auto b_weights = b_conv->inputs().at(1);

        if(not axis_shape_equal(a_weights->get_shape(), b_weights->get_shape(), 1))
            return;

        auto a_op   = any_cast<op::convolution>(a_conv->get_operator());
        auto b_op   = any_cast<op::convolution>(b_conv->get_operator());
        auto new_op = a_op;

        if(a_op != b_op)
        {
            if(std::tie(a_op.padding, a_op.dilation, a_op.group) ==
                   std::tie(b_op.padding, b_op.dilation, b_op.group) and
               a_weights->get_shape().lens()[2] == 1 and a_weights->get_shape().lens()[3] == 1)
            {
                if(a_op.stride < b_op.stride)
                {
                    auto n = compute_stride_factor(b_op, a_op);
                    if(n == 0)
                        return;
                    new_op  = a_op;
                    b_input = m.insert_instruction(
                        ins, make_op("step", {{"axes", {2, 3}}, {"steps", {n, n}}}), b_input);
                }
                else if(b_op.stride < a_op.stride)
                {
                    auto n = compute_stride_factor(a_op, b_op);
                    if(n == 0)
                        return;
                    new_op  = b_op;
                    a_input = m.insert_instruction(
                        ins, make_op("step", {{"axes", {2, 3}}, {"steps", {n, n}}}), a_input);
                }
                else
                    return;
            }
            else
                return;
        }

        auto concat_input =
            m.insert_instruction(ins, make_op("concat", {{"axis", 1}}), a_input, b_input);
        auto concat_weights =
            m.insert_instruction(ins, make_op("concat", {{"axis", 1}}), a_weights, b_weights);
        m.replace_instruction(ins, new_op, concat_input, concat_weights);
    }
};

MIGRAPHX_PRED_MATCHER(horiz_conv_dot, instruction_ref ins)
{
    auto pred = [&](auto name) {
        return [=](auto i) {
            return i->name() == name and i->inputs().front() == ins and
                   i->inputs().at(1)->can_eval();
        };
    };
    auto dots  = std::count_if(ins->outputs().begin(), ins->outputs().end(), pred("dot"));
    auto qdots = std::count_if(ins->outputs().begin(), ins->outputs().end(), pred("quant_dot"));
    auto convs = std::count_if(ins->outputs().begin(), ins->outputs().end(), pred("convolution"));
    return (dots >= 2 or convs >= 2 or qdots >= 2);
}

struct find_conv_dot_horiz_fusion
{
    auto matcher() const { return horiz_conv_dot(); }

    void apply(module& m, const match::matcher_result& r) const
    {
        auto ins = r.result;

        auto pred = [](auto i, auto j) {
            if(i->get_operator() != j->get_operator())
                return false;
            if(not contains({"quant_dot", "dot", "convolution"}, i->name()))
                return true;
            auto x = i->inputs()[1]->get_shape().lens();
            auto y = j->inputs()[1]->get_shape().lens();
            if(x.size() != y.size())
                return false;
            // Check that non-axes match
            int axis = 1;
            if(i->name() == "dot" or i->name() == "quant_dot")
            {
                axis = x.size() - 1;
            }
            return axis_equal(x, y, axis);
        };

        auto each = [&](auto start, auto last) {
            if(std::distance(start, last) < 2)
                return;
            auto&& name = (*start)->name();
            if(not contains({"quant_dot", "dot", "convolution"}, name))
                return;
            auto op   = (*start)->get_operator();
            int group = 1;
            if(name == "convolution")
                group = any_cast<op::convolution>(op).group;
            // Skip group convolution
            if(group != 1)
                return;
            auto input = (*start)->inputs().front();
            std::vector<instruction_ref> args;
            std::transform(
                start, last, std::back_inserter(args), [&](auto x) { return x->inputs().at(1); });
            int axis        = 1;
            int concat_axis = 0;
            if(name == "dot" or name == "quant_dot")
            {
                axis        = int(args.front()->get_shape().lens().size() - 1);
                concat_axis = axis;
            }

            move_instructions_back(m, input, args);
            // TODO: Check if axes match
            auto concat =
                m.insert_instruction(input, make_op("concat", {{"axis", concat_axis}}), args);
            auto fused     = m.insert_instruction(std::next(input), op, input, concat);
            int64_t offset = 0;
            for(auto arg : range(start, last))
            {
                auto outputs = arg->outputs();

                int64_t len = arg->get_shape().lens()[axis];
                m.replace_instruction(
                    arg,
                    make_op("slice",
                            {{"axes", {axis}}, {"starts", {offset}}, {"ends", {offset + len}}}),
                    fused);
                offset += len;
            }
        };

        auto outputs = ins->outputs();
        group_by(outputs.begin(), outputs.end(), each, pred);
    }
};

struct find_div_const
{
    auto matcher() const
    {
        return match::name("div")(match::arg(1)(match::is_constant().bind("c")));
    }

    void apply(module& m, const match::matcher_result& r) const
    {
        auto ins   = r.result;
        auto c_ins = r.instructions["c"];

        if(shape::is_integral(ins->get_shape().type()))
            return;

        auto recip = m.insert_instruction(std::next(c_ins), make_op("recip"), c_ins);

        auto args = ins->inputs();

        m.replace_instruction(ins, make_op("mul"), args.front(), recip);
    }
};

struct find_unit_ops
{
    auto matcher() const
    {
        auto mul_1 = match::name("mul")(
            match::either_arg(0, 1)(match::has_value(1.0f), match::any().bind("x")));
        auto div_1 =
            match::name("div")(match::args(match::any().bind("x"), match::has_value(1.0f)));
        auto add_0 = match::name("add")(
            match::either_arg(0, 1)(match::has_value(0.0f, 0, 0), match::any().bind("x")));
        auto sub_0 =
            match::name("sub")(match::args(match::any().bind("x"), match::has_value(0.0f, 0, 0)));
        return match::any_of(mul_1, div_1, add_0, sub_0);
    }

    void apply(module& m, const match::matcher_result& r) const
    {
        auto ins  = r.result;
        auto c_in = r.instructions["x"];

        m.replace_instruction(ins, c_in);
    }
};

struct find_neg_unit_ops
{
    auto matcher() const
    {
        auto mul_neg_1 = match::name("mul")(
            match::either_arg(0, 1)(match::has_value(-1.0f), match::any().bind("x")));
        auto div_neg_1 =
            match::name("div")(match::args(match::any().bind("x"), match::has_value(-1.0f)));
        auto sub_0 =
            match::name("sub")(match::args(match::has_value(0.0f, 0, 0), match::any().bind("x")));
        return match::any_of(mul_neg_1, div_neg_1, sub_0);
    }

    void apply(module& m, const match::matcher_result& r) const
    {
        auto ins  = r.result;
        auto c_in = r.instructions["x"];

        auto neg = m.insert_instruction(ins, make_op("neg"), c_in);
        m.replace_instruction(ins, neg);
    }
};

struct eliminate_zero_point
{
    auto get_qlinear_ops_names() const
    {
        static std::unordered_set<std::string> qdq_names = {"quantizelinear", "dequantizelinear"};
        return qdq_names;
    }
    auto matcher() const
    {
        return match::name(get_qlinear_ops_names())(match::arg(0)(match::any().bind("x")),
                                                    match::arg(1)(match::any().bind("scale")),
                                                    match::arg(2)(match::has_value(0.0f, 0, 0)));
    }

    void apply(module& m, const match::matcher_result& r) const
    {
        auto ins   = r.result;
        auto x     = r.instructions["x"];
        auto scale = r.instructions["scale"];

        auto op = ins->get_operator().to_value();
        if(ins->get_operator().name() == "quantizelinear")
        {
            op["out_type"] = to_value(ins->get_shape().type());
        }
        auto qdq_ins = m.insert_instruction(ins, migraphx::make_op(ins->name(), op), {x, scale});
        m.replace_instruction(ins, qdq_ins);
    }
};

struct find_zero_ops
{
    auto matcher() const
    {
        auto mul_zero = match::name("mul")(
            match::either_arg(0, 1)(match::has_value(0.0f, 0, 0).bind("x"), match::any()));
        auto div_zero =
            match::name("div")(match::args(match::has_value(0.0f, 0, 0).bind("x"), match::any()));
        return match::any_of(mul_zero, div_zero);
    }

    void apply(module& m, const match::matcher_result& r) const
    {
        auto ins      = r.result;
        auto zero_ins = r.instructions["x"];

        m.replace_instruction(ins, zero_ins);
    }
};

struct find_sub_const
{
    auto matcher() const
    {
        return match::name("sub")(match::arg(1)(match::is_constant().bind("c")));
    }

    void apply(module& m, const match::matcher_result& r) const
    {
        auto ins   = r.result;
        auto c_ins = r.instructions["c"];

        auto neg = m.insert_instruction(std::next(c_ins), make_op("neg"), c_ins);

        auto args = ins->inputs();

        m.replace_instruction(ins, make_op("add"), args.front(), neg);
    }
};

struct find_rsqrt
{
    auto matcher() const
    {
        auto bind_x = match::args(match::any().bind("x"));
        return match::name("recip")(match::args(match::name("sqrt")(match::used_once(), bind_x)));
    }

    void apply(module& m, const match::matcher_result& r) const
    {
        auto ins   = r.result;
        auto x_ins = r.instructions["x"];

        m.replace_instruction(ins, make_op("rsqrt"), x_ins);
    }
};

static bool same_ops(const std::vector<instruction_ref>& vec_ins)
{
    return std::all_of(vec_ins.begin(), vec_ins.end(), [&](auto i) {
        return i->get_operator() == vec_ins.front()->get_operator();
    });
}

struct find_split_reshape
{
    auto matcher() const
    {
        auto slice_bind_slice = match::arg(0)(match::name("slice").bind("slice"));
        return match::name("reshape")(match::arg(0)(match::name("contiguous")(slice_bind_slice)))
            .bind("reshape");
    }

    void apply(module& m, const match::matcher_result& r) const
    {
        auto slc   = r.instructions["slice"];
        auto rsp   = r.instructions["reshape"];
        auto input = slc->inputs().front();

        // Only apply simplification when slices are on a single axis
        auto axes = any_cast<op::slice>(slc->get_operator()).axes;
        if(axes.size() > 1)
        {
            return;
        }

        auto split_outputs = get_splits(input);
        if(split_outputs.empty())
        {
            return;
        }

        // Find all the reshapes (similar to rsp) that can be simplified
        std::vector<instruction_ref> conts;
        std::vector<instruction_ref> vec_rsp;

        // Iterate through slice and contiguous outputs to allow simplifications when
        // slice is followed by multiple reshapes
        for(auto& i : split_outputs)
        {
            std::copy_if(i->outputs().begin(),
                         i->outputs().end(),
                         std::back_inserter(conts),
                         [](auto j) { return j->name() == "contiguous"; });
        }

        for(auto& i : conts)
        {
            std::copy_if(i->outputs().begin(),
                         i->outputs().end(),
                         std::back_inserter(vec_rsp),
                         [&](auto j) { return j->get_operator() == rsp->get_operator(); });
        }

        // No simplification needed if there is only one slice -> cont -> reshape
        if(vec_rsp.size() <= 1)
        {
            return;
        }

        // ensure reshape happens after the axis dimension
        auto axis         = axes[0];
        auto slc_lens     = slc->get_shape().lens();
        auto slc_dim_size = std::accumulate(
            slc_lens.begin() + axis, slc_lens.end(), 1, std::multiplies<std::size_t>());
        auto input_lens   = input->get_shape().lens();
        auto input_size   = input->get_shape().elements();
        auto slc_axis_len = input_lens[axis];

        // search the reshape output (standard shape) to decide which axis are
        // in its output corresponding to the slc_dim_size
        auto rsp_lens    = rsp->get_shape().lens();
        auto rsp_strides = rsp->get_shape().strides();
        rsp_strides.insert(rsp_strides.begin(), rsp_strides[0] * rsp_lens[0]);

        auto ait     = std::find(rsp_strides.begin(), rsp_strides.end(), slc_dim_size);
        int rsp_axis = -1;
        if(ait == rsp_strides.end())
        {
            return;
        }
        else if(ait == rsp_strides.end() - 1)
        {
            // edge case
            // slice_dim == 1, in that case it could match with last stride of 1.
            // it should accumulate lengths from last dim in that case. discount 1 to avoid going
            // out of bounds.
            assert(slc_dim_size == 1);
            rsp_axis = std::distance(rsp_strides.begin(), ait) - 1;
        }
        else
        {
            rsp_axis = std::distance(rsp_strides.begin(), ait);
        }

        // Calculate reshape output shape
        // Need to find a reshape such that data represented by instructions in vec_rsp can be
        // written as slices of this new reshape. This is done by holding all the dims constant in
        // rsp_lens to compute the required dim for rsp_axis (axis that will be sliced)

        // ex 1:  Input Shape: {2, 12, 4}, Slice Axis: 1, Slices are: (0:4), (4:8), (8:12),
        //        Reshape Outputs: {2, 2, 2, 4}, {2, 2, 2, 4}, {2, 2, 2, 4}
        //        rsp_axis = 1, rsp_out_lens (initial) = {2, 1, 2, 4}, rsp_fixed_size = 2*1*2*4 = 16
        //        rsp_axis_len = 2*12*4 / 16 = 6
        //        rsp_out_lens (final) = {2, 6, 2, 4}

        // ex 2:  Input Shape: {2, 12, 4}, Slice Axis: 1, Slices are: (0:4), (4:8), (8:12),
        //        Reshape Outputs: {2, 16}, {2, 16}, {2, 16}
        //        rsp_axis = 1, rsp_out_lens (initial) = {2, 1}, rsp_fixed_size = 2*1 = 2
        //        rsp_axis_len = 2*12*4 / 2 = 48
        //        rsp_out_lens (final) = {2, 48}

        std::vector<int64_t> rsp_out_lens(rsp_lens.begin(), rsp_lens.end());
        rsp_out_lens[rsp_axis] = 1;
        auto rsp_fixed_size    = std::accumulate(
            rsp_out_lens.begin(), rsp_out_lens.end(), 1, std::multiplies<std::size_t>());

        // cannot create a valid reshape for simplification
        if(input_size % rsp_fixed_size != 0)
        {
            return;
        }
        auto rsp_axis_len      = input_size / rsp_fixed_size;
        rsp_out_lens[rsp_axis] = rsp_axis_len;

        // Calculate new slice start and end indices. Indices are scaled using the new reshape axis
        // and the original slice axis. See examples:

        // ex 1:  Input Shape: {2, 12, 4}, Slice Axis: 1, Slices are: (0:4), (4:8), (8:12),
        //        Reshape Outputs: {2, 2, 2, 4}, {2, 2, 2, 4}, {2, 2, 2, 4}
        //        slc_axis_len = 12, rsp_axis_len = 6
        //        New Starts: {0*6/12, 4*6/12,  8*6/12} = {0, 2, 4}
        //        New Ends:   {4*6/12, 8*6/12, 12*6/12} = {2, 4, 6}

        // ex 2:  Input Shape: {2, 12, 4}, Slice Axis: 1, Slices are: (0:4), (4:8), (8:12),
        //        Reshape Outputs: {2, 16}, {2, 16}, {2, 16}
        //        slc_axis_len = 12, rsp_axis_len = 48
        //        New Starts: {0*48/12, 4*48/12,  8*48/12} = { 0, 16, 32}
        //        New Ends:   {4*48/12, 8*48/12, 12*48/12} = {16, 32, 48}

        std::vector<int64_t> new_starts(vec_rsp.size());
        std::transform(vec_rsp.begin(), vec_rsp.end(), new_starts.begin(), [&](auto is) {
            auto cont   = is->inputs().front();
            auto og_slc = cont->inputs().front();
            return any_cast<op::slice>(og_slc->get_operator()).starts[0] * rsp_axis_len /
                   slc_axis_len;
        });

        std::vector<int64_t> new_ends(vec_rsp.size());
        std::transform(vec_rsp.begin(), vec_rsp.end(), new_ends.begin(), [&](auto is) {
            auto cont   = is->inputs().front();
            auto og_slc = cont->inputs().front();
            return any_cast<op::slice>(og_slc->get_operator()).ends[0] * rsp_axis_len /
                   slc_axis_len;
        });

        auto rsp_ins = m.insert_instruction(
            std::next(input), make_op("reshape", {{"dims", rsp_out_lens}}), input);

        // replace the original reshape with slice
        for(std::size_t i = 0; i < vec_rsp.size(); ++i)
        {
            m.replace_instruction(
                vec_rsp[i],
                make_op(
                    "slice",
                    {{"axes", {rsp_axis}}, {"starts", {new_starts[i]}}, {"ends", {new_ends[i]}}}),
                rsp_ins);
        }
    }
};

struct find_split_transpose
{
    auto matcher() const
    {
        return match::name("transpose")(match::arg(0)(match::name("slice").bind("slice")))
            .bind("trans");
    }

    void apply(module& m, const match::matcher_result& r) const
    {
        auto slc   = r.instructions["slice"];
        auto trans = r.instructions["trans"];

        auto input         = slc->inputs().front();
        auto split_outputs = get_splits(input);
        if(split_outputs.empty())
        {
            return;
        }
        if(std::any_of(split_outputs.begin(), split_outputs.end(), [](auto i) {
               return i->outputs().size() != 1;
           }))
            return;

        std::vector<instruction_ref> vec_trans(split_outputs.size());
        std::transform(split_outputs.begin(), split_outputs.end(), vec_trans.begin(), [](auto i) {
            return i->outputs().front();
        });

        // all transpose are the same
        auto perm = any_cast<op::transpose>(trans->get_operator()).dims;
        if(not same_ops(vec_trans))
        {
            return;
        }

        // insert an transpose instruction
        auto tr = m.insert_instruction(
            std::next(input), make_op("transpose", {{"permutation", perm}}), input);

        // compute the axis in the slice
        auto axis = any_cast<op::slice>(slc->get_operator()).axes.front();
        auto it   = std::find(perm.begin(), perm.end(), axis);
        assert(it != perm.end());
        int64_t axis_new = std::distance(perm.begin(), it);

        for(auto in : split_outputs)
        {
            auto oper    = any_cast<op::slice>(in->get_operator());
            auto starts  = oper.starts;
            auto ends    = oper.ends;
            auto tr_orig = in->outputs().front();
            m.replace_instruction(
                tr_orig,
                make_op("slice", {{"axes", {axis_new}}, {"starts", starts}, {"ends", ends}}),
                tr);
        }
    }
};

void simplify_algebra::apply(module& m) const
{
    // Run simplifications multiple times
    for(int i = 0; i < 8; i++)
    {
        match::find_matches(m,
                            find_inner_broadcast{},
                            find_dot_broadcast{},
                            find_double_add_lit_broadcast{},
                            find_add_lit_broadcast{},
                            find_add_convs{},
                            find_conv_dot_horiz_fusion{},
                            find_mul_conv{},
                            find_mul_slice_conv{},
                            find_mul_dot{},
                            find_dot_slice{},
                            find_dot_mul{},
                            find_mul_add{},
                            find_unit_ops{},
                            find_neg_unit_ops{},
                            eliminate_zero_point{},
                            find_zero_ops{},
                            find_dot_add{},
                            find_conv_add{},
                            find_div_const{},
                            find_sub_const{},
                            find_rsqrt{},
                            find_concat_conv{},
                            find_concat_op{},
                            find_split_concat{},
                            find_splits{},
                            find_split_reshape{},
                            find_split_transpose{});
        dead_code_elimination{}.apply(m);
    }
}

} // namespace MIGRAPHX_INLINE_NS
} // namespace migraphx<|MERGE_RESOLUTION|>--- conflicted
+++ resolved
@@ -266,14 +266,11 @@
     }
 };
 
-<<<<<<< HEAD
-=======
 /*
 Moves the slice on the output of the Dot operation to slices on the inputs of the Dot operation to
 avoid computing redundant values.
 e.g. slice(gemm(a, b)) --> gemm(slice(a), slice(b))
 */
->>>>>>> 657cccb3
 struct find_dot_slice
 {
     auto matcher() const
@@ -286,11 +283,7 @@
     {
         auto slice_ins = r.result;
         auto dot_ins   = r.instructions["dot_ins"];
-<<<<<<< HEAD
-        auto slice_op  = slice_ins->get_operator().to_value();
-=======
         auto slice_op  = slice_ins->normalized_operator().to_value();
->>>>>>> 657cccb3
         auto axes      = slice_op["axes"].to_vector<int64_t>();
         auto starts    = slice_op["starts"].to_vector<int64_t>();
         auto ends      = slice_op["ends"].to_vector<int64_t>();
@@ -300,11 +293,7 @@
         };
         if(has_neg_vals(starts) or has_neg_vals(ends) or has_neg_vals(axes))
         {
-<<<<<<< HEAD
-            return;
-=======
             MIGRAPHX_THROW("FIND_DOT_SLICE: slice is not normalized.");
->>>>>>> 657cccb3
         }
         auto dot_inputs     = dot_ins->inputs();
         auto num_batch_dims = dot_ins->get_shape().lens().size() - 2;
