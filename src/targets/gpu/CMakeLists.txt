
list(APPEND CMAKE_PREFIX_PATH /opt/rocm /opt/rocm/hip /opt/rocm/hcc)
find_package(miopen)

# rocblas
find_package(rocblas REQUIRED PATHS /opt/rocm)
message(STATUS "Build with rocblas")

if(NOT TARGET MIOpen)
    message(SEND_ERROR "Cant find miopen")
endif()

add_library(migraphx_device
    device/acos.cpp
    device/acosh.cpp
    device/add.cpp
    device/add_clip.cpp
    device/add_relu.cpp
    device/add_sigmoid.cpp
    device/add_tanh.cpp
    device/argmax.cpp
    device/argmin.cpp
    device/asin.cpp
    device/asinh.cpp
    device/atan.cpp
    device/atanh.cpp
    device/ceil.cpp
    device/clip.cpp
    device/concat.cpp
    device/contiguous.cpp
    device/convert.cpp
    device/cos.cpp
    device/cosh.cpp
    device/div.cpp
    device/erf.cpp
    device/exp.cpp
    device/floor.cpp
    device/gather.cpp
    device/gelu.cpp
    device/int8_gemm_pack.cpp
    device/log.cpp
    device/logsoftmax.cpp
    device/max.cpp
    device/min.cpp
    device/mul.cpp
    device/mul_add.cpp
    device/mul_add_relu.cpp
    device/pad.cpp
    device/pow.cpp
    device/prelu.cpp
    device/recip.cpp
    device/reduce_max.cpp
    device/reduce_mean.cpp
    device/reduce_min.cpp
    device/reduce_sum.cpp
    device/reduce_prod.cpp
    device/relu.cpp
    device/round.cpp
    device/rsqrt.cpp
    device/sigmoid.cpp
    device/sign.cpp
    device/sin.cpp
    device/sinh.cpp
    device/softmax.cpp
    device/sqdiff.cpp
    device/sqrt.cpp
    device/sub.cpp
    device/tan.cpp
    device/tanh.cpp
<<<<<<< HEAD
    device/add_transpose.cpp
=======
    device/rnn_variable_seq_lens.cpp
>>>>>>> c41c3501
)
set_target_properties(migraphx_device PROPERTIES EXPORT_NAME device)
rocm_set_soversion(migraphx_device ${MIGRAPHX_SO_VERSION})
rocm_clang_tidy_check(migraphx_device)
target_compile_options(migraphx_device PRIVATE -std=c++17 -fno-gpu-rdc -Wno-unused-command-line-argument)
target_link_libraries(migraphx_device migraphx hip::device -fno-gpu-rdc -Wno-invalid-command-line-argument -Wno-unused-command-line-argument)
if(CMAKE_CXX_COMPILER MATCHES ".*hcc")
    set(AMDGPU_TARGETS "gfx803;gfx900;gfx906" CACHE STRING "")
    foreach(AMDGPU_TARGET ${AMDGPU_TARGETS})
        target_compile_options(migraphx_device PRIVATE -amdgpu-target=${AMDGPU_TARGET})
        target_link_libraries(migraphx_device -amdgpu-target=${AMDGPU_TARGET})
    endforeach()
endif()
target_include_directories(migraphx_device PUBLIC $<BUILD_INTERFACE:${CMAKE_CURRENT_SOURCE_DIR}/include>)
target_include_directories(migraphx_device PRIVATE $<BUILD_INTERFACE:${CMAKE_CURRENT_SOURCE_DIR}/device/include>)

add_library(migraphx_gpu
    argmax.cpp
    argmin.cpp
    eliminate_workspace.cpp
    fuse_ops.cpp
    hip.cpp
    target.cpp
    lowering.cpp
    pooling.cpp
    convolution.cpp
    deconvolution.cpp
    quant_convolution.cpp
    softmax.cpp
    logsoftmax.cpp
    contiguous.cpp
    concat.cpp
    leaky_relu.cpp
    batchnorm.cpp
    write_literals.cpp
    rocblas.cpp
    abs.cpp
    elu.cpp
    pad.cpp
    gather.cpp
    convert.cpp
    lrn.cpp
    schedule_model.cpp
    adjust_allocation.cpp
    pack_int8_args.cpp
    clip.cpp
    int8_gemm_pack.cpp
    int8_conv_pack.cpp
    gemm_impl.cpp
    preallocate_param.cpp
    rnn_variable_seq_lens.cpp
)
set_target_properties(migraphx_gpu PROPERTIES EXPORT_NAME gpu)
rocm_set_soversion(migraphx_gpu ${MIGRAPHX_SO_VERSION})
rocm_clang_tidy_check(migraphx_gpu)
# Workaround broken rocblas headers
target_compile_definitions(migraphx_gpu PUBLIC -D__HIP_PLATFORM_HCC__=1)
target_link_libraries(migraphx_gpu PUBLIC migraphx MIOpen roc::rocblas)
target_link_libraries(migraphx_gpu PRIVATE migraphx_device)

rocm_install_targets(
  TARGETS migraphx_gpu migraphx_device
  INCLUDE
    ${CMAKE_CURRENT_SOURCE_DIR}/include
)
<|MERGE_RESOLUTION|>--- conflicted
+++ resolved
@@ -67,11 +67,8 @@
     device/sub.cpp
     device/tan.cpp
     device/tanh.cpp
-<<<<<<< HEAD
     device/add_transpose.cpp
-=======
     device/rnn_variable_seq_lens.cpp
->>>>>>> c41c3501
 )
 set_target_properties(migraphx_device PROPERTIES EXPORT_NAME device)
 rocm_set_soversion(migraphx_device ${MIGRAPHX_SO_VERSION})
