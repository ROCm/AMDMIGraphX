#include <migraphx/migraphx.h>
#include <migraphx/migraphx.hpp>
#include "test.hpp"

TEST_CASE(load_and_run)
{
    auto p             = migraphx::parse_onnx("conv_relu_maxpool_test.onnx");
    auto shapes_before = p.get_output_shapes();
    p.compile(migraphx::target("cpu"));
    auto shapes_after = p.get_output_shapes();
    CHECK(shapes_before.size() == 1);
    CHECK(shapes_before.size() == shapes_after.size());
    CHECK(bool{shapes_before.front() == shapes_after.front()});
    migraphx::program_parameters pp;
    auto param_shapes = p.get_parameter_shapes();
    for(auto&& name : param_shapes.names())
    {
        pp.add(name, migraphx::argument::generate(param_shapes[name]));
    }
    auto outputs = p.eval(pp);
    CHECK(shapes_before.size() == outputs.size());
    CHECK(bool{shapes_before.front() == outputs.front().get_shape()});
}

TEST_CASE(load_and_run_init_list)
{
    auto p             = migraphx::parse_onnx("conv_relu_maxpool_test.onnx");
    auto shapes_before = p.get_output_shapes();
    p.compile(migraphx::target("cpu"));
    auto shapes_after = p.get_output_shapes();
    CHECK(shapes_before.size() == 1);
    CHECK(shapes_before.size() == shapes_after.size());
    CHECK(bool{shapes_before.front() == shapes_after.front()});
    auto param_shapes = p.get_parameter_shapes();
    EXPECT(param_shapes.size() == 3);
    auto names   = param_shapes.names();
    auto outputs = p.eval({{names[0], migraphx::argument::generate(param_shapes[names[0]])},
                           {names[1], migraphx::argument::generate(param_shapes[names[1]])},
                           {names[2], migraphx::argument::generate(param_shapes[names[2]])}});
    CHECK(shapes_before.size() == outputs.size());
    CHECK(bool{shapes_before.front() == outputs.front().get_shape()});
}

TEST_CASE(quantize_fp16)
{
    auto p1        = migraphx::parse_onnx("gemm_ex_test.onnx");
    const auto& p2 = p1;
    const auto& p3 = p1;
    migraphx::quantize_fp16(p1);

    migraphx::quantize_op_names names;
    migraphx::quantize_fp16(p2, names);
    CHECK(bool{p1 == p2});

    names.add("dot");
    migraphx::quantize_fp16(p3, names);
    CHECK(bool{p1 == p3});
}

TEST_CASE(quantize_int8)
{
    auto p1        = migraphx::parse_onnx("gemm_ex_test.onnx");
    const auto& p2 = p1;
    auto t         = migraphx::target("cpu");
    migraphx::quantize_int8_options options;
    migraphx::quantize_int8(p1, t, options);

    migraphx::program_parameters pp;
    auto param_shapes = p1.get_parameter_shapes();
    for(auto&& name : param_shapes.names())
    {
        pp.add(name, migraphx::argument::generate(param_shapes[name]));
    }
    options.add_calibration_data(pp);
    options.add_op_name("dot");

    migraphx::quantize_int8(p2, t, options);
    CHECK(bool{p1 == p2});
}

TEST_CASE(load_and_run_user_input_shape)
{
    migraphx::onnx_options options;
    options.set_input_parameter_shape("0", {2, 3, 64, 64});
    auto p             = migraphx::parse_onnx("conv_relu_maxpool_test.onnx", options);
    auto shapes_before = p.get_output_shapes();
    p.compile(migraphx::target("cpu"));
    auto shapes_after = p.get_output_shapes();
    CHECK(shapes_before.size() == 1);
    CHECK(shapes_before.size() == shapes_after.size());
    CHECK(bool{shapes_before.front() == shapes_after.front()});
    migraphx::program_parameters pp;
    auto param_shapes = p.get_parameter_shapes();
    for(auto&& name : param_shapes.names())
    {
        pp.add(name, migraphx::argument::generate(param_shapes[name]));
    }
    auto outputs = p.eval(pp);
    CHECK(shapes_before.size() == outputs.size());
    CHECK(bool{shapes_before.front() == outputs.front().get_shape()});
}

TEST_CASE(zero_parameter)
{
    auto p             = migraphx::parse_onnx("constant_fill_test.onnx");
    auto shapes_before = p.get_output_shapes();
    p.compile(migraphx::target("cpu"));
    auto shapes_after = p.get_output_shapes();
    CHECK(shapes_before.size() == 1);
    CHECK(shapes_before.size() == shapes_after.size());
    CHECK(bool{shapes_before.front() == shapes_after.front()});
    migraphx::program_parameters pp;
    auto param_shapes = p.get_parameter_shapes();
    for(auto&& name : param_shapes.names())
    {
        pp.add(name, migraphx::argument::generate(param_shapes[name]));
    }
    auto outputs = p.eval(pp);
    CHECK(shapes_before.size() == outputs.size());
    CHECK(bool{shapes_before.front() == outputs.front().get_shape()});
}

TEST_CASE(set_scalar_parameter)
{
    auto p1 = migraphx::parse_onnx("add_bcast_test.onnx");
    migraphx::shape s1(migraphx_shape_float_type, {3, 4});
    auto param_shapes = p1.get_parameter_shapes();
    auto s1_orig      = param_shapes["1"];
    CHECK(bool{s1 == s1_orig});

    migraphx::onnx_options option;
    option.set_input_parameter_shape("1", {});
    auto p2 = migraphx::parse_onnx("add_bcast_test.onnx", option);
    migraphx::shape s_scalar(migraphx_shape_float_type);
    auto param_shapes_1 = p2.get_parameter_shapes();
    auto s_scalar_after = param_shapes_1["1"];
    CHECK(bool{s_scalar == s_scalar_after});
}

TEST_CASE(scalar_shape)
{
    auto s = migraphx::shape(migraphx_shape_float_type);
    EXPECT(s.lengths().size() == 1);
    EXPECT(s.strides().size() == 1);
    EXPECT(s.lengths().front() == 1);
    EXPECT(s.strides().front() == 0);
}

TEST_CASE(strided_shape)
{
    std::vector<std::size_t> lens    = {2, 2};
    std::vector<std::size_t> strides = {1, 2};
    auto s                           = migraphx::shape(migraphx_shape_float_type, lens, strides);
    EXPECT(s.lengths() == lens);
    EXPECT(s.strides() == strides);
}

TEST_CASE(get_main_module)
{
<<<<<<< HEAD
    auto p = migraphx::parse_onnx("constant_fill_test.onnx");
    migraphx::module mm;
    mm                               = p.get_main_module();
    migraphx_compile_options options = {false, false};
    mm.compile(migraphx::target("cpu"), options);
=======
    auto p              = migraphx::parse_onnx("constant_fill_test.onnx");
    migraphx::module mm = p.get_main_module();
>>>>>>> 2d27f5ae
    mm.print();
    p.print();
}

int main(int argc, const char* argv[]) { test::run(argc, argv); }<|MERGE_RESOLUTION|>--- conflicted
+++ resolved
@@ -157,16 +157,8 @@
 
 TEST_CASE(get_main_module)
 {
-<<<<<<< HEAD
-    auto p = migraphx::parse_onnx("constant_fill_test.onnx");
-    migraphx::module mm;
-    mm                               = p.get_main_module();
-    migraphx_compile_options options = {false, false};
-    mm.compile(migraphx::target("cpu"), options);
-=======
     auto p              = migraphx::parse_onnx("constant_fill_test.onnx");
     migraphx::module mm = p.get_main_module();
->>>>>>> 2d27f5ae
     mm.print();
     p.print();
 }
