--- conflicted
+++ resolved
@@ -125,17 +125,10 @@
         {
             auto* buffer     = static_cast<const Derived&>(*this).data();
             shape view_shape = {shape::uint8_type, {s.bytes()}};
-<<<<<<< HEAD
-            using byte_type  = std::conditional_t<
-                 std::is_const_v<std::remove_pointer_t<std::remove_reference_t<decltype(buffer)>>>,
-                 const byte*,
-                 byte*>;
-=======
             using byte_type =
                 std::conditional_t<std::is_const<std::remove_pointer_t<decltype(buffer)>>{},
                                    const byte*,
                                    byte*>;
->>>>>>> 5e04de70
             v(make_view(view_shape, reinterpret_cast<byte_type>(buffer)));
         }
     }
