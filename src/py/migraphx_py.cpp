
#include <pybind11/pybind11.h>
#include <pybind11/stl.h>
#include <pybind11/numpy.h>
#include <migraphx/program.hpp>
#include <migraphx/quantization.hpp>
#include <migraphx/generate.hpp>
#include <migraphx/ref/target.hpp>
#include <migraphx/stringutils.hpp>
#include <migraphx/tf.hpp>
#include <migraphx/onnx.hpp>
#include <migraphx/type_name.hpp>
#include <migraphx/load_save.hpp>
#include <migraphx/register_target.hpp>
#include <migraphx/json.hpp>
#include <migraphx/make_op.hpp>

#ifdef HAVE_GPU
#include <migraphx/gpu/hip.hpp>
#endif

using half   = half_float::half;
namespace py = pybind11;

#ifdef __clang__
#define MIGRAPHX_PUSH_UNUSED_WARNING \
    _Pragma("clang diagnostic push") \
        _Pragma("clang diagnostic ignored \"-Wused-but-marked-unused\"")
#define MIGRAPHX_POP_WARNING _Pragma("clang diagnostic pop")
#else
#define MIGRAPHX_PUSH_UNUSED_WARNING
#define MIGRAPHX_POP_WARNING
#endif
#define MIGRAPHX_PYBIND11_MODULE(...) \
    MIGRAPHX_PUSH_UNUSED_WARNING      \
    PYBIND11_MODULE(__VA_ARGS__)      \
    MIGRAPHX_POP_WARNING

namespace migraphx {

migraphx::value to_value(py::kwargs kwargs);
migraphx::value to_value(py::list lst);

template <class T, class F>
void visit_py(T x, F f)
{
    if(py::isinstance<py::kwargs>(x))
    {
        f(to_value(x.template cast<py::kwargs>()));
    }
    else if(py::isinstance<py::list>(x))
    {
        f(to_value(x.template cast<py::list>()));
    }
    else if(py::isinstance<py::bool_>(x))
    {
        f(x.template cast<bool>());
    }
    else if(py::isinstance<py::int_>(x))
    {
        f(x.template cast<int>());
    }
    else if(py::isinstance<py::float_>(x))
    {
        f(x.template cast<float>());
    }
    else if(py::isinstance<py::str>(x))
    {
        f(x.template cast<std::string>());
    }
    else
    {
        MIGRAPHX_THROW("VISIT_PY: Unsupported data type!");
    }
}

migraphx::value to_value(py::list lst)
{
    migraphx::value v = migraphx::value::array{};
    for(auto val : lst)
    {
        visit_py(val, [&](auto py_val) { v.push_back(py_val); });
    }

    return v;
}

migraphx::value to_value(py::kwargs kwargs)
{
    migraphx::value v = migraphx::value::object{};

    for(auto arg : kwargs)
    {
        auto&& key = py::str(arg.first);
        auto&& val = arg.second;
        visit_py(val, [&](auto py_val) { v[key] = py_val; });
    }

    return v;
}
} // namespace migraphx

namespace pybind11 {
namespace detail {

template <>
struct npy_format_descriptor<half>
{
    static std::string format()
    {
        // following: https://docs.python.org/3/library/struct.html#format-characters
        return "e";
    }
    static constexpr auto name() { return _("half"); }
};

} // namespace detail
} // namespace pybind11

template <class F>
void visit_type(const migraphx::shape& s, F f)
{
    s.visit_type(f);
}

template <class T, class F>
void visit(const migraphx::raw_data<T>& x, F f)
{
    x.visit(f);
}

template <class F>
void visit_types(F f)
{
    migraphx::shape::visit_types(f);
}

template <class T>
py::buffer_info to_buffer_info(T& x)
{
    migraphx::shape s = x.get_shape();
    auto strides      = s.strides();
    std::transform(
        strides.begin(), strides.end(), strides.begin(), [&](auto i) { return i * s.type_size(); });
    py::buffer_info b;
    visit_type(s, [&](auto as) {
        // migraphx use int8_t data to store bool type, we need to
        // explicitly specify the data type as bool for python
        if(s.type() == migraphx::shape::bool_type)
        {
            b = py::buffer_info(x.data(),
                                as.size(),
                                py::format_descriptor<bool>::format(),
                                s.lens().size(),
                                s.lens(),
                                strides);
        }
        else
        {
            b = py::buffer_info(x.data(),
                                as.size(),
                                py::format_descriptor<decltype(as())>::format(),
                                s.lens().size(),
                                s.lens(),
                                strides);
        }
    });
    return b;
}

migraphx::shape to_shape(const py::buffer_info& info)
{
    migraphx::shape::type_t t;
    std::size_t n = 0;
    visit_types([&](auto as) {
        if(info.format == py::format_descriptor<decltype(as())>::format() or
           (info.format == "l" and py::format_descriptor<decltype(as())>::format() == "q") or
           (info.format == "L" and py::format_descriptor<decltype(as())>::format() == "Q"))
        {
            t = as.type_enum();
            n = sizeof(as());
        }
        else if(info.format == "?" and py::format_descriptor<decltype(as())>::format() == "b")
        {
            t = migraphx::shape::bool_type;
            n = sizeof(bool);
        }
    });

    if(n == 0)
    {
        MIGRAPHX_THROW("MIGRAPHX PYTHON: Unsupported data type " + info.format);
    }

    auto strides = info.strides;
    std::transform(strides.begin(), strides.end(), strides.begin(), [&](auto i) -> std::size_t {
        return n > 0 ? i / n : 0;
    });

    // scalar support
    if(info.shape.empty())
    {
        return migraphx::shape{t};
    }
    else
    {
        return migraphx::shape{t, info.shape, strides};
    }
}

namespace migraphx {
inline namespace MIGRAPHX_INLINE_NS {
struct module_wrap
{
    migraphx::program* prog;
};
} // namespace MIGRAPHX_INLINE_NS
} // namespace migraphx

MIGRAPHX_PYBIND11_MODULE(migraphx, m)
{
    py::class_<migraphx::shape>(m, "shape")
        .def(py::init<>())
        .def("type", &migraphx::shape::type)
        .def("lens", &migraphx::shape::lens)
        .def("strides", &migraphx::shape::strides)
        .def("elements", &migraphx::shape::elements)
        .def("bytes", &migraphx::shape::bytes)
        .def("type_size", &migraphx::shape::type_size)
        .def("packed", &migraphx::shape::packed)
        .def("transposed", &migraphx::shape::transposed)
        .def("broadcasted", &migraphx::shape::broadcasted)
        .def("standard", &migraphx::shape::standard)
        .def("scalar", &migraphx::shape::scalar)
        .def("__eq__", std::equal_to<migraphx::shape>{})
        .def("__ne__", std::not_equal_to<migraphx::shape>{})
        .def("__repr__", [](const migraphx::shape& s) { return migraphx::to_string(s); });

    py::class_<migraphx::argument>(m, "argument", py::buffer_protocol())
        .def_buffer([](migraphx::argument& x) -> py::buffer_info { return to_buffer_info(x); })
        .def("__init__",
             [](migraphx::argument& x, py::buffer b) {
                 py::buffer_info info = b.request();
                 new(&x) migraphx::argument(to_shape(info), info.ptr);
             })
        .def("get_shape", &migraphx::argument::get_shape)
        .def("tolist",
             [](migraphx::argument& x) {
                 py::list l{x.get_shape().elements()};
                 visit(x, [&](auto data) { l = py::cast(data.to_vector()); });
                 return l;
             })
        .def("__eq__", std::equal_to<migraphx::argument>{})
        .def("__ne__", std::not_equal_to<migraphx::argument>{})
        .def("__repr__", [](const migraphx::argument& x) { return migraphx::to_string(x); });

    py::class_<migraphx::target>(m, "target");

<<<<<<< HEAD
    py::class_<migraphx::module>(m, "module").def("print", [](const migraphx::module& mm) {
        std::cout << mm << std::endl;
    });
=======
    py::class_<migraphx::module_wrap>(m, "module")
        .def("print", [](const migraphx::module_wrap& mm) { std::cout << *mm.prog << std::endl; });
>>>>>>> b95bc9d6

    py::class_<migraphx::program>(m, "program")
        .def("clone", [](migraphx::program& p) { return *(new migraphx::program(p)); })
        .def("get_parameter_names", &migraphx::program::get_parameter_names)
        .def("get_parameter_shapes", &migraphx::program::get_parameter_shapes)
        .def("get_output_shapes", &migraphx::program::get_output_shapes)
        .def(
            "compile",
            [](migraphx::program& p, const migraphx::target& t, bool offload_copy, bool fast_math) {
                migraphx::compile_options options;
                options.offload_copy = offload_copy;
                options.fast_math    = fast_math;
                p.compile(t, options);
            },
            py::arg("t"),
            py::arg("offload_copy") = true,
            py::arg("fast_math")    = true)
        .def("get_main_module",
             [](migraphx::program& p) {
<<<<<<< HEAD
                 auto* mm = p.get_main_module();
                 return migraphx::module{*mm};
=======
                 auto mm = p.get_main_module();
                 return migraphx::module_wrap{mm};
>>>>>>> b95bc9d6
             })
        .def("run",
             [](migraphx::program& p, py::dict params) {
                 migraphx::parameter_map pm;
                 for(auto x : params)
                 {
                     std::string key      = x.first.cast<std::string>();
                     py::buffer b         = x.second.cast<py::buffer>();
                     py::buffer_info info = b.request();
                     pm[key]              = migraphx::argument(to_shape(info), info.ptr);
                 }
                 return p.eval(pm);
             })
        .def("sort", &migraphx::program::sort)
        .def("__eq__", std::equal_to<migraphx::program>{})
        .def("__ne__", std::not_equal_to<migraphx::program>{})
        .def("__repr__", [](const migraphx::program& p) { return migraphx::to_string(p); });

    py::class_<migraphx::operation>(m, "op")
        .def(py::init([](const std::string& name, py::kwargs kwargs) {
            migraphx::value v = migraphx::value::object{};
            if(kwargs)
            {
                v = migraphx::to_value(kwargs);
            }
            return migraphx::make_op(name, v);
        }))

        .def("name", &migraphx::operation::name);

    m.def("parse_tf",
          [](const std::string& filename, bool is_nhwc, unsigned int batch_size) {
              return migraphx::parse_tf(filename, migraphx::tf_options{is_nhwc, batch_size});
          },
          "Parse tf protobuf (default format is nhwc)",
          py::arg("filename"),
          py::arg("is_nhwc")    = true,
          py::arg("batch_size") = 1);

    m.def("parse_onnx",
          [](const std::string& filename,
             unsigned int default_dim_value,
             std::unordered_map<std::string, std::vector<std::size_t>> map_input_dims,
             bool skip_unknown_operators,
             bool print_program_on_error) {
              migraphx::onnx_options options;
              options.default_dim_value      = default_dim_value;
              options.map_input_dims         = map_input_dims;
              options.skip_unknown_operators = skip_unknown_operators;
              options.print_program_on_error = print_program_on_error;
              return migraphx::parse_onnx(filename, options);
          },
          "Parse onnx file",
          py::arg("filename"),
          py::arg("default_dim_value") = 1,
          py::arg("map_input_dims") = std::unordered_map<std::string, std::vector<std::size_t>>(),
          py::arg("skip_unknown_operators") = false,
          py::arg("print_program_on_error") = false);

    m.def("parse_onnx_buffer",
          [](const std::string& onnx_buffer,
             unsigned int default_dim_value,
             std::unordered_map<std::string, std::vector<std::size_t>> map_input_dims,
             bool skip_unknown_operators,
             bool print_program_on_error) {
              migraphx::onnx_options options;
              options.default_dim_value      = default_dim_value;
              options.map_input_dims         = map_input_dims;
              options.skip_unknown_operators = skip_unknown_operators;
              options.print_program_on_error = print_program_on_error;
              return migraphx::parse_onnx_buffer(onnx_buffer, options);
          },
          "Parse onnx file",
          py::arg("filename"),
          py::arg("default_dim_value") = 1,
          py::arg("map_input_dims") = std::unordered_map<std::string, std::vector<std::size_t>>(),
          py::arg("skip_unknown_operators") = false,
          py::arg("print_program_on_error") = false);

    m.def("load",
          [](const std::string& name, const std::string& format) {
              migraphx::file_options options;
              options.format = format;
              return migraphx::load(name, options);
          },
          "Load MIGraphX program",
          py::arg("filename"),
          py::arg("format") = "msgpack");

    m.def("save",
          [](const migraphx::program& p, const std::string& name, const std::string& format) {
              migraphx::file_options options;
              options.format = format;
              return migraphx::save(p, name, options);
          },
          "Save MIGraphX program",
          py::arg("p"),
          py::arg("filename"),
          py::arg("format") = "msgpack");

    m.def("get_target", &migraphx::make_target);
    m.def("generate_argument", &migraphx::generate_argument, py::arg("s"), py::arg("seed") = 0);
    m.def("quantize_fp16",
          &migraphx::quantize_fp16,
          py::arg("prog"),
          py::arg("ins_names") = std::vector<std::string>{"all"});
    m.def("quantize_int8",
          &migraphx::quantize_int8,
          py::arg("prog"),
          py::arg("t"),
          py::arg("calibration") = std::vector<migraphx::parameter_map>{},
          py::arg("ins_names")   = std::vector<std::string>{"dot", "convolution"});

#ifdef HAVE_GPU
    m.def("allocate_gpu", &migraphx::gpu::allocate_gpu, py::arg("s"), py::arg("host") = false);
    m.def("to_gpu", &migraphx::gpu::to_gpu, py::arg("arg"), py::arg("host") = false);
    m.def("from_gpu", &migraphx::gpu::from_gpu);
    m.def("gpu_sync", &migraphx::gpu::gpu_sync);
#endif

#ifdef VERSION_INFO
    m.attr("__version__") = VERSION_INFO;
#else
    m.attr("__version__") = "dev";
#endif
}<|MERGE_RESOLUTION|>--- conflicted
+++ resolved
@@ -256,14 +256,9 @@
 
     py::class_<migraphx::target>(m, "target");
 
-<<<<<<< HEAD
     py::class_<migraphx::module>(m, "module").def("print", [](const migraphx::module& mm) {
         std::cout << mm << std::endl;
     });
-=======
-    py::class_<migraphx::module_wrap>(m, "module")
-        .def("print", [](const migraphx::module_wrap& mm) { std::cout << *mm.prog << std::endl; });
->>>>>>> b95bc9d6
 
     py::class_<migraphx::program>(m, "program")
         .def("clone", [](migraphx::program& p) { return *(new migraphx::program(p)); })
@@ -283,13 +278,8 @@
             py::arg("fast_math")    = true)
         .def("get_main_module",
              [](migraphx::program& p) {
-<<<<<<< HEAD
                  auto* mm = p.get_main_module();
                  return migraphx::module{*mm};
-=======
-                 auto mm = p.get_main_module();
-                 return migraphx::module_wrap{mm};
->>>>>>> b95bc9d6
              })
         .def("run",
              [](migraphx::program& p, py::dict params) {
