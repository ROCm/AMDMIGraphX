# AMD MIGraphX

AMD MIGraphX is AMD's graph inference engine, which accelerates machine learning model inference.
To use MIGraphX, you can install the binaries or build from source code. Refer to the following sections
for Ubuntu installation instructions (we'll provide instructions for other Linux distributions in the future).

<<<<<<< HEAD
```note
You must [install ROCm](https://rocm.docs.amd.com/en/latest/deploy/linux/quick_start.html) before
installing MIGraphX.
```
=======
> [!NOTE] 
> You must [install ROCm](https://rocm.docs.amd.com/en/latest/deploy/linux/quick_start.html) before
> installing MIGraphX.
>>>>>>> 05a7707b

## Installing from binaries

Install binaries using:

```bash
sudo apt update && sudo apt install -y migraphx
```

Header files and libraries are installed under `/opt/rocm-<version>`, where `<version>` is the ROCm
version.

## Building from source

You have three options for building from source:
<<<<<<< HEAD

* [ROCm build tool](#use-the-rocm-build-tool-rbuild): Uses
  [rbuild](https://github.com/RadeonOpenCompute/rbuild) to install prerequisites, then you can build
  the libraries with a single command.

* [CMake](#use-cmake-to-build-migraphx): Uses a script to install prerequisites, then you can use
  CMake to build the source.

* [Docker](#use-docker): Builds a Docker image with all prerequisites installed, then you can build the
  MIGraphX sources inside a Docker container.

### Build prerequisites

=======

* [ROCm build tool](#use-the-rocm-build-tool-rbuild): Uses
  [rbuild](https://github.com/RadeonOpenCompute/rbuild) to install prerequisites, then you can build
  the libraries with a single command.

* [CMake](#use-cmake-to-build-migraphx): Uses a script to install prerequisites, then you can use
  CMake to build the source.

* [Docker](#use-docker): Builds a Docker image with all prerequisites installed, then you can build the
  MIGraphX sources inside a Docker container.

### Build prerequisites

>>>>>>> 05a7707b
The following is a list of prerequisites for building MIGraphX.

* [ROCm CMake modules](https://github.com/RadeonOpenCompute/rocm-cmake) **required**
* [MIOpen](https://github.com/ROCmSoftwarePlatform/MIOpen) for running on the GPU
* [rocBLAS](https://github.com/ROCmSoftwarePlatform/rocBLAS) for running on the GPU
* [HIP](https://github.com/ROCm-Developer-Tools/HIP) for running on the GPU
* [Protobuf](https://github.com/google/protobuf) for reading [onnx](https://github.com/onnx/onnx)
  files
* [Half](http://half.sourceforge.net/), an IEEE 754-based half-precision floating point library
* [pybind11](https://pybind11.readthedocs.io/en/stable/) for python bindings
* [JSON](https://github.com/nlohmann/json) for model serialization to json string format
* [MessagePack](https://msgpack.org/index.html) for model serialization to binary format
* [SQLite3](https://www.sqlite.org/index.html) to create database of kernels' tuning information or run queries on existing database

### Use the ROCm build tool [rbuild](https://github.com/RadeonOpenCompute/rbuild).

1. Install `rocm-cmake`, `pip3`, `rocblas`, and `miopen-hip`:

    ```bash
    sudo apt install -y rocm-cmake python3-pip rocblas miopen-hip
    ```

2. Install [rbuild](https://github.com/RadeonOpenCompute/rbuild) (sudo may be required):

    ```bash
    pip3 install https://github.com/RadeonOpenCompute/rbuild/archive/master.tar.gz
    ```

3. Build MIGraphX source code:

    ```bash
<<<<<<< HEAD
    rbuild build -d depend -B build
    ```

Once completed, all prerequisites are in the `depend` folder and MIGraphX is in the `build` directory.

```note
If you get an `rbuild: command not found` error, it's because `rbuild` is installed in `$HOME/.local/bin`,
which is not in `PATH`. You can either export PATH as `export PATH=$HOME/.local/bin:$PATH` to add
the folder to `PATH`, or add the option `--prefix /usr/local` in the pip3 command when installing `rbuild`.
```

### Use CMake to build MIGraphX

1. Install the prerequisites:

    ```bash
    rbuild prepare -d depend
    ```

    This puts all the prerequisites are in `depend` the folder. They can be used in the `cmake`
    configuration as `-DCMAKE_PREFIX_PATH=depend`.

    If you have sudo access, as an alternative to the `rbuild` command, you can install the prerequisites
    in the same way as a Dockerfile, by calling `./tools/install_prereqs.sh`.

    By default, all prerequisites are installed at the default location (`/usr/local`) and are accessible by all
    users. For the default location, `sudo` is required to run the script. You can also specify a different
    location using `./tools/install_prereqs.sh $custom_location`.

2. Go to the project folder and create a `build` directory:

    ```bash
    mkdir build
    cd build
    ```

3. Configure CMake. If the prerequisites are installed at the default location `/usr/local`, use:

    ```bash
    CXX=/opt/rocm/llvm/bin/clang++ cmake ..
    ```

    Otherwise, you need to set `-DCMAKE_PREFIX_PATH=$your_loc` to configure CMake.

4. Build MIGraphX source code:

    ```cpp
    make -j$(nproc)
    ```

    You can verify this using:

    ```cpp
    make -j$(nproc) check
    ```

5. Install MIGraphX libraries:

    ```cpp
    make install
    ```

### Use Docker

The easiest way to set up the development environment is to use Docker.

1. With the Dockerfile, build a Docker image:

    ```bash
        docker build -t migraphx .
    ```

2. Enter the development environment using `docker run`:

    ```bash
        docker run --device='/dev/kfd' --device='/dev/dri' -v=`pwd`:/code/AMDMIGraphX -w /code/AMDMIGraphX --group-add video -it migraphx
    ```

3. In the Docker container, all required prerequisites are already installed, so you can go to the folder
    `/code/AMDMIGraphX` and follow the steps (starting from 2) in the
    [Use CMake to build MIGraphX](#use-cmake-to-build-migraphx).

## Using the MIGraphX Python module

To use MIGraphX's Python module, you can set `PYTHONPATH` or use the `.deb` package:

* Setting `PYTHONPATH`:

    ```bash
    export PYTHONPATH=/opt/rocm/lib:$PYTHONPATH
    ```

* Creating the `deb` package:

    ```bash
    make package
    ```

    This provides the path for .deb package.

    To install:

    ```bash
    dpkg -i <path_to_deb_file>
    ```

=======
    rbuild build -d depend -B build -DGPU_TARGETS=$(/opt/rocm/bin/rocminfo | grep -o -m1 'gfx.*')
    ```

Once completed, all prerequisites are in the `depend` folder and MIGraphX is in the `build` directory.

> [!NOTE]
> If you get an `rbuild: command not found` error, it's because `rbuild` is installed in `$HOME/.local/bin`,
> which is not in `PATH`. You can either export PATH as `export PATH=$HOME/.local/bin:$PATH` to add
> the folder to `PATH`, or add the option `--prefix /usr/local` in the pip3 command when installing `rbuild`.

### Use CMake to build MIGraphX

1. Install the prerequisites:

    ```bash
    rbuild prepare -d depend
    ```

    This puts all the prerequisites are in `depend` the folder. They can be used in the `cmake`
    configuration as `-DCMAKE_PREFIX_PATH=depend`.

    If you have sudo access, as an alternative to the `rbuild` command, you can install the prerequisites
    in the same way as a Dockerfile, by calling `./tools/install_prereqs.sh`.

    By default, all prerequisites are installed at the default location (`/usr/local`) and are accessible by all
    users. For the default location, `sudo` is required to run the script. You can also specify a different
    location using `./tools/install_prereqs.sh $custom_location`.

2. Go to the project folder and create a `build` directory:

    ```bash
    mkdir build
    cd build
    ```

3. Configure CMake. If the prerequisites are installed at the default location `/usr/local`, use:

    ```bash
    CXX=/opt/rocm/llvm/bin/clang++ cmake .. -DGPU_TARGETS=$(/opt/rocm/bin/rocminfo | grep -o -m1 'gfx.*')
    ```

    Otherwise, you need to set `-DCMAKE_PREFIX_PATH=$your_loc` to configure CMake.

4. Build MIGraphX source code:

    ```cpp
    make -j$(nproc)
    ```

    You can verify this using:

    ```cpp
    make -j$(nproc) check
    ```

5. Install MIGraphX libraries:

    ```cpp
    make install
    ```

### Use Docker

The easiest way to set up the development environment is to use Docker.

1. With the Dockerfile, build a Docker image:

    ```bash
        docker build -t migraphx .
    ```

2. Enter the development environment using `docker run`:

    ```bash
        docker run --device='/dev/kfd' --device='/dev/dri' -v=`pwd`:/code/AMDMIGraphX -w /code/AMDMIGraphX --group-add video -it migraphx
    ```

3. In the Docker container, all required prerequisites are already installed, so you can go to the folder
    `/code/AMDMIGraphX` and follow the steps (starting from 2) in the
    [Use CMake to build MIGraphX](#use-cmake-to-build-migraphx).

## Using the MIGraphX Python module

To use MIGraphX's Python module, you can set `PYTHONPATH` or use the `.deb` package:

* Setting `PYTHONPATH`:

    ```bash
    export PYTHONPATH=/opt/rocm/lib:$PYTHONPATH
    ```

* Creating the `deb` package:

    ```bash
    make package
    ```

    This provides the path for .deb package.

    To install:

    ```bash
    dpkg -i <path_to_deb_file>
    ```

>>>>>>> 05a7707b
## Calling MIGraphX APIs

To use MIGraphX's C/C++ API in your CMake project, you must set `CMAKE_PREFIX_PATH` to the
MIGraphX installation location and run:

<<<<<<< HEAD
```bash
=======
```cmake
>>>>>>> 05a7707b
find_package(migraphx)
target_link_libraries(myApp migraphx::c)
```

Where `myApp` is the CMake target in your project.

## Building for development

Using `rbuild`, you can install the dependencies for development with:

```bash
rbuild develop
```

This installs development dependencies in the `deps` directory and configures `cmake` to use those
dependencies in the `build` directory. You can change these directories by passing the `--deps-dir` and
`--build-dir` flags to the `rbuild` command:

```bash
rbuild develop --build-dir build_rocm_55 --deps-dir /home/user/deps_dir
```

## Building the documentation

HTML and PDF documentation can be built using:

`cmake --build . --config Release --target doc` **OR** `make doc`

This will build a local searchable web site inside the docs/html folder.

Documentation is built using [Doxygen](http://www.stack.nl/~dimitri/doxygen/download.html) and [rocm-docs-core](https://github.com/RadeonOpenCompute/rocm-docs-core)

Run the steps below to build documentation locally.

```bash
cd docs

pip3 install -r sphinx/requirements.txt

python3 -m sphinx -T -E -b html -d _build/doctrees -D language=en . _build/html
```

Depending on your setup `sudo` may be required for the pip install.

## Formatting the code

All the code is formatted using clang-format. To format a file, use:

```clang
clang-format-10 -style=file -i <path-to-source-file>
```

Also, githooks can be installed to format the code per-commit:

```bash
./.githooks/install
```<|MERGE_RESOLUTION|>--- conflicted
+++ resolved
@@ -4,16 +4,9 @@
 To use MIGraphX, you can install the binaries or build from source code. Refer to the following sections
 for Ubuntu installation instructions (we'll provide instructions for other Linux distributions in the future).
 
-<<<<<<< HEAD
-```note
-You must [install ROCm](https://rocm.docs.amd.com/en/latest/deploy/linux/quick_start.html) before
-installing MIGraphX.
-```
-=======
-> [!NOTE] 
+> [!NOTE]
 > You must [install ROCm](https://rocm.docs.amd.com/en/latest/deploy/linux/quick_start.html) before
 > installing MIGraphX.
->>>>>>> 05a7707b
 
 ## Installing from binaries
 
@@ -29,7 +22,6 @@
 ## Building from source
 
 You have three options for building from source:
-<<<<<<< HEAD
 
 * [ROCm build tool](#use-the-rocm-build-tool-rbuild): Uses
   [rbuild](https://github.com/RadeonOpenCompute/rbuild) to install prerequisites, then you can build
@@ -43,21 +35,6 @@
 
 ### Build prerequisites
 
-=======
-
-* [ROCm build tool](#use-the-rocm-build-tool-rbuild): Uses
-  [rbuild](https://github.com/RadeonOpenCompute/rbuild) to install prerequisites, then you can build
-  the libraries with a single command.
-
-* [CMake](#use-cmake-to-build-migraphx): Uses a script to install prerequisites, then you can use
-  CMake to build the source.
-
-* [Docker](#use-docker): Builds a Docker image with all prerequisites installed, then you can build the
-  MIGraphX sources inside a Docker container.
-
-### Build prerequisites
-
->>>>>>> 05a7707b
 The following is a list of prerequisites for building MIGraphX.
 
 * [ROCm CMake modules](https://github.com/RadeonOpenCompute/rocm-cmake) **required**
@@ -89,114 +66,6 @@
 3. Build MIGraphX source code:
 
     ```bash
-<<<<<<< HEAD
-    rbuild build -d depend -B build
-    ```
-
-Once completed, all prerequisites are in the `depend` folder and MIGraphX is in the `build` directory.
-
-```note
-If you get an `rbuild: command not found` error, it's because `rbuild` is installed in `$HOME/.local/bin`,
-which is not in `PATH`. You can either export PATH as `export PATH=$HOME/.local/bin:$PATH` to add
-the folder to `PATH`, or add the option `--prefix /usr/local` in the pip3 command when installing `rbuild`.
-```
-
-### Use CMake to build MIGraphX
-
-1. Install the prerequisites:
-
-    ```bash
-    rbuild prepare -d depend
-    ```
-
-    This puts all the prerequisites are in `depend` the folder. They can be used in the `cmake`
-    configuration as `-DCMAKE_PREFIX_PATH=depend`.
-
-    If you have sudo access, as an alternative to the `rbuild` command, you can install the prerequisites
-    in the same way as a Dockerfile, by calling `./tools/install_prereqs.sh`.
-
-    By default, all prerequisites are installed at the default location (`/usr/local`) and are accessible by all
-    users. For the default location, `sudo` is required to run the script. You can also specify a different
-    location using `./tools/install_prereqs.sh $custom_location`.
-
-2. Go to the project folder and create a `build` directory:
-
-    ```bash
-    mkdir build
-    cd build
-    ```
-
-3. Configure CMake. If the prerequisites are installed at the default location `/usr/local`, use:
-
-    ```bash
-    CXX=/opt/rocm/llvm/bin/clang++ cmake ..
-    ```
-
-    Otherwise, you need to set `-DCMAKE_PREFIX_PATH=$your_loc` to configure CMake.
-
-4. Build MIGraphX source code:
-
-    ```cpp
-    make -j$(nproc)
-    ```
-
-    You can verify this using:
-
-    ```cpp
-    make -j$(nproc) check
-    ```
-
-5. Install MIGraphX libraries:
-
-    ```cpp
-    make install
-    ```
-
-### Use Docker
-
-The easiest way to set up the development environment is to use Docker.
-
-1. With the Dockerfile, build a Docker image:
-
-    ```bash
-        docker build -t migraphx .
-    ```
-
-2. Enter the development environment using `docker run`:
-
-    ```bash
-        docker run --device='/dev/kfd' --device='/dev/dri' -v=`pwd`:/code/AMDMIGraphX -w /code/AMDMIGraphX --group-add video -it migraphx
-    ```
-
-3. In the Docker container, all required prerequisites are already installed, so you can go to the folder
-    `/code/AMDMIGraphX` and follow the steps (starting from 2) in the
-    [Use CMake to build MIGraphX](#use-cmake-to-build-migraphx).
-
-## Using the MIGraphX Python module
-
-To use MIGraphX's Python module, you can set `PYTHONPATH` or use the `.deb` package:
-
-* Setting `PYTHONPATH`:
-
-    ```bash
-    export PYTHONPATH=/opt/rocm/lib:$PYTHONPATH
-    ```
-
-* Creating the `deb` package:
-
-    ```bash
-    make package
-    ```
-
-    This provides the path for .deb package.
-
-    To install:
-
-    ```bash
-    dpkg -i <path_to_deb_file>
-    ```
-
-=======
     rbuild build -d depend -B build -DGPU_TARGETS=$(/opt/rocm/bin/rocminfo | grep -o -m1 'gfx.*')
     ```
 
@@ -302,17 +171,12 @@
     dpkg -i <path_to_deb_file>
     ```
 
->>>>>>> 05a7707b
 ## Calling MIGraphX APIs
 
 To use MIGraphX's C/C++ API in your CMake project, you must set `CMAKE_PREFIX_PATH` to the
 MIGraphX installation location and run:
 
-<<<<<<< HEAD
-```bash
-=======
 ```cmake
->>>>>>> 05a7707b
 find_package(migraphx)
 target_link_libraries(myApp migraphx::c)
 ```
