--- conflicted
+++ resolved
@@ -65,17 +65,10 @@
     // Perm block in one go. (Instead of computing each permutation in isolation per element)
     size_t permutations = 1u << resized_m.size();
     std::vector<std::vector<std::size_t>> perm_blk(permutations, std::vector<size_t>(strides));
-<<<<<<< HEAD
 
     // final outputted vector: permutations of neighbors.
     std::vector<int> out_idx_vec(permutations * elements_ct);
 
-=======
-
-    // final outputted vector: permutations of neighbors.
-    std::vector<int> out_idx_vec(permutations * elements_ct);
-
->>>>>>> 24e7c17f
     for(size_t e_idx = 0; e_idx < elements_ct; ++e_idx)
     {
         size_t t_idx = e_idx;
@@ -298,36 +291,10 @@
             MIGRAPHX_THROW("PARSE_" + opd.onnx_name + ": exclude_outside 1 is not supported!");
         }
 
-<<<<<<< HEAD
         if(contains(info.attributes, "keep_aspect_ratio_policy"))
         {
             MIGRAPHX_THROW("PARSE_" + opd.onnx_name +
                            ": keep_aspect_ratio_policy is not supported!");
-=======
-        // TODO: support implementation of 'axes' attribute.
-        // For now, it's used to check the length of 'sizes' input (if present)
-        std::vector<int64_t> axes;
-        if(contains(info.attributes, "axes"))
-        {
-            auto&& axes_vals = info.attributes.at("axes").ints();
-            axes             = std::vector<int64_t>(axes_vals.begin(), axes_vals.end());
-        }
-
-        if(contains(info.attributes, "keep_aspect_ratio_policy"))
-        {
-            shape last_arg_shape     = args.back()->get_shape();
-            size_t last_arg_elements = last_arg_shape.elements();
-            // Check if the last arg is 'sizes' input.
-            // This attribute is only relevant if 'sizes' input is used.
-            // The shape constraints for 'sizes' are below:
-            if(last_arg_shape.type() == shape::int64_type and
-               (last_arg_elements == args.front()->get_shape().ndim() or
-                (contains(info.attributes, "axes") and last_arg_elements == axes.size())))
-            {
-                MIGRAPHX_THROW("PARSE_" + opd.onnx_name +
-                               ": keep_aspect_ratio_policy is not supported!");
-            }
->>>>>>> 24e7c17f
         }
 
         // input data shape info
