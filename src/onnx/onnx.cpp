--- conflicted
+++ resolved
@@ -945,11 +945,7 @@
 
         if(args.empty())
         {
-<<<<<<< HEAD
-            MIGRAPHX_THROW("Parse ConstantOfShape : must have 1 input!");
-=======
             MIGRAPHX_THROW("ConstantOfShape : must have 1 input!");
->>>>>>> faf96552
         }
         else
         {
@@ -962,25 +958,13 @@
             else
             {
                 migraphx::argument in = args[0]->eval();
-<<<<<<< HEAD
-                if(in.empty())
-                {
-                    MIGRAPHX_THROW("Parse ConstantOfShape: cannot handle dynamic shape as input");
-                }
-=======
                 check_arg_empty(in, "ConstantOfShape: dynamic shape is not supported");
->>>>>>> faf96552
 
                 std::vector<std::size_t> dims;
                 in.visit([&](auto input) { dims.assign(input.begin(), input.end()); });
                 s = migraphx::shape{type, dims};
             }
 
-<<<<<<< HEAD
-            literal l_out;
-            l_val.visit([&](auto val) {
-                using type = std::remove_cv_t<typename decltype(val)::value_type>;
-=======
             literal l_out{};
             l_val.visit([&](auto val) {
 // this #ifdef is to avoid a false cppcheck error, will remove later
@@ -990,7 +974,6 @@
 #else
                 using type = std::remove_cv_t<typename decltype(val)::value_type>;
 #endif
->>>>>>> faf96552
                 // l_val contains only one element
                 std::vector<type> out_vec(s.elements(), *val.begin());
                 l_out = literal(s, out_vec);
@@ -1005,21 +988,10 @@
     {
         auto in_lens             = args[0]->get_shape().lens();
         migraphx::argument arg_s = args[1]->eval();
-<<<<<<< HEAD
-        if(arg_s.empty())
-        {
-            MIGRAPHX_THROW("Parse Expand: cannot handle dynamic shape as input");
-        }
-        std::vector<std::size_t> dims;
-        arg_s.visit([&](auto input) { dims.assign(input.begin(), input.end()); });
-        auto out_lens = compute_broadcasted_lens(in_lens, dims);
-=======
         check_arg_empty(arg_s, "Expand: dynamic shape is not supported");
         std::vector<std::size_t> dims;
         arg_s.visit([&](auto input) { dims.assign(input.begin(), input.end()); });
         auto out_lens = compute_broadcasted_lens(in_lens, dims);
-
->>>>>>> faf96552
         return prog.add_instruction(op::multibroadcast{out_lens}, args[0]);
     }
 
