/*
 * The MIT License (MIT)
 *
 * Copyright (c) 2015-2025 Advanced Micro Devices, Inc. All rights reserved.
 *
 * Permission is hereby granted, free of charge, to any person obtaining a copy
 * of this software and associated documentation files (the "Software"), to deal
 * in the Software without restriction, including without limitation the rights
 * to use, copy, modify, merge, publish, distribute, sublicense, and/or sell
 * copies of the Software, and to permit persons to whom the Software is
 * furnished to do so, subject to the following conditions:
 *
 * The above copyright notice and this permission notice shall be included in
 * all copies or substantial portions of the Software.
 *
 * THE SOFTWARE IS PROVIDED "AS IS", WITHOUT WARRANTY OF ANY KIND, EXPRESS OR
 * IMPLIED, INCLUDING BUT NOT LIMITED TO THE WARRANTIES OF MERCHANTABILITY,
 * FITNESS FOR A PARTICULAR PURPOSE AND NONINFRINGEMENT.  IN NO EVENT SHALL THE
 * AUTHORS OR COPYRIGHT HOLDERS BE LIABLE FOR ANY CLAIM, DAMAGES OR OTHER
 * LIABILITY, WHETHER IN AN ACTION OF CONTRACT, TORT OR OTHERWISE, ARISING FROM,
 * OUT OF OR IN CONNECTION WITH THE SOFTWARE OR THE USE OR OTHER DEALINGS IN
 * THE SOFTWARE.
 */

#ifndef MIGRAPHX_GUARD_RAW_DATA_HPP
#define MIGRAPHX_GUARD_RAW_DATA_HPP

#include <migraphx/tensor_view.hpp>
#include <migraphx/requires.hpp>
#include <migraphx/byte.hpp>
#include <migraphx/config.hpp>
#include <sstream>

namespace migraphx {
inline namespace MIGRAPHX_INLINE_NS {

struct raw_data_base
{
};

/**
 * @brief Provides a base class for common operations with raw buffer
 *
 * For classes that handle a raw buffer of data, this will provide common operations such as equals,
 * printing, and visitors. To use this class the derived class needs to provide a `data()` method to
 * retrieve a raw pointer to the data, and `get_shape` method that provides the shape of the data.
 *
 */
template <class Derived>
struct raw_data : raw_data_base
{
    template <class Stream>
    friend Stream& operator<<(Stream& os, const Derived& d)
    {
        if(not d.empty())
            d.visit([&](auto x) { os << x; },
                    [&](auto&& xs) {
                        for(auto&& x : xs)
                        {
                            os << "{ ";
                            os << x;
                            os << " }, ";
                        }
                    });
        return os;
    }

    /**
     * @brief Visits a single data element at a certain index.
     *
     * @param v A function which will be called with the type of data
     * @param n The index to read from
     */
    template <class Visitor, class Index = std::size_t>
    void visit_at(Visitor v, Index n = 0) const
    {
        auto&& derived = static_cast<const Derived&>(*this);
        if(derived.empty())
            MIGRAPHX_THROW("Visiting empty data!");
        auto&& s = derived.get_shape();
        s.visit_type([&](auto as) { v(*(as.from(derived.data()) + s.index(n))); });
    }

    template <class Visitor, class TupleVisitor>
    void visit(Visitor v, TupleVisitor tv) const
    {
        auto&& derived = static_cast<const Derived&>(*this);
        if(derived.empty())
            MIGRAPHX_THROW("Visiting empty data!");
        auto&& s = derived.get_shape();
        s.visit_type([&](auto as) { v(make_view(s, as.from(derived.data()))); },
                     [&] { tv(derived.get_sub_objects()); });
    }

    /**
     * @brief Visits the data
     *
     *  This will call the visitor function with a `tensor_view<T>` based on the shape of the data.
     *
     * @param v A function to be called with `tensor_view<T>`
     */
    template <class Visitor>
    void visit(Visitor v) const
    {
        visit(v, [&](const auto&) { MIGRAPHX_THROW("Invalid tuple type"); });
    }

    /**
<<<<<<< HEAD
     * Visit the data with a tensor_view<uint8_t> with lens = {num bytes};
     */
    template <class Visitor, class TupleVisitor>
    void raw_visit(Visitor v, TupleVisitor tv) const
=======
     * Visit the data using the normal visit function for computable types.
     * For non-computable types, use a tensor_view<byte> with shape = {type = uint8_type, lens =
     * {num bytes}};
     */
    template <class Visitor, class TupleVisitor>
    void fallback_visit(Visitor v, TupleVisitor tv) const
>>>>>>> 4f6d3407
    {
        auto&& derived = static_cast<const Derived&>(*this);
        if(derived.empty())
            MIGRAPHX_THROW("Visiting empty data!");
        auto&& s = derived.get_shape();
<<<<<<< HEAD
        if(s.type() == shape::tuple_type)
        {
            tv(derived.get_sub_objects());
        }
        else
        {
            auto&& buffer     = static_cast<const Derived&>(*this).data();
            shape visit_shape = {shape::uint8_type, {s.bytes()}};
            v(make_view(visit_shape, reinterpret_cast<const migraphx::byte*>(buffer)));
=======
        if(s.computable())
        {
            visit(v, tv);
        }
        else
        {
            auto&& buffer    = static_cast<const Derived&>(*this).data();
            shape view_shape = {shape::uint8_type, {s.bytes()}};
            v(make_view(view_shape, reinterpret_cast<byte*>(buffer)));
>>>>>>> 4f6d3407
        }
    }

    template <class Visitor>
<<<<<<< HEAD
    void raw_visit(Visitor v) const
    {
        raw_visit(v, [&](const auto&) { MIGRAPHX_THROW("Invalid tuple type"); });
=======
    void fallback_visit(Visitor v) const
    {
        fallback_visit(v, [&](const auto&) { MIGRAPHX_THROW("Invalid tuple type"); });
>>>>>>> 4f6d3407
    }

    /// Returns true if the raw data is only one element
    bool single() const
    {
        auto&& s = static_cast<const Derived&>(*this).get_shape();
        return s.elements() == 1;
    }

    /**
     * @brief Retrieves a single element of data
     *
     * @param n The index to retrieve the data from
     * @tparam T The type of data to be retrieved
     * @return The element as `T`
     */
    template <class T, class Index = std::size_t>
    T at(Index n = 0) const
    {
        T result;
        this->visit_at([&](auto x) { result = x; }, std::move(n));
        return result;
    }

    struct auto_cast
    {
        const Derived* self;
        template <class T>
        operator T()
        {
            assert(self->single());
            return self->template at<T>();
        }

        template <class T>
        using is_data_ptr =
            bool_c<(std::is_void<T>{} or std::is_same<char, std::remove_cv_t<T>>{} or
                    std::is_same<unsigned char, std::remove_cv_t<T>>{})>;

        template <class T>
        using get_data_type = std::conditional_t<is_data_ptr<T>{}, float, T>;

        template <class T>
        bool matches() const
        {
            return is_data_ptr<T>{} or
                   self->get_shape().type() == migraphx::shape::get_type<get_data_type<T>>{};
        }

        template <class T>
        operator T*()
        {
            using type = std::remove_cv_t<T>;
            assert(matches<T>());
            return reinterpret_cast<type*>(self->data());
        }
    };

    /// Implicit conversion of raw data pointer
    auto_cast implicit() const { return {static_cast<const Derived*>(this)}; }

    /// Get a tensor_view to the data.
    /// For get<byte>() returns a 1D tensor_view<const byte*>.
    template <class T>
    tensor_view<T> get() const
    {
        auto&& s      = static_cast<const Derived&>(*this).get_shape();
        auto&& buffer = static_cast<const Derived&>(*this).data();
<<<<<<< HEAD
        if(s.computable() and s.type() != migraphx::shape::get_type<T>{})
            MIGRAPHX_THROW("Incorrect data type for raw data");
        return make_view(s, reinterpret_cast<T*>(buffer));
=======
        if constexpr(std::is_same<std::remove_cv_t<T>, migraphx::byte>{})
        {
            shape view_shape = {shape::uint8_type, {s.bytes()}};
            return make_view(view_shape, reinterpret_cast<const migraphx::byte*>(buffer));
        }
        else
        {
            if(s.computable() and s.type() != migraphx::shape::get_type<T>{})
                MIGRAPHX_THROW("Incorrect data type for raw data");
            return make_view(s, reinterpret_cast<T*>(buffer));
        }
>>>>>>> 4f6d3407
    }

    template <class T>
    T* cast() const
    {
        auto&& buffer = static_cast<const Derived&>(*this).data();
        assert(static_cast<const Derived&>(*this).get_shape().type() ==
               migraphx::shape::get_type<T>{});
        return reinterpret_cast<T*>(buffer);
    }

    std::string to_string() const
    {
        std::stringstream ss;
        ss.precision(std::numeric_limits<double>::max_digits10);
        ss << static_cast<const Derived&>(*this);
        return ss.str();
    }

    template <class T>
    std::vector<T> to_vector() const
    {
        std::vector<T> result(static_cast<const Derived&>(*this).get_shape().elements());
        this->visit([&](auto x) { result.assign(x.begin(), x.end()); });
        return result;
    }
};

namespace detail {
template <class V1, class V2, class... Ts>
void visit_all_flatten(const shape& s, V1&& v1, V2 v2, Ts&&... xs)
{
    s.visit_type([&](auto as) { v1(make_view(xs.get_shape(), as.from(xs.data()))...); },
                 [&] { v2(xs.get_sub_objects()...); });
}

template <class V1, class V2, class... Ts>
auto visit_all_pack(const shape& s, V1&& v1, V2 v2)
{
    return [=](auto&&... xs) {
        // Workaround for https://gcc.gnu.org/bugzilla/show_bug.cgi?id=70100
        visit_all_flatten(s, v1, std::move(v2), xs...);
    };
}

template <class V1, class... Ts>
auto visit_all_pack(const shape& s, V1&& v1)
{
    return visit_all_pack(s, v1, [](auto&&...) { MIGRAPHX_THROW("Invalid tuple type"); });
}
} // namespace detail

/**
 * @brief Visits every object together
 * @details This will visit every object, but assumes each object is the same type. This can reduce
 * the deeply nested visit calls. Returns a function that takes the visitor callback.
 * Calling syntax is `visit_all(xs...)([](auto... ys) {})` where `xs...` and `ys...` are the
 * same number of parameters.
 *
 * @param x A raw data object
 * @param xs Many raw data objects.
 * @return A function to be called with the visitor
 */
template <class T, class... Ts>
auto visit_all(T&& x, Ts&&... xs)
{
    auto&& s                                   = x.get_shape();
    std::initializer_list<shape::type_t> types = {xs.get_shape().type()...};
    if(not std::all_of(types.begin(), types.end(), [&](shape::type_t t) { return t == s.type(); }))
        MIGRAPHX_THROW("Types must be the same");
    return [&](auto... vs) { detail::visit_all_pack(s, vs...)(x, xs...); };
}

/**
 * @brief Visits every object together
 * @details This will visit every object, but assumes each object is the same type. This can reduce
 * the deeply nested visit calls. Returns a function that takes the visitor callback.
 *
 * @param x A vector of raw data objects.  Types must all be the same.
 * @return A function to be called with the visitor
 */
template <class T>
auto visit_all(const std::vector<T>& x)
{
    auto&& s = x.front().get_shape();
    if(not std::all_of(
           x.begin(), x.end(), [&](const T& y) { return y.get_shape().type() == s.type(); }))
        MIGRAPHX_THROW("Types must be the same");
    return [&](auto v) {
        s.visit_type([&](auto as) {
            using type = typename decltype(as)::type;
            std::vector<tensor_view<type>> result;
            std::transform(x.begin(), x.end(), std::back_inserter(result), [&](const auto& y) {
                return make_view(y.get_shape(), as.from(y.data()));
            });
            v(result);
        });
    };
}

template <class T,
          class U,
          MIGRAPHX_REQUIRES(std::is_base_of<raw_data_base, T>{} and
                            std::is_base_of<raw_data_base, U>{})>
bool operator==(const T& x, const U& y)
{
    auto&& xshape = x.get_shape();
    auto&& yshape = y.get_shape();
    bool result   = x.empty() and y.empty();
    if(not result and xshape == yshape)
    {
        if(xshape.computable())
        {
            visit_all(x, y)([&](auto xview, auto yview) { result = xview == yview; },
                            [&](auto&& xs, auto&& ys) {
                                result = std::equal(xs.begin(), xs.end(), ys.begin(), ys.end());
                            });
        }
        else
        {
<<<<<<< HEAD
            // not tuple type so do not need tuple visitor
            x.raw_visit(
                [&](auto xview) { y.raw_visit([&](auto yview) { result = xview == yview; }); });
=======
            result = x.template get<const byte>() == y.template get<const byte>();
>>>>>>> 4f6d3407
        }
    }
    return result;
}

template <class T,
          class U,
          MIGRAPHX_REQUIRES(std::is_base_of<raw_data_base, T>{} and
                            std::is_base_of<raw_data_base, U>{})>
bool operator!=(const T& x, const U& y)
{
    return not(x == y);
}

} // namespace MIGRAPHX_INLINE_NS
} // namespace migraphx

#endif<|MERGE_RESOLUTION|>--- conflicted
+++ resolved
@@ -106,35 +106,17 @@
     }
 
     /**
-<<<<<<< HEAD
-     * Visit the data with a tensor_view<uint8_t> with lens = {num bytes};
-     */
-    template <class Visitor, class TupleVisitor>
-    void raw_visit(Visitor v, TupleVisitor tv) const
-=======
      * Visit the data using the normal visit function for computable types.
      * For non-computable types, use a tensor_view<byte> with shape = {type = uint8_type, lens =
      * {num bytes}};
      */
     template <class Visitor, class TupleVisitor>
     void fallback_visit(Visitor v, TupleVisitor tv) const
->>>>>>> 4f6d3407
     {
         auto&& derived = static_cast<const Derived&>(*this);
         if(derived.empty())
             MIGRAPHX_THROW("Visiting empty data!");
         auto&& s = derived.get_shape();
-<<<<<<< HEAD
-        if(s.type() == shape::tuple_type)
-        {
-            tv(derived.get_sub_objects());
-        }
-        else
-        {
-            auto&& buffer     = static_cast<const Derived&>(*this).data();
-            shape visit_shape = {shape::uint8_type, {s.bytes()}};
-            v(make_view(visit_shape, reinterpret_cast<const migraphx::byte*>(buffer)));
-=======
         if(s.computable())
         {
             visit(v, tv);
@@ -144,22 +126,10 @@
             auto&& buffer    = static_cast<const Derived&>(*this).data();
             shape view_shape = {shape::uint8_type, {s.bytes()}};
             v(make_view(view_shape, reinterpret_cast<byte*>(buffer)));
->>>>>>> 4f6d3407
         }
     }
 
     template <class Visitor>
-<<<<<<< HEAD
-    void raw_visit(Visitor v) const
-    {
-        raw_visit(v, [&](const auto&) { MIGRAPHX_THROW("Invalid tuple type"); });
-=======
-    void fallback_visit(Visitor v) const
-    {
-        fallback_visit(v, [&](const auto&) { MIGRAPHX_THROW("Invalid tuple type"); });
->>>>>>> 4f6d3407
-    }
-
     /// Returns true if the raw data is only one element
     bool single() const
     {
@@ -226,11 +196,9 @@
     {
         auto&& s      = static_cast<const Derived&>(*this).get_shape();
         auto&& buffer = static_cast<const Derived&>(*this).data();
-<<<<<<< HEAD
         if(s.computable() and s.type() != migraphx::shape::get_type<T>{})
             MIGRAPHX_THROW("Incorrect data type for raw data");
         return make_view(s, reinterpret_cast<T*>(buffer));
-=======
         if constexpr(std::is_same<std::remove_cv_t<T>, migraphx::byte>{})
         {
             shape view_shape = {shape::uint8_type, {s.bytes()}};
@@ -242,7 +210,6 @@
                 MIGRAPHX_THROW("Incorrect data type for raw data");
             return make_view(s, reinterpret_cast<T*>(buffer));
         }
->>>>>>> 4f6d3407
     }
 
     template <class T>
@@ -363,13 +330,7 @@
         }
         else
         {
-<<<<<<< HEAD
-            // not tuple type so do not need tuple visitor
-            x.raw_visit(
-                [&](auto xview) { y.raw_visit([&](auto yview) { result = xview == yview; }); });
-=======
             result = x.template get<const byte>() == y.template get<const byte>();
->>>>>>> 4f6d3407
         }
     }
     return result;
