/*
 * The MIT License (MIT)
 *
 * Copyright (c) 2015-2023 Advanced Micro Devices, Inc. All rights reserved.
 *
 * Permission is hereby granted, free of charge, to any person obtaining a copy
 * of this software and associated documentation files (the "Software"), to deal
 * in the Software without restriction, including without limitation the rights
 * to use, copy, modify, merge, publish, distribute, sublicense, and/or sell
 * copies of the Software, and to permit persons to whom the Software is
 * furnished to do so, subject to the following conditions:
 *
 * The above copyright notice and this permission notice shall be included in
 * all copies or substantial portions of the Software.
 *
 * THE SOFTWARE IS PROVIDED "AS IS", WITHOUT WARRANTY OF ANY KIND, EXPRESS OR
 * IMPLIED, INCLUDING BUT NOT LIMITED TO THE WARRANTIES OF MERCHANTABILITY,
 * FITNESS FOR A PARTICULAR PURPOSE AND NONINFRINGEMENT.  IN NO EVENT SHALL THE
 * AUTHORS OR COPYRIGHT HOLDERS BE LIABLE FOR ANY CLAIM, DAMAGES OR OTHER
 * LIABILITY, WHETHER IN AN ACTION OF CONTRACT, TORT OR OTHERWISE, ARISING FROM,
 * OUT OF OR IN CONNECTION WITH THE SOFTWARE OR THE USE OR OTHER DEALINGS IN
 * THE SOFTWARE.
 */
#include <migraphx/simplify_qdq.hpp>
#include <migraphx/instruction.hpp>
#include <migraphx/iterator_for.hpp>
#include <migraphx/make_op.hpp>
#include <migraphx/program.hpp>
#include <migraphx/shape.hpp>
#include <migraphx/matcher.hpp>
#include <migraphx/dead_code_elimination.hpp>
#include <migraphx/pass_manager.hpp>
#include <migraphx/op/convolution.hpp>
#include <migraphx/op/quant_convolution.hpp>
#include <migraphx/op/dot.hpp>
#include <migraphx/op/quant_dot.hpp>
#include <migraphx/register_op.hpp>

namespace migraphx {
inline namespace MIGRAPHX_INLINE_NS {
<<<<<<< HEAD
namespace {
=======

template <class... Ms>
auto skip_post_dq_ops(Ms... ms)
{
    return match::skip(
        match::name("broadcast", "multibroadcast", "contiguous", "transpose", "reshape"))(ms...);
}

>>>>>>> 161f9fcf
std::unordered_set<std::string> get_quantizable_op_names()
{
    static std::unordered_set<std::string> s = {"convolution", "dot"};
    return s;
}

struct match_find_quantizable_ops
{
    static bool
    is_valid_scale(instruction_ref scale, std::vector<std::size_t> lens, std::size_t axis)
    {
        return scale->get_shape().scalar() or scale->get_shape().elements() == lens.at(axis);
    }

    static bool is_valid_zero_point(instruction_ref zp)
    {
        if(not zp->can_eval())
            return false;

        bool all_zeros = false;
        zp->eval().visit([&](auto z) {
            all_zeros =
                std::all_of(z.begin(), z.end(), [&](auto val) { return float_equal(val, 0); });
        });
        return all_zeros;
    }

    static auto
    scale_broadcast_op(instruction_ref scale, std::vector<std::size_t> lens, std::size_t axis)
    {
        if(scale->get_shape().scalar())
        {
            return migraphx::make_op("multibroadcast", {{"out_lens", lens}});
        }
        else
        {
            return migraphx::make_op("broadcast", {{"out_lens", lens}, {"axis", axis}});
        }
    }

    // Helper function to insert quantized versions of any broadcasts and transpose ops that
    // occur between dequantizelinear and the quantized op
    static auto
    propagate_quantized_ins(module& m, const instruction_ref dqins, const instruction_ref qop_arg)
    {
        auto prev_ins = qop_arg;
        std::vector<instruction_ref> ins_inbetween;
        // matcher skips continguous, multi/broadcasts and transposes, collect all those
        // instructions
        while(prev_ins != dqins)
        {
            ins_inbetween.push_back(prev_ins);
            prev_ins = prev_ins->inputs().front();
        }
        auto qinp = dqins->inputs().front();
        for(auto ins : reverse_iterator_for(ins_inbetween))
        {
            qinp = m.insert_instruction(dqins, (*ins)->get_operator(), {qinp});
        }
        return qinp;
    }

    static auto dequantizelinear_op(const std::string& scale, const std::string& zp)
    {
        return match::name("dequantizelinear")(
            match::arg(0)(match::skip(match::name("quantizelinear"))(match::any())),
            match::arg(1)(match::skip_broadcasts(match::is_constant().bind(scale))),
            match::arg(2)(match::skip_broadcasts(match::is_constant().bind(zp))));
    }

    auto matcher() const
    {
        return match::name(get_quantizable_op_names())(
            match::arg(0)(skip_post_dq_ops(dequantizelinear_op("scale1", "zp1").bind("dq1"))),
            match::arg(1)(skip_post_dq_ops(dequantizelinear_op("scale2", "zp2").bind("dq2"))));
    }

    void apply(module& m, const match::matcher_result& r) const
    {
        auto qop    = r.result;
        auto dq1    = r.instructions["dq1"];
        auto dq2    = r.instructions["dq2"];
        auto scale1 = r.instructions["scale1"];
        auto scale2 = r.instructions["scale2"];
        auto zp1    = r.instructions["zp1"];
        auto zp2    = r.instructions["zp2"];
        // Only INT8 or FP8 type currently supported
        std::set<migraphx::shape::type_t> supported_types = {migraphx::shape::fp8e4m3fnuz_type,
                                                             migraphx::shape::int8_type};
        if(not contains(supported_types, dq1->inputs().front()->get_shape().type()) or
           not contains(supported_types, dq2->inputs().front()->get_shape().type()))
            return;

        // Only symmetric quantization supported (ie. non-zero zero_points not allowed)
        if(not(is_valid_zero_point(zp1) and is_valid_zero_point(zp2)))
            return;

        // Only support scalar and 1D scales
        if(scale1->get_shape().lens().size() != 1 or scale2->get_shape().lens().size() != 1)
            return;

        // Propagate q1 and q2 through any broadcasts and transposes before qop
        auto qop_args  = qop->inputs();
        qop_args.at(0) = propagate_quantized_ins(m, dq1, qop_args[0]);
        qop_args.at(1) = propagate_quantized_ins(m, dq2, qop_args[1]);
        instruction_ref dq;
        instruction_ref out_scale;
        instruction_ref zero_point;
        if(qop->name() == "convolution")
        {
            auto conv_val = qop->get_operator().to_value();
            dq            = m.insert_instruction(
                qop, migraphx::make_op("quant_convolution", conv_val), qop_args);
            auto out_lens = dq->get_shape().lens();

            // Input scale should always be scalar and weight scale can be scalar or 1D of the
            // same lens as the output channel dim (dim 1 in the output)
            if(not(is_valid_scale(scale1, out_lens, 1) and is_valid_scale(scale2, out_lens, 1)))
                return;

            auto s1_bcast =
                m.insert_instruction(qop, scale_broadcast_op(scale1, out_lens, 1), scale1);
            auto s2_bcast =
                m.insert_instruction(qop, scale_broadcast_op(scale2, out_lens, 1), scale2);

            out_scale = m.insert_instruction(qop, migraphx::make_op("mul"), s1_bcast, s2_bcast);
        }
        else if(qop->name() == "dot")
        {
            dq            = m.insert_instruction(qop, migraphx::make_op("quant_dot"), qop_args);
            auto out_lens = dq->get_shape().lens();

            // For (..., M, N) x (..., N, K) dot, only support cases where quantization axis is M
            // for input1 and K for input 2
            if(not(is_valid_scale(scale1, out_lens, out_lens.size() - 2) and
                   is_valid_scale(scale2, out_lens, out_lens.size() - 1)))
                return;

            auto s1_bcast = m.insert_instruction(
                qop, scale_broadcast_op(scale1, out_lens, out_lens.size() - 2), scale1);
            auto s2_bcast = m.insert_instruction(
                qop, scale_broadcast_op(scale2, out_lens, out_lens.size() - 1), scale2);

            out_scale = m.insert_instruction(qop, migraphx::make_op("mul"), s1_bcast, s2_bcast);
        }

        dq = m.insert_instruction(qop, make_op("dequantizelinear"), dq, out_scale);
        m.replace_instruction(qop, dq);
    }
};

bool compare_literals(instruction_ref ins1, instruction_ref ins2)
{
    if(ins1->name() == "broadcast" or ins1->name() == "multibroadcast")
        ins1 = ins1->inputs().front();
    auto x = ins1->eval();
    if(x.empty())
        return false;
    auto literal1 = ins1->get_literal();
    if(ins2->name() == "broadcast" or ins2->name() == "multibroadcast")
        ins2 = ins2->inputs().front();
    auto y = ins2->eval();
    if(y.empty())
        return false;
    auto literal2 = ins2->get_literal();

    bool diff_shapes_equal_vals = false;
    visit_all(ins1->get_literal(), ins2->get_literal())([&](const auto l1, const auto l2) {
        diff_shapes_equal_vals =
            std::all_of(l1.begin() + 1,
                        l1.end(),
                        [&](auto v) {
                            return ((float_equal(v, l1.front())) or
                                    (std::isinf(static_cast<double>(l1.front())) and
                                     std::isinf(static_cast<double>(v))));
                        }) and
            std::all_of(l2.begin(), l2.end(), [&](auto v) {
                return ((float_equal(v, l1.front())) or
                        (std::isinf(static_cast<double>(l1.front())) and
                         std::isinf(static_cast<double>(v))));
            });
    });

    return (x == y) or diff_shapes_equal_vals;
}

template<class Iterator>
bool precedes(Iterator x, Iterator y, Iterator last)
{
    auto r = range(std::next(x), last);
    return any_of(iterator_for(r), [&](auto it)
    {
        return it == y;
    });
}

struct match_qlinear_reused
{
    auto matcher() const
    {
        return match::name("quantizelinear")(match::used_once(), match::arg(0)(match::none_of(match::used_once()).bind("x")));
    }

    void apply(module& m, const match::matcher_result& r) const
    {
        auto ins = r.result;
        auto x_ins = r.instructions["x"];
        assert(ins != x_ins);

        auto dq_inputs = ins->inputs();
        dq_inputs[0] = ins;
        auto outputs = x_ins->outputs();
        if (outputs.size() != 2)
            return;
        for(auto output:outputs)
        {
            if (output->name() == "quantizelinear")
                continue;
            if (not output->get_operator().attributes().contains("pointwise"))
                continue;
            if (not precedes(ins, output, m.end()))
                continue;
            auto dq = m.insert_instruction(std::next(ins), make_op("dequantizelinear"), dq_inputs);
            instruction::replace_argument(output, x_ins, dq);
        }
    }
};

void remove_qdq_pairs(module& m)
{
    for(auto ins : iterator_for(m))
    {
        auto args = ins->inputs();
        for(auto&& arg : args)
        {
            if(arg->name() == "dequantizelinear")
            {
                auto q = arg->inputs().front();
                if((q->name() == "quantizelinear") and
                   compare_literals(arg->inputs().at(1), q->inputs().at(1)) and
                   compare_literals(arg->inputs().at(2), q->inputs().at(2)))
                {
                    instruction::replace_argument(ins, arg, q->inputs().front());
                }
            }
        }
    }
}
} // namespace

void simplify_qdq::apply(module& m) const
{
    match::find_matches(m, match_find_quantizable_ops{});
    migraphx::run_passes(m, {migraphx::dead_code_elimination{}});
    remove_qdq_pairs(m);
    migraphx::run_passes(m, {migraphx::dead_code_elimination{}});
    match::find_matches(m, match_qlinear_reused{});
}

} // namespace MIGRAPHX_INLINE_NS
} // namespace migraphx<|MERGE_RESOLUTION|>--- conflicted
+++ resolved
@@ -38,9 +38,7 @@
 
 namespace migraphx {
 inline namespace MIGRAPHX_INLINE_NS {
-<<<<<<< HEAD
 namespace {
-=======
 
 template <class... Ms>
 auto skip_post_dq_ops(Ms... ms)
@@ -49,7 +47,6 @@
         match::name("broadcast", "multibroadcast", "contiguous", "transpose", "reshape"))(ms...);
 }
 
->>>>>>> 161f9fcf
 std::unordered_set<std::string> get_quantizable_op_names()
 {
     static std::unordered_set<std::string> s = {"convolution", "dot"};
