--- conflicted
+++ resolved
@@ -99,7 +99,6 @@
         add_generic_op<hip_min>("min");
 
         add_extend_op<miopen_gemm, op::dot>("dot");
-        add_extend_op<miopen_quant_gemm, op::quant_dot>("quant_dot");
         add_extend_op<miopen_contiguous, op::contiguous>("contiguous");
         add_extend_op<hip_concat, op::concat>("concat");
         add_extend_op<miopen_softmax, op::softmax>("softmax");
@@ -112,10 +111,7 @@
         add_lrn_op();
         add_convolution_op();
         add_quant_convolution_op();
-<<<<<<< HEAD
-=======
         add_quant_dot_op();
->>>>>>> 4d1f18a8
         add_pooling_op();
         add_batch_norm_inference_op();
     }
@@ -171,12 +167,6 @@
             auto ws   = conv.compile(ctx, ins->get_shape(), to_shapes(ins->inputs()));
 
             auto workspace = insert_allocation(ins, ws, "workspace");
-<<<<<<< HEAD
-            auto output    = insert_allocation(ins, ins->get_shape());
-
-            return prog->replace_instruction(
-                ins, conv, ins->inputs().at(0), ins->inputs().at(1), workspace, output);
-=======
 
             // add a temp float output to store the miopen convolution output
             shape tmp_output_shape{shape::float_type, ins->get_shape().lens()};
@@ -202,7 +192,6 @@
             inputs.push_back(output);
 
             return prog->replace_instruction(ins, miopen_quant_gemm{op}, inputs);
->>>>>>> 4d1f18a8
         });
     }
 
