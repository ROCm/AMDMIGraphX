/*
 * The MIT License (MIT)
 *
 * Copyright (c) 2015-2025 Advanced Micro Devices, Inc. All rights reserved.
 *
 * Permission is hereby granted, free of charge, to any person obtaining a copy
 * of this software and associated documentation files (the "Software"), to deal
 * in the Software without restriction, including without limitation the rights
 * to use, copy, modify, merge, publish, distribute, sublicense, and/or sell
 * copies of the Software, and to permit persons to whom the Software is
 * furnished to do so, subject to the following conditions:
 *
 * The above copyright notice and this permission notice shall be included in
 * all copies or substantial portions of the Software.
 *
 * THE SOFTWARE IS PROVIDED "AS IS", WITHOUT WARRANTY OF ANY KIND, EXPRESS OR
 * IMPLIED, INCLUDING BUT NOT LIMITED TO THE WARRANTIES OF MERCHANTABILITY,
 * FITNESS FOR A PARTICULAR PURPOSE AND NONINFRINGEMENT.  IN NO EVENT SHALL THE
 * AUTHORS OR COPYRIGHT HOLDERS BE LIABLE FOR ANY CLAIM, DAMAGES OR OTHER
 * LIABILITY, WHETHER IN AN ACTION OF CONTRACT, TORT OR OTHERWISE, ARISING FROM,
 * OUT OF OR IN CONNECTION WITH THE SOFTWARE OR THE USE OR OTHER DEALINGS IN
 * THE SOFTWARE.
 */
#include <migraphx/float_equal.hpp>
#include <migraphx/ranges.hpp>
#include <migraphx/fp4_casts.hpp>
#include <migraphx/float8.hpp>
#include "test.hpp"

#include <cmath>
#include <limits>

namespace test_fp4_casts {
static constexpr std::array<float, 16> e2m1_lut = {
    0.0, 0.5, 1.0, 1.5, 2.0, 3.0, 4.0, 6.0, -0.0, -0.5, -1.0, -1.5, -2.0, -3.0, -4.0, -6.0};
} // namespace test_fp4_casts

static float fp4e2m1_to_fp32_value(uint8_t input) { return test_fp4_casts::e2m1_lut[input]; }

TEST_CASE(test_fp4_to_float)
{
    std::vector<uint8_t> bit_vals(16);
    std::iota(bit_vals.begin(), bit_vals.end(), 0);
    EXPECT(std::all_of(bit_vals.begin(), bit_vals.end(), [](uint8_t bit_val) {
        float float_val = migraphx::fp4_to_float(bit_val);
        return migraphx::float_equal(float_val, fp4e2m1_to_fp32_value(bit_val));
    }));
}

TEST_CASE(test_fp4_to_fp8)
{
    std::vector<uint8_t> bit_vals(16);
    std::iota(bit_vals.begin(), bit_vals.end(), 0);
    EXPECT(std::all_of(bit_vals.begin(), bit_vals.end(), [](uint8_t bit_val) {
        auto float_val = migraphx::fp4_to_fp8(bit_val);
        return migraphx::float_equal(float_val, fp4e2m1_to_fp32_value(bit_val));
    }));
}

TEST_CASE(test_constexpr_fp4_to_float)
{
    constexpr std::array<float, 16> res_array = {migraphx::fp4_to_float(0x0),
                                                 migraphx::fp4_to_float(0x1),
                                                 migraphx::fp4_to_float(0x2),
                                                 migraphx::fp4_to_float(0x3),
                                                 migraphx::fp4_to_float(0x4),
                                                 migraphx::fp4_to_float(0x5),
                                                 migraphx::fp4_to_float(0x6),
                                                 migraphx::fp4_to_float(0x7),
                                                 migraphx::fp4_to_float(0x8),
                                                 migraphx::fp4_to_float(0x9),
                                                 migraphx::fp4_to_float(0xA),
                                                 migraphx::fp4_to_float(0xB),
                                                 migraphx::fp4_to_float(0xC),
                                                 migraphx::fp4_to_float(0xD),
                                                 migraphx::fp4_to_float(0xE),
                                                 migraphx::fp4_to_float(0xF)};
    EXPECT(std::equal(res_array.begin(), res_array.end(), test_fp4_casts::e2m1_lut.begin()));
}

TEST_CASE(test_constexpr_fp4_to_fp8)
{
<<<<<<< HEAD
    constexpr std::array<float, 16> res_array = {migraphx::fp4_to_fp8(0x0),
                                                 migraphx::fp4_to_fp8(0x1),
                                                 migraphx::fp4_to_fp8(0x2),
                                                 migraphx::fp4_to_fp8(0x3),
                                                 migraphx::fp4_to_fp8(0x4),
                                                 migraphx::fp4_to_fp8(0x5),
                                                 migraphx::fp4_to_fp8(0x6),
                                                 migraphx::fp4_to_fp8(0x7),
                                                 migraphx::fp4_to_fp8(0x8),
                                                 migraphx::fp4_to_fp8(0x9),
                                                 migraphx::fp4_to_fp8(0xA),
                                                 migraphx::fp4_to_fp8(0xB),
                                                 migraphx::fp4_to_fp8(0xC),
                                                 migraphx::fp4_to_fp8(0xD),
                                                 migraphx::fp4_to_fp8(0xE),
                                                 migraphx::fp4_to_fp8(0xF)};
=======
    constexpr std::array<migraphx::fp8::fp8e4m3fn, 16> res_array = {migraphx::fp4_to_fp8(0x0),
                                                                    migraphx::fp4_to_fp8(0x1),
                                                                    migraphx::fp4_to_fp8(0x2),
                                                                    migraphx::fp4_to_fp8(0x3),
                                                                    migraphx::fp4_to_fp8(0x4),
                                                                    migraphx::fp4_to_fp8(0x5),
                                                                    migraphx::fp4_to_fp8(0x6),
                                                                    migraphx::fp4_to_fp8(0x7),
                                                                    migraphx::fp4_to_fp8(0x8),
                                                                    migraphx::fp4_to_fp8(0x9),
                                                                    migraphx::fp4_to_fp8(0xA),
                                                                    migraphx::fp4_to_fp8(0xB),
                                                                    migraphx::fp4_to_fp8(0xC),
                                                                    migraphx::fp4_to_fp8(0xD),
                                                                    migraphx::fp4_to_fp8(0xE),
                                                                    migraphx::fp4_to_fp8(0xF)};
>>>>>>> e6804b07
    EXPECT(std::equal(res_array.begin(), res_array.end(), test_fp4_casts::e2m1_lut.begin()));
}

TEST_CASE(test_float_to_fp4)
{
    std::vector<std::pair<float, uint8_t>> test_vals = {
        {10.f, 0x7},
        {-20.f, 0xF},
        {0.11, 0x0},
        {-0.11, 0x8},
        {2.5, 0x4},
        {-2.5, 0xC},
        {2.6, 0x5},
        {-2.6, 0xD},
        {0.f, 0x0},
        {-0.f, 0x8},
        {4.212, 0x6},
        {0.387, 0x1},
        {0.00128, 0x0},
        {-0.5, 0x9},
        {-5.25, 0xF},
        {0.25, 0x0},
        {0.5, 0x1},
        {0.75, 0x2},
        {1.25, 0x2},
        {1.75, 0x4},
        {2.5, 0x4},
        {3.5, 0x6},
        {5.0, 0x6},
        {-0.25, 0x8},
        {-0.5, 0x9},
        {-0.75, 0xA},
        {-1.25, 0xA},
        {-1.75, 0xC},
        {-2.5, 0xC},
        {-3.5, 0xE},
        {-5.0, 0xE},
        {std::numeric_limits<float>::infinity(), 0x7},
        {-std::numeric_limits<float>::infinity(), 0xF},
        {std::numeric_limits<float>::signaling_NaN(), 0x0},
        {std::numeric_limits<float>::quiet_NaN(), 0x0}};
    EXPECT(bool{std::all_of(test_vals.begin(), test_vals.end(), [](const auto sample) {
        uint8_t conv = migraphx::cast_to_fp4(sample.first);
        uint8_t gold = sample.second;
        if(conv != gold)
            std::cout << "conv: " << int(conv) << ", gold: " << int(gold) << "\n";
        return conv == gold;
    })});
}

// Disabled test for constexpr version of float_to_fp4
// TEST_CASE(test_constexpr_float_to_fp4)
//{
//    constexpr std::array<uint8_t, 12> res_array = {
//        migraphx::cast_to_fp4(10.f),
//        migraphx::cast_to_fp4(-20.f),
//        migraphx::cast_to_fp4(0.11f),
//        migraphx::cast_to_fp4(-0.11f),
//        migraphx::cast_to_fp4(0.25f),
//        migraphx::cast_to_fp4(1.75f),
//        migraphx::cast_to_fp4(-0.25f),
//        migraphx::cast_to_fp4(-1.75f),
//        migraphx::cast_to_fp4(3.5f),
//        migraphx::cast_to_fp4(-3.5f),
//        migraphx::cast_to_fp4(0.00128f),
//        migraphx::cast_to_fp4(82910.0f),
//    };
//
//    std::array<uint8_t, 12> gold_array = {
//        0x7, 0xF, 0x0, 0x8, 0x0, 0x4, 0x8, 0xC, 0x6, 0xE, 0x0, 0x7};
//    EXPECT(std::equal(res_array.begin(), res_array.end(), gold_array.begin()));
//}

int main(int argc, const char* argv[]) { test::run(argc, argv); }<|MERGE_RESOLUTION|>--- conflicted
+++ resolved
@@ -80,24 +80,6 @@
 
 TEST_CASE(test_constexpr_fp4_to_fp8)
 {
-<<<<<<< HEAD
-    constexpr std::array<float, 16> res_array = {migraphx::fp4_to_fp8(0x0),
-                                                 migraphx::fp4_to_fp8(0x1),
-                                                 migraphx::fp4_to_fp8(0x2),
-                                                 migraphx::fp4_to_fp8(0x3),
-                                                 migraphx::fp4_to_fp8(0x4),
-                                                 migraphx::fp4_to_fp8(0x5),
-                                                 migraphx::fp4_to_fp8(0x6),
-                                                 migraphx::fp4_to_fp8(0x7),
-                                                 migraphx::fp4_to_fp8(0x8),
-                                                 migraphx::fp4_to_fp8(0x9),
-                                                 migraphx::fp4_to_fp8(0xA),
-                                                 migraphx::fp4_to_fp8(0xB),
-                                                 migraphx::fp4_to_fp8(0xC),
-                                                 migraphx::fp4_to_fp8(0xD),
-                                                 migraphx::fp4_to_fp8(0xE),
-                                                 migraphx::fp4_to_fp8(0xF)};
-=======
     constexpr std::array<migraphx::fp8::fp8e4m3fn, 16> res_array = {migraphx::fp4_to_fp8(0x0),
                                                                     migraphx::fp4_to_fp8(0x1),
                                                                     migraphx::fp4_to_fp8(0x2),
@@ -114,7 +96,6 @@
                                                                     migraphx::fp4_to_fp8(0xD),
                                                                     migraphx::fp4_to_fp8(0xE),
                                                                     migraphx::fp4_to_fp8(0xF)};
->>>>>>> e6804b07
     EXPECT(std::equal(res_array.begin(), res_array.end(), test_fp4_casts::e2m1_lut.begin()));
 }
 
