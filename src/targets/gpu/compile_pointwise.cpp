--- conflicted
+++ resolved
@@ -36,28 +36,10 @@
 
 )__migraphx__";
 
-<<<<<<< HEAD
-std::string enum_params(std::size_t count, std::string param)
-{
-    std::vector<std::string> items(count);
-    transform(range(count), items.begin(), [&](auto i) { return param + std::to_string(i); });
-    return join_strings(items, ",");
-}
-
-std::size_t compute_global(std::size_t n, std::size_t local = 1024)
-{
-    std::size_t groups  = (n + local - 1) / local;
-    std::size_t nglobal = std::min<std::size_t>(256, groups) * local;
-    return nglobal;
-}
-
 operation compile_pointwise(context&,
                             const std::vector<shape>& inputs,
                             const std::string& lambda,
                             const std::string& preamble)
-=======
-operation compile_pointwise(context&, const std::vector<shape>& inputs, const std::string& lambda)
->>>>>>> 912c8d22
 {
     hip_compile_options options;
     options.global         = compute_global(inputs.front().elements());
