#  The MIT License (MIT)
#
#  Copyright (c) 2015-2024 Advanced Micro Devices, Inc. All rights reserved.
#
#  Permission is hereby granted, free of charge, to any person obtaining a copy
#  of this software and associated documentation files (the 'Software'), to deal
#  in the Software without restriction, including without limitation the rights
#  to use, copy, modify, merge, publish, distribute, sublicense, and/or sell
#  copies of the Software, and to permit persons to whom the Software is
#  furnished to do so, subject to the following conditions:
#
#  The above copyright notice and this permission notice shall be included in
#  all copies or substantial portions of the Software.
#
#  THE SOFTWARE IS PROVIDED 'AS IS', WITHOUT WARRANTY OF ANY KIND, EXPRESS OR
#  IMPLIED, INCLUDING BUT NOT LIMITED TO THE WARRANTIES OF MERCHANTABILITY,
#  FITNESS FOR A PARTICULAR PURPOSE AND NONINFRINGEMENT.  IN NO EVENT SHALL THE
#  AUTHORS OR COPYRIGHT HOLDERS BE LIABLE FOR ANY CLAIM, DAMAGES OR OTHER
#  LIABILITY, WHETHER IN AN ACTION OF CONTRACT, TORT OR OTHERWISE, ARISING FROM,
#  OUT OF OR IN CONNECTION WITH THE SOFTWARE OR THE USE OR OTHER DEALINGS IN
#  THE SOFTWARE.

from argparse import ArgumentParser
from diffusers import EulerDiscreteScheduler
from transformers import CLIPTokenizer
from PIL import Image

import migraphx as mgx
import os
import sys
import torch
import time
from functools import wraps


# measurement helper
def measure(fn):
    @wraps(fn)
    def measure_ms(*args, **kwargs):
        start_time = time.perf_counter_ns()
        result = fn(*args, **kwargs)
        end_time = time.perf_counter_ns()
        print(
            f"Elapsed time for {fn.__name__}: {(end_time - start_time) * 1e-6:.4f} ms\n"
        )
        return result

    return measure_ms


def get_args():
    parser = ArgumentParser()
    # Model compile
    parser.add_argument(
        "--pipeline-type",
        type=str,
        choices=["sdxl", "sdxl-opt", "sdxl-turbo"],
        required=True,
        help="Specify pipeline type. Options: `sdxl`, `sdxl-opt`, `sdxl-turbo`",
    )

    parser.add_argument(
        "--onnx-model-path",
        type=str,
        default=None,
        help=
        "Path to onnx model files. Use it to override the default models/<sdxl*> path",
    )

    parser.add_argument(
        "--compiled-model-path",
        type=str,
        default=None,
        help=
        "Path to compiled mxr model files. If not set, it will be saved next to the onnx model.",
    )

    parser.add_argument(
        "--use-refiner",
        action="store_true",
        default=False,
        help="Use the refiner model",
    )

    parser.add_argument(
        "--refiner-onnx-model-path",
        type=str,
        default=None,
        help=
        "Path to onnx model files. Use it to override the default models/<sdxl*> path",
    )

    parser.add_argument(
        "--refiner-compiled-model-path",
        type=str,
        default=None,
        help=
        "Path to compiled mxr model files. If not set, it will be saved next to the refiner onnx model.",
    )

    parser.add_argument(
        "--fp16",
        choices=[
            "all", "vae", "clip", "clip2", "unetxl", "refiner_clip2",
            "refiner_unetxl"
        ],
        nargs="+",
        help="Quantize models with fp16 precision.",
    )

    parser.add_argument(
        "--force-compile",
        action="store_true",
        default=False,
        help="Ignore existing .mxr files and override them",
    )

    parser.add_argument(
        "--exhaustive-tune",
        action="store_true",
        default=False,
        help="Perform exhaustive tuning when compiling onnx models",
    )

    # Runtime
    parser.add_argument(
        "-s",
        "--seed",
        type=int,
        default=42,
        help="Random seed",
    )

    parser.add_argument(
        "-t",
        "--steps",
        type=int,
        default=30,
        help="Number of steps",
    )

    parser.add_argument(
        "--refiner-steps",
        type=int,
        default=30,
        help="Number of refiner steps",
    )

    parser.add_argument(
        "-p",
        "--prompt",
        type=str,
        required=True,
        help="Prompt",
    )

    parser.add_argument(
        "-n",
        "--negative-prompt",
        type=str,
        default="",
        help="Negative prompt",
    )

    parser.add_argument(
        "--scale",
        type=float,
        default=5.0,
        help="Guidance scale",
    )

    parser.add_argument(
        "--refiner-aesthetic-score",
        type=float,
        default=6.0,
        help="aesthetic score for refiner",
    )

    parser.add_argument(
        "--refiner-negative-aesthetic-score",
        type=float,
        default=2.5,
        help="negative aesthetic score for refiner",
    )

    parser.add_argument(
        "-o",
        "--output",
        type=str,
        default=None,
        help="Output name",
    )
    return parser.parse_args()


model_shapes = {
    "clip": {
        "input_ids": [2, 77]
    },
    "clip2": {
        "input_ids": [2, 77]
    },
    "unetxl": {
        "sample": [2, 4, 128, 128],
        "encoder_hidden_states": [2, 77, 2048],
        "text_embeds": [2, 1280],
        "time_ids": [2, 6],
        "timestep": [1],
    },
    "refiner_unetxl": {
        "sample": [2, 4, 128, 128],
        "encoder_hidden_states": [2, 77, 1280],
        "text_embeds": [2, 1280],
        "time_ids": [2, 5],
        "timestep": [1],
    },
    "vae": {
        "latent_sample": [1, 4, 128, 128]
    },
}

model_names = {
    "sdxl": {
        "clip": "text_encoder",
        "clip2": "text_encoder_2",
        "unetxl": "unet",
        "vae": "vae_decoder",
    },
    "sdxl-opt": {
        "clip": "clip.opt.mod",
        "clip2": "clip2.opt.mod",
        "unetxl": "unetxl.opt",
        "vae": "vae_decoder",
    },
    "sdxl-turbo": {
        "clip": "text_encoder",
        "clip2": "text_encoder_2",
        "unetxl": "unet",
        "vae": "vae_decoder",
    },
    "refiner": {
        "clip2": "clip2.opt.mod",
        "unetxl": "unetxl.opt",
    },
}

default_model_paths = {
    "sdxl": "models/sdxl-1.0-base",
    "sdxl-opt": "models/sdxl-1.0-base",
    "sdxl-turbo": "models/sdxl-turbo",
    "refiner": "models/sdxl-1.0-refiner",
}

mgx_to_torch_dtype_dict = {
    "bool_type": torch.bool,
    "uint8_type": torch.uint8,
    "int8_type": torch.int8,
    "int16_type": torch.int16,
    "int32_type": torch.int32,
    "int64_type": torch.int64,
    "float_type": torch.float32,
    "double_type": torch.float64,
    "half_type": torch.float16,
}

torch_to_mgx_dtype_dict = {
    value: key
    for (key, value) in mgx_to_torch_dtype_dict.items()
}


def tensor_to_arg(tensor):
    return mgx.argument_from_pointer(
        mgx.shape(
            **{
                "type": torch_to_mgx_dtype_dict[tensor.dtype],
                "lens": list(tensor.size()),
                "strides": list(tensor.stride())
            }), tensor.data_ptr())


def tensors_to_args(tensors):
    return {name: tensor_to_arg(tensor) for name, tensor in tensors.items()}


def get_output_name(idx):
    return f"main:#output_{idx}"


def copy_tensor_sync(tensor, data):
    tensor.copy_(data.to(tensor.dtype))
    torch.cuda.synchronize()


def run_model_sync(model, args):
    model.run(args)
    mgx.gpu_sync()


def allocate_torch_tensors(model):
    input_shapes = model.get_parameter_shapes()
    data_mapping = {
        name: torch.zeros(shape.lens()).to(
            mgx_to_torch_dtype_dict[shape.type_string()]).to(device="cuda")
        for name, shape in input_shapes.items()
    }
    return data_mapping


class StableDiffusionMGX():
    def __init__(self, pipeline_type, onnx_model_path, compiled_model_path,
                 use_refiner, refiner_onnx_model_path,
                 refiner_compiled_model_path, fp16, force_compile,
                 exhaustive_tune):
        if not (onnx_model_path or compiled_model_path):
            onnx_model_path = default_model_paths[pipeline_type]

        self.use_refiner = use_refiner
        if not self.use_refiner and (refiner_onnx_model_path
                                     or refiner_compiled_model_path):
            print(
                "WARN: Refiner model is provided, but was *not* enabled. Use --use-refiner to enable it."
            )
        if self.use_refiner and not (refiner_onnx_model_path
                                     or refiner_compiled_model_path):
            refiner_onnx_model_path = default_model_paths["refiner"]

        is_turbo = "turbo" in pipeline_type
        model_id = "stabilityai/sdxl-turbo" if is_turbo else "stabilityai/stable-diffusion-xl-base-1.0"
        print(f"Using {model_id}")

        print("Creating EulerDiscreteScheduler scheduler")
        self.scheduler = EulerDiscreteScheduler.from_pretrained(
            model_id, subfolder="scheduler")

        print("Creating CLIPTokenizer tokenizers...")
        self.tokenizers = {
            "clip":
            CLIPTokenizer.from_pretrained(model_id, subfolder="tokenizer"),
            "clip2":
            CLIPTokenizer.from_pretrained(model_id, subfolder="tokenizer_2")
        }

        if fp16 is None:
            fp16 = []
        elif "all" in fp16:
            fp16 = [
                "vae", "clip", "clip2", "unetxl", "refiner_clip2",
                "refiner_unetxl"
            ]

        self.vae_name = "vae_decoder"
        self.vae_input_name = "latent_sample"
        if "vae" in fp16:
            self.vae_name = "vae_fp16_fix"
            self.vae_input_name = "input.1"

        print("Load models...")
        self.models = {
            "vae":
            StableDiffusionMGX.load_mgx_model(
<<<<<<< HEAD
                self.vae_name, {self.vae_input_name: [1, 4, 128, 128]},
=======
                model_names[pipeline_type]["vae"],
                model_shapes["vae"],
>>>>>>> f6e22cb9
                onnx_model_path,
                compiled_model_path=compiled_model_path,
                use_fp16="vae" in fp16,
                force_compile=force_compile,
                exhaustive_tune=exhaustive_tune,
                offload_copy=False),
            "clip":
            StableDiffusionMGX.load_mgx_model(
                model_names[pipeline_type]["clip"],
                model_shapes["clip"],
                onnx_model_path,
                compiled_model_path=compiled_model_path,
                use_fp16="clip" in fp16,
                force_compile=force_compile,
                exhaustive_tune=exhaustive_tune,
                offload_copy=False),
            "clip2":
            StableDiffusionMGX.load_mgx_model(
                model_names[pipeline_type]["clip2"],
                model_shapes["clip2"],
                onnx_model_path,
                compiled_model_path=compiled_model_path,
                use_fp16="clip2" in fp16,
                force_compile=force_compile,
                exhaustive_tune=exhaustive_tune,
                offload_copy=False),
            "unetxl":
            StableDiffusionMGX.load_mgx_model(
                model_names[pipeline_type]["unetxl"],
                model_shapes["unetxl"],
                onnx_model_path,
                compiled_model_path=compiled_model_path,
                use_fp16="unetxl" in fp16,
                force_compile=force_compile,
                exhaustive_tune=exhaustive_tune,
                offload_copy=False)
        }

        self.tensors = {
            "clip": allocate_torch_tensors(self.models["clip"]),
            "clip2": allocate_torch_tensors(self.models["clip2"]),
            "unetxl": allocate_torch_tensors(self.models["unetxl"]),
            "vae": allocate_torch_tensors(self.models["vae"]),
        }

        self.model_args = {
            "clip": tensors_to_args(self.tensors["clip"]),
            "clip2": tensors_to_args(self.tensors["clip2"]),
            "unetxl": tensors_to_args(self.tensors["unetxl"]),
            "vae": tensors_to_args(self.tensors["vae"]),
        }

        if self.use_refiner:
            # Note: there is no clip for refiner, only clip2
            self.models["refiner_clip2"] = StableDiffusionMGX.load_mgx_model(
                model_names["refiner"]["clip2"],
                model_shapes["clip2"],
                refiner_onnx_model_path,
                compiled_model_path=refiner_compiled_model_path,
                use_fp16="refiner_clip2" in fp16,
                force_compile=force_compile,
                exhaustive_tune=exhaustive_tune,
                offload_copy=False)
            self.models["refiner_unetxl"] = StableDiffusionMGX.load_mgx_model(
                model_names["refiner"]["unetxl"],
                model_shapes[
                    "refiner_unetxl"],  # this differ from the original unetxl
                refiner_onnx_model_path,
                compiled_model_path=refiner_compiled_model_path,
                use_fp16="refiner_unetxl" in fp16,
                force_compile=force_compile,
                exhaustive_tune=exhaustive_tune,
                offload_copy=False)

            self.tensors["refiner_clip2"] = allocate_torch_tensors(
                self.models["refiner_clip2"])
            self.tensors["refiner_unetxl"] = allocate_torch_tensors(
                self.models["refiner_unetxl"])
            self.model_args["refiner_clip2"] = tensors_to_args(
                self.tensors["refiner_clip2"])
            self.model_args["refiner_unetxl"] = tensors_to_args(
                self.tensors["refiner_unetxl"])

    @measure
    @torch.no_grad()
    def run(self, prompt, negative_prompt, steps, seed, scale, refiner_steps,
            refiner_aesthetic_score, refiner_negative_aesthetic_score):
        torch.cuda.synchronize()
        # need to set this for each run
        self.scheduler.set_timesteps(steps, device="cuda")

        print("Tokenizing prompts...")
        prompt_tokens = self.tokenize(prompt, negative_prompt)

        print("Creating text embeddings...")
        hidden_states, text_embeddings = self.get_embeddings(prompt_tokens)

        sample_size = list(self.tensors["vae"]["latent_sample"].size())
        print(
            f"Creating random input data {sample_size} (latents) with {seed = }..."
        )
        noise = torch.randn(
            sample_size, generator=torch.manual_seed(seed)).to(device="cuda")
        # input h/w crop h/w output h/w
        height, width = sample_size[2:]
        time_id = [height * 8, width * 8, 0, 0, height * 8, width * 8]
        time_ids = torch.tensor([time_id, time_id]).to(device="cuda")

        print("Apply initial noise sigma\n")
        latents = noise * self.scheduler.init_noise_sigma

        print("Running denoising loop...")
        for step, t in enumerate(self.scheduler.timesteps):
            print(f"#{step}/{len(self.scheduler.timesteps)} step")
            latents = self.denoise_step(text_embeddings,
                                        hidden_states,
                                        latents,
                                        t,
                                        scale,
                                        time_ids,
                                        model="unetxl")

        if self.use_refiner and refiner_steps > 0:
            hidden_states, text_embeddings = self.get_embeddings(
                prompt_tokens, is_refiner=True)
            # input h/w crop h/w scores
            time_id_pos = time_id[:4] + [refiner_aesthetic_score]
            time_id_neg = time_id[:4] + [refiner_negative_aesthetic_score]
            time_ids = torch.tensor([time_id_pos,
                                     time_id_neg]).to(device="cuda")
            # need to set this for each run
            self.scheduler.set_timesteps(refiner_steps, device="cuda")
            # Add noise to latents using timesteps
            latents = self.scheduler.add_noise(latents, noise,
                                               self.scheduler.timesteps[:1])
            print("Running refiner denoising loop...")
            for step, t in enumerate(self.scheduler.timesteps):
                print(f"#{step}/{len(self.scheduler.timesteps)} step")
                latents = self.denoise_step(text_embeddings,
                                            hidden_states,
                                            latents,
                                            t,
                                            scale,
                                            time_ids,
                                            model="refiner_unetxl")

        print("Scale denoised result...")
        latents = 1 / 0.18215 * latents

        print("Decode denoised result...")
        image = self.decode(latents)

        torch.cuda.synchronize()
        return image

    @staticmethod
    @measure
    def load_mgx_model(name,
                       shapes,
                       onnx_model_path,
                       compiled_model_path=None,
                       use_fp16=False,
                       force_compile=False,
                       exhaustive_tune=False,
                       offload_copy=True):
        print(f"Loading {name} model...")
        if compiled_model_path is None:
            compiled_model_path = onnx_model_path
        onnx_file = f"{onnx_model_path}/{name}/model.onnx"
        mxr_file = f"{compiled_model_path}/{name}/model_{'fp16' if use_fp16 else 'fp32'}_{'gpu' if not offload_copy else 'oc'}.mxr"
        if not force_compile and os.path.isfile(mxr_file):
            print(f"Found mxr, loading it from {mxr_file}")
            model = mgx.load(mxr_file, format="msgpack")
        elif os.path.isfile(onnx_file):
            print(f"No mxr found at {mxr_file}")
            print(f"Parsing from {onnx_file}")
            model = mgx.parse_onnx(onnx_file, map_input_dims=shapes)
            if use_fp16:
                mgx.quantize_fp16(model)
            model.compile(mgx.get_target("gpu"),
                          exhaustive_tune=exhaustive_tune,
                          offload_copy=offload_copy)
            print(f"Saving {name} model to {mxr_file}")
            os.makedirs(os.path.dirname(mxr_file), exist_ok=True)
            mgx.save(model, mxr_file, format="msgpack")
        else:
            print(
                f"No {name} model found at {onnx_file} or {mxr_file}. Please download it and re-try."
            )
            sys.exit(1)
        return model

    @measure
    def tokenize(self, prompt, negative_prompt):
        def _tokenize(tokenizer):
            return self.tokenizers[tokenizer](
                [prompt, negative_prompt],
                padding="max_length",
                max_length=self.tokenizers[tokenizer].model_max_length,
                truncation=True,
                return_tensors="pt")

        tokens = _tokenize("clip")
        tokens2 = _tokenize("clip2")
        return (tokens, tokens2)

    @measure
    def get_embeddings(self, prompt_tokens, is_refiner=False):
        def _create_embedding(model, input):
            copy_tensor_sync(self.tensors[model]["input_ids"], input.input_ids)
            run_model_sync(self.models[model], self.model_args[model])

        clip_input, clip2_input = prompt_tokens
        clip, clip2 = "clip", ("refiner_" if is_refiner else "") + "clip2"
        if not is_refiner:
            _create_embedding(clip, clip_input)
        _create_embedding(clip2, clip2_input)

        hidden_states = torch.concatenate(
            (self.tensors[clip][get_output_name(0)],
             self.tensors[clip2][get_output_name(1)]),
            axis=2) if not is_refiner else self.tensors[clip2][get_output_name(
                1)]
        text_embeds = self.tensors[clip2][get_output_name(0)]
        return (hidden_states, text_embeds)

    @staticmethod
    def convert_to_rgb_image(image):
        image = (image / 2 + 0.5).clamp(0, 1)
        image = image.detach().cpu().permute(0, 2, 3, 1).numpy()
        images = (image * 255).round().astype("uint8")
        return Image.fromarray(images[0])

    @staticmethod
    def save_image(pil_image, filename="output.png"):
        pil_image.save(filename)

    @measure
    def denoise_step(self, text_embeddings, hidden_states, latents, t, scale,
                     time_ids, model):
        latents_model_input = torch.cat([latents] * 2)
        latents_model_input = self.scheduler.scale_model_input(
            latents_model_input, t).to(device="cuda")
        timestep = torch.atleast_1d(t.to(device="cuda"))  # convert 0D -> 1D

        copy_tensor_sync(self.tensors[model]["sample"], latents_model_input)
        copy_tensor_sync(self.tensors[model]["encoder_hidden_states"],
                         hidden_states)
        copy_tensor_sync(self.tensors[model]["text_embeds"], text_embeddings)
        copy_tensor_sync(self.tensors[model]["timestep"], timestep)
        copy_tensor_sync(self.tensors[model]["time_ids"], time_ids)
        run_model_sync(self.models[model], self.model_args[model])

        noise_pred_text, noise_pred_uncond = torch.tensor_split(
            self.tensors[model][get_output_name(0)], 2)

        # perform guidance
        noise_pred = noise_pred_uncond + scale * (noise_pred_text -
                                                  noise_pred_uncond)

        # compute the previous noisy sample x_t -> x_t-1
        return self.scheduler.step(noise_pred, t, latents).prev_sample

    @measure
    def decode(self, latents):
        copy_tensor_sync(self.tensors["vae"][self.vae_input_name], latents)
        run_model_sync(self.models["vae"], self.model_args["vae"])
        return self.tensors["vae"][get_output_name(0)]

    @measure
    def warmup(self, num_runs):
<<<<<<< HEAD

        copy_tensor_sync(self.tensors["clip"]["input_ids"],
                         torch.ones((2, 77)).to(torch.int32))
        copy_tensor_sync(self.tensors["clip2"]["input_ids"],
                         torch.ones((2, 77)).to(torch.int32))
        copy_tensor_sync(self.tensors["unetxl"]["sample"],
                         torch.randn((2, 4, 128, 128)).to(torch.float32))
        copy_tensor_sync(self.tensors["unetxl"]["encoder_hidden_states"],
                         torch.randn((2, 77, 2048)).to(torch.float16))
        copy_tensor_sync(self.tensors["unetxl"]["text_embeds"],
                         torch.randn((2, 1280)).to(torch.float16))
        copy_tensor_sync(self.tensors["unetxl"]["time_ids"],
                         torch.randn((2, 6)).to(torch.float16))
        copy_tensor_sync(self.tensors["unetxl"]["timestep"],
                         torch.randn((1)).to(torch.float32))
        copy_tensor_sync(self.tensors["vae"][self.vae_input_name],
                         torch.randn((1, 4, 128, 128)).to(torch.float32))
=======
        init_fn = lambda x: torch.ones if "clip" in x else torch.randn
        for model in self.models.keys():
            for tensor in self.tensors[model].values():
                copy_tensor_sync(tensor, init_fn(model)(tensor.size()))
>>>>>>> f6e22cb9

        for _ in range(num_runs):
            for model in self.models.keys():
                run_model_sync(self.models[model], self.model_args[model])


if __name__ == "__main__":
    args = get_args()

    sd = StableDiffusionMGX(args.pipeline_type, args.onnx_model_path,
                            args.compiled_model_path, args.use_refiner,
                            args.refiner_onnx_model_path,
                            args.refiner_compiled_model_path, args.fp16,
                            args.force_compile, args.exhaustive_tune)
    sd.warmup(5)
    result = sd.run(args.prompt, args.negative_prompt, args.steps, args.seed,
                    args.scale, args.refiner_steps,
                    args.refiner_aesthetic_score,
                    args.refiner_negative_aesthetic_score)

    print("Convert result to rgb image...")
    image = StableDiffusionMGX.convert_to_rgb_image(result)
    filename = args.output if args.output else f"output_s{args.seed}_t{args.steps}.png"
    StableDiffusionMGX.save_image(image, filename)
    print(f"Image saved to {filename}")<|MERGE_RESOLUTION|>--- conflicted
+++ resolved
@@ -349,22 +349,16 @@
                 "refiner_unetxl"
             ]
 
-        self.vae_name = "vae_decoder"
-        self.vae_input_name = "latent_sample"
         if "vae" in fp16:
-            self.vae_name = "vae_fp16_fix"
-            self.vae_input_name = "input.1"
+            model_names[pipeline_type]["vae"] = "vae_decoder_fp16_fix"
+            
 
         print("Load models...")
         self.models = {
             "vae":
             StableDiffusionMGX.load_mgx_model(
-<<<<<<< HEAD
-                self.vae_name, {self.vae_input_name: [1, 4, 128, 128]},
-=======
                 model_names[pipeline_type]["vae"],
                 model_shapes["vae"],
->>>>>>> f6e22cb9
                 onnx_model_path,
                 compiled_model_path=compiled_model_path,
                 use_fp16="vae" in fp16,
@@ -630,36 +624,16 @@
 
     @measure
     def decode(self, latents):
-        copy_tensor_sync(self.tensors["vae"][self.vae_input_name], latents)
+        copy_tensor_sync(self.tensors["vae"]["latent_sample"], latents)
         run_model_sync(self.models["vae"], self.model_args["vae"])
         return self.tensors["vae"][get_output_name(0)]
 
     @measure
     def warmup(self, num_runs):
-<<<<<<< HEAD
-
-        copy_tensor_sync(self.tensors["clip"]["input_ids"],
-                         torch.ones((2, 77)).to(torch.int32))
-        copy_tensor_sync(self.tensors["clip2"]["input_ids"],
-                         torch.ones((2, 77)).to(torch.int32))
-        copy_tensor_sync(self.tensors["unetxl"]["sample"],
-                         torch.randn((2, 4, 128, 128)).to(torch.float32))
-        copy_tensor_sync(self.tensors["unetxl"]["encoder_hidden_states"],
-                         torch.randn((2, 77, 2048)).to(torch.float16))
-        copy_tensor_sync(self.tensors["unetxl"]["text_embeds"],
-                         torch.randn((2, 1280)).to(torch.float16))
-        copy_tensor_sync(self.tensors["unetxl"]["time_ids"],
-                         torch.randn((2, 6)).to(torch.float16))
-        copy_tensor_sync(self.tensors["unetxl"]["timestep"],
-                         torch.randn((1)).to(torch.float32))
-        copy_tensor_sync(self.tensors["vae"][self.vae_input_name],
-                         torch.randn((1, 4, 128, 128)).to(torch.float32))
-=======
         init_fn = lambda x: torch.ones if "clip" in x else torch.randn
         for model in self.models.keys():
             for tensor in self.tensors[model].values():
                 copy_tensor_sync(tensor, init_fn(model)(tensor.size()))
->>>>>>> f6e22cb9
 
         for _ in range(num_runs):
             for model in self.models.keys():
