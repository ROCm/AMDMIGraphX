#include <migraphx/module.hpp>
#include <migraphx/stringutils.hpp>
#include <migraphx/instruction.hpp>
#include <migraphx/target.hpp>
#include <migraphx/env.hpp>
#include <migraphx/ranges.hpp>
#include <migraphx/time.hpp>
#include <migraphx/iterator_for.hpp>
#include <migraphx/pass_manager.hpp>
#include <migraphx/make_op.hpp>
#include <migraphx/register_target.hpp>
#include <migraphx/make_op.hpp>
#include <iostream>
#include <sstream>
#include <algorithm>
#include <set>
#include <utility>
#include <unordered_set>

namespace migraphx {
inline namespace MIGRAPHX_INLINE_NS {

struct module_impl
{
    // A list is used to keep references to an instruction stable
    std::list<instruction> instructions;
    std::vector<std::string> input_names;
    std::string name;
};

const operation& get_operation(instruction_ref ins) { return ins->get_operator(); }

module::module(const std::string& name) : impl(std::make_unique<module_impl>())
{
    impl->name = name;
}

module::module(module&&) noexcept = default;
module::~module() noexcept        = default;

// copy constructor
module::module(const module& m) { assign(m); }

// copy assignment operator
module& module::operator=(module m)
{
    std::swap(m.impl, this->impl);
    return *this;
}

std::string module::name() const { return impl->name; }

void module::assign(const module& m)
{
    // clean the current module
    if(!impl)
    {
        impl = std::make_unique<module_impl>();
    }
    else if(!impl->instructions.empty())
    {
        impl->instructions.clear();
    }
    impl->input_names = m.impl->input_names;
    impl->name        = m.impl->name;

    std::unordered_map<instruction_ref, instruction_ref> ins_map;
    for(auto ins : iterator_for(m))
    {
        instruction_ref copy_ins{};
        if(ins->name() == "@literal")
        {
            auto l   = ins->get_literal();
            copy_ins = impl->instructions.insert(impl->instructions.end(), instruction{l});
        }
        else if(ins->name() == "@param")
        {
            auto&& name = any_cast<builtin::param>(ins->get_operator()).parameter;
            auto s      = ins->get_shape();
            copy_ins    = impl->instructions.insert(impl->instructions.end(),
                                                 {builtin::param{name}, std::move(s), {}});
        }
        else if(ins->name() == "@outline")
        {
            auto s = ins->get_shape();
            copy_ins =
                impl->instructions.insert(impl->instructions.end(), {builtin::outline{s}, s, {}});
        }
        else
        {
            // if there are sub_module inputs, need to make a copy of the submodule
            auto module_args = ins->module_inputs();
            // retrieve its mapped input
            auto inputs = ins->inputs();
            std::vector<instruction_ref> copy_inputs(inputs.size());
            std::transform(inputs.begin(), inputs.end(), copy_inputs.begin(), [&](auto i) {
                return contains(ins_map, i) ? ins_map[i] : i;
            });
            if(ins->name() == "@return")
            {
                copy_ins = add_return(copy_inputs);
            }
            else
            {
                if(module_args.empty())
                {
                    copy_ins = add_instruction(ins->get_operator(), copy_inputs);
                }
                else
                {
                    copy_ins = add_instruction(ins->get_operator(), copy_inputs, module_args);
                }
            }
        }

        ins_map[ins] = copy_ins;
    }
}

instruction_ref module::add_instruction(const operation& op, std::vector<instruction_ref> args)
{
    return insert_instruction(impl->instructions.end(), op, std::move(args));
}
instruction_ref module::insert_instruction(instruction_ref ins,
                                           const operation& op,
                                           std::vector<instruction_ref> args)
{
    // assert(std::all_of(
    //            args.begin(), args.end(), [&](instruction_ref x) { return has_instruction(x); })
    //            &&
    //        "Argument is not an exisiting instruction");
    assert(not starts_with(op.name(), "@"));
    shape r     = compute_shape(op, args);
    auto result = impl->instructions.insert(ins, {op, r, std::move(args)});
    instruction::backreference(result);
    assert(result->valid(begin()));
    return result;
}

instruction_ref module::add_instruction(const operation& op,
                                        std::vector<instruction_ref> args,
                                        std::vector<module_ref> module_args)
{
    return insert_instruction(
        impl->instructions.end(), op, std::move(args), std::move(module_args));
}

instruction_ref module::insert_instruction(instruction_ref ins,
                                           const operation& op,
                                           std::vector<instruction_ref> args,
                                           std::vector<module_ref> module_args)
{
    // assert(std::all_of(
    //            args.begin(), args.end(), [&](instruction_ref x) { return has_instruction(x); })
    //            &&
    //        "Argument is not an exisiting instruction");
    assert(not starts_with(op.name(), "@"));
    auto out_shapes = compute_shape(module_args[0]);
    auto result     = impl->instructions.insert(
        ins, {op, out_shapes[0], std::move(args), std::move(module_args)});
    instruction::backreference(result);
    assert(result->valid(begin()));
    return result;
}

instruction_ref module::replace_instruction(instruction_ref ins,
                                            const operation& op,
                                            std::vector<instruction_ref> args) MIGRAPHX_TIDY_CONST
{
    // assert(std::all_of(
    //            args.begin(), args.end(), [&](instruction_ref x) { return has_instruction(x); })
    //            &&
    //        "Argument is not an exisiting instruction");
    assert(not starts_with(op.name(), "@"));

    shape r = compute_shape(op, args);
    instruction::replace(ins, op, r, std::move(args));
    assert(ins->valid(begin()));
    return ins;
}

instruction_ref module::replace_instruction(instruction_ref ins,
                                            const operation& op,
                                            std::vector<instruction_ref> args,
                                            std::vector<module_ref> module_args) const
{
    // assert(std::all_of(
    //            args.begin(), args.end(), [&](instruction_ref x) { return has_instruction(x); })
    //            &&
    //        "Argument is not an exisiting instruction");
    assert(not starts_with(op.name(), "@"));
    auto out_shapes = compute_shape(module_args[0]);
    instruction::replace(ins, op, out_shapes[0], std::move(args), std::move(module_args));
    assert(ins->valid(begin()));
    return ins;
}

instruction_ref module::replace_instruction(instruction_ref ins, instruction_ref rep)
{
    assert(has_instruction(ins));
    assert(has_instruction(rep));
    assert(ins != rep);

    if(ins == std::prev(this->end()))
    {
        return replace_instruction(ins, make_op("identity"), rep);
    }

    // TODO: Should it be an error if the output is empty?
    if(ins->outputs().empty())
    {
        return rep;
    }
    // Make a copy of outputs which can be changed when calling replace_argument
    auto outputs = ins->outputs();
    for(auto out : outputs)
    {
        // TODO: Check for possible cycles
        if(out != rep)
        {
            instruction::replace_argument(out, ins, rep);
        }
        assert(out->valid(begin()));
    }
    // Replacement should not be dead code unless its the last instruction
    assert(!rep->outputs().empty() or rep == std::prev(end()));
    // Output of the original instruction should only be the replacement or empty
    assert(ins->outputs().empty() or std::all_of(ins->outputs().begin(),
                                                 ins->outputs().end(),
                                                 [&](auto i) { return i == rep; }));
    assert(ins->valid(begin()));
    assert(rep->valid(begin()));
    return rep;
}

instruction_ref module::remove_instruction(instruction_ref ins)
{
    assert(has_instruction(ins));
    assert(ins->outputs().empty());
    ins->clear_arguments();
    return impl->instructions.erase(ins);
}

instruction_ref module::remove_instructions(instruction_ref first, instruction_ref last)
{
    if(first == last)
        return first;
    // TODO: Check every element
    assert(has_instruction(first));
    std::for_each(first, last, [&](instruction& ins) { ins.clear_arguments(); });
    assert(std::all_of(first, last, [&](const instruction& ins) { return ins.outputs().empty(); }));
    return impl->instructions.erase(first, last);
}

instruction_ref module::move_instruction(instruction_ref src, instruction_ref dst)
{
    if(contains(impl->instructions, src))
    {
        impl->instructions.splice(dst, impl->instructions, src);
    }

    return src;
}

instruction_ref module::move_instructions(instruction_ref src, instruction_ref dst)
{
    this->move_instruction(src, dst);
    for(auto ins : src->inputs())
        this->move_instruction(ins, src);
    return src;
}

instruction_ref module::add_literal(literal l)
{
    impl->instructions.emplace_front(std::move(l));
    return impl->instructions.begin();
}

instruction_ref module::add_outline(const shape& s)
{
    impl->instructions.push_front({builtin::outline{s}, s, {}});
    return impl->instructions.begin();
}

instruction_ref module::add_parameter(std::string name, shape s)
{
    assert(get_parameter_shape(name) == shape{});
    impl->input_names.push_back(name);

    impl->instructions.push_front({builtin::param{std::move(name)}, std::move(s), {}});
    return impl->instructions.begin();
}

instruction_ref module::add_return(std::vector<instruction_ref> args)
{
    assert(std::all_of(
               args.begin(), args.end(), [&](instruction_ref x) { return has_instruction(x); }) &&
           "Argument is not an exisiting instruction");
    impl->instructions.push_back({builtin::returns{}, {}, args});
    auto result = std::prev(impl->instructions.end());
    instruction::backreference(result);
    assert(result->valid(begin()));

    return result;
}

shape module::get_parameter_shape(std::string name) const
{
    auto ins = std::find_if(
        impl->instructions.begin(), impl->instructions.end(), [&](const instruction& x) {
            if(x.name() == "@param")
            {
                return any_cast<builtin::param>(x.get_operator()).parameter == name;
            }
            else
            {
                return false;
            }
        });
    if(ins != this->end())
        return ins->get_shape();
    else
        return {};
}

std::vector<std::string> module::get_parameter_names() const
{
    std::vector<std::string> result = impl->input_names;
    std::unordered_set<std::string> params;
    for(auto&& ins : impl->instructions)
    {
        if(ins.name() == "@param")
        {
            auto&& name = any_cast<builtin::param>(ins.get_operator()).parameter;
            params.insert(name);
        }
    }
    erase_if(result, [&](auto&& name) { return params.count(name) == 0; });
    return result;
}

instruction_ref module::get_parameter(std::string name) const
{
    auto ins = std::find_if(
        impl->instructions.begin(), impl->instructions.end(), [&](const instruction& x) {
            if(x.name() == "@param")
            {
                return any_cast<builtin::param>(x.get_operator()).parameter == name;
            }
            else
            {
                return false;
            }
        });
    if(ins != this->end())
        return ins;
    else
        return this->end();
}

std::unordered_map<std::string, shape> module::get_parameter_shapes() const
{
    std::unordered_map<std::string, shape> result;
    for(auto&& ins : impl->instructions)
    {
        if(ins.name() == "@param")
        {
            auto&& name  = any_cast<builtin::param>(ins.get_operator()).parameter;
            result[name] = ins.get_shape();
        }
    }
    return result;
}

bool module::has_instruction(instruction_ref ins) const
{
    if(std::find_if(
           impl->instructions.begin(), impl->instructions.end(), [&](const instruction& x) {
               return std::addressof(*ins) == std::addressof(x);
           }) != impl->instructions.end())
    {
        return true;
    }

    auto parent_modules = get_parent_modules();
    return std::any_of(parent_modules.begin(), parent_modules.end(), [&](auto mod) {
        return mod->has_instruction(ins);
    });
}

std::size_t module::size() const { return impl->instructions.size(); }
instruction_ref module::begin() const { return impl->instructions.begin(); }
instruction_ref module::end() const { return impl->instructions.end(); }

std::vector<shape> module::get_output_shapes() const
{
    auto last_ins = impl->instructions.back();
    if(last_ins.name() == "@return")
    {
        const auto& output_ins = last_ins.inputs();
        std::vector<shape> output_shapes;
        std::transform(output_ins.begin(),
                       output_ins.end(),
                       std::back_inserter(output_shapes),
                       [](auto& ins) { return ins->get_shape(); });

        return output_shapes;
    }
    // The else branch is to provide backward compatibility
    else
    {
        return {last_ins.get_shape()};
    }
}

instruction_ref module::validate() const
{
    return std::find_if(impl->instructions.begin(),
                        impl->instructions.end(),
                        [&](const instruction& i) { return !i.valid(impl->instructions.begin()); });
}

void module::finalize(context& ctx)
{
    for(auto ins : iterator_for(*this))
    {
        ins->finalize(ctx);
        for(auto& smod : ins->module_inputs())
        {
            smod->finalize(ctx);
        }
    }

    // Warn when an instruction is not normalized
    auto ins = std::find_if(begin(), end(), [](auto& i) { return i.need_normalization(); });
    if(ins != end())
        std::cerr << "WARNING: Instruction needs normalization, performance may be affected."
                  << std::endl;
}

value module::to_value(value& v, std::unordered_map<instruction_ref, std::string> names) const
{
    value result;

    value nodes;
    result["name"] = name();
    this->print(names, [&](auto ins) {
        value node;
        node["output"]     = names.at(ins);
        node["name"]       = ins->name();
        node["shape"]      = migraphx::to_value(ins->get_shape());
        node["normalized"] = ins->is_normalized();
        if(ins->name() == "@literal")
            node["literal"] = migraphx::to_value(ins->get_literal());
        node["operator"] = ins->get_operator().to_value();
        std::vector<std::string> inputs;
        std::transform(ins->inputs().begin(),
                       ins->inputs().end(),
                       std::back_inserter(inputs),
                       [&](auto i) { return names.at(i); });
        node["inputs"]   = inputs;
        auto module_args = ins->module_inputs();
        if(not module_args.empty())
        {
            std::vector<std::string> module_inputs;
            std::transform(module_args.begin(),
                           module_args.end(),
                           std::back_inserter(module_inputs),
                           [&](auto mod) { return mod->name(); });
            node["module_inputs"] = module_inputs;
            for(auto& smod : module_args)
            {
                smod->to_value(v, names);
            }
        }

        nodes.push_back(node);
    });
    result["nodes"] = nodes;
    v.push_back(result);
    return result;
}

void module::from_value(const value& v,
                        std::unordered_map<std::string, instruction_ref>& instructions,
                        const std::unordered_map<std::string, module_ref>& map_mods)
{
    auto it = std::find_if(v.begin(), v.end(), [&](auto& mv) {
        return mv.at("name").template to<std::string>() == this->name();
    });
    if(it == v.end())
    {
        return;
    }

    auto& module_val = *it;
    for(const value& node : module_val.at("nodes"))
    {
        instruction_ref output;
        auto name       = node.at("name").to<std::string>();
        auto fields     = node.at("operator");
        auto normalized = node.at("normalized").to<bool>();
        if(name == "@param")
        {
            output = this->add_parameter(fields["parameter"].to<std::string>(),
                                         migraphx::from_value<shape>(node.at("shape")));
        }
        else if(name == "@literal")
        {
            output = this->add_literal(migraphx::from_value<literal>(node.at("literal")));
        }
        else
        {
            auto op = make_op(name, fields);
            std::vector<instruction_ref> inputs;
            std::transform(node.at("inputs").begin(),
                           node.at("inputs").end(),
                           std::back_inserter(inputs),
                           [&](const value& i) { return instructions[i.to<std::string>()]; });

            std::vector<module_ref> module_inputs;
            if(node.contains("module_inputs"))
            {
                std::transform(node.at("module_inputs").begin(),
                               node.at("module_inputs").end(),
                               std::back_inserter(module_inputs),
                               [&](const value& i) { return map_mods.at(i.to<std::string>()); });

                for(auto& smod : module_inputs)
                {
                    smod->from_value(v, instructions, map_mods);
                }
            }

            if(name == "@return")
            {
                output = this->add_return(inputs);
            }
            else if(module_inputs.empty())
            {
                output = this->add_instruction(op, inputs);
            }
            else
            {
                output = this->add_instruction(op, inputs, module_inputs);
            }
        }
        output->set_normalized(normalized);
        instructions[node.at("output").to<std::string>()] = output;
    }
}

void module::debug_print() const { std::cout << *this << std::endl; }

void module::debug_print(instruction_ref ins,
                         std::unordered_map<instruction_ref, std::string>& names) const
{
    if(ins == this->end())
    {
        std::cout << "End instruction" << std::endl;
        return;
    }
    if(not has_instruction(ins))
    {
        std::cout << "Instruction not part of module" << std::endl;
        return;
    }
    std::stringstream ss;
    this->print(names, [&](auto x) {
        if(x == ins)
        {
            instruction::print(std::cout, x, names);
            std::cout << std::endl;
        }
    });
}

void module::debug_print(instruction_ref ins) const
{
    std::unordered_map<instruction_ref, std::string> names;
    this->debug_print(ins, names);
}

void module::debug_print(const std::vector<instruction_ref>& inss) const
{
    for(auto ins : inss)
        this->debug_print(ins);
    std::cout << std::endl;
}

void module::print(std::unordered_map<instruction_ref, std::string>& names,
                   const std::function<void(instruction_ref)>& print_func) const
{
    int count = 0;
    for(auto ins : iterator_for(*this))
    {
        std::string var_name;
        if(ins->name() == "@param")
        {
            var_name = any_cast<builtin::param>(ins->get_operator()).parameter;
        }
        else
        {
            var_name = "@" + std::to_string(count);
            count++;
        }
        names.emplace(ins, var_name);

        // assert(std::all_of(ins->inputs().begin(),
        //                    ins->inputs().end(),
        //                    [&](auto arg) { return this->has_instruction(arg); }) &&
        //        "DEBUG_PRINT: Instruction not found");

        print_func(ins);
    }
}

static std::string enclose_name(const std::string& name)
{
    return '"' + replace_string(name, "\"", "\\\"") + '"';
}

void module::print_graph(std::ostream& os, bool brief) const
{
    std::unordered_map<instruction_ref, std::string> names;
    os << "digraph {" << std::endl;
    os << "\trankdir=LR;" << std::endl;
    this->print(names, [&](auto ins) {
        std::string label;
        if(brief)
            label = ins->name();
        else
            label = to_string(ins->get_operator());
        os << "\t" << enclose_name(names.at(ins)) << "[label=" << enclose_name(label) << "]";
        os << ";" << std::endl;
        if(!ins->inputs().empty())
        {
            for(auto&& arg : ins->inputs())
            {
                os << "\t" << enclose_name(names.at(arg)) << " -> " << enclose_name(names.at(ins));
                if(not brief)
                    os << "[label=" << enclose_name(to_string(ins->get_shape())) << "]";
                os << ";" << std::endl;
            }
        }
    });
    os << "}" << std::endl;
}

static std::string cpp_var_name(const std::string& name)
{
    return "m" + replace_string(name, "@", "x");
}

static std::string cpp_op_var(const std::string& name, instruction_ref ins)
{
    return replace_string(name, "@", ins->name());
}

static void print_op_attributes(std::ostream& os, const std::string& name, const operation& op)
{
    std::string x = to_string(op);
    if(contains(x, "["))
    {
        auto start                 = x.find('[');
        auto end                   = x.find(']');
        std::string attribute_text = x.substr(start + 1, end - start - 1);
        std::vector<std::string> attributes;
        for(auto&& attribute : split_string(attribute_text, ','))
        {
            if(contains(attribute, '='))
                attributes.push_back(attribute);
            else
                attributes.back() += "," + attribute;
        }
        for(auto&& attribute : attributes)
        {
            auto p     = split_string(attribute, '=');
            auto key   = p.front();
            auto value = p.back();
            if(contains({"bn_mode", "padding_mode"}, key))
                continue;
            if(key == "mode")
                value = enclose_name(trim(value));
            os << name << "." << key << " = " << value << ";" << std::endl;
        }
    }
}

static void print_cpp_shape(std::ostream& os, const migraphx::shape& s)
{
    os << "migraphx::shape{migraphx::shape::" << s.type_string();
    os << ", {" << to_string_range(s.lens()) << "}";
    if(not s.standard())
        os << ", {" << to_string_range(s.strides()) << "}";
    os << "}";
}

void module::print_cpp(std::ostream& os) const
{
    os << "migraphx::module p;" << std::endl;
    // cppcheck-suppress variableScope
    unsigned long seed = 0;
    std::unordered_map<instruction_ref, std::string> names;
    this->print(names, [&](auto ins) {
        auto op = cpp_op_var(names.at(ins), ins);
        if(ins->name().front() != '@')
        {
            os << "migraphx::op::" << ins->name() << " " << op << ";" << std::endl;
            print_op_attributes(os, op, ins->get_operator());
        }
        os << "auto " << cpp_var_name(names.at(ins)) << " = ";
        if(ins->name() == "@literal")
        {
            os << "p.add_literal(";
            bool use_abs = false;
            ins->get_literal().visit([&](auto v) {
                use_abs = std::none_of(v.begin(), v.end(), [](auto x) { return x < 0; });
            });
            if(use_abs)
                os << "migraphx::abs(";
            os << "migraphx::generate_literal(";
            print_cpp_shape(os, ins->get_shape());
            os << ", " << seed << ")";
            if(use_abs)
                os << ")";
            os << ");" << std::endl;
            seed++;
        }
        else if(ins->name() == "@param")
        {
            std::string name = any_cast<builtin::param>(ins->get_operator()).parameter;
            os << "p.add_parameter(" << enclose_name(name) << ",";
            print_cpp_shape(os, ins->get_shape());
            os << ");" << std::endl;
        }
        else
        {
            os << "p.add_instruction(" << op;
            for(auto input : ins->inputs())
            {
                os << ", " << cpp_var_name(names.at(input));
            }
            os << ");" << std::endl;
        }
    });
}

void module::annotate(std::ostream& os, std::function<void(instruction_ref)> a) const
{
<<<<<<< HEAD
    std::unordered_map<instruction_ref, std::string> names;
    this->print(names, [&](auto ins) {
        print_instruction(os, ins, names);
=======
    this->print([&](auto ins, const auto& names) {
        instruction::print(os, ins, names);
>>>>>>> 238f77bb
        a(ins);
        os << std::endl;
    });
}

std::vector<module_ref> module::get_sub_module_prefix_order() const
{
    std::vector<module_ref> vec_modules;
    std::unordered_map<instruction_ref, std::string> names;
    this->print(names, [&](auto ins) {
        auto& mod_args = ins->module_inputs();
        vec_modules.insert(vec_modules.end(), mod_args.begin(), mod_args.end());
        for(auto& smod : mod_args)
        {
            auto sub_mods = smod->get_sub_module_prefix_order();
            vec_modules.insert(vec_modules.end(), sub_mods.begin(), sub_mods.end());
        }
    });

    return vec_modules;
}

module& module::sort()
{
    fix([&](auto self, auto ins) {
        this->move_instruction(ins, this->begin());
        for(auto child : ins->inputs())
        {
            self(child);
        }
    })(std::prev(this->end()));
    assert(this->validate() == this->end());
    return *this;
}

std::unordered_set<module_ref> module::get_parent_modules() const
{
    std::unordered_set<module_ref> parent_modules;
    for(auto ins : iterator_for(*this))
    {
        auto& module_args = ins->module_inputs();
        for(auto& mod : module_args)
        {
            parent_modules.insert(mod);
        }
    }

    return parent_modules;
}

bool operator==(const module& x, const module& y) { return to_string(x) == to_string(y); }

static void print_module(std::ostream& os,
                         const module& m,
                         std::unordered_map<instruction_ref, std::string> names)
{
<<<<<<< HEAD
    std::unordered_set<module_ref> sub_mods;
    m.print(names, [&](auto ins) {
        print_instruction(os, ins, names);
=======
    m.print([&](auto ins, const auto& names) {
        instruction::print(os, ins, names);
>>>>>>> 238f77bb
        os << std::endl;
        auto& mod_args = ins->module_inputs();
        for(auto& smod : mod_args)
        {
            sub_mods.insert(smod);
        }
    });
    os << std::endl;

    for(auto& smod : sub_mods)
    {
        print_module(os, *smod, names);
    }
}

std::ostream& operator<<(std::ostream& os, const module& m)
{
    print_module(os, m, {});
    return os;
}

} // namespace MIGRAPHX_INLINE_NS
} // namespace migraphx<|MERGE_RESOLUTION|>--- conflicted
+++ resolved
@@ -748,14 +748,9 @@
 
 void module::annotate(std::ostream& os, std::function<void(instruction_ref)> a) const
 {
-<<<<<<< HEAD
     std::unordered_map<instruction_ref, std::string> names;
     this->print(names, [&](auto ins) {
-        print_instruction(os, ins, names);
-=======
-    this->print([&](auto ins, const auto& names) {
-        instruction::print(os, ins, names);
->>>>>>> 238f77bb
+	instruction::print(os, ins, names);
         a(ins);
         os << std::endl;
     });
@@ -812,14 +807,9 @@
                          const module& m,
                          std::unordered_map<instruction_ref, std::string> names)
 {
-<<<<<<< HEAD
     std::unordered_set<module_ref> sub_mods;
     m.print(names, [&](auto ins) {
-        print_instruction(os, ins, names);
-=======
-    m.print([&](auto ins, const auto& names) {
         instruction::print(os, ins, names);
->>>>>>> 238f77bb
         os << std::endl;
         auto& mod_args = ins->module_inputs();
         for(auto& smod : mod_args)
