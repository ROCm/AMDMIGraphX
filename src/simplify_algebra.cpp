--- conflicted
+++ resolved
@@ -420,17 +420,7 @@
 
             traversed.insert(ins);
             const auto& inputs = ins->inputs();
-<<<<<<< HEAD
-            for(auto in : inputs)
-            {
-                if(self(in))
-                    return true;
-            }
-
-            return false;
-=======
             return std::any_of(inputs.begin(), inputs.end(), [&](auto in) { return self(in); });
->>>>>>> d936a893
         })(ins1);
     }
 
@@ -500,13 +490,7 @@
 
     void apply(module& p, const match::matcher_result& r) const
     {
-<<<<<<< HEAD
-        std::cout << "find_splits = " << p << std::endl;
-        auto ins = r.result;
-
-=======
         auto ins    = r.result;
->>>>>>> d936a893
         auto splits = get_splits(ins);
         if(splits.empty())
             return;
