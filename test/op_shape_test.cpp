/*
 * The MIT License (MIT)
 *
 * Copyright (c) 2015-2023 Advanced Micro Devices, Inc. All rights reserved.
 *
 * Permission is hereby granted, free of charge, to any person obtaining a copy
 * of this software and associated documentation files (the "Software"), to deal
 * in the Software without restriction, including without limitation the rights
 * to use, copy, modify, merge, publish, distribute, sublicense, and/or sell
 * copies of the Software, and to permit persons to whom the Software is
 * furnished to do so, subject to the following conditions:
 *
 * The above copyright notice and this permission notice shall be included in
 * all copies or substantial portions of the Software.
 *
 * THE SOFTWARE IS PROVIDED "AS IS", WITHOUT WARRANTY OF ANY KIND, EXPRESS OR
 * IMPLIED, INCLUDING BUT NOT LIMITED TO THE WARRANTIES OF MERCHANTABILITY,
 * FITNESS FOR A PARTICULAR PURPOSE AND NONINFRINGEMENT.  IN NO EVENT SHALL THE
 * AUTHORS OR COPYRIGHT HOLDERS BE LIABLE FOR ANY CLAIM, DAMAGES OR OTHER
 * LIABILITY, WHETHER IN AN ACTION OF CONTRACT, TORT OR OTHERWISE, ARISING FROM,
 * OUT OF OR IN CONNECTION WITH THE SOFTWARE OR THE USE OR OTHER DEALINGS IN
 * THE SOFTWARE.
 */
#include <migraphx/program.hpp>
#include <migraphx/iterator_for.hpp>
#include <migraphx/instruction.hpp>
#include <migraphx/permutation.hpp>
#include <migraphx/op/common.hpp>
#include <sstream>
#include <migraphx/make_op.hpp>

#include <migraphx/serialize.hpp>

#include "test.hpp"

template <class... Ts>
void expect_shape(const migraphx::shape& expected, const migraphx::operation& op, Ts... xs)
{
    migraphx::program p;
    auto* mm = p.get_main_module();
    std::vector<migraphx::shape> shapes{xs...};
    std::vector<migraphx::instruction_ref> args(shapes.size());
    std::transform(
        shapes.begin(), shapes.end(), args.begin(), [&](auto&& s) { return mm->add_outline(s); });
    mm->add_instruction(op, args);
    if(p.get_output_shapes().back() != expected)
    {
        std::cout << "FAILED: Incorrect shape for " << op << ": ";
        std::cout << expected << " != " << p.get_output_shapes().back() << std::endl;
        for(auto&& s : shapes)
            std::cout << "    " << s << std::endl;
    }
}

template <class... Ts>
void throws_shape(const migraphx::operation& op, Ts... xs)
{
    migraphx::program p;
    auto* mm = p.get_main_module();
    std::vector<migraphx::shape> shapes{xs...};
    std::vector<migraphx::instruction_ref> args(shapes.size());
    std::transform(
        shapes.begin(), shapes.end(), args.begin(), [&](auto&& s) { return mm->add_outline(s); });
    bool thrown = test::throws([&] { mm->add_instruction(op, args); });
    if(not thrown)
    {
        std::cout << "FAILED: No error found for " << op.name() << ": ";
        for(auto&& s : shapes)
            std::cout << "    " << s << std::endl;
    }
}

template <class...>
struct always_false : std::false_type
{
};

template <class... Ts>
void throws_shape(const migraphx::shape&, Ts...)
{
    static_assert(always_false<Ts...>{},
                  "An expected shape should not be passed to throws_shape function");
}

TEST_CASE(allocate_static)
{
    migraphx::shape out_shape{migraphx::shape::float_type, {2, 3, 4}};
    expect_shape(out_shape, migraphx::make_op("allocate", {{"shape", to_value(out_shape)}}));
}

<<<<<<< HEAD
=======
TEST_CASE(allocate_static_input_error)
{
    migraphx::shape input{migraphx::shape::int64_type, {3}};
    migraphx::shape out_shape{migraphx::shape::float_type, {2, 3, 4}};
    expect_shape(out_shape, migraphx::make_op("allocate", {{"shape", to_value(out_shape)}}), input);
}

>>>>>>> 250d3c87
TEST_CASE(allocate_dyn)
{
    migraphx::shape input{migraphx::shape::int64_type, {2}};
    auto max_val = std::numeric_limits<std::size_t>::max();
    std::vector<migraphx::shape::dynamic_dimension> dyn_dims(
        2, migraphx::shape::dynamic_dimension{0, max_val});
    expect_shape(migraphx::shape{migraphx::shape::float_type, dyn_dims},
                 migraphx::make_op("allocate", {{"buf_type", migraphx::shape::float_type}}),
                 input);
}

TEST_CASE(allocate_dyn_with_shape_attr)
{
    migraphx::shape input{migraphx::shape::int64_type, {4}};
    migraphx::shape shape_attr{migraphx::shape::float_type,
                               {{1, 4}, {3, 3}, {4, 8, {4, 6}}, {4, 8}, {4, 6}}};
    expect_shape(shape_attr,
                 migraphx::make_op("allocate", {{"shape", migraphx::to_value(shape_attr)}}),
                 input);
}

<<<<<<< HEAD
=======
TEST_CASE(allocate_dyn_no_input_error)
{
    migraphx::shape shape_attr{migraphx::shape::float_type,
                               {{1, 4}, {3, 3}, {4, 8, {4, 6}}, {4, 8}, {4, 6}}};
    expect_shape(shape_attr,
                 migraphx::make_op("allocate", {{"shape", migraphx::to_value(shape_attr)}}));
}

>>>>>>> 250d3c87
TEST_CASE(argmax_axis0)
{
    migraphx::shape input{migraphx::shape::half_type, {2, 3, 4, 5}};
    expect_shape(migraphx::shape{migraphx::shape::int64_type, {1, 3, 4, 5}},
                 migraphx::make_op("argmax", {{"axis", 0}}),
                 input);
}

TEST_CASE(argmax_axis1)
{
    migraphx::shape input{migraphx::shape::half_type, {2, 3, 4, 5}};
    expect_shape(migraphx::shape{migraphx::shape::int64_type, {2, 1, 4, 5}},
                 migraphx::make_op("argmax", {{"axis", 1}}),
                 input);
}

TEST_CASE(argmax_axis2)
{
    migraphx::shape input{migraphx::shape::float_type, {2, 3, 4, 5}};
    expect_shape(migraphx::shape{migraphx::shape::int64_type, {2, 3, 1, 5}},
                 migraphx::make_op("argmax", {{"axis", 2}}),
                 input);
}

TEST_CASE(argmax_axis_neg)
{
    migraphx::shape input{migraphx::shape::float_type, {2, 3, 4, 5}};
    expect_shape(migraphx::shape{migraphx::shape::int64_type, {2, 3, 4, 1}},
                 migraphx::make_op("argmax", {{"axis", -1}}),
                 input);
}

TEST_CASE(argmax_axis_outofbounds)
{
    migraphx::shape input{migraphx::shape::float_type, {2, 3, 4, 5}};
    throws_shape(migraphx::make_op("argmax", {{"axis", 4}}), input);
}

TEST_CASE(argmax_dyn0)
{
    migraphx::shape input{migraphx::shape::float_type, {{1, 4}, {3, 3}, {4, 4}, {5, 5}}};
    expect_shape(migraphx::shape{migraphx::shape::int64_type, {{1, 4}, {1, 1}, {4, 4}, {5, 5}}},
                 migraphx::make_op("argmax", {{"axis", 1}}),
                 input);
}

TEST_CASE(argmax_dyn1)
{
    migraphx::shape input{migraphx::shape::float_type, {{1, 4}, {3, 3}, {4, 6}, {4, 6}}};
    expect_shape(migraphx::shape{migraphx::shape::int64_type, {{1, 4}, {3, 3}, {1, 1}, {4, 6}}},
                 migraphx::make_op("argmax", {{"axis", 2}}),
                 input);
}

TEST_CASE(binary_dyn_static_error)
{
    migraphx::shape a_shape{migraphx::shape::float_type, {1, 4, 4}};
    std::vector<migraphx::shape::dynamic_dimension> b{{1, 1}, {4, 4, {4}}, {4, 4}};
    migraphx::shape b_shape{migraphx::shape::float_type, b};
    throws_shape(migraphx::make_op("add"), a_shape, b_shape);
}

TEST_CASE(broadcast)
{
    {
        std::vector<std::size_t> lens{1, 1};
        migraphx::shape input{migraphx::shape::float_type, {1}, {0}};
        expect_shape(migraphx::shape{migraphx::shape::float_type, {1, 1}, {0, 0}},
                     migraphx::make_op("broadcast", {{"axis", 0}, {"out_lens", lens}}),
                     input);
    }

    {
        std::vector<std::size_t> lens{1, 1};
        migraphx::shape input{migraphx::shape::float_type, {2}};
        throws_shape(migraphx::make_op("broadcast", {{"axis", 1}, {"out_lens", lens}}), input);
    }

    {
        std::vector<std::size_t> lens{2, 2};
        migraphx::shape input{migraphx::shape::float_type, {1, 2}};
        throws_shape(migraphx::make_op("broadcast", {{"axis", 1}, {"out_lens", lens}}), input);
    }

    {
        std::vector<std::size_t> lens{3, 2, 4, 3};
        migraphx::shape input{migraphx::shape::float_type, {4, 3}};
        expect_shape(migraphx::shape{migraphx::shape::float_type, {3, 2, 4, 3}, {0, 0, 3, 1}},
                     migraphx::make_op("broadcast", {{"axis", 2}, {"out_lens", lens}}),
                     input);
    }

    {
        std::vector<std::size_t> lens{3, 2, 4, 3};
        migraphx::shape input{migraphx::shape::float_type, {4, 4}};
        throws_shape(migraphx::make_op("broadcast", {{"axis", 2}, {"out_lens", lens}}), input);
    }
}

TEST_CASE(broadcast_axis_out_of_range_error)
{
    std::vector<std::size_t> lens{1, 1};
    migraphx::shape input{migraphx::shape::float_type, {1}, {0}};
    throws_shape(migraphx::make_op("broadcast", {{"axis", 4}, {"out_lens", lens}}), input);
}

TEST_CASE(broadcast_1in_dyn_error)
{
    // broadcast doesn't support single dynamic shape input
    std::vector<std::size_t> lens{3, 2, 4, 3};
    migraphx::shape input{migraphx::shape::float_type, {{1, 4}, {4, 4}, {2, 2}}};
    throws_shape(migraphx::make_op("broadcast", {{"axis", 2}, {"out_lens", lens}}), input);
}

TEST_CASE(broadcast_2in_static_static)
{
    migraphx::shape a_input{migraphx::shape::float_type, {4}, {1}};
    migraphx::shape b_input{migraphx::shape::float_type, {4, 4}, {4, 1}};
    expect_shape(migraphx::shape{migraphx::shape::float_type, {4, 4}, {1, 0}},
                 migraphx::make_op("broadcast", {{"axis", 0}}),
                 a_input,
                 b_input);
    expect_shape(migraphx::shape{migraphx::shape::float_type, {4, 4}, {0, 1}},
                 migraphx::make_op("broadcast", {{"axis", 1}}),
                 a_input,
                 b_input);
    throws_shape(migraphx::make_op("broadcast", {{"axis", 2}}), a_input, b_input);
}

TEST_CASE(broadcast_2in_not_matching_error)
{
    migraphx::shape a_input{migraphx::shape::float_type, {4}, {1}};
    migraphx::shape b_input{migraphx::shape::float_type, {2, 2}, {2, 1}};
    throws_shape(migraphx::make_op("broadcast", {{"axis", 1}}), a_input, b_input);
}

TEST_CASE(broadcast_2in_dynamic_s0_error1)
{
    migraphx::shape a_input{migraphx::shape::float_type, {4, 2}, {2, 1}};
    migraphx::shape b_input{migraphx::shape::float_type, {{1, 4}, {4, 4}, {2, 2}}};
    throws_shape(migraphx::make_op("broadcast", {{"axis", 0}}), b_input, a_input);
}

TEST_CASE(broadcast_2in_dynamic_s0_error2)
{
    std::vector<migraphx::shape::dynamic_dimension> dd{{4, 4}};
    migraphx::shape a_input{migraphx::shape::float_type, dd};
    migraphx::shape b_input{migraphx::shape::float_type, {4, 4}, {4, 1}};
    throws_shape(migraphx::make_op("broadcast", {{"axis", 0}}), a_input, b_input);
}

TEST_CASE(broadcast_2in_static_dyn)
{
    migraphx::shape a_input{migraphx::shape::float_type, {4}, {1}};
    migraphx::shape b_input{migraphx::shape::float_type, {{1, 4}, {4, 4}, {2, 2}}};
    throws_shape(migraphx::make_op("broadcast", {{"axis", 0}}), a_input, b_input);
    expect_shape(migraphx::shape{migraphx::shape::float_type, {{1, 4}, {4, 4}, {2, 2}}},
                 migraphx::make_op("broadcast", {{"axis", 1}}),
                 a_input,
                 b_input);
    throws_shape(migraphx::make_op("broadcast", {{"axis", 2}}), a_input, b_input);
}

TEST_CASE(broadcast_2in_dyn_s0_ndim_greater_than_1_error)
{
    migraphx::shape a_input{migraphx::shape::float_type, {4, 2}};
    migraphx::shape b_input{migraphx::shape::float_type, {{1, 4}, {4, 4}, {2, 2}}};
    throws_shape(migraphx::make_op("broadcast", {{"axis", 0}}), a_input, b_input);
}

TEST_CASE(conv_2d_0)
{
    migraphx::shape output{migraphx::shape::float_type, {4, 4, 1, 1}};
    migraphx::shape input{migraphx::shape::float_type, {4, 3, 3, 3}};
    migraphx::shape weights{migraphx::shape::float_type, {4, 3, 3, 3}};
    expect_shape(output, migraphx::make_op("convolution"), input, weights);
    throws_shape(migraphx::make_op("convolution"), input);
    throws_shape(
        migraphx::make_op("convolution", {{"padding", {0}}, {"stride", {1}}, {"dilation", {1}}}),
        input);
}

TEST_CASE(conv_2d_1)
{
    migraphx::shape weights{migraphx::shape::float_type, {4, 3, 3, 3}};
    migraphx::shape input2{migraphx::shape::float_type, {3, 3}};
    migraphx::shape weights2{migraphx::shape::float_type, {3, 3}};
    throws_shape(migraphx::make_op("convolution"), input2, weights2);
    throws_shape(migraphx::make_op("convolution"), input2, weights);
}

TEST_CASE(conv_1d)
{
    migraphx::shape output_1d{migraphx::shape::float_type, {4, 4, 1}};
    migraphx::shape input_1d{migraphx::shape::float_type, {4, 3, 3}};
    migraphx::shape weights_1d{migraphx::shape::float_type, {4, 3, 3}};
    expect_shape(
        output_1d,
        migraphx::make_op("convolution", {{"padding", {0}}, {"stride", {1}}, {"dilation", {1}}}),
        input_1d,
        weights_1d);
}

TEST_CASE(conv_channel_mismatch)
{
    migraphx::shape input_1d{migraphx::shape::float_type, {4, 3, 3}};
    migraphx::shape weights_1d = {migraphx::shape::float_type, {4, 8, 3}};
    throws_shape(migraphx::make_op("convolution"), input_1d, weights_1d);
}

TEST_CASE(conv_3D)
{
    migraphx::shape output_3d{migraphx::shape::float_type, {4, 4, 1, 1, 1}};
    migraphx::shape input_3d{migraphx::shape::float_type, {4, 3, 3, 3, 3}};
    migraphx::shape weights_3d{migraphx::shape::float_type, {4, 3, 3, 3, 3}};
    expect_shape(
        output_3d,
        migraphx::make_op("convolution",
                          {{"padding", {0, 0, 0}}, {"stride", {1, 1, 1}}, {"dilation", {1, 1, 1}}}),
        input_3d,
        weights_3d);

    throws_shape(migraphx::make_op("convolution"), input_3d, weights_3d);
}

TEST_CASE(conv_dyn_batch)
{
    migraphx::shape input_dyn_shape{migraphx::shape::float_type,
                                    {{1, 100}, {3, 3}, {5, 5}, {5, 5}}};
    migraphx::shape weights_shape{migraphx::shape::float_type, {1, 3, 3, 3}};
    migraphx::shape output_dyn_shape{migraphx::shape::float_type,
                                     {{1, 100}, {1, 1}, {3, 3}, {3, 3}}};
    expect_shape(output_dyn_shape,
                 migraphx::make_op("convolution",
                                   {{"padding", {0, 0}}, {"stride", {1, 1}}, {"dilation", {1, 1}}}),
                 input_dyn_shape,
                 weights_shape);
}

TEST_CASE(conv_dyn_img)
{
    migraphx::shape input_dyn_shape  = {migraphx::shape::float_type,
                                        {{1, 1}, {3, 3}, {5, 20}, {5, 20}}};
    migraphx::shape weights_shape    = {migraphx::shape::float_type, {1, 3, 3, 3}};
    migraphx::shape output_dyn_shape = {migraphx::shape::float_type,
                                        {{1, 1}, {1, 1}, {3, 18}, {3, 18}}};
    expect_shape(output_dyn_shape,
                 migraphx::make_op("convolution",
                                   {{"padding", {0, 0}}, {"stride", {1, 1}}, {"dilation", {1, 1}}}),
                 input_dyn_shape,
                 weights_shape);
}

TEST_CASE(conv_dyn_weights)
{
    migraphx::shape input_dyn_shape = {migraphx::shape::float_type, {1, 3, 10, 10}};
    migraphx::shape weights_shape = {migraphx::shape::float_type, {{1, 1}, {3, 3}, {2, 4}, {2, 4}}};
    migraphx::shape output_dyn_shape = {migraphx::shape::float_type,
                                        {{1, 1}, {1, 1}, {7, 9}, {7, 9}}};
    expect_shape(output_dyn_shape,
                 migraphx::make_op("convolution",
                                   {{"padding", {0, 0}}, {"stride", {1, 1}}, {"dilation", {1, 1}}}),
                 input_dyn_shape,
                 weights_shape);
}

TEST_CASE(conv_dyn_img_weights)
{
    migraphx::shape input_dyn_shape = {migraphx::shape::float_type,
                                       {{1, 1}, {3, 3}, {5, 20}, {5, 20}}};
    migraphx::shape weights_shape = {migraphx::shape::float_type, {{1, 1}, {3, 3}, {2, 4}, {2, 4}}};
    migraphx::shape output_dyn_shape = {migraphx::shape::float_type,
                                        {{1, 1}, {1, 1}, {2, 19}, {2, 19}}};
    expect_shape(output_dyn_shape,
                 migraphx::make_op("convolution",
                                   {{"padding", {0, 0}}, {"stride", {1, 1}}, {"dilation", {1, 1}}}),
                 input_dyn_shape,
                 weights_shape);
}

TEST_CASE(conv_attr_shape_mismatch)
{
    migraphx::shape input_dyn_shape = {migraphx::shape::float_type,
                                       {{1, 100}, {3, 3}, {5, 5}, {5, 5}, {5, 5}}};
    migraphx::shape weights_shape   = {migraphx::shape::float_type, {1, 3, 3, 3, 3}};
    throws_shape(migraphx::make_op("convolution",
                                   {{"padding", {0, 0}}, {"stride", {1, 1}}, {"dilation", {1, 1}}}),
                 input_dyn_shape,
                 weights_shape);
}

TEST_CASE(conv_autopad_dyn_batch)
{
    // auto_pad dynamic batch
    migraphx::shape input_dyn_shape  = {migraphx::shape::float_type,
                                        {{1, 10}, {3, 3}, {5, 5}, {5, 5}}};
    migraphx::shape weights_shape    = {migraphx::shape::float_type, {1, 3, 3, 3}};
    migraphx::shape output_dyn_shape = {migraphx::shape::float_type,
                                        {{1, 10}, {1, 1}, {5, 5}, {5, 5}}};
    expect_shape(output_dyn_shape,
                 migraphx::make_op("convolution",
                                   {{"stride", {1, 1}},
                                    {"dilation", {1, 1}},
                                    {"padding_mode", migraphx::op::padding_mode_t::same_upper}}),
                 input_dyn_shape,
                 weights_shape);
}

TEST_CASE(conv_autopad_dyn_img)
{
    // auto_pad dynamic img
    migraphx::shape input_dyn_shape  = {migraphx::shape::float_type,
                                        {{1, 1}, {3, 3}, {5, 10}, {5, 10}}};
    migraphx::shape weights_shape    = {migraphx::shape::float_type, {1, 3, 3, 3}};
    migraphx::shape output_dyn_shape = {migraphx::shape::float_type,
                                        {{1, 1}, {1, 1}, {5, 10}, {5, 10}}};
    expect_shape(output_dyn_shape,
                 migraphx::make_op("convolution",
                                   {{"stride", {1, 1}},
                                    {"dilation", {1, 1}},
                                    {"padding_mode", migraphx::op::padding_mode_t::same_upper}}),
                 input_dyn_shape,
                 weights_shape);
}

TEST_CASE(conv_autopad_dyn_kernel)
{
    migraphx::shape input_dyn_shape = {migraphx::shape::float_type,
                                       {{1, 1}, {3, 3}, {10, 10}, {10, 10}}};
    migraphx::shape weights_shape = {migraphx::shape::float_type, {{1, 1}, {3, 3}, {2, 4}, {2, 4}}};
    migraphx::shape output_dyn_shape = {migraphx::shape::float_type,
                                        {{1, 1}, {1, 1}, {10, 10}, {10, 10}}};
    expect_shape(output_dyn_shape,
                 migraphx::make_op("convolution",
                                   {{"stride", {1, 1}},
                                    {"dilation", {1, 1}},
                                    {"padding_mode", migraphx::op::padding_mode_t::same_lower}}),
                 input_dyn_shape,
                 weights_shape);
}

TEST_CASE(contiguous_shape)
{
    migraphx::shape output{migraphx::shape::float_type, {2, 2}};
    migraphx::shape input{migraphx::shape::float_type, {2, 2}, {1, 2}};
    expect_shape(output, migraphx::make_op("contiguous"), input);
    throws_shape(migraphx::make_op("contiguous"), input, input);

    migraphx::shape single{migraphx::shape::float_type, {2}};
    expect_shape(single, migraphx::make_op("contiguous"), single);
}

TEST_CASE(contiguous_dyn_shape)
{
    migraphx::shape s0{migraphx::shape::float_type, {{1, 4}, {2, 2, {2}}}};
    expect_shape(s0, migraphx::make_op("contiguous"), s0);
}

TEST_CASE(contiguous_shape_scalar)
{
    migraphx::shape output{migraphx::shape::float_type, {1}};
    migraphx::shape input{migraphx::shape::float_type};
    expect_shape(output, migraphx::make_op("contiguous"), input);
}

TEST_CASE(contiguous_shape_singleton_dim)
{
    migraphx::shape output{migraphx::shape::float_type, {5, 1, 8}, {8, 8, 1}};
    migraphx::shape input{migraphx::shape::float_type, {5, 1, 8}, {8, 4, 1}};
    expect_shape(output, migraphx::make_op("contiguous"), input);
}

TEST_CASE(convolution_backwards_1d)
{
    migraphx::shape input_1d{migraphx::shape::float_type, {4, 4, 1}};
    migraphx::shape weights_1d{migraphx::shape::float_type, {4, 3, 3}};
    migraphx::shape output_1d{migraphx::shape::float_type, {4, 3, 3}};
    expect_shape(output_1d,
                 migraphx::make_op("convolution_backwards",
                                   {{"padding", {0}}, {"stride", {1}}, {"dilation", {1}}}),
                 input_1d,
                 weights_1d);
}

TEST_CASE(convolution_backwards_2d)
{
    migraphx::shape input{migraphx::shape::float_type, {4, 4, 1, 1}};
    migraphx::shape weights{migraphx::shape::float_type, {4, 3, 3, 3}};
    migraphx::shape output{migraphx::shape::float_type, {4, 3, 3, 3}};
    expect_shape(output, migraphx::make_op("convolution_backwards"), input, weights);
    throws_shape(migraphx::make_op("convolution_backwards"), input);
    throws_shape(migraphx::make_op("convolution_backwards",
                                   {{"padding", {0}}, {"stride", {1}}, {"dilation", {1}}}),
                 input);
}

TEST_CASE(convolution_backwards_1padding)
{
    migraphx::shape input{migraphx::shape::float_type, {4, 4, 1, 1}};
    migraphx::shape weights{migraphx::shape::float_type, {4, 3, 3, 3}};
    migraphx::shape output{migraphx::shape::float_type, {4, 3, 1, 1}};
    expect_shape(output,
                 migraphx::make_op("convolution_backwards",
                                   {{"padding", {1, 1}}, {"stride", {1, 1}}, {"dilation", {1, 1}}}),
                 input,
                 weights);
}

TEST_CASE(convolution_backwards_2stride)
{
    migraphx::shape input{migraphx::shape::float_type, {4, 4, 4, 4}};
    migraphx::shape weights{migraphx::shape::float_type, {4, 3, 3, 3}};
    migraphx::shape output{migraphx::shape::float_type, {4, 3, 9, 9}};
    expect_shape(output,
                 migraphx::make_op("convolution_backwards",
                                   {{"padding", {0, 0}}, {"stride", {2, 2}}, {"dilation", {1, 1}}}),
                 input,
                 weights);
}

TEST_CASE(convolution_backwards_2dilation)
{
    migraphx::shape input{migraphx::shape::float_type, {4, 4, 4, 4}};
    migraphx::shape weights{migraphx::shape::float_type, {4, 3, 3, 3}};
    migraphx::shape output{migraphx::shape::float_type, {4, 3, 8, 8}};
    expect_shape(output,
                 migraphx::make_op("convolution_backwards",
                                   {{"padding", {0, 0}}, {"stride", {1, 1}}, {"dilation", {2, 2}}}),
                 input,
                 weights);
}

TEST_CASE(convolution_backwards_3d)
{
    migraphx::shape input_3d{migraphx::shape::float_type, {4, 4, 1, 1, 1}};
    migraphx::shape output_3d{migraphx::shape::float_type, {4, 3, 3, 3, 3}};
    migraphx::shape weights_3d{migraphx::shape::float_type, {4, 3, 3, 3, 3}};
    expect_shape(
        output_3d,
        migraphx::make_op("convolution_backwards",
                          {{"padding", {0, 0, 0}}, {"stride", {1, 1, 1}}, {"dilation", {1, 1, 1}}}),
        input_3d,
        weights_3d);
}

TEST_CASE(convolution_backwards_channel_mismatch)
{
    migraphx::shape input{migraphx::shape::float_type, {4, 4, 1, 1}};
    migraphx::shape weights{migraphx::shape::float_type, {3, 3, 3, 3}};
    throws_shape(migraphx::make_op("convolution_backwards"), input, weights);
}

TEST_CASE(convolution_backwards_dyn_batch_2d)
{
    migraphx::shape input{migraphx::shape::float_type, {{1, 4}, {4, 4}, {1, 1}, {1, 1}}};
    migraphx::shape weights{migraphx::shape::float_type, {4, 3, 3, 3}};
    migraphx::shape output{migraphx::shape::float_type, {{1, 4}, {3, 3}, {3, 3}, {3, 3}}};
    expect_shape(output, migraphx::make_op("convolution_backwards"), input, weights);
}

TEST_CASE(convolution_backwards_dyn_img_2d)
{
    migraphx::shape input{migraphx::shape::float_type, {{1, 1}, {4, 4}, {1, 5}, {1, 5}}};
    migraphx::shape weights{migraphx::shape::float_type, {4, 3, 3, 3}};
    migraphx::shape output{migraphx::shape::float_type, {{1, 1}, {3, 3}, {3, 7}, {3, 7}}};
    expect_shape(output, migraphx::make_op("convolution_backwards"), input, weights);
}

TEST_CASE(convolution_backwards_dyn_kernel_2d)
{
    migraphx::shape input{migraphx::shape::float_type, {1, 4, 1, 1}};
    migraphx::shape weights{migraphx::shape::float_type, {{4, 4}, {3, 3}, {2, 6}, {2, 6}}};
    migraphx::shape output{migraphx::shape::float_type, {{1, 1}, {3, 3}, {2, 6}, {2, 6}}};
    expect_shape(output, migraphx::make_op("convolution_backwards"), input, weights);
}

TEST_CASE(dimensions_of0)
{
    migraphx::shape input{migraphx::shape::float_type, {4, 3, 2, 1}};
    migraphx::shape output{migraphx::shape::int64_type, {4}};
    expect_shape(output, migraphx::make_op("dimensions_of", {{"end", 4}}), input);
}

TEST_CASE(dimensions_of1)
{
    migraphx::shape input{migraphx::shape::float_type, {4, 3, 2, 1}};
    migraphx::shape output{migraphx::shape::int64_type, {2}};
    expect_shape(output, migraphx::make_op("dimensions_of", {{"start", 1}, {"end", 3}}), input);
}

TEST_CASE(dimensions_of2)
{
    migraphx::shape input{migraphx::shape::float_type, {{1, 4, {2}}, {2, 4}, {2, 4}, {1, 6, {2}}}};
    migraphx::shape output{migraphx::shape::int64_type, {2}};
    expect_shape(output, migraphx::make_op("dimensions_of", {{"start", 1}, {"end", 3}}), input);
}

TEST_CASE(dimensions_of_error0)
{
    migraphx::shape input{migraphx::shape::float_type, {{1, 4, {2}}, {2, 4}}};
    throws_shape(migraphx::make_op("dimensions_of", {{"start", 3}, {"end", 3}}), input);
}

TEST_CASE(dimensions_of_error1)
{
    migraphx::shape input{migraphx::shape::float_type, {{1, 4, {2}}, {2, 4}}};
    throws_shape(migraphx::make_op("dimensions_of", {{"start", 3}, {"end", 0}}), input);
}

TEST_CASE(dot_ndim_error0)
{
    migraphx::shape s_m1{migraphx::shape::float_type, {5}};
    migraphx::shape s_m2{migraphx::shape::float_type, {5}};
    throws_shape(migraphx::make_op("dot"), s_m1, s_m2);
}

TEST_CASE(dot_ndim_error1)
{
    migraphx::shape s_m1{migraphx::shape::float_type, {5}};
    migraphx::shape s_m2{migraphx::shape::float_type, {5, 2}};
    throws_shape(migraphx::make_op("dot"), s_m1, s_m2);
}

TEST_CASE(dot_ndim_error2)
{
    migraphx::shape s_m1{migraphx::shape::float_type, {1, 5}};
    migraphx::shape s_m2{migraphx::shape::float_type, {5}};
    throws_shape(migraphx::make_op("dot"), s_m1, s_m2);
}

TEST_CASE(dot_ndim_error3)
{
    migraphx::shape s_m1{migraphx::shape::float_type, {1, 5}};
    migraphx::shape s_m2{migraphx::shape::float_type, {6, 5, 4}};
    throws_shape(migraphx::make_op("dot"), s_m1, s_m2);
}

TEST_CASE(dot_ndim_error4)
{
    migraphx::shape s_m1{migraphx::shape::float_type, {4, 5}};
    migraphx::shape s_m2{migraphx::shape::float_type, {1, 1, 5, 7}};
    throws_shape(migraphx::make_op("dot"), s_m1, s_m2);
}

TEST_CASE(dot_mismatch_inner_error0)
{
    migraphx::shape s_m1{migraphx::shape::float_type, {4, 5}};
    migraphx::shape s_m2{migraphx::shape::float_type, {10, 8}};
    throws_shape(migraphx::make_op("dot"), s_m1, s_m2);
}

TEST_CASE(dot_mismatch_inner_error1)
{
    migraphx::shape s_m1{migraphx::shape::float_type, {4, 6}};
    migraphx::shape s_m2{migraphx::shape::float_type, {5, 8}};
    throws_shape(migraphx::make_op("dot"), s_m1, s_m2);
}

TEST_CASE(dot_mismatch_inner_error2)
{
    migraphx::shape s_m1{migraphx::shape::float_type, {1, 5}};
    migraphx::shape s_m2{migraphx::shape::float_type, {4, 4}};
    throws_shape(migraphx::make_op("dot"), s_m1, s_m2);
}

TEST_CASE(dot_mismatch_inner_error3)
{
    migraphx::shape s_m1{migraphx::shape::float_type, {1, 1, 4, 5}};
    migraphx::shape s_m2{migraphx::shape::float_type, {1, 2, 5, 7}};
    throws_shape(migraphx::make_op("dot"), s_m1, s_m2);
}

TEST_CASE(dot_mismatch_outer_error)
{
    migraphx::shape s_m1{migraphx::shape::float_type, {1, 4, 6}};
    migraphx::shape s_m2{migraphx::shape::float_type, {2, 5, 8}};
    throws_shape(migraphx::make_op("dot"), s_m1, s_m2);
}

TEST_CASE(dot_2D_test0)
{
    migraphx::shape s_m1{migraphx::shape::float_type, {4, 5}};
    migraphx::shape s_m2{migraphx::shape::float_type, {5, 8}};
    expect_shape(
        migraphx::shape{migraphx::shape::float_type, {4, 8}}, migraphx::make_op("dot"), s_m1, s_m2);
}

TEST_CASE(dot_2D_test1)
{
    migraphx::shape s_m1{migraphx::shape::float_type, {1, 5}};
    migraphx::shape s_m2{migraphx::shape::float_type, {5, 4}};
    expect_shape(
        migraphx::shape{migraphx::shape::float_type, {1, 4}}, migraphx::make_op("dot"), s_m1, s_m2);
}

TEST_CASE(dot_2D_test2)
{
    migraphx::shape s_m1{migraphx::shape::float_type, {4, 5}};
    migraphx::shape s_m2{migraphx::shape::float_type, {5, 8}};
    expect_shape(
        migraphx::shape{migraphx::shape::float_type, {4, 8}}, migraphx::make_op("dot"), s_m1, s_m2);
}

TEST_CASE(dot_2D_test3)
{
    migraphx::shape s_m1{migraphx::shape::float_type, {1, 1}};
    migraphx::shape s_m2{migraphx::shape::float_type, {1, 1}};
    expect_shape(
        migraphx::shape{migraphx::shape::float_type, {1, 1}}, migraphx::make_op("dot"), s_m1, s_m2);
}

TEST_CASE(dot_3D_test0)
{
    migraphx::shape s_m1{migraphx::shape::float_type, {1, 4, 5}};
    migraphx::shape s_m2{migraphx::shape::float_type, {1, 5, 8}};
    expect_shape(migraphx::shape{migraphx::shape::float_type, {1, 4, 8}},
                 migraphx::make_op("dot"),
                 s_m1,
                 s_m2);
}

TEST_CASE(dot_3D_test_1)
{
    migraphx::shape s_m1{migraphx::shape::float_type, {6, 1, 5}};
    migraphx::shape s_m2{migraphx::shape::float_type, {6, 5, 4}};
    expect_shape(migraphx::shape{migraphx::shape::float_type, {6, 1, 4}},
                 migraphx::make_op("dot"),
                 s_m1,
                 s_m2);
}

TEST_CASE(dot_3D_test2)
{
    migraphx::shape s_m1{migraphx::shape::float_type, {1, 4, 5}};
    migraphx::shape s_m2{migraphx::shape::float_type, {1, 5, 7}};
    expect_shape(migraphx::shape{migraphx::shape::float_type, {1, 4, 7}},
                 migraphx::make_op("dot"),
                 s_m1,
                 s_m2);
}

TEST_CASE(dot_4D_test)
{
    migraphx::shape s_m1{migraphx::shape::float_type, {1, 6, 1, 5}};
    migraphx::shape s_m2{migraphx::shape::float_type, {1, 6, 5, 4}};
    expect_shape(migraphx::shape{migraphx::shape::float_type, {1, 6, 1, 4}},
                 migraphx::make_op("dot"),
                 s_m1,
                 s_m2);
}

TEST_CASE(dot_dyn_static_test0)
{
    migraphx::shape s_m1{migraphx::shape::float_type, {{1, 4}, {5, 5}}};
    migraphx::shape s_m2{migraphx::shape::float_type, {5, 8}};
    expect_shape(migraphx::shape{migraphx::shape::float_type, {{1, 4}, {8, 8}}},
                 migraphx::make_op("dot"),
                 s_m1,
                 s_m2);
}

TEST_CASE(dot_dyn_static_mismatch_error)
{
    migraphx::shape s_m1{migraphx::shape::float_type, {{1, 4}, {3, 3}, {5, 5}, {5, 5}}};
    migraphx::shape s_m2{migraphx::shape::float_type, {5, 8}};
    throws_shape(migraphx::make_op("dot"), s_m1, s_m2);
}

TEST_CASE(dot_dyn_dyn_test0)
{
    migraphx::shape s_m1{migraphx::shape::float_type, {{1, 4}, {5, 5}}};
    migraphx::shape s_m2{migraphx::shape::float_type, {{5, 5}, {6, 8, {8}}}};
    expect_shape(migraphx::shape{migraphx::shape::float_type, {{1, 4}, {6, 8, {8}}}},
                 migraphx::make_op("dot"),
                 s_m1,
                 s_m2);
}

TEST_CASE(dot_dyn_dyn_test1)
{
    migraphx::shape s_m1{migraphx::shape::float_type, {{1, 4}, {4, 5, {5}}}};
    migraphx::shape s_m2{migraphx::shape::float_type, {{4, 5, {5}}, {6, 8, {8}}}};
    expect_shape(migraphx::shape{migraphx::shape::float_type, {{1, 4}, {6, 8, {8}}}},
                 migraphx::make_op("dot"),
                 s_m1,
                 s_m2);
}

TEST_CASE(dot_dyn_mismatch_test0)
{
    migraphx::shape s_m1{migraphx::shape::float_type, {{1, 4}, {5, 5}, {5, 5}}};
    migraphx::shape s_m2{migraphx::shape::float_type, {1, 5, 8}};
    throws_shape(migraphx::make_op("dot"), s_m1, s_m2);
}

TEST_CASE(dot_dyn_mismatch_test1)
{
    migraphx::shape s_m1{migraphx::shape::float_type, {{4, 4}, {5, 5}, {2, 5}}};
    migraphx::shape s_m2{migraphx::shape::float_type, {4, 5, 8}};
    throws_shape(migraphx::make_op("dot"), s_m1, s_m2);
}

TEST_CASE(flatten_shape)
{
    migraphx::shape input{migraphx::shape::float_type, {2, 4, 6, 8}};
    expect_shape(migraphx::shape{migraphx::shape::float_type, {1, 2 * 4 * 6 * 8}},
                 migraphx::make_op("flatten", {{"axis", 0}}),
                 input);
    expect_shape(migraphx::shape{migraphx::shape::float_type, {1, 2 * 4 * 6 * 8}},
                 migraphx::make_op("flatten", {{"axis", -4}}),
                 input);
    expect_shape(migraphx::shape{migraphx::shape::float_type, {2, 4 * 6 * 8}},
                 migraphx::make_op("flatten", {{"axis", 1}}),
                 input);
    expect_shape(migraphx::shape{migraphx::shape::float_type, {2, 4 * 6 * 8}},
                 migraphx::make_op("flatten", {{"axis", -3}}),
                 input);
    expect_shape(migraphx::shape{migraphx::shape::float_type, {2 * 4, 6 * 8}},
                 migraphx::make_op("flatten", {{"axis", 2}}),
                 input);
    expect_shape(migraphx::shape{migraphx::shape::float_type, {2 * 4 * 6, 8}},
                 migraphx::make_op("flatten", {{"axis", 3}}),
                 input);
    expect_shape(migraphx::shape{migraphx::shape::float_type, {2 * 4 * 6 * 8, 1}},
                 migraphx::make_op("flatten", {{"axis", 4}}),
                 input);
    throws_shape(migraphx::make_op("flatten", {{"axis", 5}}), input);
    throws_shape(migraphx::make_op("flatten", {{"axis", -5}}), input);
}

TEST_CASE(flatten_dyn_axis0)
{
    migraphx::shape input{migraphx::shape::float_type, {{1, 4}, {4, 4}, {6, 6}, {8, 8}}};
    expect_shape(migraphx::shape{migraphx::shape::float_type, {{1, 1}, {192, 768}}},
                 migraphx::make_op("flatten", {{"axis", 0}}),
                 input);
    expect_shape(migraphx::shape{migraphx::shape::float_type, {{1, 1}, {192, 768}}},
                 migraphx::make_op("flatten", {{"axis", -4}}),
                 input);
}

TEST_CASE(flatten_dyn_axis1)
{
    migraphx::shape input{migraphx::shape::float_type,
                          {{2, 2, {2}}, {4, 4}, {4, 6, {5}}, {4, 6, {5}}}};
    expect_shape(
        migraphx::shape{migraphx::shape::float_type, {{2, 2, {2}}, {4 * 4 * 4, 4 * 6 * 6}}},
        migraphx::make_op("flatten", {{"axis", 1}}),
        input);
    expect_shape(
        migraphx::shape{migraphx::shape::float_type, {{2, 2, {2}}, {4 * 4 * 4, 4 * 6 * 6}}},
        migraphx::make_op("flatten", {{"axis", -3}}),
        input);
}

TEST_CASE(flatten_dyn_axis2)
{
    migraphx::shape input{migraphx::shape::float_type,
                          {{2, 2, {2}}, {4, 4}, {4, 6, {5}}, {4, 6, {5}}}};
    expect_shape(migraphx::shape{migraphx::shape::float_type, {{2 * 4, 2 * 4}, {4 * 4, 6 * 6}}},
                 migraphx::make_op("flatten", {{"axis", 2}}),
                 input);
}

TEST_CASE(flatten_dyn_axis3)
{
    migraphx::shape input{migraphx::shape::float_type, {{1, 4}, {4, 4}, {6, 6}, {8, 8}}};
    expect_shape(migraphx::shape{migraphx::shape::float_type, {{1 * 4 * 6, 4 * 4 * 6}, {8, 8}}},
                 migraphx::make_op("flatten", {{"axis", 3}}),
                 input);
}

TEST_CASE(flatten_dyn_axis4)
{
    migraphx::shape input{migraphx::shape::float_type, {{1, 4}, {4, 4}, {6, 6}, {8, 8}}};
    expect_shape(
        migraphx::shape{migraphx::shape::float_type, {{1 * 4 * 6 * 8, 4 * 4 * 6 * 8}, {1, 1}}},
        migraphx::make_op("flatten", {{"axis", 4}}),
        input);
}

TEST_CASE(fill_static_int)
{
    migraphx::shape default_value{migraphx::shape::int64_type, {1}, {0}};
    migraphx::shape data{migraphx::shape::int64_type, {3, 4, 4}};
    expect_shape(migraphx::shape{migraphx::shape::int64_type, {3, 4, 4}},
                 migraphx::make_op("fill"),
                 default_value,
                 data);
}

TEST_CASE(fill_static_float)
{
    migraphx::shape default_value{migraphx::shape::float_type, {1}, {0}};
    migraphx::shape data{migraphx::shape::float_type, {4, 8}};
    expect_shape(migraphx::shape{migraphx::shape::float_type, {4, 8}},
                 migraphx::make_op("fill"),
                 default_value,
                 data);
}

TEST_CASE(fill_dyn_int)
{
    migraphx::shape default_value{migraphx::shape::int64_type, {1}, {0}};
    migraphx::shape data{migraphx::shape::int64_type,
                         {{1, 4}, {4, 8, {4, 6, 8}}, {4, 8, {4, 6, 8}}}};
    expect_shape(migraphx::shape{migraphx::shape::int64_type,
                                 {{1, 4}, {4, 8, {4, 6, 8}}, {4, 8, {4, 6, 8}}}},
                 migraphx::make_op("fill"),
                 default_value,
                 data);
}

TEST_CASE(fill_dyn_float)
{
    migraphx::shape default_value{migraphx::shape::float_type, {1}, {0}};
    migraphx::shape data{migraphx::shape::float_type,
                         {{1, 4}, {4, 8, {4, 6, 8}}, {4, 8, {4, 6, 8}}}};
    expect_shape(migraphx::shape{migraphx::shape::float_type,
                                 {{1, 4}, {4, 8, {4, 6, 8}}, {4, 8, {4, 6, 8}}}},
                 migraphx::make_op("fill"),
                 default_value,
                 data);
}

TEST_CASE(gather)
{
    {
        migraphx::shape input{migraphx::shape::float_type, {2, 3, 4, 5}};
        migraphx::shape indices{migraphx::shape::int32_type, {2, 3}};
        int axis = 1;
        expect_shape(migraphx::shape{migraphx::shape::float_type, {2, 2, 3, 4, 5}},
                     migraphx::make_op("gather", {{"axis", axis}}),
                     input,
                     indices);
    }

    {
        migraphx::shape input{migraphx::shape::float_type, {2, 3, 4, 5}};
        migraphx::shape indices{migraphx::shape::int32_type, {2, 3}};
        int axis = -4;
        expect_shape(migraphx::shape{migraphx::shape::float_type, {2, 3, 3, 4, 5}},
                     migraphx::make_op("gather", {{"axis", axis}}),
                     input,
                     indices);
    }

    {
        migraphx::shape input{migraphx::shape::float_type, {2, 3, 4, 5}};
        migraphx::shape indices{migraphx::shape::int32_type, {1}};
        int axis = -4;
        expect_shape(migraphx::shape{migraphx::shape::float_type, {1, 3, 4, 5}},
                     migraphx::make_op("gather", {{"axis", axis}}),
                     input,
                     indices);
    }

    {
        migraphx::shape input{migraphx::shape::float_type, {2, 3, 4, 5}};
        migraphx::shape indices{migraphx::shape::int32_type};
        int axis = -4;
        expect_shape(migraphx::shape{migraphx::shape::float_type, {3, 4, 5}},
                     migraphx::make_op("gather", {{"axis", axis}}),
                     input,
                     indices);
    }

    {
        migraphx::shape input{migraphx::shape::float_type, {2, 3, 4, 5}};
        migraphx::shape indices{migraphx::shape::int32_type};
        int axis = 3;
        expect_shape(migraphx::shape{migraphx::shape::float_type, {2, 3, 4}},
                     migraphx::make_op("gather", {{"axis", axis}}),
                     input,
                     indices);
    }

    {
        migraphx::shape input{migraphx::shape::float_type, {3}};
        migraphx::shape indices{migraphx::shape::int32_type};
        int axis = 0;
        expect_shape(migraphx::shape{migraphx::shape::float_type},
                     migraphx::make_op("gather", {{"axis", axis}}),
                     input,
                     indices);
    }

    {
        migraphx::shape input{migraphx::shape::float_type, {3}};
        migraphx::shape indices{migraphx::shape::int32_type, {1}};
        int axis = 0;
        expect_shape(migraphx::shape{migraphx::shape::float_type, {1}},
                     migraphx::make_op("gather", {{"axis", axis}}),
                     input,
                     indices);
    }

    {
        migraphx::shape input{migraphx::shape::float_type, {2, 3, 4, 5}};
        migraphx::shape indices{migraphx::shape::int32_type, {2, 3}};
        int axis = 4;
        throws_shape(migraphx::make_op("gather", {{"axis", axis}}), input, indices);
    }

    {
        migraphx::shape input{migraphx::shape::float_type, {2, 3, 4, 5}};
        migraphx::shape indices{migraphx::shape::int32_type, {2, 3}};
        int axis = -5;
        throws_shape(migraphx::make_op("gather", {{"axis", axis}}), input, indices);
    }
}

TEST_CASE(gather_dyn0)
{
    // Insert dynamic index into dynamic shape
    migraphx::shape input{migraphx::shape::float_type,
                          {{2, 3, {2}}, {3, 4, {3}}, {6, 9, {7}}, {12, 14, {13}}}};
    migraphx::shape indices{migraphx::shape::int32_type, {{2, 7, {3}}, {3, 3}}};
    int axis = 1;
    expect_shape(migraphx::shape{migraphx::shape::float_type,
                                 {{2, 3, {2}}, {2, 7, {3}}, {3, 3}, {6, 9, {7}}, {12, 14, {13}}}},
                 migraphx::make_op("gather", {{"axis", axis}}),
                 input,
                 indices);
}

TEST_CASE(gather_dyn1)
{
    // Insert static index into dynamic shape
    migraphx::shape input{migraphx::shape::float_type,
                          {{2, 3, {2}}, {3, 4, {3}}, {6, 9, {7}}, {12, 14, {13}}}};
    migraphx::shape indices{migraphx::shape::int32_type, {2, 3}};
    int axis = 1;
    expect_shape(migraphx::shape{migraphx::shape::float_type,
                                 {{2, 3, {2}}, {2, 2}, {3, 3}, {6, 9, {7}}, {12, 14, {13}}}},
                 migraphx::make_op("gather", {{"axis", axis}}),
                 input,
                 indices);
}

TEST_CASE(gather_dyn2)
{
    // Insert scalar (static) index into dynamic shape
    migraphx::shape input{migraphx::shape::float_type,
                          {{2, 3, {2}}, {3, 4, {3}}, {6, 9, {7}}, {12, 14, {13}}}};

    std::vector<std::size_t> mins;
    std::vector<std::size_t> maxes;
    std::vector<std::set<std::size_t>> opts;
    migraphx::shape indices{migraphx::shape::int32_type, mins, maxes, opts};
    int axis = 1;
    expect_shape(
        migraphx::shape{migraphx::shape::float_type, {{2, 3, {2}}, {6, 9, {7}}, {12, 14, {13}}}},
        migraphx::make_op("gather", {{"axis", axis}}),
        input,
        indices);
}

TEST_CASE(gather_dyn3)
{
    // Insert dynamic index into static shape, axis 1
    migraphx::shape input{migraphx::shape::float_type, {2, 3, 6, 12}};
    migraphx::shape indices{migraphx::shape::int32_type, {{2, 3, {2}}, {3, 4, {3}}}};
    int axis = 1;
    expect_shape(migraphx::shape{migraphx::shape::float_type,
                                 {{2, 2}, {2, 3, {2}}, {3, 4, {3}}, {6, 6}, {12, 12}}},
                 migraphx::make_op("gather", {{"axis", axis}}),
                 input,
                 indices);
}

TEST_CASE(gather_dyn4)
{
    // Insert dynamic index into static shape, axis 0
    migraphx::shape input{migraphx::shape::float_type, {2, 3, 6, 12}};
    migraphx::shape indices{migraphx::shape::int32_type, {{2, 3, {2}}, {3, 4, {3}}}};
    int axis = 0;
    expect_shape(migraphx::shape{migraphx::shape::float_type,
                                 {{2, 3, {2}}, {3, 4, {3}}, {3, 3}, {6, 6}, {12, 12}}},
                 migraphx::make_op("gather", {{"axis", axis}}),
                 input,
                 indices);
}

TEST_CASE(get_tuple_elem_test)
{
    migraphx::shape s0{migraphx::shape::bool_type, {1, 1}};
    migraphx::shape s1{migraphx::shape::float_type, {2, 3}};
    migraphx::shape s2{migraphx::shape::int32_type, {5, 6}};
    migraphx::shape s_tuple({s0, s1, s2});

    expect_shape(s0, migraphx::make_op("get_tuple_elem", {{"index", 0}}), s_tuple);
    expect_shape(s1, migraphx::make_op("get_tuple_elem", {{"index", 1}}), s_tuple);
    expect_shape(s2, migraphx::make_op("get_tuple_elem", {{"index", 2}}), s_tuple);
    throws_shape(migraphx::make_op("get_tuple_elem", {{"index", 3}}), s_tuple);
    throws_shape(migraphx::make_op("get_tuple_elem", {{"index", 0}}), s0);
    throws_shape(migraphx::make_op("get_tuple_elem", {{"index", 1}}), s1);
    throws_shape(migraphx::make_op("get_tuple_elem", {{"index", 0}}), s2);
}

TEST_CASE(gru)
{
    {
        std::size_t batch_size  = 2;
        std::size_t seq_len     = 2;
        std::size_t hidden_size = 4;
        std::size_t input_size  = 3;
        std::size_t num_dirct   = 1;
        float clip              = 0.0f;

        migraphx::shape in_shape{migraphx::shape::float_type, {seq_len, batch_size, input_size}};
        migraphx::shape w_shape{migraphx::shape::float_type,
                                {num_dirct, 3 * hidden_size, input_size}};
        migraphx::shape r_shape{migraphx::shape::float_type,
                                {num_dirct, 3 * hidden_size, hidden_size}};
        migraphx::shape b_shape{migraphx::shape::float_type, {num_dirct, 6 * hidden_size}};
        migraphx::shape ih_shape{migraphx::shape::float_type, {num_dirct, batch_size, hidden_size}};

        expect_shape(
            migraphx::shape{migraphx::shape::float_type,
                            {seq_len, num_dirct, batch_size, hidden_size}},
            migraphx::make_op(
                "gru",
                {{"hidden_size", hidden_size},
                 {"actv_func",
                  migraphx::to_value(std::vector<migraphx::operation>{migraphx::make_op("tanh")})},
                 {"direction", migraphx::to_value(migraphx::op::rnn_direction::forward)},
                 {"clip", clip}}),
            in_shape,
            w_shape,
            r_shape,
            b_shape,
            ih_shape);
    }

    {
        std::size_t batch_size  = 2;
        std::size_t seq_len     = 2;
        std::size_t hidden_size = 4;
        std::size_t input_size  = 3;
        std::size_t num_dirct   = 1;
        float clip              = 0.0f;

        migraphx::shape in_shape{migraphx::shape::float_type, {seq_len, batch_size, input_size}};
        migraphx::shape w_shape{migraphx::shape::float_type,
                                {num_dirct, 3 * hidden_size, input_size}};
        migraphx::shape r_shape{migraphx::shape::float_type,
                                {num_dirct, 3 * hidden_size, hidden_size}};
        migraphx::shape b_shape{migraphx::shape::float_type, {num_dirct, 6 * hidden_size}};
        migraphx::shape ih_shape{migraphx::shape::float_type, {num_dirct, batch_size, hidden_size}};

        expect_shape(
            migraphx::shape{migraphx::shape::float_type,
                            {seq_len, num_dirct, batch_size, hidden_size}},
            migraphx::make_op(
                "gru",
                {{"hidden_size", hidden_size},
                 {"actv_func",
                  migraphx::to_value(std::vector<migraphx::operation>{migraphx::make_op("tanh")})},
                 {"direction", migraphx::to_value(migraphx::op::rnn_direction::reverse)},
                 {"clip", clip}}),
            in_shape,
            w_shape,
            r_shape,
            b_shape,
            ih_shape);
    }

    {
        std::size_t batch_size  = 2;
        std::size_t seq_len     = 2;
        std::size_t hidden_size = 4;
        std::size_t input_size  = 3;
        std::size_t num_dirct   = 2;
        float clip              = 0.0f;

        migraphx::shape in_shape{migraphx::shape::float_type, {seq_len, batch_size, input_size}};
        migraphx::shape w_shape{migraphx::shape::float_type,
                                {num_dirct, 3 * hidden_size, input_size}};
        migraphx::shape r_shape{migraphx::shape::float_type,
                                {num_dirct, 3 * hidden_size, hidden_size}};
        migraphx::shape b_shape{migraphx::shape::float_type, {num_dirct, 6 * hidden_size}};
        migraphx::shape ih_shape{migraphx::shape::float_type, {num_dirct, batch_size, hidden_size}};

        expect_shape(
            migraphx::shape{migraphx::shape::float_type,
                            {seq_len, num_dirct, batch_size, hidden_size}},
            migraphx::make_op(
                "gru",
                {{"hidden_size", hidden_size},
                 {"actv_func",
                  migraphx::to_value(std::vector<migraphx::operation>{migraphx::make_op("tanh")})},
                 {"direction", migraphx::to_value(migraphx::op::rnn_direction::bidirectional)},
                 {"clip", clip}}),
            in_shape,
            w_shape,
            r_shape,
            b_shape,
            ih_shape);
    }

    {
        std::size_t batch_size  = 2;
        std::size_t seq_len     = 2;
        std::size_t hidden_size = 4;
        std::size_t input_size  = 3;
        std::size_t num_dirct   = 1;
        float clip              = 0.0f;

        migraphx::shape in_shape{migraphx::shape::float_type, {seq_len, batch_size, input_size}};
        migraphx::shape w_shape{migraphx::shape::float_type,
                                {num_dirct, 3 * hidden_size, input_size}};
        migraphx::shape r_shape{migraphx::shape::float_type,
                                {num_dirct, 3 * hidden_size, hidden_size}};
        migraphx::shape b_shape{migraphx::shape::float_type, {num_dirct, 6 * hidden_size}};
        migraphx::shape ih_shape{migraphx::shape::float_type, {num_dirct, batch_size, hidden_size}};

        throws_shape(
            migraphx::make_op(
                "gru",
                {{"hidden_size", hidden_size + 1},
                 {"actv_func",
                  migraphx::to_value(std::vector<migraphx::operation>{migraphx::make_op("tanh")})},
                 {"direction", migraphx::to_value(migraphx::op::rnn_direction::forward)},
                 {"clip", clip}}),
            in_shape,
            w_shape,
            r_shape,
            b_shape,
            ih_shape);
    }

    {
        std::size_t batch_size  = 2;
        std::size_t seq_len     = 2;
        std::size_t hidden_size = 4;
        std::size_t input_size  = 3;
        std::size_t num_dirct   = 1;
        float clip              = 0.0f;

        migraphx::shape in_shape{migraphx::shape::float_type, {seq_len, batch_size, input_size}};
        migraphx::shape w_shape{migraphx::shape::float_type,
                                {num_dirct, 3 * hidden_size, input_size}};
        migraphx::shape r_shape{migraphx::shape::float_type,
                                {num_dirct, 3 * hidden_size, hidden_size}};
        migraphx::shape b_shape{migraphx::shape::float_type, {num_dirct, 6 * hidden_size}};
        migraphx::shape ih_shape{migraphx::shape::float_type, {num_dirct, batch_size, hidden_size}};

        throws_shape(
            migraphx::make_op(
                "gru",
                {{"hidden_size", hidden_size},
                 {"actv_func",
                  migraphx::to_value(std::vector<migraphx::operation>{migraphx::make_op("tanh")})},
                 {"direction", migraphx::to_value(migraphx::op::rnn_direction::bidirectional)},
                 {"clip", clip}}),
            in_shape,
            w_shape,
            r_shape,
            b_shape,
            ih_shape);
    }

    {
        std::size_t batch_size  = 2;
        std::size_t seq_len     = 2;
        std::size_t hidden_size = 4;
        std::size_t input_size  = 3;
        std::size_t num_dirct   = 2;
        float clip              = 0.0f;

        migraphx::shape in_shape{migraphx::shape::float_type, {seq_len, batch_size, input_size}};
        migraphx::shape w_shape{migraphx::shape::float_type,
                                {num_dirct, 3 * hidden_size, input_size}};
        migraphx::shape r_shape{migraphx::shape::float_type,
                                {num_dirct, 3 * hidden_size, hidden_size}};
        migraphx::shape b_shape{migraphx::shape::float_type, {num_dirct, 6 * hidden_size}};
        migraphx::shape ih_shape{migraphx::shape::float_type, {num_dirct, batch_size, hidden_size}};

        throws_shape(
            migraphx::make_op(
                "gru",
                {{"hidden_size", hidden_size},
                 {"actv_func",
                  migraphx::to_value(std::vector<migraphx::operation>{migraphx::make_op("tanh")})},
                 {"direction", migraphx::to_value(migraphx::op::rnn_direction::forward)},
                 {"clip", clip}}),
            in_shape,
            w_shape,
            r_shape,
            b_shape,
            ih_shape);
    }
}

TEST_CASE(inconsistent_attr_shape)
{
    migraphx::shape input{migraphx::shape::float_type, {4, 3, 3, 3}};
    migraphx::shape weights{migraphx::shape::float_type, {4, 3, 3, 3}};
    throws_shape(migraphx::make_op("convolution",
                                   {{"padding", {1, 1}}, {"stride", {2}}, {"dilation", {3, 3, 3}}}),
                 input,
                 weights);
    throws_shape(migraphx::make_op("convolution_backwards",
                                   {{"padding", {1, 1}}, {"stride", {2}}, {"dilation", {3, 3, 3}}}),
                 input,
                 weights);
    throws_shape(migraphx::make_op("pooling",
                                   {{"mode", migraphx::op::pooling_mode::max},
                                    {"padding", {1}},
                                    {"stride", {0}},
                                    {"lengths", {1, 1}}}),
                 input);
}

void test_softmax_variations(const std::string& name)
{
    {
        migraphx::shape input{migraphx::shape::float_type, {2, 3, 4, 5}};
        expect_shape(migraphx::shape{migraphx::shape::float_type, {2, 3, 4, 5}},
                     migraphx::make_op(name, {{"axis", 0}}),
                     input);
    }

    {
        migraphx::shape input{migraphx::shape::float_type, {2, 3, 4, 5}};
        expect_shape(migraphx::shape{migraphx::shape::float_type, {2, 3, 4, 5}},
                     migraphx::make_op(name, {{"axis", 1}}),
                     input);
    }

    {
        migraphx::shape input{migraphx::shape::float_type, {2, 3, 4, 5}};
        expect_shape(migraphx::shape{migraphx::shape::float_type, {2, 3, 4, 5}},
                     migraphx::make_op(name, {{"axis", 2}}),
                     input);
    }

    {
        migraphx::shape input{migraphx::shape::float_type, {2, 3, 4, 5}};
        expect_shape(migraphx::shape{migraphx::shape::float_type, {2, 3, 4, 5}},
                     migraphx::make_op(name, {{"axis", 3}}),
                     input);
    }

    {
        migraphx::shape input{migraphx::shape::float_type, {2, 3, 4, 5}};
        int axis = 4;
        throws_shape(migraphx::make_op(name, {{"axis", axis}}), input);
    }
}
TEST_CASE(logsoftmax) { test_softmax_variations("logsoftmax"); }

TEST_CASE(softmax) { test_softmax_variations("softmax"); }

TEST_CASE(lstm)
{
    {
        std::size_t batch_size  = 2;
        std::size_t seq_len     = 2;
        std::size_t hidden_size = 4;
        std::size_t input_size  = 3;
        std::size_t num_dirct   = 1;
        float clip              = 0.0f;

        migraphx::shape in_shape{migraphx::shape::float_type, {seq_len, batch_size, input_size}};
        migraphx::shape w_shape{migraphx::shape::float_type,
                                {num_dirct, 3 * hidden_size, input_size}};
        migraphx::shape r_shape{migraphx::shape::float_type,
                                {num_dirct, 3 * hidden_size, hidden_size}};

        expect_shape(
            migraphx::shape{migraphx::shape::float_type,
                            {seq_len, num_dirct, batch_size, hidden_size}},
            migraphx::make_op(
                "lstm",
                {{"hidden_size", hidden_size},
                 {"actv_func",
                  migraphx::to_value(std::vector<migraphx::operation>{migraphx::make_op("tanh")})},
                 {"direction", migraphx::to_value(migraphx::op::rnn_direction::forward)},
                 {"clip", clip}}),
            in_shape,
            w_shape,
            r_shape);
    }

    {
        std::size_t batch_size  = 2;
        std::size_t seq_len     = 2;
        std::size_t hidden_size = 4;
        std::size_t input_size  = 3;
        std::size_t num_dirct   = 1;
        float clip              = 0.0f;

        migraphx::shape in_shape{migraphx::shape::float_type, {seq_len, batch_size, input_size}};
        migraphx::shape w_shape{migraphx::shape::float_type,
                                {num_dirct, 3 * hidden_size, input_size}};
        migraphx::shape r_shape{migraphx::shape::float_type,
                                {num_dirct, 3 * hidden_size, hidden_size}};
        migraphx::shape b_shape{migraphx::shape::float_type, {num_dirct, 6 * hidden_size}};
        migraphx::shape ih_shape{migraphx::shape::float_type, {num_dirct, batch_size, hidden_size}};

        expect_shape(
            migraphx::shape{migraphx::shape::float_type,
                            {seq_len, num_dirct, batch_size, hidden_size}},
            migraphx::make_op(
                "lstm",
                {{"hidden_size", hidden_size},
                 {"actv_func",
                  migraphx::to_value(std::vector<migraphx::operation>{migraphx::make_op("tanh")})},
                 {"direction", migraphx::to_value(migraphx::op::rnn_direction::reverse)},
                 {"clip", clip}}),
            in_shape,
            w_shape,
            r_shape,
            b_shape,
            ih_shape);
    }

    {
        std::size_t batch_size  = 2;
        std::size_t seq_len     = 2;
        std::size_t hidden_size = 4;
        std::size_t input_size  = 3;
        std::size_t num_dirct   = 2;
        float clip              = 0.0f;

        migraphx::shape in_shape{migraphx::shape::float_type, {seq_len, batch_size, input_size}};
        migraphx::shape w_shape{migraphx::shape::float_type,
                                {num_dirct, 3 * hidden_size, input_size}};
        migraphx::shape r_shape{migraphx::shape::float_type,
                                {num_dirct, 3 * hidden_size, hidden_size}};
        migraphx::shape b_shape{migraphx::shape::float_type, {num_dirct, 6 * hidden_size}};
        migraphx::shape ih_shape{migraphx::shape::float_type, {num_dirct, batch_size, hidden_size}};

        expect_shape(
            migraphx::shape{migraphx::shape::float_type,
                            {seq_len, num_dirct, batch_size, hidden_size}},
            migraphx::make_op(
                "lstm",
                {{"hidden_size", hidden_size},
                 {"actv_func",
                  migraphx::to_value(std::vector<migraphx::operation>{migraphx::make_op("tanh")})},
                 {"direction", migraphx::to_value(migraphx::op::rnn_direction::bidirectional)},
                 {"clip", clip}}),
            in_shape,
            w_shape,
            r_shape,
            b_shape,
            ih_shape);
    }

    {
        std::size_t batch_size  = 2;
        std::size_t seq_len     = 2;
        std::size_t hidden_size = 4;
        std::size_t input_size  = 3;
        std::size_t num_dirct   = 1;
        float clip              = 0.0f;

        migraphx::shape in_shape{migraphx::shape::float_type, {seq_len, batch_size, input_size}};
        migraphx::shape w_shape{migraphx::shape::float_type,
                                {num_dirct, 3 * hidden_size, input_size}};
        migraphx::shape r_shape{migraphx::shape::float_type,
                                {num_dirct, 3 * hidden_size, hidden_size}};
        migraphx::shape b_shape{migraphx::shape::float_type, {num_dirct, 6 * hidden_size}};
        migraphx::shape ih_shape{migraphx::shape::float_type, {num_dirct, batch_size, hidden_size}};

        throws_shape(
            migraphx::make_op(
                "lstm",
                {{"hidden_size", hidden_size + 1},
                 {"actv_func",
                  migraphx::to_value(std::vector<migraphx::operation>{migraphx::make_op("tanh")})},
                 {"direction", migraphx::to_value(migraphx::op::rnn_direction::forward)},
                 {"clip", clip}}),
            in_shape,
            w_shape,
            r_shape,
            b_shape,
            ih_shape);
    }

    {
        std::size_t batch_size  = 2;
        std::size_t seq_len     = 2;
        std::size_t hidden_size = 4;
        std::size_t input_size  = 3;
        std::size_t num_dirct   = 1;
        float clip              = 0.0f;

        migraphx::shape in_shape{migraphx::shape::float_type, {seq_len, batch_size, input_size}};
        migraphx::shape w_shape{migraphx::shape::float_type,
                                {num_dirct, 3 * hidden_size, input_size}};
        migraphx::shape r_shape{migraphx::shape::float_type,
                                {num_dirct, 3 * hidden_size, hidden_size}};
        migraphx::shape b_shape{migraphx::shape::float_type, {num_dirct, 6 * hidden_size}};
        migraphx::shape ih_shape{migraphx::shape::float_type, {num_dirct, batch_size, hidden_size}};

        throws_shape(
            migraphx::make_op(
                "lstm",
                {{"hidden_size", hidden_size},
                 {"actv_func",
                  migraphx::to_value(std::vector<migraphx::operation>{migraphx::make_op("tanh")})},
                 {"direction", migraphx::to_value(migraphx::op::rnn_direction::bidirectional)},
                 {"clip", clip}}),
            in_shape,
            w_shape,
            r_shape,
            b_shape,
            ih_shape);
    }

    {
        std::size_t batch_size  = 2;
        std::size_t seq_len     = 2;
        std::size_t hidden_size = 4;
        std::size_t input_size  = 3;
        std::size_t num_dirct   = 2;
        float clip              = 0.0f;

        migraphx::shape in_shape{migraphx::shape::float_type, {seq_len, batch_size, input_size}};
        migraphx::shape w_shape{migraphx::shape::float_type,
                                {num_dirct, 3 * hidden_size, input_size}};
        migraphx::shape r_shape{migraphx::shape::float_type,
                                {num_dirct, 3 * hidden_size, hidden_size}};
        migraphx::shape b_shape{migraphx::shape::float_type, {num_dirct, 6 * hidden_size}};
        migraphx::shape ih_shape{migraphx::shape::float_type, {num_dirct, batch_size, hidden_size}};

        throws_shape(
            migraphx::make_op(
                "lstm",
                {{"hidden_size", hidden_size},
                 {"actv_func",
                  migraphx::to_value(std::vector<migraphx::operation>{migraphx::make_op("tanh")})},
                 {"direction", migraphx::to_value(migraphx::op::rnn_direction::forward)},
                 {"clip", clip}}),
            in_shape,
            w_shape,
            r_shape,
            b_shape,
            ih_shape);
    }
}

TEST_CASE(multibroadcast)
{
    {
        std::vector<std::size_t> lens{4, 2, 5, 3};
        migraphx::shape input{migraphx::shape::float_type, {2, 1, 3}};
        expect_shape(migraphx::shape{migraphx::shape::float_type, lens, {0, 3, 0, 1}},
                     migraphx::make_op("multibroadcast", {{"out_lens", lens}}),
                     input);
    }
    {
        std::vector<std::size_t> lens{4, 2, 5, 3};
        migraphx::shape input{migraphx::shape::float_type, {2, 1, 1}};
        expect_shape(migraphx::shape{migraphx::shape::float_type, lens, {0, 1, 0, 0}},
                     migraphx::make_op("multibroadcast", {{"out_lens", lens}}),
                     input);
    }
    {
        std::vector<std::size_t> lens{4, 2, 5, 3};
        migraphx::shape input{migraphx::shape::float_type, {5, 1}};
        expect_shape(migraphx::shape{migraphx::shape::float_type, lens, {0, 0, 1, 0}},
                     migraphx::make_op("multibroadcast", {{"out_lens", lens}}),
                     input);
    }
    {
        std::vector<std::size_t> lens{4, 2, 5, 3};
        migraphx::shape input{migraphx::shape::float_type, {4, 1, 1, 1}};
        expect_shape(migraphx::shape{migraphx::shape::float_type, lens, {1, 0, 0, 0}},
                     migraphx::make_op("multibroadcast", {{"out_lens", lens}}),
                     input);
    }
    {
        std::vector<std::size_t> lens{4, 2, 5, 3};
        migraphx::shape input{migraphx::shape::float_type, {3}};
        expect_shape(migraphx::shape{migraphx::shape::float_type, lens, {0, 0, 0, 1}},
                     migraphx::make_op("multibroadcast", {{"out_lens", lens}}),
                     input);
    }
    {
        std::vector<std::size_t> lens{4, 4, 1, 3};
        migraphx::shape input{migraphx::shape::float_type, {4, 1, 3}};
        expect_shape(migraphx::shape{migraphx::shape::float_type, lens, {0, 3, 3, 1}},
                     migraphx::make_op("multibroadcast", {{"out_lens", lens}}),
                     input);
    }
    {
        std::vector<std::size_t> lens{4, 1, 1, 3};
        migraphx::shape input{migraphx::shape::float_type, {4, 1, 1, 1}};
        expect_shape(migraphx::shape{migraphx::shape::float_type, lens, {1, 1, 1, 0}},
                     migraphx::make_op("multibroadcast", {{"out_lens", lens}}),
                     input);
    }
    {
        std::vector<std::size_t> lens{4, 1, 3};
        migraphx::shape input{migraphx::shape::float_type, {4, 1, 1, 1}};
        throws_shape(migraphx::make_op("multibroadcast", {{"out_lens", lens}}), input);
    }
    {
        std::vector<std::size_t> lens{4, 1, 3};
        std::vector<std::size_t> empt = {};
        migraphx::shape input{migraphx::shape::float_type, empt};
        throws_shape(migraphx::make_op("multibroadcast", {{"out_lens", lens}}), input);
    }
    {
        std::vector<std::size_t> lens{2, 3, 4, 5};
        migraphx::shape input{migraphx::shape::float_type, {3, 4}};
        throws_shape(migraphx::make_op("multibroadcast", {{"out_lens", lens}}), input);
    }
    {
        std::vector<std::size_t> lens{2, 3, 4, 5};
        migraphx::shape input{migraphx::shape::float_type, {2, 3, 4}};
        throws_shape(migraphx::make_op("multibroadcast", {{"out_lens", lens}}), input);
    }
}

TEST_CASE(multibroadcast_1in_dyn_error_0)
{
    // multibroadcast doesn't support single dynamic shape input
    std::vector<std::size_t> lens{4, 4, 1, 3};
    migraphx::shape input{migraphx::shape::float_type, {{1, 4}, {4, 4}, {4, 4}}};
    throws_shape(migraphx::make_op("multibroadcast", {{"out_lens", lens}}), input);
}

TEST_CASE(multibroadcast_2in_static_dyn0)
{
    migraphx::shape a_shape{migraphx::shape::float_type, {4, 4}};
    std::vector<migraphx::shape::dynamic_dimension> b{{1, 4}, {4, 4, {4}}, {4, 4}};
    migraphx::shape b_shape{migraphx::shape::float_type, b};
    expect_shape(migraphx::shape{migraphx::shape::float_type, {{1, 4}, {4, 4}, {4, 4}}},
                 migraphx::make_op("multibroadcast"),
                 a_shape,
                 b_shape);
    expect_shape(migraphx::shape{migraphx::shape::float_type, {{1, 4}, {4, 4}, {4, 4}}},
                 migraphx::make_op("multibroadcast"),
                 b_shape,
                 a_shape);
}

TEST_CASE(multibroadcast_2in_static_dyn1)
{
    migraphx::shape a_shape{migraphx::shape::float_type, {1, 6}};
    std::vector<migraphx::shape::dynamic_dimension> b{{8, 8}, {6, 6}};
    migraphx::shape b_shape{migraphx::shape::float_type, b};
    expect_shape(migraphx::shape{migraphx::shape::float_type, {{8, 8}, {6, 6}}},
                 migraphx::make_op("multibroadcast"),
                 a_shape,
                 b_shape);
    expect_shape(migraphx::shape{migraphx::shape::float_type, {{8, 8}, {6, 6}}},
                 migraphx::make_op("multibroadcast"),
                 b_shape,
                 a_shape);
}

TEST_CASE(multibroadcast_2in_static_dyn2)
{
    migraphx::shape a_shape{migraphx::shape::float_type, {1, 6}};
    std::vector<migraphx::shape::dynamic_dimension> b{{8, 8}, {6, 6}};
    migraphx::shape b_shape{migraphx::shape::float_type, b};
    expect_shape(migraphx::shape{migraphx::shape::float_type, {{8, 8}, {6, 6}}},
                 migraphx::make_op("multibroadcast", {{"out_dyn_dims", migraphx::to_value(b)}}),
                 a_shape,
                 b_shape);
    expect_shape(migraphx::shape{migraphx::shape::float_type, {{8, 8}, {6, 6}}},
                 migraphx::make_op("multibroadcast", {{"out_dyn_dims", migraphx::to_value(b)}}),
                 b_shape,
                 a_shape);
}

TEST_CASE(multibroadcast_2in_static_dyn_error0)
{
    // doesn't match on first dimension
    migraphx::shape a_shape{migraphx::shape::float_type, {3, 6}};
    std::vector<migraphx::shape::dynamic_dimension> b{{1, 3}, {6, 6}};
    migraphx::shape b_shape{migraphx::shape::float_type, b};
    throws_shape(migraphx::make_op("multibroadcast"), a_shape, b_shape);
    throws_shape(migraphx::make_op("multibroadcast"), b_shape, a_shape);
}

TEST_CASE(multibroadcast_2in_static_dyn_error1)
{
    // doesn't match on first dimension
    migraphx::shape a_shape{migraphx::shape::float_type, {3, 6}};
    std::vector<migraphx::shape::dynamic_dimension> b{{1, 4}, {6, 6}};
    migraphx::shape b_shape{migraphx::shape::float_type, b};
    throws_shape(migraphx::make_op("multibroadcast"), a_shape, b_shape);
    throws_shape(migraphx::make_op("multibroadcast"), b_shape, a_shape);
}

TEST_CASE(multibroadcast_2in_static_dyn_error2)
{
    // doesn't match on first dimension
    migraphx::shape a_shape{migraphx::shape::float_type, {3, 6}};
    std::vector<migraphx::shape::dynamic_dimension> b{{1, 2}, {6, 6}};
    migraphx::shape b_shape{migraphx::shape::float_type, b};
    throws_shape(migraphx::make_op("multibroadcast"), a_shape, b_shape);
    throws_shape(migraphx::make_op("multibroadcast"), b_shape, a_shape);
}

TEST_CASE(multibroadcast_2in_dyn_dyn0)
{
    std::vector<migraphx::shape::dynamic_dimension> a{{1, 4}, {2, 4, {2}}, {2, 4}};
    migraphx::shape a_shape{migraphx::shape::float_type, a};
    std::vector<migraphx::shape::dynamic_dimension> b{{2, 4, {2}}, {2, 4}};
    migraphx::shape b_shape{migraphx::shape::float_type, b};
    expect_shape(migraphx::shape{migraphx::shape::float_type, {{1, 4}, {2, 4, {2}}, {2, 4}}},
                 migraphx::make_op("multibroadcast"),
                 a_shape,
                 b_shape);
    expect_shape(migraphx::shape{migraphx::shape::float_type, {{1, 4}, {2, 4, {2}}, {2, 4}}},
                 migraphx::make_op("multibroadcast"),
                 b_shape,
                 a_shape);
}

TEST_CASE(multibroadcast_2in_dyn_dyn1)
{
    std::vector<migraphx::shape::dynamic_dimension> a{{1, 4}, {2, 4, {2}}, {2, 4}};
    migraphx::shape a_shape{migraphx::shape::float_type, a};
    std::vector<migraphx::shape::dynamic_dimension> b{{2, 4, {2}}, {2, 4}};
    migraphx::shape b_shape{migraphx::shape::float_type, b};
    expect_shape(migraphx::shape{migraphx::shape::float_type, {{1, 4}, {2, 4, {2}}, {2, 4}}},
                 migraphx::make_op("multibroadcast", {{"out_dyn_dims", migraphx::to_value(a)}}),
                 a_shape,
                 b_shape);
    expect_shape(migraphx::shape{migraphx::shape::float_type, {{1, 4}, {2, 4, {2}}, {2, 4}}},
                 migraphx::make_op("multibroadcast", {{"out_dyn_dims", migraphx::to_value(a)}}),
                 b_shape,
                 a_shape);
}

TEST_CASE(multibroadcast_2in_dyn_dyn_error0)
{
    // max doesn't match on second dimension of a
    std::vector<migraphx::shape::dynamic_dimension> a{{1, 4}, {2, 4, {2}}, {2, 4}};
    migraphx::shape a_shape{migraphx::shape::float_type, a};
    std::vector<migraphx::shape::dynamic_dimension> b{{2, 5, {2}}, {2, 4}};
    migraphx::shape b_shape{migraphx::shape::float_type, b};
    throws_shape(migraphx::make_op("multibroadcast"), a_shape, b_shape);
    throws_shape(migraphx::make_op("multibroadcast"), b_shape, a_shape);
}

TEST_CASE(multibroadcast_2in_dyn_dyn_error1)
{
    // opt doesn't match on second dimension of a
    std::vector<migraphx::shape::dynamic_dimension> a{{1, 4}, {2, 4, {2}}, {2, 4}};
    migraphx::shape a_shape{migraphx::shape::float_type, a};
    std::vector<migraphx::shape::dynamic_dimension> b{{2, 4, {3}}, {2, 4}};
    migraphx::shape b_shape{migraphx::shape::float_type, b};
    throws_shape(migraphx::make_op("multibroadcast"), a_shape, b_shape);
    throws_shape(migraphx::make_op("multibroadcast"), b_shape, a_shape);
}

TEST_CASE(multibroadcast_2in_static_static0)
{
    migraphx::shape a_shape{migraphx::shape::float_type, {3, 6}};
    migraphx::shape b_shape{migraphx::shape::float_type, {3, 6}};
    expect_shape(migraphx::shape{migraphx::shape::float_type, {3, 6}},
                 migraphx::make_op("multibroadcast"),
                 a_shape,
                 b_shape);
    expect_shape(migraphx::shape{migraphx::shape::float_type, {3, 6}},
                 migraphx::make_op("multibroadcast"),
                 b_shape,
                 a_shape);
}

TEST_CASE(multibroadcast_2in_static_static1)
{
    migraphx::shape a_shape{migraphx::shape::float_type, {1, 8}};
    migraphx::shape b_shape{migraphx::shape::float_type, {4, 8}};
    expect_shape(migraphx::shape{migraphx::shape::float_type, {4, 8}, {0, 1}},
                 migraphx::make_op("multibroadcast"),
                 a_shape,
                 b_shape);
    expect_shape(migraphx::shape{migraphx::shape::float_type, {4, 8}, {8, 1}},
                 migraphx::make_op("multibroadcast"),
                 b_shape,
                 a_shape);
}

TEST_CASE(multibroadcast_2in_static_static2)
{
    migraphx::shape a_shape{migraphx::shape::float_type, {8}};
    migraphx::shape b_shape{migraphx::shape::float_type, {4, 4, 1}};
    expect_shape(migraphx::shape{migraphx::shape::float_type, {4, 4, 8}, {0, 0, 1}},
                 migraphx::make_op("multibroadcast"),
                 a_shape,
                 b_shape);
    expect_shape(migraphx::shape{migraphx::shape::float_type, {4, 4, 8}, {4, 1, 0}},
                 migraphx::make_op("multibroadcast"),
                 b_shape,
                 a_shape);
}

TEST_CASE(multibroadcast_2in_static_static3)
{
    migraphx::shape a_shape{migraphx::shape::float_type, {3, 4, 4}};
    migraphx::shape b_shape{migraphx::shape::float_type, {4, 1}};
    expect_shape(migraphx::shape{migraphx::shape::float_type, {3, 4, 4}, {16, 4, 1}},
                 migraphx::make_op("multibroadcast"),
                 a_shape,
                 b_shape);
    expect_shape(migraphx::shape{migraphx::shape::float_type, {3, 4, 4}, {0, 1, 0}},
                 migraphx::make_op("multibroadcast"),
                 b_shape,
                 a_shape);
}

TEST_CASE(multibroadcast_2in_static_static4)
{
    migraphx::shape a_shape{migraphx::shape::float_type, {3, 1, 4}};
    migraphx::shape b_shape{migraphx::shape::float_type, {4, 1}};
    expect_shape(migraphx::shape{migraphx::shape::float_type, {3, 4, 4}, {4, 0, 1}},
                 migraphx::make_op("multibroadcast"),
                 a_shape,
                 b_shape);
    expect_shape(migraphx::shape{migraphx::shape::float_type, {3, 4, 4}, {0, 1, 0}},
                 migraphx::make_op("multibroadcast"),
                 b_shape,
                 a_shape);
}

TEST_CASE(multibroadcast_2in_static_static_error0)
{
    migraphx::shape a_shape{migraphx::shape::float_type, {3, 4, 4}};
    migraphx::shape b_shape{migraphx::shape::float_type, {4, 3}};
    throws_shape(migraphx::make_op("multibroadcast"), a_shape, b_shape);
    throws_shape(migraphx::make_op("multibroadcast"), b_shape, a_shape);
}

TEST_CASE(multibroadcast_3in_static)
{
    migraphx::shape a_shape{migraphx::shape::float_type, {3, 6}};
    migraphx::shape b_shape{migraphx::shape::float_type, {1, 2, 3, 6}};
    migraphx::shape c_shape{migraphx::shape::float_type, {5, 1, 1, 1}};
    expect_shape(migraphx::shape{migraphx::shape::float_type, {5, 2, 3, 6}, {0, 0, 6, 1}},
                 migraphx::make_op("multibroadcast"),
                 a_shape,
                 b_shape,
                 c_shape);
    expect_shape(migraphx::shape{migraphx::shape::float_type, {5, 2, 3, 6}, {0, 18, 6, 1}},
                 migraphx::make_op("multibroadcast"),
                 b_shape,
                 a_shape,
                 c_shape);
    expect_shape(migraphx::shape{migraphx::shape::float_type, {5, 2, 3, 6}, {1, 0, 0, 0}},
                 migraphx::make_op("multibroadcast"),
                 c_shape,
                 a_shape,
                 b_shape);
}

TEST_CASE(multibroadcast_4in_static)
{
    migraphx::shape a_shape{migraphx::shape::float_type, {3, 6}};
    migraphx::shape b_shape{migraphx::shape::float_type, {2, 3, 6}};
    migraphx::shape c_shape{migraphx::shape::float_type, {5, 1, 1, 1}};
    migraphx::shape d_shape{migraphx::shape::float_type, {6}};
    expect_shape(migraphx::shape{migraphx::shape::float_type, {5, 2, 3, 6}, {0, 0, 6, 1}},
                 migraphx::make_op("multibroadcast"),
                 a_shape,
                 b_shape,
                 c_shape,
                 d_shape);
    expect_shape(migraphx::shape{migraphx::shape::float_type, {5, 2, 3, 6}, {0, 18, 6, 1}},
                 migraphx::make_op("multibroadcast"),
                 b_shape,
                 a_shape,
                 c_shape,
                 d_shape);
    expect_shape(migraphx::shape{migraphx::shape::float_type, {5, 2, 3, 6}, {1, 0, 0, 0}},
                 migraphx::make_op("multibroadcast"),
                 c_shape,
                 a_shape,
                 b_shape,
                 d_shape);
    expect_shape(migraphx::shape{migraphx::shape::float_type, {5, 2, 3, 6}, {0, 0, 0, 1}},
                 migraphx::make_op("multibroadcast"),
                 d_shape,
                 a_shape,
                 b_shape,
                 c_shape);
}

TEST_CASE(multibroadcast_3in_dyn_static)
{
    std::vector<migraphx::shape::dynamic_dimension> a{{1, 4}, {2, 4, {2}}, {2, 4}};
    migraphx::shape a_shape{migraphx::shape::float_type, a};
    std::vector<migraphx::shape::dynamic_dimension> b{{2, 4, {2}}, {2, 4}};
    migraphx::shape b_shape{migraphx::shape::float_type, b};
    migraphx::shape c_shape{migraphx::shape::float_type, {5, 1, 1, 1}};
    migraphx::shape expected_shape{migraphx::shape::float_type,
                                   {{5, 5}, {1, 4}, {2, 4, {2}}, {2, 4}}};
    expect_shape(expected_shape, migraphx::make_op("multibroadcast"), a_shape, b_shape, c_shape);
    expect_shape(expected_shape, migraphx::make_op("multibroadcast"), b_shape, a_shape, c_shape);
    expect_shape(expected_shape, migraphx::make_op("multibroadcast"), c_shape, a_shape, b_shape);
}

TEST_CASE(multibroadcast_3in_dyn_dyn)
{
    std::vector<migraphx::shape::dynamic_dimension> a{{1, 4}, {2, 4, {2}}, {2, 4}};
    migraphx::shape a_shape{migraphx::shape::float_type, a};
    std::vector<migraphx::shape::dynamic_dimension> b{{2, 4, {2}}, {2, 4}};
    migraphx::shape b_shape{migraphx::shape::float_type, b};
    std::vector<migraphx::shape::dynamic_dimension> c{{1, 5, {1, 5}}, {1, 1}, {2, 4, {2}}, {2, 4}};
    migraphx::shape c_shape{migraphx::shape::float_type, c};
    migraphx::shape expected_shape{migraphx::shape::float_type,
                                   {{1, 5, {1, 5}}, {1, 4}, {2, 4, {2}}, {2, 4}}};
    expect_shape(expected_shape, migraphx::make_op("multibroadcast"), a_shape, b_shape, c_shape);
    expect_shape(expected_shape, migraphx::make_op("multibroadcast"), b_shape, a_shape, c_shape);
    expect_shape(expected_shape, migraphx::make_op("multibroadcast"), c_shape, a_shape, b_shape);
}

TEST_CASE(multinomial)
{
    migraphx::shape s{migraphx::shape::float_type, {2, 5}};
    int dtype = 0;

    throws_shape(migraphx::make_op("multinomial", {{"dtype", dtype}}), s, s);
}

TEST_CASE(nms_shape)
{
    // use_dyn_output == false
    migraphx::shape boxes_s{migraphx::shape::float_type, {1, 6, 4}};
    migraphx::shape scores_s{migraphx::shape::float_type, {1, 1, 6}};
    migraphx::shape max_out_s{migraphx::shape::int64_type, {1}};
    migraphx::shape iou_thres_s{migraphx::shape::float_type, {1}};
    migraphx::shape score_thres_s{migraphx::shape::float_type, {1}};
    migraphx::shape output_s{migraphx::shape::int64_type, {6, 3}};
    expect_shape(output_s,
                 migraphx::make_op("nonmaxsuppression",
                                   {{"center_point_box", true}, {"use_dyn_output", false}}),
                 boxes_s,
                 scores_s,
                 max_out_s,
                 iou_thres_s,
                 score_thres_s);

    // use_dyn_output == true
    output_s = {migraphx::shape::int64_type, {{0, 6}, {3, 3}}};
    expect_shape(output_s,
                 migraphx::make_op("nonmaxsuppression",
                                   {{"center_point_box", true}, {"use_dyn_output", true}}),
                 boxes_s,
                 scores_s,
                 max_out_s,
                 iou_thres_s,
                 score_thres_s);

    // dynamic batches
    boxes_s  = {migraphx::shape::float_type, {{1, 3}, {6, 6}, {4, 4}}};
    scores_s = {migraphx::shape::float_type, {{1, 3}, {1, 1}, {6, 6}}};
    output_s = {migraphx::shape::int64_type, {{0, 18}, {3, 3}}};
    expect_shape(output_s,
                 migraphx::make_op("nonmaxsuppression",
                                   {{"center_point_box", true}, {"use_dyn_output", true}}),
                 boxes_s,
                 scores_s,
                 max_out_s,
                 iou_thres_s,
                 score_thres_s);

    // dynamic num boxes
    boxes_s  = {migraphx::shape::float_type, {{1, 1}, {6, 20}, {4, 4}}};
    scores_s = {migraphx::shape::float_type, {{1, 1}, {1, 1}, {6, 20}}};
    output_s = {migraphx::shape::int64_type, {{0, 20}, {3, 3}}};
    expect_shape(output_s,
                 migraphx::make_op("nonmaxsuppression",
                                   {{"center_point_box", true}, {"use_dyn_output", true}}),
                 boxes_s,
                 scores_s,
                 max_out_s,
                 iou_thres_s,
                 score_thres_s);

    // use_dyn_output false with dynamic input shape
    throws_shape(migraphx::make_op("nonmaxsuppression",
                                   {{"center_point_box", true}, {"use_dyn_output", false}}),
                 boxes_s,
                 scores_s,
                 max_out_s,
                 iou_thres_s,
                 score_thres_s);

    // dynamic classes
    boxes_s  = {migraphx::shape::float_type, {{1, 1}, {6, 6}, {4, 4}}};
    scores_s = {migraphx::shape::float_type, {{1, 1}, {1, 3}, {6, 6}}};
    output_s = {migraphx::shape::int64_type, {{0, 6}, {3, 3}}};
    expect_shape(output_s,
                 migraphx::make_op("nonmaxsuppression",
                                   {{"center_point_box", true}, {"use_dyn_output", true}}),
                 boxes_s,
                 scores_s,
                 max_out_s,
                 iou_thres_s,
                 score_thres_s);

    // fixed mismatch batches
    boxes_s  = {migraphx::shape::float_type, {2, 6, 4}};
    scores_s = {migraphx::shape::float_type, {1, 1, 6}};
    throws_shape(migraphx::make_op("nonmaxsuppression",
                                   {{"center_point_box", true}, {"use_dyn_output", true}}),
                 boxes_s,
                 scores_s,
                 max_out_s,
                 iou_thres_s,
                 score_thres_s);

    // fixed mismatch num boxes
    boxes_s  = {migraphx::shape::float_type, {1, 6, 4}};
    scores_s = {migraphx::shape::float_type, {1, 1, 4}};
    throws_shape(migraphx::make_op("nonmaxsuppression",
                                   {{"center_point_box", true}, {"use_dyn_output", true}}),
                 boxes_s,
                 scores_s,
                 max_out_s,
                 iou_thres_s,
                 score_thres_s);

    // dynamic mismatch batches
    boxes_s  = {migraphx::shape::float_type, {{1, 4}, {6, 6}, {4, 4}}};
    scores_s = {migraphx::shape::float_type, {{2, 8}, {1, 1}, {6, 6}}};
    throws_shape(migraphx::make_op("nonmaxsuppression",
                                   {{"center_point_box", true}, {"use_dyn_output", true}}),
                 boxes_s,
                 scores_s,
                 max_out_s,
                 iou_thres_s,
                 score_thres_s);

    // dynamic mismatch num boxes
    boxes_s  = {migraphx::shape::float_type, {{1, 1}, {6, 8}, {4, 4}}};
    scores_s = {migraphx::shape::float_type, {{1, 1}, {1, 1}, {3, 9}}};
    throws_shape(migraphx::make_op("nonmaxsuppression",
                                   {{"center_point_box", true}, {"use_dyn_output", true}}),
                 boxes_s,
                 scores_s,
                 max_out_s,
                 iou_thres_s,
                 score_thres_s);

    // dynamic number of classes, fixed boxes_s, mismatch batches
    boxes_s  = {migraphx::shape::float_type, {1, 6, 4}};
    scores_s = {migraphx::shape::float_type, {{1, 3}, {1, 3}, {6, 6}}};
    throws_shape(migraphx::make_op("nonmaxsuppression",
                                   {{"center_point_box", true}, {"use_dyn_output", true}}),
                 boxes_s,
                 scores_s,
                 max_out_s,
                 iou_thres_s,
                 score_thres_s);
    // dynamic number of classes, fixed boxes_s, mismatch num boxes
    boxes_s  = {migraphx::shape::float_type, {1, 6, 4}};
    scores_s = {migraphx::shape::float_type, {{1, 1}, {1, 3}, {4, 8}}};
    throws_shape(migraphx::make_op("nonmaxsuppression",
                                   {{"center_point_box", true}, {"use_dyn_output", true}}),
                 boxes_s,
                 scores_s,
                 max_out_s,
                 iou_thres_s,
                 score_thres_s);
}

TEST_CASE(pad_shape0)
{
    migraphx::shape input{migraphx::shape::float_type, {2, 3, 3, 3}};
    migraphx::shape output{migraphx::shape::float_type, {2, 3, 5, 5}};
    expect_shape(output, migraphx::make_op("pad", {{"pads", {0, 0, 1, 1, 0, 0, 1, 1}}}), input);
}

TEST_CASE(pad_shape1)
{
    migraphx::shape input{migraphx::shape::float_type, {2, 3, 3, 3}};
    migraphx::shape output{migraphx::shape::float_type, {2, 3, 6, 6}};
    expect_shape(output, migraphx::make_op("pad", {{"pads", {0, 0, 2, 2, 0, 0, 1, 1}}}), input);
}

TEST_CASE(pad_dyn_shape0)
{
    migraphx::shape input{migraphx::shape::float_type, {{1, 4, {2}}, {3, 3}, {3, 5}, {3, 5}}};
    migraphx::shape output{migraphx::shape::float_type, {{1, 4, {2}}, {3, 3}, {5, 7}, {5, 7}}};
    expect_shape(output, migraphx::make_op("pad", {{"pads", {0, 0, 1, 1, 0, 0, 1, 1}}}), input);
}

TEST_CASE(pad_dyn_shape1)
{
    migraphx::shape input{migraphx::shape::float_type,
                          {{1, 4, {2}}, {3, 3}, {3, 5, {5}}, {3, 5, {5}}}};
    migraphx::shape output{migraphx::shape::float_type,
                           {{1, 4, {2}}, {3, 3}, {5, 7, {7}}, {5, 7, {7}}}};
    expect_shape(output, migraphx::make_op("pad", {{"pads", {0, 0, 1, 1, 0, 0, 1, 1}}}), input);
}

TEST_CASE(pointwise_no_module)
{
    migraphx::shape input{migraphx::shape::float_type, {0}, {0}};
    throws_shape(migraphx::make_op("pointwise"), input);
}

TEST_CASE(pointwise_no_input)
{
    migraphx::program p;
    auto* mm = p.get_main_module();
    migraphx::module m;
    std::vector<migraphx::instruction_ref> args{};
    auto output = migraphx::shape(migraphx::shape::float_type, {1}, {0});
    auto l      = m.add_literal(migraphx::literal(output, {1}));
    m.add_return({l});
    EXPECT(test::throws([&] { mm->add_instruction(migraphx::make_op("pointwise"), args, {&m}); }));
}

TEST_CASE(pointwise_no_output)
{
    migraphx::program p;
    auto* mm = p.get_main_module();
    migraphx::module m;
    std::vector<migraphx::instruction_ref> args{};
    EXPECT(test::throws([&] { mm->add_instruction(migraphx::make_op("pointwise"), args, {&m}); }));
}

TEST_CASE(pooling_shape0)
{
    migraphx::shape input{migraphx::shape::float_type, {4, 3, 3, 3}};
    throws_shape(migraphx::make_op("pooling",
                                   {{"mode", migraphx::op::pooling_mode::max},
                                    {"padding", {1}},
                                    {"stride", {0}},
                                    {"lengths", {1}}}),
                 input);
}

TEST_CASE(pooling_shape1)
{
    migraphx::shape input{migraphx::shape::float_type, {4, 3, 3, 3}};
    migraphx::shape output{migraphx::shape::float_type, {4, 3, 1, 1}};
    expect_shape(output,
                 migraphx::make_op("pooling",
                                   {{"mode", migraphx::op::pooling_mode::max},
                                    {"padding", {0, 0}},
                                    {"stride", {3, 3}},
                                    {"lengths", {1, 1}}}),
                 input);
}

TEST_CASE(pooling_shape2)
{
    migraphx::shape input{migraphx::shape::float_type, {4, 3, 3, 3}};
    migraphx::shape output{migraphx::shape::float_type, {4, 3, 2, 2}};
    expect_shape(output,
                 migraphx::make_op("pooling",
                                   {{"mode", migraphx::op::pooling_mode::max},
                                    {"padding", {0, 0}},
                                    {"stride", {3, 3}},
                                    {"lengths", {1, 1}},
                                    {"ceil_mode", true}}),
                 input);
}

TEST_CASE(pooling_shape3)
{
    migraphx::shape input{migraphx::shape::float_type, {4, 3, 3, 3}};
    migraphx::shape output{migraphx::shape::float_type, {4, 3, 3, 3}};
    expect_shape(output,
                 migraphx::make_op("pooling",
                                   {{"mode", migraphx::op::pooling_mode::max},
                                    {"padding", {2, 2}},
                                    {"stride", {3, 3}},
                                    {"lengths", {3, 3}},
                                    {"ceil_mode", true}}),
                 input);
}

TEST_CASE(pooling_shape4)
{
    migraphx::shape tiny_input{migraphx::shape::float_type, {4, 1}};
    throws_shape(migraphx::make_op("pooling", {{"mode", migraphx::op::pooling_mode::max}}),
                 tiny_input);
}

TEST_CASE(pooling_dyn_shape0)
{
    migraphx::shape input{migraphx::shape::float_type, {{1, 4}, {3, 3, {3}}, {3, 3, {3}}, {3, 3}}};
    throws_shape(migraphx::make_op("pooling",
                                   {{"mode", migraphx::op::pooling_mode::max},
                                    {"padding", {1}},
                                    {"stride", {0}},
                                    {"lengths", {1}}}),
                 input);
}

TEST_CASE(pooling_dyn_shape1)
{
    migraphx::shape input{migraphx::shape::float_type, {{1, 4}, {3, 3, {3}}, {3, 3, {3}}, {3, 3}}};
    migraphx::shape output{migraphx::shape::float_type, {{1, 4}, {3, 3}, {1, 1}, {1, 1}}};
    expect_shape(output,
                 migraphx::make_op("pooling",
                                   {{"mode", migraphx::op::pooling_mode::max},
                                    {"padding", {0, 0}},
                                    {"stride", {3, 3}},
                                    {"lengths", {1, 1}}}),
                 input);
}

TEST_CASE(pooling_dyn_shape2)
{
    migraphx::shape input{migraphx::shape::float_type, {{1, 4}, {5, 5}, {3, 3, {3}}, {3, 3}}};
    migraphx::shape output{migraphx::shape::float_type, {{1, 4}, {5, 5}, {2, 2}, {2, 2}}};
    expect_shape(output,
                 migraphx::make_op("pooling",
                                   {{"mode", migraphx::op::pooling_mode::max},
                                    {"padding", {0, 0}},
                                    {"stride", {3, 3}},
                                    {"lengths", {1, 1}},
                                    {"ceil_mode", true}}),
                 input);
}

TEST_CASE(pooling_dyn_shape3)
{
    migraphx::shape input{migraphx::shape::float_type,
                          {{4, 4}, {3, 3}, {4, 12, {8}}, {4, 12, {8}}}};
    migraphx::shape output{migraphx::shape::float_type, {{4, 4}, {3, 3}, {2, 4}, {2, 4}}};
    expect_shape(output,
                 migraphx::make_op("pooling",
                                   {{"mode", migraphx::op::pooling_mode::max},
                                    {"padding", {0, 0}},
                                    {"stride", {3, 3}},
                                    {"lengths", {1, 1}}}),
                 input);
}

TEST_CASE(pooling_dyn_shape4)
{
    migraphx::shape input{migraphx::shape::float_type,
                          {{4, 4}, {3, 3}, {4, 12, {8}}, {4, 12, {8}}}};
    migraphx::shape output{migraphx::shape::float_type, {{4, 4}, {3, 3}, {3, 6}, {3, 6}}};
    expect_shape(output,
                 migraphx::make_op("pooling",
                                   {{"mode", migraphx::op::pooling_mode::max},
                                    {"padding", {2, 2}},
                                    {"stride", {3, 3}},
                                    {"lengths", {3, 3}},
                                    {"ceil_mode", true}}),
                 input);
}

TEST_CASE(prefix_scan_sum)
{
    {
        migraphx::shape s{migraphx::shape::float_type, {1, 2, 3}};
        throws_shape(
            migraphx::make_op("prefix_scan_sum", {{"axis", 3}, {"exclusive", 0}, {"reverse", 0}}),
            s);
    }

    {
        migraphx::shape s{migraphx::shape::float_type, {1, 2}};
        throws_shape(
            migraphx::make_op("prefix_scan_sum", {{"axis", -3}, {"exclusive", 0}, {"reverse", 0}}),
            s);
    }
}

TEST_CASE(prefix_scan_sum_dyn)
{
    {
        std::vector<migraphx::shape::dynamic_dimension> dd{{5, 8}};
        migraphx::shape s{migraphx::shape::float_type, dd};

        expect_shape(
            s,
            migraphx::make_op("prefix_scan_sum", {{"axis", 0}, {"exclusive", 0}, {"reverse", 0}}),
            s);
    }
}

TEST_CASE(prefix_scan_sum_dyn_2d)
{
    {
        std::vector<migraphx::shape::dynamic_dimension> dd{{5, 8}, {3, 7}};
        migraphx::shape s{migraphx::shape::float_type, dd};

        expect_shape(
            s,
            migraphx::make_op("prefix_scan_sum", {{"axis", 1}, {"exclusive", 0}, {"reverse", 0}}),
            s);
    }
}

TEST_CASE(random_uniform)
{
    std::vector<migraphx::shape::dynamic_dimension> dd{{5, 8}, {3, 7}};
    migraphx::shape s0{migraphx::shape::uint64_type, {1}};
    migraphx::shape s1{migraphx::shape::float_type, dd};
    expect_shape(s1, migraphx::make_op("random_uniform"), s0, s1);
}

TEST_CASE(random_seed)
{
    migraphx::shape s{migraphx::shape::uint64_type, {1}, {0}};
    expect_shape(s, migraphx::make_op("random_seed"));
}

TEST_CASE(quant_convolution_shape)
{
    migraphx::shape output{migraphx::shape::int32_type, {4, 4, 1, 1}};
    migraphx::shape input{migraphx::shape::int8_type, {4, 3, 3, 3}};
    migraphx::shape weights{migraphx::shape::int8_type, {4, 3, 3, 3}};
    expect_shape(output, migraphx::make_op("quant_convolution"), input, weights);
    throws_shape(migraphx::make_op("quant_convolution"), input);
    throws_shape(migraphx::make_op("quant_convolution",
                                   {{"padding", {0}}, {"stride", {1, 1}}, {"dilation", {1, 1}}}),
                 input,
                 weights);
    throws_shape(migraphx::make_op("quant_convolution",
                                   {{"padding", {0}}, {"stride", {1}}, {"dilation", {1}}}),
                 input,
                 weights);

    migraphx::shape input2{migraphx::shape::int32_type, {3, 3}};
    migraphx::shape weights2{migraphx::shape::float_type, {3, 3}};
    throws_shape(migraphx::make_op("quant_convolution"), input2, weights2);
    throws_shape(migraphx::make_op("quant_convolution"), input2, weights);

    migraphx::shape input3{migraphx::shape::int32_type, {4, 3, 3, 3}};
    migraphx::shape weight3{migraphx::shape::float_type, {4, 3, 3, 3}};
    throws_shape(migraphx::make_op("quant_convolution"), input3, weights);
    throws_shape(migraphx::make_op("quant_convolution"), input, weight3);
    throws_shape(migraphx::make_op("quant_convolution"), input3, weight3);
}

// quant_dot
TEST_CASE(quant_dot_2args)
{
    {
        migraphx::shape s_m1{migraphx::shape::int8_type, {2, 4}};
        migraphx::shape s_m2{migraphx::shape::int8_type, {4, 8}};
        expect_shape(migraphx::shape{migraphx::shape::int32_type, {2, 8}},
                     migraphx::make_op("quant_dot"),
                     s_m1,
                     s_m2);
    }

    {
        migraphx::shape s_m1{migraphx::shape::int8_type, {3, 8}};
        migraphx::shape s_m2{migraphx::shape::int8_type, {8, 7}};
        expect_shape(migraphx::shape{migraphx::shape::int32_type, {3, 7}},
                     migraphx::make_op("quant_dot"),
                     s_m1,
                     s_m2);
    }

    {
        migraphx::shape s_m1{migraphx::shape::int8_type, {2, 4}};
        migraphx::shape s_m2{migraphx::shape::int8_type, {8, 8}};
        throws_shape(migraphx::make_op("quant_dot"), s_m1, s_m2);
    }
}

TEST_CASE(qlinear)
{
    migraphx::shape scales{migraphx::shape::float_type, {2, 4}};
    migraphx::shape input{migraphx::shape::float_type, {2, 4}};
    migraphx::shape result{migraphx::shape::uint8_type, {2, 4}};
    expect_shape(result, migraphx::make_op("quantizelinear"), input, scales);
}

TEST_CASE(qlinear_zeros)
{
    migraphx::shape zeros{migraphx::shape::int8_type, {2, 4}};
    migraphx::shape scales{migraphx::shape::float_type, {2, 4}};
    migraphx::shape input{migraphx::shape::float_type, {2, 4}};
    migraphx::shape result{migraphx::shape::int8_type, {2, 4}};
    expect_shape(result, migraphx::make_op("quantizelinear"), input, scales, zeros);
}

TEST_CASE(qlinear_fp16)
{
    migraphx::shape scales{migraphx::shape::half_type, {2, 4}};
    migraphx::shape input{migraphx::shape::half_type, {2, 4}};
    migraphx::shape result{migraphx::shape::uint8_type, {2, 4}};
    expect_shape(result, migraphx::make_op("quantizelinear"), input, scales);
}

TEST_CASE(qlinear_mismatch_type)
{
    migraphx::shape scales{migraphx::shape::int8_type, {2, 4}};
    migraphx::shape input{migraphx::shape::float_type, {2, 4}};
    throws_shape(migraphx::make_op("quantizelinear"), input, scales);
}

TEST_CASE(dqlinear)
{
    migraphx::shape scales{migraphx::shape::float_type, {2, 4}};
    migraphx::shape input{migraphx::shape::int8_type, {2, 4}};
    migraphx::shape result{migraphx::shape::float_type, {2, 4}};
    expect_shape(result, migraphx::make_op("dequantizelinear"), input, scales);
}

TEST_CASE(dqlinear_fp16)
{
    migraphx::shape scales{migraphx::shape::half_type, {2, 4}};
    migraphx::shape input{migraphx::shape::int8_type, {2, 4}};
    migraphx::shape result{migraphx::shape::half_type, {2, 4}};
    expect_shape(result, migraphx::make_op("dequantizelinear"), input, scales);
}

TEST_CASE(dqlinear_mismatch_type)
{
    migraphx::shape zeros{migraphx::shape::float_type, {2, 4}};
    migraphx::shape scales{migraphx::shape::float_type, {2, 4}};
    migraphx::shape input{migraphx::shape::int8_type, {2, 4}};
    throws_shape(migraphx::make_op("dequantizelinear"), input, scales, zeros);
}

void test_reduce_ops(const std::string& name)
{
    {
        migraphx::shape input{migraphx::shape::float_type, {2, 3, 4, 5}};
        expect_shape(migraphx::shape{migraphx::shape::float_type, {1, 1, 1, 1}},
                     migraphx::make_op(name),
                     input);
    }

    {
        migraphx::shape input{migraphx::shape::float_type, {2, 3, 4, 5}};
        expect_shape(migraphx::shape{migraphx::shape::float_type, {1, 1, 1, 1}},
                     migraphx::make_op(name, {{"axes", {0, 1, 2, 3}}}),
                     input);
    }
    {
        migraphx::shape input{migraphx::shape::float_type, {2, 3, 4, 5}};
        expect_shape(migraphx::shape{migraphx::shape::float_type, {2, 3, 1, 1}},
                     migraphx::make_op(name, {{"axes", {2, 3}}}),
                     input);
    }
    {
        migraphx::shape input{migraphx::shape::float_type, {2, 3, 4, 5}};
        expect_shape(migraphx::shape{migraphx::shape::float_type, {1, 3, 4, 5}},
                     migraphx::make_op(name, {{"axes", {0}}}),
                     input);
    }
    {
        migraphx::shape input{migraphx::shape::float_type, {2, 3, 4, 5}};
        expect_shape(migraphx::shape{migraphx::shape::float_type, {2, 3, 4, 1}},
                     migraphx::make_op(name, {{"axes", {-1}}}),
                     input);
    }
    {
        migraphx::shape input{migraphx::shape::float_type, {2, 3, 4, 5}};
        throws_shape(migraphx::make_op(name, {{"axes", {4}}}), input);
    }
}

// dynamic shape
void test_dyn_reduce_ops(const std::string& name)
{
    {
        migraphx::shape input{migraphx::shape::float_type, {{2, 3, {3}}, {2, 4, {4}}}};
        expect_shape(
            migraphx::shape{migraphx::shape::float_type,
                            std::vector<migraphx::shape::dynamic_dimension>({{2, 3, {3}}, {1, 1}})},
            migraphx::make_op(name, {{"axes", {-1}}}),
            input);
    }
    {
        migraphx::shape input{migraphx::shape::float_type, {{2, 3, {3}}, {2, 4, {4}}}};
        expect_shape(
            migraphx::shape{migraphx::shape::float_type,
                            std::vector<migraphx::shape::dynamic_dimension>({{1, 1}, {2, 4, {4}}})},
            migraphx::make_op(name, {{"axes", {0}}}),
            input);
    }
    {
        // Empty axis argument reduces all axes
        migraphx::shape input{migraphx::shape::float_type, {{2, 3, {3}}, {2, 4, {4}}}};
        expect_shape(
            migraphx::shape{migraphx::shape::float_type,
                            std::vector<migraphx::shape::dynamic_dimension>({{1, 1}, {1, 1}})},
            migraphx::make_op(name),
            input);
    }
    {
        migraphx::shape input{migraphx::shape::float_type, {{2, 3, {3}}, {2, 4, {4}}}};
        throws_shape(migraphx::make_op(name, {{"axes", {4}}}), input);
    }
}

TEST_CASE(reduce_max) { test_reduce_ops("reduce_max"); }
TEST_CASE(reduce_mean) { test_reduce_ops("reduce_mean"); }
TEST_CASE(reduce_prod) { test_reduce_ops("reduce_prod"); }
TEST_CASE(reduce_sum) { test_reduce_ops("reduce_sum"); }

TEST_CASE(reduce_max_dyn) { test_dyn_reduce_ops("reduce_max"); }
TEST_CASE(reduce_mean_dyn) { test_dyn_reduce_ops("reduce_mean"); }
TEST_CASE(reduce_prod_dyn) { test_dyn_reduce_ops("reduce_prod"); }
TEST_CASE(reduce_sum_dyn) { test_dyn_reduce_ops("reduce_sum"); }

TEST_CASE(reshape_shape)
{
    migraphx::shape input{migraphx::shape::float_type, {24, 1, 1, 1}};
    for(auto&& new_shape :
        std::vector<std::vector<int64_t>>{{8, 3, 1, 1}, {1, 3, 4, 2}, {1, 3, 4, 2}})
    {
        std::vector<std::size_t> lens(new_shape.size());
        std::copy(new_shape.begin(), new_shape.end(), lens.begin());
        migraphx::shape output{migraphx::shape::float_type, lens};
        expect_shape(output, migraphx::make_op("reshape", {{"dims", new_shape}}), input);
    }
}

TEST_CASE(reshape_shape_invalid)
{
    migraphx::shape input{migraphx::shape::float_type, {24, 1, 1, 1}};
    for(auto&& new_shape :
        std::vector<std::vector<int64_t>>{{8, 3, 2, 2}, {1, 3, -1, -1}, {3, 0}, {3, 2}})
    {
        throws_shape(migraphx::make_op("reshape", {{"dims", new_shape}}), input);
    }
}

TEST_CASE(reshape_shape_minus1_reshapes)
{
    migraphx::shape input{migraphx::shape::float_type, {24, 1, 1, 1}};
    std::vector<std::pair<std::vector<int64_t>, migraphx::shape>> minus1_tests{
        {{2, -1, 3}, {migraphx::shape::float_type, {2, 4, 3}}},
        {{0, -1, 0}, {migraphx::shape::float_type, {24, 1, 1}}},
        {{2, -1, 0}, {migraphx::shape::float_type, {2, 12, 1}}},
        {{0, 0, -1}, {migraphx::shape::float_type, {24, 1, 1}}},
        {{2, 0, -1}, {migraphx::shape::float_type, {2, 1, 12}}},
        {{-1, 2, 3}, {migraphx::shape::float_type, {4, 2, 3}}},
        {{-1, 0, 3}, {migraphx::shape::float_type, {8, 1, 3}}},
        {{-1, 0, 0}, {migraphx::shape::float_type, {24, 1, 1}}},
        {{-1, 3, 0}, {migraphx::shape::float_type, {8, 3, 1}}}};

    for(auto& it : minus1_tests)
    {
        expect_shape(it.second, migraphx::make_op("reshape", {{"dims", it.first}}), input);
    }
}

// This uses the permutation to compute the reshape since its simpler than
// trying to calculate strides. As we collapse or expand dimensions, we
// remove the collapsed dimensions or duplicate the expanded dimensions in
// the permutation. Then we renumber the permutation. So for dimensions of 4,
// 24, 1, 1, 1 with a permutation of 1, 0, 2, 3, 4 that reshapes to 4, 1, 3,
// 4, 2, we first remove the collapsed dimensions or duplicate the expanded
// dimensions which gives 1, 0, 0, 0, 0. Then after renumbering we get a
// final permutation of 4, 0, 1, 2, 3.
TEST_CASE(reshape_nonstandard)
{
    auto input = migraphx::shape::from_permutation(migraphx::shape::float_type,
                                                   {4, 24, 1, 1, 1},
                                                   migraphx::invert_permutation({1, 0, 2, 3, 4}));
    std::vector<std::pair<std::vector<std::size_t>, std::vector<int64_t>>> tests{
        {{4, 24}, {1, 0}},
        {{4, 24, 1, 1, 1, 1}, {1, 0, 2, 3, 4, 5}},
        {{4, 8, 3, 1, 1}, {2, 0, 1, 3, 4}},
        {{4, 1, 3, 4, 2}, {4, 0, 1, 2, 3}},
        {{4, 1, 4, 3, 2}, {4, 0, 1, 2, 3}},
        {{4, 2, 4, 3}, {3, 0, 1, 2}},
        {{4, 2, 12, 1}, {2, 0, 1, 3}},
        {{4, 2, 1, 12}, {3, 0, 1, 2}},
        {{4, 4, 2, 3}, {3, 0, 1, 2}},
        {{4, 8, 1, 3}, {3, 0, 1, 2}},
        {{4, 8, 3, 1}, {2, 0, 1, 3}}};

    for(const auto& [dims, perm] : tests)
    {
        migraphx::shape output = migraphx::shape::from_permutation(
            migraphx::shape::float_type, dims, migraphx::invert_permutation(perm));
        expect_shape(output, migraphx::make_op("reshape", {{"dims", dims}}), input);
    }
}

TEST_CASE(reshape_nonstandard_squeeze)
{
    auto input = migraphx::shape::from_permutation(
        migraphx::shape::float_type, {2, 16, 16, 1280}, migraphx::invert_permutation({0, 2, 3, 1}));
    std::vector<std::size_t> lens = {2, 256, 1280};
    migraphx::shape output        = migraphx::shape::from_permutation(
        migraphx::shape::float_type, lens, migraphx::invert_permutation({0, 2, 1}));
    expect_shape(output, migraphx::make_op("reshape", {{"dims", lens}}), input);
}

TEST_CASE(reshape_nonstandard_error)
{
    auto input = migraphx::shape::from_permutation(migraphx::shape::float_type,
                                                   {4, 24, 1, 1, 1},
                                                   migraphx::invert_permutation({1, 0, 2, 3, 4}));
    for(auto&& new_shape : std::vector<std::vector<int64_t>>{{4, 8, 3, 2, 2},
                                                             {1},
                                                             {4, 8, 4},
                                                             {4, 24, 1, 1, 1, 1, 2},
                                                             {8, 4, 4},
                                                             {4, 1, 3, -1, -1},
                                                             {4, 3, 0},
                                                             {4, 3, 2},
                                                             {3, 0},
                                                             {3, 2}})
    {
        throws_shape(migraphx::make_op("reshape", {{"dims", new_shape}}), input);
    }
}

TEST_CASE(reshape_nonpacked_unsqueeze1)
{
    migraphx::shape input{migraphx::shape::float_type, {4, 16}, {32, 2}};
    migraphx::shape output{migraphx::shape::float_type, {4, 2, 8}, {32, 16, 2}};
    expect_shape(output, migraphx::make_op("reshape", {{"dims", output.lens()}}), input);
}

TEST_CASE(reshape_nonpacked_unsqueeze2)
{
    migraphx::shape input{migraphx::shape::float_type, {4, 16}, {32, 2}};
    migraphx::shape output{migraphx::shape::float_type, {2, 2, 16}, {64, 32, 2}};
    expect_shape(output, migraphx::make_op("reshape", {{"dims", output.lens()}}), input);
}

TEST_CASE(reshape_nonpacked_squeeze)
{
    migraphx::shape input{migraphx::shape::float_type, {4, 16}, {32, 2}};
    migraphx::shape output{migraphx::shape::float_type, {64}, {2}};
    expect_shape(output, migraphx::make_op("reshape", {{"dims", output.lens()}}), input);
}

TEST_CASE(reshape_broadcast_unsqueeze1)
{
    migraphx::shape input{migraphx::shape::float_type, {2, 256, 1280}, {0, 0, 1}};
    migraphx::shape output{migraphx::shape::float_type, {2, 16, 16, 1280}, {0, 0, 0, 1}};
    expect_shape(output, migraphx::make_op("reshape", {{"dims", output.lens()}}), input);
}

TEST_CASE(reshape_broadcast_unsqueeze2)
{
    migraphx::shape input{migraphx::shape::float_type, {2, 256, 1280}, {0, 0, 1}};
    migraphx::shape output{migraphx::shape::float_type, {2, 256, 16, 80}, {0, 0, 80, 1}};
    expect_shape(output, migraphx::make_op("reshape", {{"dims", output.lens()}}), input);
}

TEST_CASE(reshape_broadcast_squeeze)
{
    migraphx::shape input{migraphx::shape::float_type, {2, 16, 16, 1280}, {0, 0, 0, 1}};
    migraphx::shape output{migraphx::shape::float_type, {2, 256, 1280}, {0, 0, 1}};
    expect_shape(output, migraphx::make_op("reshape", {{"dims", output.lens()}}), input);
}

TEST_CASE(reshape_broadcast_squeeze_memlayout_change)
{
    migraphx::shape input{migraphx::shape::float_type, {2, 16, 16, 1280}, {0, 0, 0, 1}};
    migraphx::shape output{migraphx::shape::float_type, {2, 16, 256, 80}, {0, 0, 0, 16}};
    expect_shape(output, migraphx::make_op("reshape", {{"dims", output.lens()}}), input);
}

TEST_CASE(reshape_dyn_shape)
{
    migraphx::shape input{migraphx::shape::float_type, {{1, 4}, {24, 24}, {1, 1}, {1, 1}}};
    for(auto&& new_shape : std::vector<std::vector<int64_t>>{
            {-1, 1, 1, 24}, {0, 8, 3, 1}, {-1, 3, 4, 2}, {0, 2, 4, 3}})
    {
        std::vector<migraphx::shape::dynamic_dimension> out_dyn_dims{};
        for(std::size_t i = 0; i < new_shape.size(); ++i)
        {
            if(new_shape[i] == 0 or new_shape[i] == -1)
            {
                out_dyn_dims.push_back(input.dyn_dims().at(i));
            }
            else
            {
                std::size_t d = new_shape[i];
                out_dyn_dims.push_back({d, d});
            }
        }
        migraphx::shape output{migraphx::shape::float_type, out_dyn_dims};
        expect_shape(output, migraphx::make_op("reshape", {{"dims", new_shape}}), input);
    }
}

TEST_CASE(reshape_multiple_non_fixed_error)
{
    migraphx::shape input{migraphx::shape::float_type, {{1, 4}, {24, 24}, {10, 20}, {1, 1}}};
    std::vector<int64_t> new_shape = {0, 1, 0, 24};
    throws_shape(migraphx::make_op("reshape", {{"dims", new_shape}}), input);
}

TEST_CASE(reshape_fixed_ele_not_matching_error)
{
    migraphx::shape input{migraphx::shape::float_type, {{1, 4}, {24, 24}, {10, 10}, {1, 1}}};
    std::vector<int64_t> new_shape = {0, 1, 5, 24};
    throws_shape(migraphx::make_op("reshape", {{"dims", new_shape}}), input);
}

TEST_CASE(reshape_non_fixed_not_matching_error)
{
    migraphx::shape input{migraphx::shape::float_type, {{1, 4}, {24, 24}, {1, 1}, {1, 1}}};
    std::vector<int64_t> new_shape = {2, 1, 1, 24};
    throws_shape(migraphx::make_op("reshape", {{"dims", new_shape}}), input);
}

TEST_CASE(reshape_lazy_shape)
{
    migraphx::shape input{migraphx::shape::float_type, {24, 1, 1, 1}};
    for(auto&& new_shape :
        std::vector<std::vector<int64_t>>{{8, 3, 1, 1}, {1, 3, 4, 2}, {1, 3, 4, 2}})
    {
        std::vector<std::size_t> lens(new_shape.size());
        std::copy(new_shape.begin(), new_shape.end(), lens.begin());
        migraphx::shape output{migraphx::shape::float_type, lens};
        expect_shape(output, migraphx::make_op("reshape_lazy", {{"dims", new_shape}}), input);
    }

    for(auto&& new_shape :
        std::vector<std::vector<int64_t>>{{8, 3, 2, 2}, {1, 3, -1, -1}, {3, 0}, {3, 2}})
    {
        throws_shape(migraphx::make_op("reshape_lazy", {{"dims", new_shape}}), input);
    }

    std::vector<std::pair<std::vector<int64_t>, migraphx::shape>> minus1_tests{
        {{2, -1, 3}, {migraphx::shape::float_type, {2, 4, 3}}},
        {{0, -1, 0}, {migraphx::shape::float_type, {24, 1, 1}}},
        {{2, -1, 0}, {migraphx::shape::float_type, {2, 12, 1}}},
        {{0, 0, -1}, {migraphx::shape::float_type, {24, 1, 1}}},
        {{2, 0, -1}, {migraphx::shape::float_type, {2, 1, 12}}},
        {{-1, 2, 3}, {migraphx::shape::float_type, {4, 2, 3}}},
        {{-1, 0, 3}, {migraphx::shape::float_type, {8, 1, 3}}},
        {{-1, 0, 0}, {migraphx::shape::float_type, {24, 1, 1}}},
        {{-1, 3, 0}, {migraphx::shape::float_type, {8, 3, 1}}}};

    for(auto& it : minus1_tests)
    {
        expect_shape(it.second, migraphx::make_op("reshape_lazy", {{"dims", it.first}}), input);
    }
}

// This uses the permutation to compute the reshape_lazy since its simpler than
// trying to calculate strides. As we collapse or expand dimensions, we
// remove the collapsed dimensions or duplicate the expanded dimensions in
// the permutation. Then we renumber the permutation. So for dimensions of 4,
// 24, 1, 1, 1 with a permutation of 1, 0, 2, 3, 4 that reshape_lazys to 4, 1, 3,
// 4, 2, we first remove the collapsed dimensions or duplicate the expanded
// dimensions which gives 1, 0, 0, 0, 0. Then after renumbering we get a
// final permutation of 4, 0, 1, 2, 3.
TEST_CASE(reshape_lazy_nonstandard)
{
    auto input = migraphx::shape::from_permutation(migraphx::shape::float_type,
                                                   {4, 24, 1, 1, 1},
                                                   migraphx::invert_permutation({1, 0, 2, 3, 4}));
    std::vector<std::pair<std::vector<std::size_t>, std::vector<int64_t>>> tests{
        {{4, 24}, {1, 0}},
        {{4, 24, 1, 1, 1, 1}, {1, 0, 2, 3, 4, 5}},
        {{4, 8, 3, 1, 1}, {2, 0, 1, 3, 4}},
        {{4, 1, 3, 4, 2}, {4, 0, 1, 2, 3}},
        {{4, 1, 4, 3, 2}, {4, 0, 1, 2, 3}},
        {{4, 2, 4, 3}, {3, 0, 1, 2}},
        {{4, 2, 12, 1}, {2, 0, 1, 3}},
        {{4, 2, 1, 12}, {3, 0, 1, 2}},
        {{4, 4, 2, 3}, {3, 0, 1, 2}},
        {{4, 8, 1, 3}, {3, 0, 1, 2}},
        {{4, 8, 3, 1}, {2, 0, 1, 3}}};

    for(const auto& [dims, perm] : tests)
    {
        migraphx::shape output = migraphx::shape::from_permutation(
            migraphx::shape::float_type, dims, migraphx::invert_permutation(perm));
        expect_shape(output, migraphx::make_op("reshape_lazy", {{"dims", dims}}), input);
    }
}

TEST_CASE(reshape_lazy_nonstandard_squeeze)
{
    auto input = migraphx::shape::from_permutation(
        migraphx::shape::float_type, {2, 16, 16, 1280}, migraphx::invert_permutation({0, 2, 3, 1}));
    std::vector<std::size_t> lens = {2, 256, 1280};
    migraphx::shape output        = migraphx::shape::from_permutation(
        migraphx::shape::float_type, lens, migraphx::invert_permutation({0, 2, 1}));
    expect_shape(output, migraphx::make_op("reshape_lazy", {{"dims", lens}}), input);
}

TEST_CASE(reshape_lazy_nonstandard_error)
{
    auto input = migraphx::shape::from_permutation(migraphx::shape::float_type,
                                                   {4, 24, 1, 1, 1},
                                                   migraphx::invert_permutation({1, 0, 2, 3, 4}));
    for(auto&& new_shape : std::vector<std::vector<int64_t>>{{4, 8, 3, 2, 2},
                                                             {1},
                                                             {4, 8, 4},
                                                             {4, 24, 1, 1, 1, 1, 2},
                                                             {8, 4, 4},
                                                             {4, 1, 3, -1, -1},
                                                             {4, 3, 0},
                                                             {4, 3, 2},
                                                             {3, 0},
                                                             {3, 2}})
    {
        throws_shape(migraphx::make_op("reshape_lazy", {{"dims", new_shape}}), input);
    }
}

TEST_CASE(reshape_lazy_nonpacked_unsqueeze1)
{
    migraphx::shape input{migraphx::shape::float_type, {4, 16}, {32, 2}};
    migraphx::shape output{migraphx::shape::float_type, {4, 2, 8}, {32, 16, 2}};
    expect_shape(output, migraphx::make_op("reshape_lazy", {{"dims", output.lens()}}), input);
}

TEST_CASE(reshape_lazy_nonpacked_unsqueeze2)
{
    migraphx::shape input{migraphx::shape::float_type, {4, 16}, {32, 2}};
    migraphx::shape output{migraphx::shape::float_type, {2, 2, 16}, {64, 32, 2}};
    expect_shape(output, migraphx::make_op("reshape_lazy", {{"dims", output.lens()}}), input);
}

TEST_CASE(reshape_lazy_nonpacked_squeeze)
{
    migraphx::shape input{migraphx::shape::float_type, {4, 16}, {32, 2}};
    migraphx::shape output{migraphx::shape::float_type, {64}, {2}};
    expect_shape(output, migraphx::make_op("reshape_lazy", {{"dims", output.lens()}}), input);
}

TEST_CASE(reshape_lazy_broadcast_unsqueeze1)
{
    migraphx::shape input{migraphx::shape::float_type, {2, 256, 1280}, {0, 0, 1}};
    migraphx::shape output{migraphx::shape::float_type, {2, 16, 16, 1280}, {0, 0, 0, 1}};
    expect_shape(output, migraphx::make_op("reshape_lazy", {{"dims", output.lens()}}), input);
}

TEST_CASE(reshape_lazy_broadcast_unsqueeze2)
{
    migraphx::shape input{migraphx::shape::float_type, {2, 256, 1280}, {0, 0, 1}};
    migraphx::shape output{migraphx::shape::float_type, {2, 256, 16, 80}, {0, 0, 80, 1}};
    expect_shape(output, migraphx::make_op("reshape_lazy", {{"dims", output.lens()}}), input);
}

TEST_CASE(reshape_lazy_broadcast_squeeze)
{
    migraphx::shape input{migraphx::shape::float_type, {2, 16, 16, 1280}, {0, 0, 0, 1}};
    migraphx::shape output{migraphx::shape::float_type, {2, 256, 1280}, {0, 0, 1}};
    expect_shape(output, migraphx::make_op("reshape_lazy", {{"dims", output.lens()}}), input);
}

TEST_CASE(reshape_lazy_broadcast_squeeze_error)
{
    migraphx::shape input{migraphx::shape::float_type, {2, 16, 16, 1280}, {0, 0, 0, 1}};
    std::vector<int64_t> new_shape = {2, 16, 20480};
    throws_shape(migraphx::make_op("reshape_lazy", {{"dims", new_shape}}), input);
}

TEST_CASE(reshape_lazy_dyn_shape)
{
    migraphx::shape input{migraphx::shape::float_type, {{1, 4}, {24, 24}, {1, 1}, {1, 1}}};
    for(auto&& new_shape : std::vector<std::vector<int64_t>>{
            {-1, 1, 1, 24}, {0, 8, 3, 1}, {-1, 3, 4, 2}, {0, 2, 4, 3}})
    {
        std::vector<migraphx::shape::dynamic_dimension> out_dyn_dims{};
        for(std::size_t i = 0; i < new_shape.size(); ++i)
        {
            if(new_shape[i] == 0 or new_shape[i] == -1)
            {
                out_dyn_dims.push_back(input.dyn_dims().at(i));
            }
            else
            {
                std::size_t d = new_shape[i];
                out_dyn_dims.push_back({d, d});
            }
        }
        migraphx::shape output{migraphx::shape::float_type, out_dyn_dims};
        expect_shape(output, migraphx::make_op("reshape_lazy", {{"dims", new_shape}}), input);
    }
}

TEST_CASE(reshape_lazy_multiple_non_fixed_error)
{
    migraphx::shape input{migraphx::shape::float_type, {{1, 4}, {24, 24}, {10, 20}, {1, 1}}};
    std::vector<int64_t> new_shape = {0, 1, 0, 24};
    throws_shape(migraphx::make_op("reshape_lazy", {{"dims", new_shape}}), input);
}

TEST_CASE(reshape_lazy_fixed_ele_not_matching_error)
{
    migraphx::shape input{migraphx::shape::float_type, {{1, 4}, {24, 24}, {10, 10}, {1, 1}}};
    std::vector<int64_t> new_shape = {0, 1, 5, 24};
    throws_shape(migraphx::make_op("reshape_lazy", {{"dims", new_shape}}), input);
}

TEST_CASE(reshape_lazy_non_fixed_not_matching_error)
{
    migraphx::shape input{migraphx::shape::float_type, {{1, 4}, {24, 24}, {1, 1}, {1, 1}}};
    std::vector<int64_t> new_shape = {2, 1, 1, 24};
    throws_shape(migraphx::make_op("reshape_lazy", {{"dims", new_shape}}), input);
}

TEST_CASE(return_shape_tuple)
{
    using migraphx::shape;
    auto op = migraphx::make_op("@return");
    shape s0{shape::bool_type, {1, 1}};
    shape s1{shape::float_type, {2, 3}};

    std::vector<shape> s{s0, s1};
    auto s_out = op.compute_shape(s);
    EXPECT(s_out.type() == shape::tuple_type);
    EXPECT(s0 == s_out.sub_shapes()[0]);
    EXPECT(s1 == s_out.sub_shapes()[1]);
}

TEST_CASE(return_shape_half)
{
    using migraphx::shape;
    auto op = migraphx::make_op("@return");
    std::vector<shape> s{{shape::half_type}};
    EXPECT(op.compute_shape(s) == shape{shape::half_type});
}

TEST_CASE(return_shape_empty)
{
    using migraphx::shape;
    auto op = migraphx::make_op("@return");
    std::vector<shape> s;
    EXPECT(op.compute_shape(s) == shape{});
}

TEST_CASE(rnn)
{
    {
        std::size_t batch_size  = 2;
        std::size_t seq_len     = 2;
        std::size_t hidden_size = 4;
        std::size_t input_size  = 3;
        std::size_t num_dirct   = 1;
        float clip              = 0.0f;

        migraphx::shape in_shape{migraphx::shape::float_type, {seq_len, batch_size, input_size}};
        migraphx::shape ih_shape{migraphx::shape::float_type, {num_dirct, batch_size, hidden_size}};
        migraphx::shape w_shape{migraphx::shape::float_type, {num_dirct, hidden_size, input_size}};
        migraphx::shape r_shape{migraphx::shape::float_type, {num_dirct, hidden_size, hidden_size}};
        migraphx::shape b_shape{migraphx::shape::float_type, {num_dirct, 2 * hidden_size}};

        expect_shape(
            migraphx::shape{migraphx::shape::float_type,
                            {seq_len, num_dirct, batch_size, hidden_size}},
            migraphx::make_op(
                "rnn",
                {{"hidden_size", hidden_size},
                 {"actv_func",
                  migraphx::to_value(std::vector<migraphx::operation>{migraphx::make_op("tanh")})},
                 {"direction", migraphx::to_value(migraphx::op::rnn_direction::forward)},
                 {"clip", clip}}),
            in_shape,
            w_shape,
            r_shape,
            b_shape,
            ih_shape);
    }

    {
        std::size_t batch_size  = 2;
        std::size_t seq_len     = 2;
        std::size_t hidden_size = 4;
        std::size_t input_size  = 3;
        std::size_t num_dirct   = 1;
        float clip              = 0.0f;

        migraphx::shape in_shape{migraphx::shape::float_type, {seq_len, batch_size, input_size}};
        migraphx::shape ih_shape{migraphx::shape::float_type, {num_dirct, batch_size, hidden_size}};
        migraphx::shape w_shape{migraphx::shape::float_type, {num_dirct, hidden_size, input_size}};
        migraphx::shape r_shape{migraphx::shape::float_type, {num_dirct, hidden_size, hidden_size}};
        migraphx::shape b_shape{migraphx::shape::float_type, {num_dirct, 2 * hidden_size}};

        expect_shape(
            migraphx::shape{migraphx::shape::float_type,
                            {seq_len, num_dirct, batch_size, hidden_size}},
            migraphx::make_op(
                "rnn",
                {{"hidden_size", hidden_size},
                 {"actv_func",
                  migraphx::to_value(std::vector<migraphx::operation>{migraphx::make_op("tanh")})},
                 {"direction", migraphx::to_value(migraphx::op::rnn_direction::reverse)},
                 {"clip", clip}}),
            in_shape,
            w_shape,
            r_shape,
            b_shape,
            ih_shape);
    }

    {
        std::size_t batch_size  = 2;
        std::size_t seq_len     = 2;
        std::size_t hidden_size = 4;
        std::size_t input_size  = 3;
        std::size_t num_dirct   = 2;
        float clip              = 0.0f;

        migraphx::shape in_shape{migraphx::shape::float_type, {seq_len, batch_size, input_size}};
        migraphx::shape ih_shape{migraphx::shape::float_type, {num_dirct, batch_size, hidden_size}};
        migraphx::shape w_shape{migraphx::shape::float_type, {num_dirct, hidden_size, input_size}};
        migraphx::shape r_shape{migraphx::shape::float_type, {num_dirct, hidden_size, hidden_size}};
        migraphx::shape b_shape{migraphx::shape::float_type, {num_dirct, 2 * hidden_size}};

        expect_shape(
            migraphx::shape{migraphx::shape::float_type,
                            {seq_len, num_dirct, batch_size, hidden_size}},
            migraphx::make_op(
                "rnn",
                {{"hidden_size", hidden_size},
                 {"actv_func",
                  migraphx::to_value(std::vector<migraphx::operation>{migraphx::make_op("tanh")})},
                 {"direction", migraphx::to_value(migraphx::op::rnn_direction::bidirectional)},
                 {"clip", clip}}),
            in_shape,
            w_shape,
            r_shape,
            b_shape,
            ih_shape);
    }

    {
        std::size_t batch_size  = 2;
        std::size_t seq_len     = 2;
        std::size_t hidden_size = 4;
        std::size_t input_size  = 3;
        std::size_t num_dirct   = 1;
        float clip              = 0.0f;

        migraphx::shape in_shape{migraphx::shape::float_type, {seq_len, batch_size, input_size}};
        migraphx::shape ih_shape{migraphx::shape::float_type, {num_dirct, batch_size, hidden_size}};
        migraphx::shape w_shape{migraphx::shape::float_type, {num_dirct, hidden_size, input_size}};
        migraphx::shape r_shape{migraphx::shape::float_type, {num_dirct, hidden_size, hidden_size}};
        migraphx::shape b_shape{migraphx::shape::float_type, {num_dirct, 2 * hidden_size}};

        throws_shape(
            migraphx::make_op(
                "rnn",
                {{"hidden_size", hidden_size + 1},
                 {"actv_func",
                  migraphx::to_value(std::vector<migraphx::operation>{migraphx::make_op("tanh")})},
                 {"direction", migraphx::to_value(migraphx::op::rnn_direction::forward)},
                 {"clip", clip}}),
            in_shape,
            w_shape,
            r_shape,
            b_shape,
            ih_shape);
    }

    {
        std::size_t batch_size  = 2;
        std::size_t seq_len     = 2;
        std::size_t hidden_size = 4;
        std::size_t input_size  = 3;
        std::size_t num_dirct   = 1;
        float clip              = 0.0f;

        migraphx::shape in_shape{migraphx::shape::float_type, {seq_len, batch_size, input_size}};
        migraphx::shape ih_shape{migraphx::shape::float_type, {num_dirct, batch_size, hidden_size}};
        migraphx::shape w_shape{migraphx::shape::float_type, {num_dirct, hidden_size, input_size}};
        migraphx::shape r_shape{migraphx::shape::float_type, {num_dirct, hidden_size, hidden_size}};
        migraphx::shape b_shape{migraphx::shape::float_type, {num_dirct, 2 * hidden_size}};

        throws_shape(
            migraphx::make_op(
                "rnn",
                {{"hidden_size", hidden_size},
                 {"actv_func",
                  migraphx::to_value(std::vector<migraphx::operation>{migraphx::make_op("tanh")})},
                 {"direction", migraphx::to_value(migraphx::op::rnn_direction::bidirectional)},
                 {"clip", clip}}),
            in_shape,
            w_shape,
            r_shape,
            b_shape,
            ih_shape);
    }

    {
        std::size_t batch_size  = 2;
        std::size_t seq_len     = 2;
        std::size_t hidden_size = 4;
        std::size_t input_size  = 3;
        std::size_t num_dirct   = 2;
        float clip              = 0.0f;

        migraphx::shape in_shape{migraphx::shape::float_type, {seq_len, batch_size, input_size}};
        migraphx::shape ih_shape{migraphx::shape::float_type, {num_dirct, batch_size, hidden_size}};
        migraphx::shape w_shape{migraphx::shape::float_type, {num_dirct, hidden_size, input_size}};
        migraphx::shape r_shape{migraphx::shape::float_type, {num_dirct, hidden_size, hidden_size}};
        migraphx::shape b_shape{migraphx::shape::float_type, {num_dirct, 2 * hidden_size}};

        throws_shape(
            migraphx::make_op(
                "rnn",
                {{"hidden_size", hidden_size},
                 {"actv_func",
                  migraphx::to_value(std::vector<migraphx::operation>{migraphx::make_op("tanh")})},
                 {"direction", migraphx::to_value(migraphx::op::rnn_direction::forward)},
                 {"clip", clip}}),
            in_shape,
            w_shape,
            r_shape,
            b_shape,
            ih_shape);
    }
}

TEST_CASE(select_module_dyn)
{
    migraphx::shape input{migraphx::shape::float_type, {{1, 4}, {3, 3}, {255, 255}, {255, 255}}};
    std::vector<migraphx::shape> sub_shapes = {};
    sub_shapes.push_back(migraphx::shape{migraphx::shape::float_type, {{1, 4}, {1000, 1000}}});
    migraphx::shape out_attr = migraphx::shape{sub_shapes};
    expect_shape(
        out_attr,
        migraphx::make_op("select_module", {{"output_dyn_shapes", migraphx::to_value(out_attr)}}),
        input);
}

TEST_CASE(slice_static_shape)
{
    migraphx::shape input{migraphx::shape::int32_type, {2, 2, 3}};
    expect_shape(migraphx::shape{migraphx::shape::int32_type, {2, 2, 2}, {6, 3, 1}},
                 migraphx::make_op("slice", {{"axes", {2}}, {"starts", {1}}, {"ends", {3}}}),
                 input);
    expect_shape(migraphx::shape{migraphx::shape::int32_type, {2, 2, 2}, {6, 3, 1}},
                 migraphx::make_op(
                     "slice", {{"axes", {0, 1, 2}}, {"starts", {0, 0, 1}}, {"ends", {2, 2, 3}}}),
                 input);
    expect_shape(migraphx::shape{migraphx::shape::int32_type, {2, 2, 1}, {6, 3, 1}},
                 migraphx::make_op("slice", {{"axes", {2}}, {"starts", {2}}, {"ends", {10}}}),
                 input);
    expect_shape(migraphx::shape{migraphx::shape::int32_type, {2, 2, 1}, {6, 3, 1}},
                 migraphx::make_op("slice", {{"axes", {2}}, {"starts", {-1}}, {"ends", {10}}}),
                 input);
}

TEST_CASE(slice_var_inputs_static_shape0)
{
    migraphx::shape input{migraphx::shape::float_type, {3, 4, 4}};
    migraphx::shape starts{migraphx::shape::int64_type, {2}};
    migraphx::shape ends{migraphx::shape::int64_type, {2}};
    expect_shape(migraphx::shape{migraphx::shape::float_type, {{3, 3}, {0, 4}, {0, 4}}},
                 migraphx::make_op("slice", {{"axes", {1, 2}}}),
                 input,
                 starts,
                 ends);
}

TEST_CASE(slice_var_inputs_static_shape1)
{
    migraphx::shape input{migraphx::shape::float_type, {3, 4, 4}};
    migraphx::shape starts{migraphx::shape::int64_type, {2}};
    migraphx::shape ends{migraphx::shape::int64_type, {2}};
    migraphx::shape axes{migraphx::shape::int64_type, {2}};
    expect_shape(migraphx::shape{migraphx::shape::float_type, {{0, 3}, {0, 4}, {0, 4}}},
                 migraphx::make_op("slice"),
                 input,
                 starts,
                 ends,
                 axes);
}

TEST_CASE(slice_var_inputs_static_error0)
{
    migraphx::shape input{migraphx::shape::float_type, {3, 4, 4}};
    migraphx::shape starts{migraphx::shape::int64_type, {2}};
    migraphx::shape ends{migraphx::shape::int64_type, {2}};
    migraphx::shape axes{migraphx::shape::int64_type, {3}};
    throws_shape(migraphx::make_op("slice"), input, starts, ends, axes);
}

TEST_CASE(slice_var_inputs_dyn_shape0)
{
    migraphx::shape input{migraphx::shape::float_type, {{3, 6}, {2, 4, {2, 4}}, {2, 4, {2, 4}}}};
    migraphx::shape starts{migraphx::shape::int64_type, {2}};
    migraphx::shape ends{migraphx::shape::int64_type, {2}};
    expect_shape(migraphx::shape{migraphx::shape::float_type, {{3, 6}, {0, 4}, {0, 4}}},
                 migraphx::make_op("slice", {{"axes", {1, 2}}}),
                 input,
                 starts,
                 ends);
}

TEST_CASE(slice_var_inputs_dyn_shape1)
{
    migraphx::shape input{migraphx::shape::float_type, {{3, 6}, {2, 4, {2, 4}}, {2, 4, {2, 4}}}};
    migraphx::shape starts{migraphx::shape::int64_type, {2}};
    migraphx::shape ends{migraphx::shape::int64_type, {2}};
    migraphx::shape axes{migraphx::shape::int64_type, {2}};
    expect_shape(migraphx::shape{migraphx::shape::float_type, {{0, 6}, {0, 4}, {0, 4}}},
                 migraphx::make_op("slice"),
                 input,
                 starts,
                 ends,
                 axes);
}

TEST_CASE(slice_dyn_shape0)
{
    migraphx::shape input{migraphx::shape::int32_type, {{2, 3}, {7, 7}, {2, 3}}};

    // Slice axis 1 to size 4-1=3
    expect_shape(migraphx::shape{migraphx::shape::int32_type, {{2, 3}, {3, 3}, {2, 3}}},
                 migraphx::make_op("slice", {{"axes", {1}}, {"starts", {1}}, {"ends", {4}}}),
                 input);
}

TEST_CASE(slice_dyn_shape1)
{
    migraphx::shape input{migraphx::shape::int32_type, {{2, 3}, {7, 7}, {2, 3}}};
    // Slice axis 1 with negative index
    expect_shape(migraphx::shape{migraphx::shape::int32_type, {{2, 3}, {2, 2}, {2, 3}}},
                 migraphx::make_op("slice", {{"axes", {1}}, {"starts", {1}}, {"ends", {-4}}}),
                 input);
}

TEST_CASE(slice_dyn_shape2)
{
    migraphx::shape input{migraphx::shape::int32_type, {{2, 3}, {7, 7}, {2, 3}}};
    // Sliced range max bigger than dimension; is clipped
    expect_shape(migraphx::shape{migraphx::shape::int32_type, {{2, 3}, {6, 6}, {2, 3}}},
                 migraphx::make_op("slice", {{"axes", {1}}, {"starts", {1}}, {"ends", {10}}}),
                 input);
}

TEST_CASE(slice_dyn_shape3)
{
    // TODO: When non-fixed dimension slicing is allowed, Slice to a size smaller than min.
    // Until then, this action is an error.
    migraphx::shape input{migraphx::shape::int32_type, {{2, 3}, {7, 8}, {2, 3}}};
    throws_shape(migraphx::make_op("slice", {{"axes", {1}}, {"starts", {0}}, {"ends", {1}}}),
                 input);
    // clang-format off
    //     expect_shape(migraphx::shape{migraphx::shape::int32_type, {{2, 3}, {1, 1}, {2, 3}}},
    //                  migraphx::make_op("slice", {{"axes", {1}}, {"starts", {0}}, {"ends", {1}}}),
    //                  input);
    // clang-format on
}

TEST_CASE(slice_dyn_shape4)
{
    migraphx::shape input{migraphx::shape::int32_type, {{2, 2}, {7, 7}, {2, 3}}};
    // Slice multiple axes:  axis 0 to size 2-1=1 and axis 1 to size 4-1=3
    expect_shape(
        migraphx::shape{migraphx::shape::int32_type, {{1, 1}, {3, 3}, {2, 3}}},
        migraphx::make_op("slice", {{"axes", {0, 1}}, {"starts", {1, 1}}, {"ends", {2, 4}}}),
        input);
}

TEST_CASE(slice_dyn_shape5)
{
    // Axis out of range.
    migraphx::shape input{migraphx::shape::int32_type, {{2, 2}, {7, 7}, {2, 3}}};
    throws_shape(
        migraphx::make_op("slice", {{"axes", {0, 20}}, {"starts", {1, 1}}, {"ends", {2, 4}}}),
        input);
}

TEST_CASE(softmax_dyn0)
{
    migraphx::shape input{migraphx::shape::float_type, {{1, 4}, {3, 3}, {4, 4}, {5, 5}}};
    expect_shape(input, migraphx::make_op("softmax", {{"axis", 0}}), input);
}

TEST_CASE(softmax_dyn1)
{
    migraphx::shape input{migraphx::shape::float_type, {{1, 1}, {3, 3}, {4, 6}, {5, 8, {6}}}};
    expect_shape(input, migraphx::make_op("softmax", {{"axis", 0}}), input);
}

TEST_CASE(test_argmax)
{
    {
        migraphx::shape input{migraphx::shape::half_type, {2, 3, 4, 5}};
        expect_shape(migraphx::shape{migraphx::shape::int64_type, {1, 3, 4, 5}},
                     migraphx::make_op("argmax", {{"axis", 0}}),
                     input);
    }

    {
        migraphx::shape input{migraphx::shape::half_type, {2, 3, 4, 5}};
        expect_shape(migraphx::shape{migraphx::shape::int64_type, {2, 1, 4, 5}},
                     migraphx::make_op("argmax", {{"axis", 1}}),
                     input);
    }

    {
        migraphx::shape input{migraphx::shape::half_type, {2, 3, 4, 5}};
        expect_shape(migraphx::shape{migraphx::shape::int64_type, {2, 3, 1, 5}},
                     migraphx::make_op("argmax", {{"axis", 2}}),
                     input);
    }

    {
        migraphx::shape input{migraphx::shape::half_type, {2, 3, 4, 5}};
        expect_shape(migraphx::shape{migraphx::shape::int64_type, {2, 3, 4, 1}},
                     migraphx::make_op("argmax", {{"axis", 3}}),
                     input);
    }

    {
        migraphx::shape input{migraphx::shape::float_type, {2, 3, 4, 5}};
        throws_shape(migraphx::make_op("argmax", {{"axis", 4}}), input);
    }
}

TEST_CASE(test_argmin)
{
    {
        migraphx::shape input{migraphx::shape::half_type, {2, 3, 4, 5}};
        expect_shape(migraphx::shape{migraphx::shape::int64_type, {1, 3, 4, 5}},
                     migraphx::make_op("argmin", {{"axis", 0}}),
                     input);
    }

    {
        migraphx::shape input{migraphx::shape::half_type, {2, 3, 4, 5}};
        expect_shape(migraphx::shape{migraphx::shape::int64_type, {2, 1, 4, 5}},
                     migraphx::make_op("argmin", {{"axis", 1}}),
                     input);
    }

    {
        migraphx::shape input{migraphx::shape::half_type, {2, 3, 4, 5}};
        expect_shape(migraphx::shape{migraphx::shape::int64_type, {2, 3, 1, 5}},
                     migraphx::make_op("argmin", {{"axis", 2}}),
                     input);
    }

    {
        migraphx::shape input{migraphx::shape::half_type, {2, 3, 4, 5}};
        expect_shape(migraphx::shape{migraphx::shape::int64_type, {2, 3, 4, 1}},
                     migraphx::make_op("argmin", {{"axis", 3}}),
                     input);
    }

    {
        migraphx::shape input{migraphx::shape::float_type, {2, 3, 4, 5}};
        throws_shape(migraphx::make_op("argmin", {{"axis", 4}}), input);
    }
}

TEST_CASE(test_scalar)
{
    migraphx::shape s1{migraphx::shape::float_type, {1}, {1}};
    migraphx::shape s2{migraphx::shape::float_type, {2, 3, 4, 5}, {0, 0, 0, 0}};
    expect_shape(s2, migraphx::make_op("scalar", {{"scalar_bcst_dims", {2, 3, 4, 5}}}), s1);
}

TEST_CASE(test_scalar_nelemnts)
{
    migraphx::shape input{migraphx::shape::float_type, {2, 3, 4, 5}};
    throws_shape(migraphx::make_op("scalar", {{"scalar_bcst_dims", {2, 3, 4, 5}}}), input);
}

TEST_CASE(test_gathernd)
{
    {
        // k > r
        auto dtype = migraphx::shape::float_type;
        auto itype = migraphx::shape::int64_type;
        migraphx::shape is{itype, {2, 4}};
        migraphx::shape ds{dtype, {8}};

        int batch_dims(1);
        throws_shape(migraphx::make_op("gathernd", {{"batch_dims", batch_dims}}), ds, is);
    }

    {
        // k > r - batch_dims
        auto dtype = migraphx::shape::float_type;
        auto itype = migraphx::shape::int64_type;
        migraphx::shape is{itype, {2, 4}};
        migraphx::shape ds{dtype, {2}};

        int batch_dims(1);
        throws_shape(migraphx::make_op("gathernd", {{"batch_dims", batch_dims}}), ds, is);
    }

    {
        // batch_dims >= r
        auto dtype = migraphx::shape::float_type;
        auto itype = migraphx::shape::int64_type;
        migraphx::shape is{itype, {2, 1}};
        migraphx::shape ds{dtype, {2, 5, 6, 7}};

        int batch_dims(3);
        throws_shape(migraphx::make_op("gathernd", {{"batch_dims", batch_dims}}), ds, is);
    }

    {
        // int(q) + r - k - batch_dims - 1 = 0 => returns a scalar
        auto dtype = migraphx::shape::float_type;
        auto itype = migraphx::shape::int64_type;
        migraphx::shape is{itype, {1}};
        migraphx::shape ds{dtype, {2}};

        migraphx::shape s0{dtype, {1}};
        expect_shape(s0, migraphx::make_op("gathernd"), ds, is);
    }

    {
        // See Example 4 at https://github.com/onnx/onnx/blob/main/docs/Operators.md#GatherND
        auto dtype = migraphx::shape::float_type;
        auto itype = migraphx::shape::int64_type;
        migraphx::shape is{itype, {2, 2}};
        migraphx::shape ds{dtype, {2, 2}};

        migraphx::shape s0{dtype, {2}};
        expect_shape(s0, migraphx::make_op("gathernd"), ds, is);
    }

    {
        // See Example 5 at https://github.com/onnx/onnx/blob/main/docs/Operators.md#GatherND
        auto dtype = migraphx::shape::float_type;
        auto itype = migraphx::shape::int64_type;
        migraphx::shape is{itype, {2, 1}};
        migraphx::shape ds{dtype, {2, 2, 2}};

        int batch_dims(1);
        migraphx::shape s0{dtype, {2, 2}};
        expect_shape(s0, migraphx::make_op("gathernd", {{"batch_dims", batch_dims}}), ds, is);
    }
}

TEST_CASE(test_gathernd_dynamic0)
{
    // k > r
    auto dtype = migraphx::shape::float_type;
    auto itype = migraphx::shape::int64_type;
    migraphx::shape is{itype, {2, 4}};
    std::vector<migraphx::shape::dynamic_dimension> b{{8, 8}};
    migraphx::shape ds{dtype, b};

    int batch_dims(1);
    throws_shape(migraphx::make_op("gathernd", {{"batch_dims", batch_dims}}), ds, is);
}

TEST_CASE(test_gathernd_dynamic1)
{
    // k > r - batch_dims
    auto dtype = migraphx::shape::float_type;
    auto itype = migraphx::shape::int64_type;
    migraphx::shape is{itype, {2, 4}};
    std::vector<migraphx::shape::dynamic_dimension> b{{2, 2}};
    migraphx::shape ds{dtype, b};

    int batch_dims(1);
    throws_shape(migraphx::make_op("gathernd", {{"batch_dims", batch_dims}}), ds, is);
}

TEST_CASE(test_gathernd_dynamic2)
{
    // batch_dims >= r
    auto dtype = migraphx::shape::float_type;
    auto itype = migraphx::shape::int64_type;
    migraphx::shape is{itype, {2, 1}};
    migraphx::shape ds{dtype, {{2, 3, {3}}, {5, 6, {5}}, {6, 9, {7}}, {7, 8, {8}}}};

    int batch_dims(3);
    throws_shape(migraphx::make_op("gathernd", {{"batch_dims", batch_dims}}), ds, is);
}

TEST_CASE(test_gathernd_dynamic3)
{
    // int(q) + r - k - batch_dims - 1 = 0 => returns a scalar
    auto dtype = migraphx::shape::float_type;
    auto itype = migraphx::shape::int64_type;
    migraphx::shape is{itype, {1}};
    std::vector<migraphx::shape::dynamic_dimension> b{{2, 2}};
    migraphx::shape ds{dtype, b};

    migraphx::shape::dynamic_dimension ddout{1, 1};
    migraphx::shape s0{dtype, {ddout}};
    expect_shape(s0, migraphx::make_op("gathernd"), ds, is);
}

TEST_CASE(test_gathernd_dynamic4)
{
    // See Example 1 at https://github.com/onnx/onnx/blob/main/docs/Operators.md#GatherND
    auto dtype = migraphx::shape::float_type;
    auto itype = migraphx::shape::int64_type;
    migraphx::shape is{itype, {2, 2}};
    std::vector<migraphx::shape::dynamic_dimension> b{{2, 2}, {2, 2}};
    migraphx::shape ds{dtype, b};

    migraphx::shape::dynamic_dimension ddout{2, 2};
    migraphx::shape s0{dtype, {ddout}};
    expect_shape(s0, migraphx::make_op("gathernd"), ds, is);
}

TEST_CASE(test_gathernd_dynamic5)
{
    // See Example 5 at https://github.com/onnx/onnx/blob/main/docs/Operators.md#GatherND
    // index static shape, data dynamic
    auto dtype = migraphx::shape::float_type;
    auto itype = migraphx::shape::int64_type;
    migraphx::shape is{itype, {2, 1}};
    std::vector<migraphx::shape::dynamic_dimension> b{{2, 2}, {2, 2}, {2, 2}};
    migraphx::shape ds{dtype, b};

    std::vector<migraphx::shape::dynamic_dimension> ddout{{2, 2}, {2, 2}};
    int batch_dims(1);
    migraphx::shape s0{dtype, {ddout}};
    expect_shape(s0, migraphx::make_op("gathernd", {{"batch_dims", batch_dims}}), ds, is);
}

TEST_CASE(test_gathernd_dynamic6)
{
    // See Example 5 at https://github.com/onnx/onnx/blob/main/docs/Operators.md#GatherND
    // index dynamic shape, data static
    auto dtype = migraphx::shape::float_type;
    auto itype = migraphx::shape::int64_type;
    std::vector<migraphx::shape::dynamic_dimension> b{{2, 3}, {1, 1}};
    migraphx::shape is{itype, b};
    migraphx::shape ds{dtype, {2, 2, 2}};

    std::vector<migraphx::shape::dynamic_dimension> ddout{{2, 3}, {2, 2}};
    int batch_dims(1);
    migraphx::shape s0{dtype, {ddout}};
    expect_shape(s0, migraphx::make_op("gathernd", {{"batch_dims", batch_dims}}), ds, is);
}

TEST_CASE(test_gathernd_dynamic6a)
{
    // indices with non-fixed dynamic dimension k
    auto dtype = migraphx::shape::float_type;
    auto itype = migraphx::shape::int64_type;
    std::vector<migraphx::shape::dynamic_dimension> b{{2, 2}, {1, 3}};
    migraphx::shape is{itype, b};
    migraphx::shape ds{dtype, {2, 2, 2}};

    int batch_dims(1);
    throws_shape(migraphx::make_op("gathernd", {{"batch_dims", batch_dims}}), ds, is);
}

TEST_CASE(test_gathernd_dynamic7)
{
    // See Example 5 at https://github.com/onnx/onnx/blob/main/docs/Operators.md#GatherND
    // index and data both dynamic shapes
    auto dtype = migraphx::shape::float_type;
    auto itype = migraphx::shape::int64_type;
    std::vector<migraphx::shape::dynamic_dimension> idyn{{2, 5}, {1, 1}};
    migraphx::shape is{itype, idyn};
    std::vector<migraphx::shape::dynamic_dimension> bdyn{{1, 2}, {1, 2}, {1, 2}};
    migraphx::shape ds{dtype, bdyn};

    std::vector<migraphx::shape::dynamic_dimension> ddout{{2, 5}, {1, 2}};
    int batch_dims(1);
    migraphx::shape s0{dtype, {ddout}};
    expect_shape(s0, migraphx::make_op("gathernd", {{"batch_dims", batch_dims}}), ds, is);
}

TEST_CASE(test_gathernd_dynamic8)
{
    // Same shapes as ref_ops_test gathernd_dynamic
    // index static shape, data dynamic
    auto dtype = migraphx::shape::float_type;
    auto itype = migraphx::shape::int64_type;
    migraphx::shape is{itype, {2, 5, 1}};
    std::vector<migraphx::shape::dynamic_dimension> b{{6, 7, {7}}, {3, 3}, {1, 4}};
    migraphx::shape ds{dtype, b};

    std::vector<migraphx::shape::dynamic_dimension> ddout{{2, 2}, {5, 5}, {1, 4}};
    int batch_dims(1);
    migraphx::shape s0{dtype, {ddout}};
    expect_shape(s0, migraphx::make_op("gathernd", {{"batch_dims", batch_dims}}), ds, is);
}

TEST_CASE(test_scatternd0)
{
    // good
    auto dtype = migraphx::shape::float_type;
    auto itype = migraphx::shape::int64_type;
    migraphx::shape ds{dtype, {8}};
    migraphx::shape is{itype, {4, 1}};
    migraphx::shape us{dtype, {4}};
    expect_shape(ds, migraphx::make_op("scatternd_none"), ds, is, us);
}

TEST_CASE(test_scatternd1)
{
    // good, broadcasted
    auto dtype = migraphx::shape::float_type;
    auto itype = migraphx::shape::int64_type;
    migraphx::shape ds{dtype, {8}};
    migraphx::shape is{itype, {4, 1}, {4, 0}};
    migraphx::shape us{dtype, {4}};
    expect_shape(ds, migraphx::make_op("scatternd_none"), ds, is, us);
}

TEST_CASE(test_scatternd2)
{
    // too many inputs
    auto dtype = migraphx::shape::float_type;
    auto itype = migraphx::shape::int64_type;
    migraphx::shape ds{dtype, {8}};
    migraphx::shape is{itype, {4, 1}};
    migraphx::shape us{dtype, {4}};
    migraphx::shape zs{dtype, {4}};
    throws_shape(migraphx::make_op("scatternd_none"), ds, is, us, zs);
}

TEST_CASE(test_scatternd3)
{
    // q + r - k - 1 matches upd_lens.size(), but k > r
    auto dtype = migraphx::shape::float_type;
    auto itype = migraphx::shape::int64_type;
    migraphx::shape ds{dtype, {8}};
    migraphx::shape is{itype, {5, 4, 2}};
    migraphx::shape us{dtype, {4}};
    throws_shape(migraphx::make_op("scatternd_none"), ds, is, us);
}

TEST_CASE(test_scatternd4)
{
    // q + r - k - 1 != upd_lens.size()
    auto dtype = migraphx::shape::float_type;
    auto itype = migraphx::shape::int64_type;
    migraphx::shape ds{dtype, {8}};
    migraphx::shape is{itype, {4, 1}};
    migraphx::shape us{dtype, {2, 2}};
    throws_shape(migraphx::make_op("scatternd_none"), ds, is, us);
}

TEST_CASE(test_scatternd5)
{
    // dimensions don't match: update.lens != indices.lens[0:q-1]
    auto dtype = migraphx::shape::float_type;
    auto itype = migraphx::shape::int64_type;
    migraphx::shape ds{dtype, {8, 3}};
    migraphx::shape is{itype, {4, 1}};
    migraphx::shape us{dtype, {2, 2}};
    throws_shape(migraphx::make_op("scatternd_none"), ds, is, us);
}

TEST_CASE(test_scatternd_dyn0)
{
    // one dynamic input, invalid index
    auto dtype = migraphx::shape::float_type;
    auto itype = migraphx::shape::int64_type;
    migraphx::shape ds{dtype, {4}};
    migraphx::shape is{itype, {4, 13}};
    migraphx::shape::dynamic_dimension dd{4, 4};
    migraphx::shape us{dtype, {dd}};
    throws_shape(migraphx::make_op("scatternd_none"), ds, is, us);
}

TEST_CASE(test_scatternd_dyn1)
{
    // one dynamic input
    auto dtype = migraphx::shape::float_type;
    auto itype = migraphx::shape::int64_type;
    migraphx::shape ds{dtype, {8}};
    migraphx::shape is{itype, {4, 1}};
    migraphx::shape::dynamic_dimension dd{4, 4};
    migraphx::shape us{dtype, {dd}};
    expect_shape(ds, migraphx::make_op("scatternd_none"), ds, is, us);
}

TEST_CASE(test_scatternd_dyn2)
{
    // one dynamic input and broadcasted data
    auto dtype = migraphx::shape::float_type;
    auto itype = migraphx::shape::int64_type;
    migraphx::shape ds{dtype, {2, 3, 1, 4}, {0, 1, 1, 0}};
    migraphx::shape ds_std{dtype, {2, 3, 1, 4}};
    migraphx::shape is{itype, {4, 4}};
    migraphx::shape::dynamic_dimension dd{4, 4};
    migraphx::shape us{dtype, {dd}};
    expect_shape(ds_std, migraphx::make_op("scatternd_none"), ds, is, us);
}

TEST_CASE(test_scatternd_dyn3)
{
    // one dynamic input and standard, static data
    auto dtype = migraphx::shape::float_type;
    auto itype = migraphx::shape::int64_type;
    migraphx::shape ds{dtype, {2, 3, 1, 4}};
    migraphx::shape is{itype, {4, 4}};
    migraphx::shape::dynamic_dimension dd{4, 4};
    migraphx::shape us{dtype, {dd}};
    expect_shape(ds, migraphx::make_op("scatternd_none"), ds, is, us);
}

TEST_CASE(test_scatternd_dyn4)
{
    // index is dynamic with last dimension not fixed
    auto dtype = migraphx::shape::float_type;
    auto itype = migraphx::shape::int64_type;
    migraphx::shape ds{dtype, {2, 3, 1, 4}};
    migraphx::shape::dynamic_dimension dd{4, 5};
    migraphx::shape is{itype, {dd, dd}};
    migraphx::shape us{dtype, {dd}};
    throws_shape(migraphx::make_op("scatternd_none"), ds, is, us);
}

TEST_CASE(test_scatternd_dyn5)
{
    // dimensions don't match: update.lens != indices.lens[0:q-1]
    auto dtype = migraphx::shape::float_type;
    auto itype = migraphx::shape::int64_type;
    migraphx::shape ds{dtype, {2, 3, 1, 4}};
    migraphx::shape::dynamic_dimension dd{4, 4};
    migraphx::shape::dynamic_dimension dbad{2, 3};
    migraphx::shape is{itype, {dd, dd}};
    migraphx::shape us{dtype, {dbad}};
    throws_shape(migraphx::make_op("scatternd_none"), ds, is, us);
}

TEST_CASE(test_squeeze)
{
    migraphx::shape s1{migraphx::shape::float_type, {4, 1, 3, 1, 3}};
    migraphx::shape s2{migraphx::shape::float_type, {4, 1, 3, 3}};
    expect_shape(s2, migraphx::make_op("squeeze", {{"axes", {3}}}), s1);
}

TEST_CASE(test_squeeze_all)
{
    migraphx::shape s1{migraphx::shape::float_type, {1}};
    migraphx::shape s2{migraphx::shape::float_type};
    expect_shape(s2, migraphx::make_op("squeeze", {{"axes", {0}}}), s1);
}

TEST_CASE(test_squeeze_dyn)
{
    migraphx::shape s1{migraphx::shape::float_type, {{1, 4}, {1, 1}, {3, 3}, {1, 1}, {3, 3}}};
    migraphx::shape s2{migraphx::shape::float_type, {{1, 4}, {1, 1}, {3, 3}, {3, 3}}};
    expect_shape(s2, migraphx::make_op("squeeze", {{"axes", {3}}}), s1);

    migraphx::shape s3{migraphx::shape::float_type, {{1, 4}, {3, 3}, {3, 3}}};
    expect_shape(s3, migraphx::make_op("squeeze"), s1);

    throws_shape(migraphx::make_op("squeeze", {{"axes", {0}}}), s1);
}

TEST_CASE(test_squeeze_dyn_neg_axes)
{
    migraphx::shape s1{migraphx::shape::float_type, {{1, 4}, {1, 1}, {3, 3}, {1, 1}, {3, 3}}};
    migraphx::shape s2{migraphx::shape::float_type, {{1, 4}, {1, 1}, {3, 3}, {3, 3}}};
    expect_shape(s2, migraphx::make_op("squeeze", {{"axes", {-2}}}), s1);

    migraphx::shape s3{migraphx::shape::float_type, {{1, 4}, {3, 3}, {3, 3}}};
    expect_shape(s3, migraphx::make_op("squeeze", {{"axes", {-2, -4}}}), s1);
}

TEST_CASE(test_squeeze_transpose)
{
    migraphx::shape s1{migraphx::shape::float_type, {4, 4, 1}, {4, 1, 4}};
    migraphx::shape s2{migraphx::shape::float_type, {4, 4}, {4, 1}};
    expect_shape(s2, migraphx::make_op("squeeze", {{"axes", {2}}}), s1);
}

TEST_CASE(test_squeeze_multibroadcast)
{
    migraphx::shape s1{migraphx::shape::float_type, {2, 3, 1, 4}, {0, 1, 1, 0}};
    migraphx::shape s2{migraphx::shape::float_type, {2, 3, 4}, {0, 1, 0}};
    expect_shape(s2, migraphx::make_op("squeeze", {{"axes", {2}}}), s1);
}

TEST_CASE(test_squeeze_slice)
{
    migraphx::shape s1{migraphx::shape::float_type, {2, 3, 1, 4}, {108, 36, 6, 1}};
    migraphx::shape s2{migraphx::shape::float_type, {2, 3, 4}, {108, 36, 1}};
    expect_shape(s2, migraphx::make_op("squeeze", {{"axes", {2}}}), s1);
}

TEST_CASE(test_squeeze_negative_axis)
{
    migraphx::shape s1{migraphx::shape::float_type, {4, 1, 3, 1, 3}};
    migraphx::shape s2{migraphx::shape::float_type, {4, 1, 3, 3}};
    expect_shape(s2, migraphx::make_op("squeeze", {{"axes", {-2}}}), s1);
}

TEST_CASE(test_squeeze_wrong_axis)
{
    migraphx::shape s1{migraphx::shape::float_type, {4, 1, 3, 1, 3}};
    throws_shape(migraphx::make_op("squeeze", {{"axes", {0}}}), s1);
}

TEST_CASE(test_unsqueeze)
{
    migraphx::shape s1{migraphx::shape::float_type, {4, 5, 3}};
    migraphx::shape s2{migraphx::shape::float_type, {4, 5, 1, 3}};
    expect_shape(s2, migraphx::make_op("unsqueeze", {{"axes", {2}}}), s1);
}

TEST_CASE(test_unsqueeze_dyn)
{
    migraphx::shape s1{migraphx::shape::float_type, {{1, 4, {3}}, {2, 5}, {3, 3}}};
    migraphx::shape s2{migraphx::shape::float_type, {{1, 4, {3}}, {2, 5}, {1, 1}, {3, 3}}};
    expect_shape(s2, migraphx::make_op("unsqueeze", {{"axes", {2}}}), s1);

    migraphx::shape s3{migraphx::shape::float_type, {{1, 4, {3}}, {2, 5}, {1, 1}, {3, 3}, {1, 1}}};
    expect_shape(s3, migraphx::make_op("unsqueeze", {{"axes", {2, 4}}}), s1);

    throws_shape(migraphx::make_op("unsqueeze", {{"axes", {2, 4}}, {"steps", {2}}}), s1);
}

TEST_CASE(test_unsqueeze_dyn_neg_axes)
{
    migraphx::shape s1{migraphx::shape::float_type, {{1, 4, {3}}, {2, 5}, {3, 3}}};
    migraphx::shape s2{migraphx::shape::float_type, {{1, 4, {3}}, {2, 5}, {1, 1}, {3, 3}}};
    expect_shape(s2, migraphx::make_op("unsqueeze", {{"axes", {-2}}}), s1);

    migraphx::shape s3{migraphx::shape::float_type, {{1, 4, {3}}, {2, 5}, {1, 1}, {3, 3}, {1, 1}}};
    expect_shape(s3, migraphx::make_op("unsqueeze", {{"axes", {-1, -3}}}), s1);
}

TEST_CASE(test_unsqueeze_step)
{
    migraphx::shape s1{migraphx::shape::float_type, {4, 5, 12}};
    migraphx::shape s2{migraphx::shape::float_type, {4, 5, 2, 6}};
    expect_shape(s2, migraphx::make_op("unsqueeze", {{"axes", {2}}, {"steps", {2}}}), s1);
}

TEST_CASE(test_unsqueeze_step_non_divisable)
{
    migraphx::shape s1{migraphx::shape::float_type, {4, 5, 3}};
    throws_shape(migraphx::make_op("unsqueeze", {{"axes", {2}}, {"steps", {2}}}), s1);
}

TEST_CASE(test_unsqueeze_step_zero)
{
    migraphx::shape s1{migraphx::shape::float_type, {4, 5, 12}};
    throws_shape(migraphx::make_op("unsqueeze", {{"axes", {2}}, {"steps", {0}}}), s1);
}

TEST_CASE(test_unsqueeze_step_at_end)
{
    migraphx::shape s1{migraphx::shape::float_type, {4, 5, 12}};
    throws_shape(migraphx::make_op("unsqueeze", {{"axes", {3}}, {"steps", {2}}}), s1);
}

TEST_CASE(test_unsqueeze_mismatch_step_axis)
{
    migraphx::shape s1{migraphx::shape::float_type, {4, 5, 12}};
    throws_shape(migraphx::make_op("unsqueeze", {{"axes", {2}}, {"steps", {2, 3}}}), s1);
}

TEST_CASE(test_unsqueeze_negative_axis1)
{
    migraphx::shape s1{migraphx::shape::float_type, {4, 5, 3}};
    migraphx::shape s2{migraphx::shape::float_type, {4, 5, 1, 3}};
    expect_shape(s2, migraphx::make_op("unsqueeze", {{"axes", {-2}}}), s1);
}

TEST_CASE(test_unsqueeze_negative_axis2)
{
    migraphx::shape s1{migraphx::shape::float_type, {4, 5, 3}};
    migraphx::shape s2{migraphx::shape::float_type, {4, 5, 3, 1}};
    expect_shape(s2, migraphx::make_op("unsqueeze", {{"axes", {-1}}}), s1);
}

TEST_CASE(test_unsqueeze_negative_axis3)
{
    migraphx::shape s1{migraphx::shape::float_type, {4, 5, 3}};
    migraphx::shape s2{migraphx::shape::float_type, {4, 1, 5, 3}};
    expect_shape(s2, migraphx::make_op("unsqueeze", {{"axes", {-3}}}), s1);
}

TEST_CASE(test_unsqueeze_scalar)
{
    migraphx::shape s1{migraphx::shape::float_type, {1}, {0}};
    migraphx::shape s2{migraphx::shape::float_type, {1}, {1}};
    expect_shape(s2, migraphx::make_op("unsqueeze", {{"axes", {0}}}), s1);
}

TEST_CASE(test_unsqueeze_scalar_tensor1)
{
    migraphx::shape s1{migraphx::shape::float_type, {4, 3, 3}, {0, 0, 0}};
    migraphx::shape s2{migraphx::shape::float_type, {4, 3, 1, 3}, {0, 0, 1, 0}};
    expect_shape(s2, migraphx::make_op("unsqueeze", {{"axes", {-2}}}), s1);
}

TEST_CASE(test_unsqueeze_scalar_tensor2)
{
    migraphx::shape s1{migraphx::shape::float_type, {1, 1, 1}, {0, 0, 0}};
    migraphx::shape s2{migraphx::shape::float_type, {1, 1, 1, 1}, {0, 0, 0, 1}};
    expect_shape(s2, migraphx::make_op("unsqueeze", {{"axes", {-1}}}), s1);
}

TEST_CASE(test_unsqueeze_scalar_step)
{
    migraphx::shape s{migraphx::shape::float_type, {6, 1, 2}, {0, 0, 0}};
    throws_shape(migraphx::make_op("unsqueeze", {{"axes", {0}}, {"steps", {3}}}), s);
}

TEST_CASE(test_unsqueeze_transpose)
{
    migraphx::shape s1{migraphx::shape::float_type, {4, 4, 3}, {12, 1, 4}};
    migraphx::shape s2{migraphx::shape::float_type, {4, 4, 1, 3}, {12, 1, 12, 4}};
    expect_shape(s2, migraphx::make_op("unsqueeze", {{"axes", {2}}}), s1);
}

TEST_CASE(test_unsqueeze_transpose_step)
{
    migraphx::shape s1{migraphx::shape::float_type, {4, 4, 6}, {24, 1, 4}};
    migraphx::shape s2{migraphx::shape::float_type, {4, 4, 2, 3}, {24, 1, 12, 4}};
    expect_shape(s2, migraphx::make_op("unsqueeze", {{"axes", {2}}, {"steps", {2}}}), s1);
}

TEST_CASE(test_unsqueeze_multibroadcast)
{
    migraphx::shape s1{migraphx::shape::float_type, {2, 3, 4}, {0, 1, 0}};
    migraphx::shape s2{migraphx::shape::float_type, {2, 3, 1, 4}, {0, 1, 0, 0}};
    expect_shape(s2, migraphx::make_op("unsqueeze", {{"axes", {2}}}), s1);
}

TEST_CASE(test_unsqueeze_slice)
{
    migraphx::shape s1{migraphx::shape::float_type, {2, 3, 4}, {108, 36, 1}};
    migraphx::shape s2{migraphx::shape::float_type, {2, 3, 1, 4}, {108, 36, 4, 1}};
    expect_shape(s2, migraphx::make_op("unsqueeze", {{"axes", {2}}}), s1);
}

TEST_CASE(test_unsqueeze_axis_zero)
{
    migraphx::shape s1{migraphx::shape::float_type, {2, 3, 4}};
    migraphx::shape s2{migraphx::shape::float_type, {1, 2, 3, 4}};
    expect_shape(s2, migraphx::make_op("unsqueeze", {{"axes", {0}}}), s1);
}

TEST_CASE(test_unsqueeze_axis_last)
{
    migraphx::shape s1{migraphx::shape::float_type, {2, 3, 4}};
    migraphx::shape s2{migraphx::shape::float_type, {2, 3, 4, 1}};
    expect_shape(s2, migraphx::make_op("unsqueeze", {{"axes", {-1}}}), s1);
}

TEST_CASE(test_unsqueeze_multiple_axes_1)
{
    migraphx::shape s1{migraphx::shape::float_type, {2, 3, 4}};
    migraphx::shape s2{migraphx::shape::float_type, {1, 2, 3, 4, 1}};
    expect_shape(s2, migraphx::make_op("unsqueeze", {{"axes", {0, -1}}}), s1);
}

TEST_CASE(test_unsqueeze_multiple_axes_2)
{
    migraphx::shape s1{migraphx::shape::float_type, {2, 3, 4}};
    migraphx::shape s2{migraphx::shape::float_type, {1, 1, 2, 3, 4}};
    expect_shape(s2, migraphx::make_op("unsqueeze", {{"axes", {0, 1}}}), s1);
}

TEST_CASE(test_unsqueeze_multiple_axes_3)
{
    migraphx::shape s1{migraphx::shape::float_type, {3, 4, 5}};
    migraphx::shape s2{migraphx::shape::float_type, {3, 4, 1, 5, 1, 1}};
    expect_shape(s2, migraphx::make_op("unsqueeze", {{"axes", {2, 4, 5}}}), s1);
}

TEST_CASE(test_unsqueeze_multiple_axes_4)
{
    migraphx::shape s1{migraphx::shape::float_type, {3, 4, 5}};
    migraphx::shape s2{migraphx::shape::float_type, {3, 4, 1, 5, 1, 1}};
    expect_shape(s2, migraphx::make_op("unsqueeze", {{"axes", {5, 4, 2}}}), s1);
}

TEST_CASE(test_unsqueeze_multiple_axes_step)
{
    migraphx::shape s1{migraphx::shape::float_type, {3, 4, 10}};
    migraphx::shape s2{migraphx::shape::float_type, {3, 4, 2, 5, 1, 1}};
    expect_shape(s2, migraphx::make_op("unsqueeze", {{"axes", {2, 4, 5}}, {"steps", {2}}}), s1);
}

TEST_CASE(transpose_shape)
{
    migraphx::shape input{migraphx::shape::float_type, {2, 2}};
    migraphx::shape output{migraphx::shape::float_type, {2, 2}, {1, 2}};
    expect_shape(input, migraphx::make_op("transpose", {{"permutation", {0, 1}}}), input);
    expect_shape(output, migraphx::make_op("transpose", {{"permutation", {1, 0}}}), input);
    throws_shape(migraphx::make_op("transpose", {{"permutation", {1, 2}}}), input);
}

TEST_CASE(transpose_dyn_shape0)
{
    migraphx::shape input{migraphx::shape::float_type, {{1, 4}, {2, 2}}};
    migraphx::shape output{migraphx::shape::float_type, {{2, 2}, {1, 4}}};
    expect_shape(input, migraphx::make_op("transpose", {{"permutation", {0, 1}}}), input);
    expect_shape(output, migraphx::make_op("transpose", {{"permutation", {1, 0}}}), input);
}

TEST_CASE(transpose_dyn_shape1)
{
    migraphx::shape input{migraphx::shape::float_type, {{1, 4}, {4, 4}, {4, 4}}};
    migraphx::shape output{migraphx::shape::float_type, {{4, 4}, {4, 4}, {1, 4}}};
    expect_shape(input, migraphx::make_op("transpose", {{"permutation", {0, 1, 2}}}), input);
    expect_shape(output, migraphx::make_op("transpose", {{"permutation", {2, 1, 0}}}), input);
}

TEST_CASE(transpose_axes_error)
{
    migraphx::shape input{migraphx::shape::float_type, {2, 2}};
    throws_shape(migraphx::make_op("transpose", {{"permutation", {1}}}), input);
}

TEST_CASE(step_test)
{
    migraphx::shape s1{migraphx::shape::float_type, {1, 2, 4}};
    {
        migraphx::shape s2{migraphx::shape::float_type, {1, 1, 2}, {8, 8, 3}};
        expect_shape(s2, migraphx::make_op("step", {{"axes", {1, 2}}, {"steps", {2, 3}}}), s1);
    }

    {
        migraphx::shape s{migraphx::shape::float_type, {1, 2, 4}};
        throws_shape(migraphx::make_op("step", {{"axes", {1, 2}}, {"steps", {1}}}), s1);
    }

    {
        migraphx::shape s{migraphx::shape::float_type, {1, 2, 4}};
        throws_shape(migraphx::make_op("step", {{"axes", {2, 3}}, {"steps", {2, 3}}}), s1);
    }
}

TEST_CASE(unary_scalar_input)
{
    migraphx::shape ss{migraphx::shape::half_type};
    expect_shape(ss, migraphx::make_op("sin"), ss);

    migraphx::shape s{migraphx::shape::float_type, {1}};
    expect_shape(s, migraphx::make_op("sin"), s);
}

TEST_CASE(unary_broadcast_input)
{
    migraphx::shape ss{migraphx::shape::half_type, {2, 3}, {1, 0}};
    migraphx::shape s{migraphx::shape::half_type, {2, 3}};
    expect_shape(s, migraphx::make_op("sin"), ss);
}

TEST_CASE(where_broadcast_input)
{
    migraphx::shape s1{migraphx::shape::float_type, {2, 2}, {3, 0}};
    migraphx::shape s2{migraphx::shape::float_type, {2, 2}};
    migraphx::shape s3{migraphx::shape::bool_type, {2, 2}};
    expect_shape(s2, migraphx::make_op("where"), s3, s1, s2);
}

TEST_CASE(where_dyn_input0)
{
    // dynamic shapes not the same
    migraphx::shape s1{migraphx::shape::float_type, {{2, 3}, {3, 3}}};
    migraphx::shape s2{migraphx::shape::float_type, {{2, 3}, {2, 3}}};
    migraphx::shape s3{migraphx::shape::bool_type, {2, 2}};
    throws_shape(migraphx::make_op("where"), s3, s1, s2);
}

TEST_CASE(where_dyn_input1)
{
    // mixed static/dynamic inputs (not allowed)
    migraphx::shape s1{migraphx::shape::float_type, {2, 2}, {2, 1}};
    migraphx::shape s2{migraphx::shape::float_type, {{2, 2}, {2, 2}}};
    migraphx::shape s3{migraphx::shape::bool_type, {2, 2}, {2, 1}};
    throws_shape(migraphx::make_op("where"), s3, s1, s2);
}

TEST_CASE(where_dyn_input2)
{
    // dynamic shapes
    migraphx::shape s1{migraphx::shape::float_type, {{2, 3}, {3, 3}}};
    migraphx::shape s2{migraphx::shape::float_type, {{2, 3}, {3, 3}}};
    migraphx::shape s3{migraphx::shape::bool_type, {{2, 3}, {3, 3}}};
    expect_shape(s2, migraphx::make_op("where"), s3, s1, s2);
}

TEST_CASE(where_dyn_input3)
{
    // dynamic shapes, predicate shape is different
    migraphx::shape s1{migraphx::shape::float_type, {{2, 3}, {3, 3}}};
    migraphx::shape s2{migraphx::shape::float_type, {{2, 3}, {3, 3}}};
    migraphx::shape s3{migraphx::shape::bool_type, {{2, 3}, {3, 4}}};
    throws_shape(migraphx::make_op("where"), s3, s1, s2);
}

TEST_CASE(roialign_test)
{
    migraphx::shape sx{migraphx::shape::float_type, {3, 4, 5, 6}};
    migraphx::shape srois{migraphx::shape::float_type, {2, 4}};
    migraphx::shape sbi{migraphx::shape::int64_type, {2}};
    migraphx::shape sout{migraphx::shape::float_type, {2, 4, 1, 1}};

    expect_shape(sout, migraphx::make_op("roialign"), sx, srois, sbi);

    migraphx::shape sbi1{migraphx::shape::int64_type, {2, 3}};
    throws_shape(migraphx::make_op("roialign"), sx, srois, sbi1);

    migraphx::shape sbi2{migraphx::shape::int64_type, {3}};
    throws_shape(migraphx::make_op("roialign"), sx, srois, sbi2);

    migraphx::shape srois1{migraphx::shape::float_type, {2, 4, 3}};
    throws_shape(migraphx::make_op("roialign"), sx, srois1, sbi);

    migraphx::shape srois2{migraphx::shape::float_type, {2, 3}};
    throws_shape(migraphx::make_op("roialign"), sx, srois2, sbi);
}

TEST_CASE(test_concat)
{
    migraphx::shape sx{migraphx::shape::float_type, {3, 4, 5, 6}};
    migraphx::shape sy{migraphx::shape::float_type, {3, 4, 1, 6}};
    migraphx::shape sout{migraphx::shape::float_type, {3, 4, 6, 6}};

    expect_shape(sout, migraphx::make_op("concat", {{"axis", 2}}), sx, sy);

    // axis out of range
    throws_shape(migraphx::make_op("concat", {{"axis", 11}}), sx, sy);

    // 1 input; no-op
    expect_shape(sx, migraphx::make_op("concat", {{"axis", 2}}), sx);

    // rank doesn't match
    migraphx::shape sbi1{migraphx::shape::int64_type, {2, 3}};
    throws_shape(migraphx::make_op("concat", {{"axis", 0}}), sx, sbi1);

    // non-matching dimension 2
    throws_shape(migraphx::make_op("concat", {{"axis", 1}}), sx, sy);

    // no input shapes (at least one is required)
    throws_shape(migraphx::make_op("concat", {{"axis", 0}}));
}

TEST_CASE(test_dyn_concat)
{
    migraphx::shape sx{migraphx::shape::float_type, {{1, 3, {3}}, {4, 4}, {1, 5, {5}}, {6, 6}}};
    migraphx::shape sy{migraphx::shape::float_type, {{1, 3, {3}}, {4, 4}, {1, 4, {4}}, {6, 6}}};
    migraphx::shape sout{migraphx::shape::float_type, {{1, 3, {3}}, {4, 4}, {2, 9}, {6, 6}}};

    expect_shape(sout, migraphx::make_op("concat", {{"axis", 2}}), sx, sy);

    // axis out of range
    throws_shape(migraphx::make_op("concat", {{"axis", 4}}), sx, sy);

    // rank doesn't match
    migraphx::shape srank{migraphx::shape::int64_type, {{1, 3, {3}}, {4, 4}}};
    throws_shape(migraphx::make_op("concat", {{"axis", 0}}), sx, srank);

    // non-matching dimension 2
    throws_shape(migraphx::make_op("concat", {{"axis", 1}}), sx, sy);

    // static and dynamic shapes together
    migraphx::shape sstat{migraphx::shape::float_type, {3, 4, 1, 6}};
    throws_shape(migraphx::make_op("concat", {{"axis", 2}}), sx, sstat);
}

int main(int argc, const char* argv[]) { test::run(argc, argv); }<|MERGE_RESOLUTION|>--- conflicted
+++ resolved
@@ -88,8 +88,6 @@
     expect_shape(out_shape, migraphx::make_op("allocate", {{"shape", to_value(out_shape)}}));
 }
 
-<<<<<<< HEAD
-=======
 TEST_CASE(allocate_static_input_error)
 {
     migraphx::shape input{migraphx::shape::int64_type, {3}};
@@ -97,7 +95,6 @@
     expect_shape(out_shape, migraphx::make_op("allocate", {{"shape", to_value(out_shape)}}), input);
 }
 
->>>>>>> 250d3c87
 TEST_CASE(allocate_dyn)
 {
     migraphx::shape input{migraphx::shape::int64_type, {2}};
@@ -119,8 +116,6 @@
                  input);
 }
 
-<<<<<<< HEAD
-=======
 TEST_CASE(allocate_dyn_no_input_error)
 {
     migraphx::shape shape_attr{migraphx::shape::float_type,
@@ -129,7 +124,6 @@
                  migraphx::make_op("allocate", {{"shape", migraphx::to_value(shape_attr)}}));
 }
 
->>>>>>> 250d3c87
 TEST_CASE(argmax_axis0)
 {
     migraphx::shape input{migraphx::shape::half_type, {2, 3, 4, 5}};
