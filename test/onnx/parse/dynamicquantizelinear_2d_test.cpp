/*
 * The MIT License (MIT)
 *
 * Copyright (c) 2015-2024 Advanced Micro Devices, Inc. All rights reserved.
 *
 * Permission is hereby granted, free of charge, to any person obtaining a copy
 * of this software and associated documentation files (the "Software"), to deal
 * in the Software without restriction, including without limitation the rights
 * to use, copy, modify, merge, publish, distribute, sublicense, and/or sell
 * copies of the Software, and to permit persons to whom the Software is
 * furnished to do so, subject to the following conditions:
 *
 * The above copyright notice and this permission notice shall be included in
 * all copies or substantial portions of the Software.
 *
 * THE SOFTWARE IS PROVIDED "AS IS", WITHOUT WARRANTY OF ANY KIND, EXPRESS OR
 * IMPLIED, INCLUDING BUT NOT LIMITED TO THE WARRANTIES OF MERCHANTABILITY,
 * FITNESS FOR A PARTICULAR PURPOSE AND NONINFRINGEMENT.  IN NO EVENT SHALL THE
 * AUTHORS OR COPYRIGHT HOLDERS BE LIABLE FOR ANY CLAIM, DAMAGES OR OTHER
 * LIABILITY, WHETHER IN AN ACTION OF CONTRACT, TORT OR OTHERWISE, ARISING FROM,
 * OUT OF OR IN CONNECTION WITH THE SOFTWARE OR THE USE OR OTHER DEALINGS IN
 * THE SOFTWARE.
 */

#include <onnx_test.hpp>

TEST_CASE(dynamicquantizelinear_2d_test)
{
    migraphx::program p;
    auto* mm    = p.get_main_module();
    auto x_dims = {3, 4};
    auto x_type = migraphx::shape::float_type;
    auto x      = mm->add_parameter("x", {x_type, x_dims});
    auto l0     = mm->add_literal({0.f});

<<<<<<< HEAD
    std::vector<size_t> axes(x->get_shape().lens().size());
    std::iota(axes.begin(), axes.end(), 0);

    auto reduce_max_x = mm->add_instruction(migraphx::make_op("reduce_max", {{"axes", axes}}), x);
    auto max_x        = add_common_op(*mm, migraphx::make_op("max"), {l0, reduce_max_x});

=======
    auto l0 = mm->add_literal({0.f});

    std::vector<size_t> axes(x->get_shape().lens().size());
    std::iota(axes.begin(), axes.end(), 0);

    auto reduce_max_x = mm->add_instruction(migraphx::make_op("reduce_max", {{"axes", axes}}), x);
    auto max_x        = add_common_op(*mm, migraphx::make_op("max"), {l0, reduce_max_x});

>>>>>>> fc2c4e86
    auto reduce_min_x = mm->add_instruction(migraphx::make_op("reduce_min", {{"axes", axes}}), x);
    auto min_x        = add_common_op(*mm, migraphx::make_op("min"), {l0, reduce_min_x});

    auto q_range = mm->add_literal(migraphx::literal{
        migraphx::shape{x_type, max_x->get_shape().lens()},
        {std::numeric_limits<uint8_t>::max() - std::numeric_limits<uint8_t>::min()}});
    auto q_min   = mm->add_literal(migraphx::literal{
        migraphx::shape{x_type, max_x->get_shape().lens()}, {std::numeric_limits<uint8_t>::min()}});
    auto q_max   = mm->add_literal(migraphx::literal{
        migraphx::shape{x_type, min_x->get_shape().lens()}, {std::numeric_limits<uint8_t>::max()}});

    auto sub0    = mm->add_instruction(migraphx::make_op("sub"), max_x, min_x);
    auto y_scale = mm->add_instruction(migraphx::make_op("div"), sub0, q_range);

    auto div1      = add_common_op(*mm, migraphx::make_op("div"), {min_x, y_scale});
    auto interm_zp = add_common_op(*mm, migraphx::make_op("sub"), {q_min, div1});

    auto saturate     = mm->add_instruction(migraphx::make_op("clip"), interm_zp, q_min, q_max);
    auto round        = mm->add_instruction(migraphx::make_op("nearbyint"), saturate);
    auto y_zero_point = mm->add_instruction(
        migraphx::make_op("convert", {{"target_type", migraphx::shape::uint8_type}}), round);

    auto scale_y_bcast =
        mm->add_instruction(migraphx::make_op("multibroadcast", {{"out_lens", x_dims}}), y_scale);

    auto y_pt_c_bcast = mm->add_instruction(
        migraphx::make_op("multibroadcast", {{"out_lens", x_dims}}), y_zero_point);

    mm->add_instruction(migraphx::make_op("quantizelinear"), x, scale_y_bcast, y_pt_c_bcast);

    auto prog = optimize_onnx("dynamicquantizelinear_2d_test.onnx");
    EXPECT(p == prog);
}<|MERGE_RESOLUTION|>--- conflicted
+++ resolved
@@ -33,14 +33,6 @@
     auto x      = mm->add_parameter("x", {x_type, x_dims});
     auto l0     = mm->add_literal({0.f});
 
-<<<<<<< HEAD
-    std::vector<size_t> axes(x->get_shape().lens().size());
-    std::iota(axes.begin(), axes.end(), 0);
-
-    auto reduce_max_x = mm->add_instruction(migraphx::make_op("reduce_max", {{"axes", axes}}), x);
-    auto max_x        = add_common_op(*mm, migraphx::make_op("max"), {l0, reduce_max_x});
-
-=======
     auto l0 = mm->add_literal({0.f});
 
     std::vector<size_t> axes(x->get_shape().lens().size());
@@ -49,7 +41,6 @@
     auto reduce_max_x = mm->add_instruction(migraphx::make_op("reduce_max", {{"axes", axes}}), x);
     auto max_x        = add_common_op(*mm, migraphx::make_op("max"), {l0, reduce_max_x});
 
->>>>>>> fc2c4e86
     auto reduce_min_x = mm->add_instruction(migraphx::make_op("reduce_min", {{"axes", axes}}), x);
     auto min_x        = add_common_op(*mm, migraphx::make_op("min"), {l0, reduce_min_x});
 
