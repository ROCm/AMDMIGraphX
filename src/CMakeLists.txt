--- conflicted
+++ resolved
@@ -342,13 +342,10 @@
     if(MIGRAPHX_USE_ROCBLAS)
         list(APPEND MIGRAPHX_CONFIG_DEPENDS PACKAGE rocblas)
     endif()
-<<<<<<< HEAD
     if(MIGRAPHX_USE_HIPBLASLT)
         list(APPEND MIGRAPHX_CONFIG_DEPENDS PACKAGE hipblaslt)
     endif()
     list(APPEND MIGRAPHX_CONFIG_DEPENDS PACKAGE MIOpen)
-=======
->>>>>>> 16b6b09d
 add_subdirectory(targets/gpu)
 target_link_libraries(migraphx_all_targets INTERFACE migraphx_gpu)
 target_compile_definitions(migraphx_all_targets INTERFACE -DHAVE_GPU)
