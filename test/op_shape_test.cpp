--- conflicted
+++ resolved
@@ -852,11 +852,7 @@
 {
     migraphx::shape s0{migraphx::shape::float_type, {481, 356}};
     migraphx::shape s1{migraphx::shape::float_type, {1, 4, 356, 254}};
-<<<<<<< HEAD
-    expect_shape(migraphx::shape{migraphx::shape::float_type, {1, 4, 481, 356}},
-=======
     expect_shape(migraphx::shape{migraphx::shape::float_type, {1, 4, 481, 356}, {0, 0, 356, 1}},
->>>>>>> 0978db38
                  migraphx::make_op("dot_broadcast"),
                  s0,
                  s1);
