/*
 * The MIT License (MIT)
 *
 * Copyright (c) 2015-2025 Advanced Micro Devices, Inc. All rights reserved.
 *
 * Permission is hereby granted, free of charge, to any person obtaining a copy
 * of this software and associated documentation files (the "Software"), to deal
 * in the Software without restriction, including without limitation the rights
 * to use, copy, modify, merge, publish, distribute, sublicense, and/or sell
 * copies of the Software, and to permit persons to whom the Software is
 * furnished to do so, subject to the following conditions:
 *
 * The above copyright notice and this permission notice shall be included in
 * all copies or substantial portions of the Software.
 *
 * THE SOFTWARE IS PROVIDED "AS IS", WITHOUT WARRANTY OF ANY KIND, EXPRESS OR
 * IMPLIED, INCLUDING BUT NOT LIMITED TO THE WARRANTIES OF MERCHANTABILITY,
 * FITNESS FOR A PARTICULAR PURPOSE AND NONINFRINGEMENT.  IN NO EVENT SHALL THE
 * AUTHORS OR COPYRIGHT HOLDERS BE LIABLE FOR ANY CLAIM, DAMAGES OR OTHER
 * LIABILITY, WHETHER IN AN ACTION OF CONTRACT, TORT OR OTHERWISE, ARISING FROM,
 * OUT OF OR IN CONNECTION WITH THE SOFTWARE OR THE USE OR OTHER DEALINGS IN
 * THE SOFTWARE.
 *
 */
#include <migraphx/shape_transform_descriptor.hpp>
#include <migraphx/permutation.hpp>
#include <migraphx/operation.hpp>
#include <migraphx/algorithm.hpp>
#include <migraphx/output_iterator.hpp>
#include <migraphx/ranges.hpp>
#include <migraphx/erase.hpp>
#include <migraphx/common_dims.hpp>
#include <migraphx/make_op.hpp>
#include <migraphx/stringutils.hpp>
#include <migraphx/transform_view.hpp>
#include <map>
#include <unordered_set>
#include <deque>

namespace migraphx {
inline namespace MIGRAPHX_INLINE_NS {

using dimension = shape_transform_descriptor::dimension;

template <class Iterator, class Projection>
static auto compute_end_dim(Iterator start, Iterator last, std::size_t dim, Projection proj)
{
    std::size_t x = 1;
    auto it       = std::find_if(start, last, [&](auto d) {
        x *= proj(d);
        return x == dim;
    });
    if(it != last)
        return it;
    return start;
}

[[maybe_unused]] static void debug_print(const std::vector<dimension::sub>& subs)
{
    std::cout << '[' << stream_range(subs) << "]\n";
}
[[maybe_unused]] static void debug_print(const dimension& dim) { debug_print(dim.subdimensions); }
[[maybe_unused]] static void debug_print(const std::vector<dimension>& dims)
{
    stream_write_value(std::cout, dims);
    std::cout << std::endl;
}

shape_transform_descriptor::shape_transform_descriptor(const std::vector<std::size_t>& dims)
    : rank(dims.size())
{
    transform(dims,
              range(dims.size()),
              std::back_inserter(dimensions),
              [](std::size_t d, std::size_t a) -> dimension {
                  return {{dimension::sub{d, {a}}}};
              });
}

template <class Dimensions, class F>
static auto for_each_subdimension(Dimensions&& dimensions,
                                  F f) -> decltype(dimensions.begin()->subdimensions, void())
{
    for(auto& dim : dimensions)
    {
        for(auto& s : dim.subdimensions)
        {
            f(s);
        }
    }
}

template <class SubDimensions, class F>
static auto for_each_subdimension(SubDimensions&& subdimensions,
                                  F f) -> decltype(subdimensions.begin()->axis, void())
{
    for(auto& s : subdimensions)
    {
        f(s);
    }
}

static std::vector<dimension::sub> get_all_subdimensions(const std::vector<dimension>& dimensions)
{
    std::vector<dimension::sub> result;
    for(const auto& dim : dimensions)
    {
        result.insert(result.end(), dim.subdimensions.begin(), dim.subdimensions.end());
    }
    return result;
}

template <class Vector>
static std::vector<dimension::sub*> get_pointer_subdimensions(Vector& v)
{
    std::vector<dimension::sub*> result;
    for_each_subdimension(v, [&](dimension::sub& s) { result.push_back(&s); });
    return result;
}

template <class Dimensions, class Range, class F>
static void for_each_subdimension(Dimensions&& dimensions, Range&& r, F f)
{
    auto start = r.begin();
    auto last  = r.end();
    for(auto& dim : dimensions)
    {
        for(auto& s : dim.subdimensions)
        {
            if(start == last)
                return;
            f(s, *start);
            start++;
        }
    }
}

static void set_origin_axis(dimension::sub& s, const std::vector<std::size_t>& axis)
{
    assert(s.axis.empty() or s.hidden_axis.empty());
    if(s.has_hidden_axis())
        s.hidden_axis = axis;
    else
        s.axis = axis;
}

// Group all axes into a map with a key of the axis and the value is vector of
// all subdimensions that have that axis.
template <class Dimensions>
static std::map<std::size_t, std::vector<dimension::sub*>> group_axes(Dimensions& dimensions)
{
    using sub =
        std::conditional_t<std::is_const<Dimensions>{}, const dimension::sub, dimension::sub>;
    std::map<std::size_t, std::vector<sub*>> axes_map;
    for_each_subdimension(dimensions, [&](auto& s) {
        if(s.origin_axis().empty())
            return;
        axes_map[s.origin_axis().front()].push_back(&s);
    });
    return axes_map;
}

// Renumber all axes while preserving the order of the axes
static void renumber_axes(std::map<std::size_t, std::vector<dimension::sub*>>& axes_map)
{
    for(auto&& p : axes_map)
    {
        const auto& axis = p.first;
        auto& subs       = p.second;
        if(subs.size() == 1)
        {
            set_origin_axis(*subs[0], {axis});
        }
        else
        {
            std::sort(subs.begin(), subs.end(), by(std::less<>{}, [](const dimension::sub* s) {
                          return s->origin_axis();
                      }));
            for(std::size_t i : range(subs.size()))
                set_origin_axis(*subs[i], {axis, i});
        }
    }
}
static void renumber_axes(std::vector<dimension>& dimensions)
{
    auto axes_map = group_axes(dimensions);
    renumber_axes(axes_map);
}

static void remove_empty_sub_dims(std::vector<dimension::sub>& subdimensions)
{
    subdimensions.erase(std::remove_if(subdimensions.begin(),
                                       subdimensions.end(),
                                       [&](const dimension::sub& d) {
                                           return d.len == 1 and d.origin_axis().empty();
                                       }),
                        subdimensions.end());
    if(subdimensions.empty())
        subdimensions.push_back({1, {}});
}

static std::size_t len(const std::vector<dimension::sub*>& subs)
{
    return transform_accumulate(
        subs.begin(), subs.end(), std::size_t{1}, std::multiplies<>{}, [](const dimension::sub* s) {
            return s->len;
        });
}

static std::size_t visible_len(const std::vector<dimension::sub*>& subs)
{
    return transform_accumulate(
        subs.begin(), subs.end(), std::size_t{1}, std::multiplies<>{}, [](const dimension::sub* s) {
            return s->has_hidden_axis() ? 1 : s->len;
        });
}

static std::vector<std::size_t> compute_dims(const operation& op,
                                             const std::vector<std::size_t>& idims)
{
    shape s{shape::float_type, idims};
    return op.compute_shape({s}).lens();
}

MIGRAPHX_DEBUG_USED static std::vector<std::size_t>
compute_dims(const std::vector<operation>& ops, const std::vector<std::size_t>& idims)
{
    shape s{shape::float_type, idims};
    for(const auto& op : ops)
        s = op.compute_shape({s});
    return s.lens();
}

shape_transform_descriptor shape_transform_descriptor::create(const std::vector<std::size_t>& dims,
                                                              const std::vector<operation>& ops)
{
    shape_transform_descriptor result{dims};
    if(not result.apply(ops))
        return {};
    result.simplify();
    assert(compute_dims(ops, dims) == compute_dims(result.generate(), dims));
    return result;
}

static bool is_broadcast_only(const std::vector<dimension>& src_dims,
                              const std::vector<dimension>& dst_dims)
{
    return std::equal(src_dims.begin(),
                      src_dims.end(),
                      dst_dims.begin(),
                      dst_dims.end(),
                      [](const auto& src_dim, const auto& dst_dim) {
                          if(src_dim.subdimensions.size() != dst_dim.subdimensions.size())
                              return false;
                          auto match_sub_dim = [](const dimension::sub& src_sub,
                                                  const dimension::sub& dst_sub) {
                              if(src_sub.len == 1)
                                  return true;
                              return src_sub.len == dst_sub.len;
                          };
                          auto [src_it, dst_it] = std::mismatch(src_dim.subdimensions.begin(),
                                                                src_dim.subdimensions.end(),
                                                                dst_dim.subdimensions.begin(),
                                                                dst_dim.subdimensions.end(),
                                                                match_sub_dim);
                          if(src_it == src_dim.subdimensions.end())
                              return true;
                          // One mismatch is fine as long as the dimension is still the same size
                          if(src_dim.len() != dst_dim.len())
                              return false;
                          return std::equal(std::next(src_it),
                                            src_dim.subdimensions.end(),
                                            std::next(dst_it),
                                            dst_dim.subdimensions.end(),
                                            match_sub_dim);
                      });
}

template <class Dimensions, class Predicate>
static auto find_subdimension_with_dimension(Dimensions& dims, Predicate pred)
    -> std::pair<decltype(&dims[0]), decltype(&dims[0].subdimensions.front())>
{
    for(auto& dim : dims)
    {
        auto it = std::find_if(dim.subdimensions.begin(), dim.subdimensions.end(), pred);
        if(it != dim.subdimensions.end())
            return {&dim, &(*it)};
    }
    return {nullptr, nullptr};
}

// Class to handle axes rebase adjustment for ambiguous reshape transformations
//
// This class solves an ambiguity problem that arises when shape_transform_descriptor
// records reshape operations involving dimensions of size 1. When reshaping with 1 dims,
// there are multiple valid ways to split/assign axes, and the descriptor may not match
// the expected layout when rebasing.
//
// Why this is needed:
// When shape_transform_descriptor reshapes from [4, 1, 4] to [4, 1, 1, 4], it could record:
// - Option 1: [4:0], [1:1x0], [1:1x1], [4:2] (axis 1 split into two)
// - Option 2: [4:0], [1:1], [1:2,0], [4:2,1] (axis 2 split, with 1 inserted)
// Both are valid, but when rebasing, we need to adjust to match the expected dimensions.
// A similar issue occurs when squeezing 1 dims - the axis assignment becomes ambiguous.
//
// The adjustment process:
// - Identifies "shortage" axes (target dim > current subdimensions)
// - Finds "excess" axes or unassigned broadcast dimensions
// - Redistributes subdimensions to resolve the ambiguity
// - Uses hidden_axis to track broadcast dimensions for proper placement
struct rebase_ambiguity_resolver
{
    using axes_map_t = std::map<std::size_t, std::vector<dimension::sub*>>;

    // Structure to bundle axis-related information for cleaner parameter passing
    struct axis_info
    {
        std::size_t saxis;    // The shortage axis that needs subdimensions
        std::size_t excess;   // The amount of excess subdimensions available
        std::size_t base_dim; // The base dimension size
        std::size_t axis;     // The current axis being processed
    };

    rebase_ambiguity_resolver(shape_transform_descriptor& d, const std::vector<std::size_t>& ds)
        : desc(&d), dims(&ds)
    {
    }

    // Main entry point that orchestrates the axes adjustment process
    // Returns the axes mapping that can be used for rebase
    auto resolve()
    {

        std::vector<std::pair<dimension::sub, std::size_t>> subs_to_insert;
        {
            axes_map_t axes_map = group_axes(desc->dimensions);

            find_shortage_axes(axes_map);

            if(shortage_axes.empty())
                return axes_map;

            process_axis_groups(axes_map, subs_to_insert);

            if(shortage_axes.size() == initial_shortage_count)
                return axes_map;
        }
        insert_moved_axes(subs_to_insert);

        swap_closer_axes();

        sort_hidden_axes_groups();
        sort_moved_axes_groups();

        axes_map_t regroup_axes = group_axes(desc->dimensions);
        renumber_axes(regroup_axes);

        return regroup_axes;
    }

    private:
    template <class T, class U>
    static auto check_div(T x, U y) -> decltype(x / y)
    {
        if(y == 0)
            return 0;
        if((x % y) != 0)
            return 0;
        return x / y;
    }

    // Identifies axes where the target dimension is larger than current subdimensions
    // These are "shortage" axes that need subdimensions due to ambiguous axis assignment
    void find_shortage_axes(const axes_map_t& axes_map)
    {
<<<<<<< HEAD
        for(auto& [axis, subs] : axes_map)
=======
        for(const auto& [axis, subs] : axes_map)
>>>>>>> 71d23dd7
        {
            assert(axis < dims->size());
            auto dim      = (*dims)[axis];
            auto shortage = check_div(dim, len(subs));
            if(shortage < 2)
                continue;
            shortage_axes.emplace(shortage, axis);
        }
        initial_shortage_count = shortage_axes.size();
    }

    // Processes each axis group to resolve ambiguous axis assignments
    // This is the core logic that fixes mismatches from reshape ambiguity
    //
    // The process for each axis group:
    // 1. Calculate if there's excess (more subdimensions than needed)
    // 2. Find a matching shortage axis that needs exactly that excess
    // 3. Try to swap (for broadcast dimensions) or move subdimensions
    void process_axis_groups(const axes_map_t& axes_map,
                             std::vector<std::pair<dimension::sub, std::size_t>>& subs_to_insert)
    {
        for_each_axis_group(axes_map,
                            [&](std::size_t axis,
                                const std::vector<dimension::sub*>& subs,
                                std::size_t excess,
                                std::size_t base_dim) {
                                auto saxes = shortage_axes.equal_range(excess);
                                if(saxes.first == saxes.second)
                                    return;

                                auto saxis_it =
                                    find_nearest_shortage_axis(saxes.first, saxes.second, axis);

                                axis_info info{saxis_it->second, excess, base_dim, axis};

                                // Try to swap an axis
                                if(try_swap_axis(subs, info))
                                {
                                    shortage_axes.erase(saxis_it);
                                    return;
                                }

                                if(subs.size() != 1)
                                    return;

                                // Move the shortage to the excess dim
                                if(move_shortage_to_excess(subs, info, subs_to_insert))
                                {
                                    shortage_axes.erase(saxis_it);
                                }
                            });
    }

    // Helper that iterates over axis groups that have excess subdimensions
    // Calls the provided function for each axis with excess
    //
    // Two types of excess are handled:
    // 1. Regular axes with more subdimensions than needed
    // 2. "No-axis" subdimensions (from broadcasts) that can be assigned to any axis
    template <class F>
    void for_each_axis_group(const axes_map_t& axes_map, F f)
    {
<<<<<<< HEAD
        for(auto& [axis, subs] : axes_map)
=======
        for(const auto& [axis, subs] : axes_map)
>>>>>>> 71d23dd7
        {
            assert(axis < dims->size());
            auto dim    = (*dims)[axis];
            auto excess = check_div(len(subs), dim);
            if(excess < 2)
                continue;
            f(axis, subs, excess, dim);
        }
        // Look at dims with no axis
        for_each_subdimension(desc->dimensions, [&](auto& s) {
            if(not s.origin_axis().empty())
                return;
            auto excess = s.len;
            if(excess < 2)
                return;
            f(dims->size(), std::vector<dimension::sub*>{&s}, excess, 1);
        });
    }

    // Finds the shortage axis that is closest to the current axis
    // This helps maintain locality - we prefer to move subdimensions between nearby axes
    //
    // Example:
    // - Current axis: 2
    // - Shortage axes: {0->3, 1->4, 5->3} (axis->shortage pairs)
    // - Returns iterator to axis 1 (distance = |1-2| = 1)
    template <class Iterator>
    Iterator find_nearest_shortage_axis(Iterator first, Iterator last, std::size_t axis)
    {
        return std::min_element(first, last, by(std::less<>{}, [&](const auto& p) {
                                    std::int64_t a1 = p.second;
                                    std::int64_t a2 = axis;
                                    return std::abs(a1 - a2);
                                }));
    }

    // Attempts to reassign broadcast dimensions to resolve reshape ambiguity
    // Used when broadcast dims (originally dimension 1) need proper axis assignment
    //
    // This resolves cases where reshape with dimension 1 created ambiguous axis assignments
    bool try_swap_axis(const std::vector<dimension::sub*>& subs, const axis_info& info)
    {
        auto it = std::find_if(subs.begin(), subs.end(), [&](dimension::sub* sub) {
            if(not sub->has_hidden_axis() and not sub->origin_axis().empty())
                return false;
            return sub->len == info.excess;
        });
        if(it != subs.end())
        {
            auto* sub        = *it;
            sub->hidden_axis = {info.saxis, last_axis_split};
            return true;
        }
        return false;
    }

    // Moves subdimensions to resolve ambiguity from reshape operations with dimension 1
    // This physically relocates subdimensions when the ambiguous assignment needs correction.
    // The subdimension is pushed to subs_to_insert first because inserting here will
    // invalidate the references to the subdimensions.
    //
    // This fixes cases where reshape ambiguity left dimension 1s in wrong positions
    bool
    move_shortage_to_excess(const std::vector<dimension::sub*>& subs,
                            const axis_info& info,
                            std::vector<std::pair<dimension::sub, std::size_t>>& subs_to_insert)
    {
        auto dim_pair =
            find_subdimension_with_dimension(desc->dimensions, [&](const dimension::sub& s) {
                if(s.axis.size() != 1)
                    return false;
                return s.axis.front() == info.saxis;
            });
        if(dim_pair.first == nullptr)
            return false;
        auto* dim = dim_pair.first;
        auto* sub = dim_pair.second;
        assert(sub != nullptr);
        if(sub->len != 1)
            return false;
        if(dim->subdimensions.size() == 1)
            return false;
        subs_to_insert.push_back({dimension::sub{info.excess, {}, {info.saxis}}, info.axis});
        sub->axis.clear();
        subs.front()->len = info.base_dim;
        return true;
    }

    // Inserts the subdimensions that were marked for movement
    // These subdimensions are inserted at their new positions
    //
    // Example:
    // - Sub [3:,{1}] needs to be inserted at position after axis 0
    // - Finds the dimension containing axis 0 subdimensions
    // - Inserts after the last subdimension with axis 0
    void
    insert_moved_axes(const std::vector<std::pair<dimension::sub, std::size_t>>& subs_to_insert)
    {
<<<<<<< HEAD
        for(auto& [sub, pos_axis] : subs_to_insert)
=======
        for(const auto& [sub, pos_axis] : subs_to_insert)
>>>>>>> 71d23dd7
        {
            // Inline insert_single_axis
            auto equal_to_pos_axis = [&, lpos_axis = pos_axis](const dimension::sub& s) {
                if(s.origin_axis().empty())
                    return false;
                return s.origin_axis().front() == lpos_axis;
            };
            auto dim_pair = find_subdimension_with_dimension(desc->dimensions, equal_to_pos_axis);
            assert(dim_pair.first != nullptr);
            auto* dim = dim_pair.first;
            auto it   = std::find_if(
                dim->subdimensions.begin(), dim->subdimensions.end(), equal_to_pos_axis);
            assert(it != dim->subdimensions.end());
            dim->subdimensions.insert(std::next(it), sub);
            moved_axes.insert(sub.origin_axis().front());
        }
    }

    static bool has_hidden_axis(const dimension::sub* s) { return s->has_hidden_axis(); }

    static const std::vector<std::size_t>& get_hidden_axis(const dimension::sub* s)
    {
        return s->hidden_axis;
    }

    // Optimizes the placement of hidden axes to group related dimensions
    // This helps clean up after resolving reshape ambiguities with dimension 1s
    //
    // This ensures the final axis assignment is clean and predictable
    void swap_closer_axes()
    {
        auto subs = get_pointer_subdimensions(desc->dimensions);

        group_find(subs.begin(), subs.end(), &has_hidden_axis, [](auto start, auto last) {
            if(std::distance(start, last) < 2)
                return;

            adjacent_for_each(start, last, [&](dimension::sub* s1, dimension::sub* s2) {
                if(s1->hidden_axis.empty())
                    return;
                if(s2->hidden_axis.empty())
                    return;
                assert(s1->axis.empty());
                assert(s2->axis.empty());

                auto it = min_element_if(
                    start,
                    last,
                    [&](const dimension::sub* s) {
                        // Valid if same len as s2 and hidden_axis greater than s1
                        return s->len == s2->len and s->hidden_axis > s1->hidden_axis;
                    },
                    by(std::less<>{}, &get_hidden_axis));

                if(it == last)
                    return;

                auto* next_sub = *it;
                assert(s1->hidden_axis < next_sub->hidden_axis);
                if(next_sub->hidden_axis.empty())
                    return;
                if(next_sub == s2)
                    return;
                if(next_sub->len != s2->len)
                    return;
                std::swap(*s2, *next_sub);
            });
        });
    }

    static auto get_hidden_axis_group(const dimension::sub* s)
    {
        if(s->hidden_axis.empty())
            return std::numeric_limits<std::size_t>::max();
        return s->hidden_axis.front();
    }

    template <class Pred>
    static auto sort_group_if(Pred pred)
    {
        return [=](auto start, auto last) {
            if(std::distance(start, last) < 2)
                return;
            if(not pred(*start))
                return;
<<<<<<< HEAD
            auto r = range(start, last);
            auto axes =
                views::transform(r, [](dimension::sub* s) -> auto& { return s->hidden_axis; });
=======
            auto r    = range(start, last);
            auto axes = views::transform(r, [](MIGRAPHX_CPPCHECK_CONST dimension::sub* s) -> auto& {
                return s->hidden_axis;
            });
>>>>>>> 71d23dd7
            std::sort(axes.begin(), axes.end());
        };
    }

    auto get_is_moved_axis()
    {
        return [this](const dimension::sub* s) {
            if(s->origin_axis().empty())
                return false;
            return contains(moved_axes, s->origin_axis().front());
        };
    }

    // Sorts groups of hidden axes to to reduce transposition.
    void sort_hidden_axes_groups()
    {
        auto subs = get_pointer_subdimensions(desc->dimensions);
        group_unique(subs.begin(),
                     subs.end(),
                     sort_group_if([](dimension::sub* s) { return not s->hidden_axis.empty(); }),
                     by(std::equal_to<>{}, &get_hidden_axis_group));
    }

    // If subdimensions are moved together then sort to reduce transposition.
    void sort_moved_axes_groups()
    {
        for(auto& d : desc->dimensions)
        {
            auto asubs = views::transform(d.subdimensions, [](dimension::sub& s) { return &s; });
            group_unique(asubs.begin(),
                         asubs.end(),
                         sort_group_if(get_is_moved_axis()),
                         by(std::equal_to<>{}, get_is_moved_axis()));
        }
    }

<<<<<<< HEAD
    private:
=======
>>>>>>> 71d23dd7
    shape_transform_descriptor* desc;
    const std::vector<std::size_t>* dims;
    std::multimap<std::size_t, std::size_t> shortage_axes;
    std::size_t initial_shortage_count = 0;
    std::unordered_set<std::size_t> moved_axes;

    static const std::size_t last_axis_split = std::numeric_limits<std::size_t>::max();
};

shape_transform_descriptor shape_transform_descriptor::rebase(const std::vector<std::size_t>& dims,
                                                              bool broadcast) const
{
    auto result   = *this;
    auto axes_map = rebase_ambiguity_resolver{result, dims}.resolve();
    for(auto& [axis, subs] : axes_map)
    {
        assert(axis < dims.size());
        auto dim       = dims[axis];
        if(dim == len(subs))
        {
            if(not broadcast)
            {
                for(auto* sub : subs)
                    sub->expose();
            }
        }
        else if(dim == 1)
        {
            for(auto* sub : subs)
            {
                if(not sub->has_hidden_axis())
                    sub->len = 1;
            }
        }
        else if(subs.size() == 1)
        {
            subs.front()->len = dim;
            if(broadcast)
                subs.front()->hide();
            else
                subs.front()->expose();
        }
        else if(dim == visible_len(subs))
        {
            for(auto* sub : subs)
            {
                if(sub->has_hidden_axis())
                {
                    sub->expose();
                    sub->len = 1;
                }
            }
        }
        else
            return {};
    }
    for(auto& dim : result.dimensions)
        remove_empty_sub_dims(dim.subdimensions);
    if(broadcast and not is_broadcast_only(dimensions, result.dimensions))
        return {};

    return result;
}
static dimension::sub* get_last_subdimension(std::vector<dimension>& dims)
{
    if(dims.empty())
        return {};
    auto& d = dims.back();
    if(d.subdimensions.empty())
        return nullptr;
    return &d.subdimensions.back();
}

bool shape_transform_descriptor::apply(const std::vector<operation>& ops)
{
    std::vector<std::size_t> dims;
    std::transform(dimensions.begin(),
                   dimensions.end(),
                   std::back_inserter(dims),
                   [](const dimension& d) { return d.len(); });
    for(const auto& op : ops)
    {
        auto v = op.to_value();
        if(contains({"reshape", "squeeze", "unsqueeze", "flatten"}, op.name()))
        {
            dims = compute_dims(op, dims);
            if(not apply_reshape(dims))
                return false;
        }
        else if(op.name() == "transpose")
        {
            dims = compute_dims(op, dims);
            if(not apply_transpose(v["permutation"].to_vector<std::int64_t>()))
                return false;
        }
        else if(op.name() == "multibroadcast")
        {
            dims = compute_dims(op, dims);
            // cppcheck-suppress knownConditionTrueFalse
            if(not apply_broadcast(dims))
                return false;
        }
        else if(op.name() == "broadcast")
        {
            dims = compute_dims(op, dims);
            // cppcheck-suppress knownConditionTrueFalse
            if(not apply_broadcast(dims, v["axis"].to<std::size_t>()))
                return false;
        }
        else if(op.name() != "contiguous")
        {
            return false;
        }
    }
    return true;
}
bool shape_transform_descriptor::apply_reshape(const std::vector<std::size_t>& rdims)
{
    std::vector<std::size_t> idims;
    transform(get_all_subdimensions(dimensions),
              std::back_inserter(idims),
              std::mem_fn(&dimension::sub::len));
    auto cdims = common_dims::compute(idims, rdims).dims;
    if(not cdims.empty() and not apply_reshape_impl(cdims))
        return false;
    return apply_reshape_impl(rdims);
}
bool shape_transform_descriptor::apply_reshape_impl(const std::vector<std::size_t>& rdims)
{
    assert(migraphx::elements(rdims) == this->elements());
    if(migraphx::equal(
           dimensions, rdims, [](const dimension& d, std::size_t rdim) { return d.len() == rdim; }))
        return true;
    std::vector<dimension> new_dims;
    auto subs     = get_all_subdimensions(dimensions);
    std::size_t i = 0;
    std::size_t r = 0;
    while(i < subs.size() and r < rdims.size())
    {
        const auto& sub = subs[i];
        auto idim       = sub.len;
        auto rdim       = rdims[r];
        if(idim == rdim)
        {
            new_dims.push_back({{sub}});
        }
        // squeeze
        else if(rdim > idim)
        {
            auto start = subs.begin() + i;
            auto it = compute_end_dim(start, subs.end(), rdim, std::mem_fn(&dimension::sub::len));
            if(it == start)
                return false;
            assert(it != subs.end());
            auto n = it - start;
            i += n;
            new_dims.push_back({{start, it + 1}});
        }
        // unsqueeze
        else // if(rdim < idim)
        {
            auto start = rdims.begin() + r;
            auto it    = compute_end_dim(start, rdims.end(), idim, id{});
            if(it == start)
                return false;
            assert(it != rdims.end());
            auto n = it - start;
            r += n;
            transform(range(n + 1), std::back_inserter(new_dims), [&](auto j) -> dimension {
                auto new_sub = sub;
                new_sub.add_split_axis(j);
                new_sub.len = start[j];
                return {{new_sub}};
            });
        }
        r++;
        i++;
    }

    // Handle trailing 1s
    if(new_dims.size() < rdims.size() and not new_dims.empty())
    {
        auto* sub          = get_last_subdimension(new_dims);
        auto axis          = sub == nullptr ? std::vector<std::size_t>{} : sub->axis;
        auto trailing_dims = range(rdims.begin() + new_dims.size(), rdims.end());
        if(any_of(trailing_dims, [](auto d) { return d != 1; }))
            return false;
        if(distance(trailing_dims) > 1)
            sub->add_split_axis(0);
        transform(range(distance(trailing_dims)),
                  std::back_inserter(new_dims),
                  [&](std::size_t j) -> dimension {
                      dimension::sub s{1, axis};
                      s.add_split_axis(j + 1);
                      return {{s}};
                  });
    }
    assert(rdims.size() == new_dims.size());
    if(rdims.size() != new_dims.size())
        return false;
    dimensions = new_dims;
    return true;
}

bool shape_transform_descriptor::apply_transpose(const std::vector<std::int64_t>& permutation)
{
    if(permutation.size() != dimensions.size())
        return false;
    dimensions = reorder_dims(dimensions, permutation);
    return true;
}

bool shape_transform_descriptor::apply_broadcast(const std::vector<std::size_t>& out_lens,
                                                 optional<std::size_t> axis)
{
    auto offset = axis.value_or(out_lens.size() - dimensions.size());

    std::vector<dimension> new_dims;
    std::transform(out_lens.begin(),
                   out_lens.begin() + offset,
                   std::back_inserter(new_dims),
                   [&](auto len) -> dimension {
                       return {{dimension::sub{len, {}}}};
                   });
    std::transform(dimensions.begin(),
                   dimensions.end(),
                   out_lens.begin() + offset,
                   std::back_inserter(new_dims),
                   [&](const dimension& dim, auto len) -> dimension {
                       if(len == dim.len())
                           return dim;
                       if(dim.len() != 1)
                           MIGRAPHX_THROW("Wrong out_lens for broadcast");
                       auto new_subs = dim.subdimensions;
                       if(not new_subs.empty())
                       {
                           new_subs.front().len = len;
                       }
                       for(auto& s : new_subs)
                       {
                           s.hide();
                       }
                       return {new_subs};
                   });
    std::transform(out_lens.begin() + offset + dimensions.size(),
                   out_lens.end(),
                   std::back_inserter(new_dims),
                   [&](auto len) -> dimension {
                       return {{dimension::sub{len, {}}}};
                   });
    assert(out_lens.size() == new_dims.size());
    dimensions = new_dims;
    return true;
}

// Remove subdimensions of 1
static void remove_1_sub_dims(std::vector<dimension::sub>& subdimensions)
{
    subdimensions.erase(std::remove_if(subdimensions.begin(),
                                       subdimensions.end(),
                                       [&](const dimension::sub& d) { return d.len == 1; }),
                        subdimensions.end());
    if(subdimensions.empty())
        subdimensions.push_back({1, {}});
}

void dimension::simplify()
{
    if(subdimensions.size() < 2)
        return;
    remove_1_sub_dims(subdimensions);
    // Flatten adjacent dimensions
    adjacent_for_each(subdimensions.begin(), subdimensions.end(), [&](sub& d1, sub& d2) {
        if(d1.origin_axis().size() < 2)
            return;
        if(d2.origin_axis().size() < 2)
            return;
        if(d1.has_hidden_axis() != d2.has_hidden_axis())
            return;
        if(not std::equal(d1.origin_axis().begin(),
                          d1.origin_axis().end() - 1,
                          d2.origin_axis().begin(),
                          d2.origin_axis().end() - 1))
            return;
        auto a1 = d1.origin_axis().back();
        auto a2 = d2.origin_axis().back();
        assert(a2 != a1);
        if(a2 <= a1)
            return;
        if((a2 - a1) != 1)
            return;
        d2.len = d1.len * d2.len;
        d1.len = 1;
    });
    remove_1_sub_dims(subdimensions);
}

// Search all subdimensions and return the subdimensions vector, an iterator
// to the subdimension found and an optional iterator to the previous
// subdimension if available.
template <class Predicate>
static auto find_subdimension_with_prev(shape_transform_descriptor& td, Predicate p)
{
    dimension* prev_dim = nullptr;
    for(auto& d : td.dimensions)
    {
        auto it = std::find_if(d.subdimensions.begin(), d.subdimensions.end(), p);
        if(it != d.subdimensions.end())
        {
            decltype(std::make_optional(it)) prev = nullopt;
            if(it == d.subdimensions.begin())
            {
                if(prev_dim != nullptr and not prev_dim->subdimensions.empty())
                {
                    prev = std::prev(prev_dim->subdimensions.end());
                }
            }
            else
            {
                prev = std::prev(it);
            }
            return std::make_tuple(&d.subdimensions, it, prev);
        }
        prev_dim = &d;
    }
    MIGRAPHX_THROW("Searching for non-existent subdimension");
}

static bool is_broadcast_dim(const dimension& d)
{
    if(d.len() == 1)
        return false;
    assert(not d.subdimensions.empty());
    if(d.subdimensions.size() != 1)
        return false;
    const auto& sub = d.subdimensions.front();
    return sub.axis.empty();
}

static bool missing_leading_axis(const dimension& d)
{
    if(d.subdimensions.empty())
        return true;
    const auto& sub = d.subdimensions.front();
    return sub.origin_axis().empty();
}

static void set_broadcast_dim(dimension& d, std::size_t axis)
{
    if(d.subdimensions.empty())
        d.subdimensions.push_back({1, {axis}});
    else
    {
        assert(d.subdimensions.front().hidden_axis.empty());
        d.subdimensions.front().hidden_axis = {axis};
    }
}

// If an axis is split and some dimensions are hidden and others are not, then
// remove the hidden axis so only the non-hidden axis is used in
// simplificaiton
static void remove_split_hidden_axes(std::map<std::size_t, std::vector<dimension::sub*>>& axes_map)
{
    for(auto&& p : axes_map)
    {
        auto& subs = p.second;
        if(std::all_of(subs.begin(), subs.end(), [](const dimension::sub* s) {
               return s->has_hidden_axis();
           }))
            continue;
        for(auto* sub : subs)
        {
            if(not sub->has_hidden_axis())
                continue;
            sub->hidden_axis.clear();
        }
        // Remove the subdimesions that no longer have an axis
        subs.erase(std::remove_if(subs.begin(),
                                  subs.end(),
                                  [](const dimension::sub* s) {
                                      return s->axis.empty() and s->hidden_axis.empty();
                                  }),
                   subs.end());
    }
    // Remove axis from group if empty
    erase_if(axes_map, [](auto&& p) { return p.second.empty(); });
}

// Replace the hidden axis that is split with an axis that is missing
static void fill_split_hidden_axes(std::map<std::size_t, std::vector<dimension::sub*>>& axes_map,
                                   const std::vector<dimension>& dimensions,
                                   std::size_t rank)
{
    // Create a reverse map of the subdimensions to the position
    std::unordered_map<const dimension::sub*, std::size_t> sub_pos_map;
    for_each_subdimension(dimensions,
                          range(std::numeric_limits<std::size_t>::max()),
                          [&](const dimension::sub& sub, std::size_t i) { sub_pos_map[&sub] = i; });
    for(auto&& p : axes_map)
    {
        auto axis = p.first;
        auto subs = p.second;
        if(subs.size() < 2)
            continue;
        std::sort(subs.begin(), subs.end(), by(std::less<>{}, [](const dimension::sub* s) {
                      return s->origin_axis();
                  }));
        if(not std::all_of(subs.begin(), subs.end(), [](const dimension::sub* s) {
               return s->has_hidden_axis();
           }))
            continue;

        auto it = std::adjacent_find(
            subs.begin(), subs.end(), [&](const dimension::sub* s1, const dimension::sub* s2) {
                return sub_pos_map.at(s1) + 1 != sub_pos_map.at(s2);
            });
        if(it != subs.end())
            continue;
        auto needed_axes  = range(axis + 1, axis + subs.size());
        auto missing_axes = reverse(range(needed_axes.begin(), find_if(needed_axes, [&](auto a) {
                                              if(a >= rank)
                                                  return true;
                                              return contains(axes_map, a);
                                          })));
        for_each(missing_axes.begin(),
                 missing_axes.end(),
                 subs.rbegin(),
                 [&](std::size_t axis, dimension::sub* sub) {
                     sub->hidden_axis = {axis};
                     axes_map[axis].push_back(sub);
                 });
        // Remove the subdimansions that have a different axis
        auto& orig_subs = p.second;
        orig_subs.erase(std::remove_if(orig_subs.begin(),
                                       orig_subs.end(),
                                       [&](const dimension::sub* s) {
                                           return s->origin_axis().front() != axis;
                                       }),
                        orig_subs.end());
    }
}

// If this is scalar, then remove all axes
static void remove_scalar_axis(std::vector<dimension>& dimensions)
{
    dimension::sub* s = nullptr;
    for(auto& d : dimensions)
    {
        auto has_axis = [](const dimension::sub& x) { return not x.origin_axis().empty(); };
        auto it       = std::find_if(d.subdimensions.begin(), d.subdimensions.end(), has_axis);
        if(it == d.subdimensions.end())
            continue;
        if(s != nullptr)
            return;
        if(std::count_if(std::next(it), d.subdimensions.end(), has_axis) > 0)
            return;
        s = &*it;
    }
    if(s != nullptr)
    {
        if(s->has_hidden_axis())
            s->hidden_axis.clear();
        if(s->len == 1)
            s->axis.clear();
    }
}

static void collapse_1_dims(std::vector<dimension>& dimensions)
{
    // Find a dimension that ends with a subdimension of 1 with a single axis,
    // and is followed by subdimension in the next dimension of 1 that has a
    // split axis. It will remove the trailing subdimension and update the
    // leading subdimension to use the axis from the trailing subdimension.
    adjacent_for_each(dimensions.begin(), dimensions.end(), [&](dimension& d1, dimension& d2) {
        if(d1.subdimensions.size() < 2)
            return;
        if(d2.subdimensions.empty())
            return;
        if(d2.len() != 1)
            return;
        const auto& sub1 = d1.subdimensions.back();
        auto& sub2       = d2.subdimensions.front();
        if(sub1.axis.size() != 1)
            return;
        if(sub2.axis.size() < 2)
            return;
        if(sub1.len != 1)
            return;
        if(sub2.len != 1)
            return;
        sub2.axis = sub1.axis;
        d1.subdimensions.pop_back();
    });

    renumber_axes(dimensions);
}

static void insert_empty_1s(std::vector<dimension>& dimensions, std::size_t rank)
{
    if(dimensions.empty())
        return;
    transform(dimensions,
              range(rank),
              dimensions.begin(),
              [](const dimension& d, std::size_t i) -> dimension {
                  auto result = dimension::sub{d.len(), {i}};
                  if(result.len > 1)
                      result.hide();
                  return {{result}};
              });
    if(rank > dimensions.size())
    {
        transform(range(dimensions.size(), rank),
                  std::back_inserter(dimensions.back().subdimensions),
                  [](std::size_t i) { return dimension::sub{1, {i}}; });
    }
}

// Find missing axes. This will store a mapping between the missing
// axis and the next available axis.
static std::map<std::size_t, std::size_t>
find_missing_axes(const std::map<std::size_t, std::vector<dimension::sub*>>& axes_map,
                  std::size_t rank)
{
    std::map<std::size_t, std::size_t> missing_axes;
    for(auto axis : range(rank))
    {
        if(contains(axes_map, axis))
            continue;
        auto it            = axes_map.upper_bound(axis);
        missing_axes[axis] = it == axes_map.end() ? rank : it->first;
    }
    return missing_axes;
}

// Find broadcasted dimensions. This will store a map from the next axis
// to the indices of the previous dimensions that are being broadcasted.
static std::map<std::size_t, std::deque<std::size_t>>
find_broadcasted_dims(const std::vector<dimension>& dimensions, std::size_t rank)
{
    std::map<std::size_t, std::deque<std::size_t>> broadcast_dims_map;
    group_find(
        dimensions.begin(), dimensions.end(), &missing_leading_axis, [&](auto start, auto last) {
            auto axis = rank;
            if(last != dimensions.end())
            {
                assert(not last->subdimensions.empty());
                const auto& sub = last->subdimensions.front();
                assert(not sub.origin_axis().empty());
                axis = sub.origin_axis().front();
            }
            std::deque<std::size_t> dims(std::distance(start, last));
            std::iota(dims.begin(), dims.end(), std::distance(dimensions.begin(), start));
            broadcast_dims_map[axis] = dims;
        });
    return broadcast_dims_map;
}

void shape_transform_descriptor::simplify()
{
    for(auto& d : dimensions)
        d.simplify();

    remove_scalar_axis(dimensions);

    std::map<std::size_t, std::size_t> missing_axes;
    std::vector<std::size_t> last_axis;
    {
        // Group axes
        auto axes_map = group_axes(dimensions);
        if(axes_map.empty())
        {
            insert_empty_1s(dimensions, rank);
            return;
        }

        remove_split_hidden_axes(axes_map);
        fill_split_hidden_axes(axes_map, dimensions, rank);
        renumber_axes(axes_map);

        // Find last axis
        last_axis = std::prev(axes_map.end())->second.back()->origin_axis();

        missing_axes = find_missing_axes(axes_map, rank);
    }

    std::map<std::size_t, std::deque<std::size_t>> broadcast_dims_map =
        find_broadcasted_dims(dimensions, rank);

    // Reinsert removed axis of 1. This tries to insert the missing axis next
    // to an adjacent axis or used as one of the broadcasted axes in order to
    // minimize transposition.
    for(auto&& p : missing_axes)
    {
        auto missing_axis = p.first;
        auto next_axis    = p.second;
        auto missing_sub  = dimension::sub{1, {missing_axis}};
        // If next_axis is the rank that means there isnt another axis to
        // search for, so instead try to insert the axis at the end.
        if(next_axis == rank)
        {
            auto [sub, it, prev] = find_subdimension_with_prev(
                *this, [&](const dimension::sub& s) { return s.origin_axis() == last_axis; });
            // Check if we can insert it at the end
            auto bdims = broadcast_dims_map.find(rank);
            if(bdims != broadcast_dims_map.end() and not bdims->second.empty())
            {
                auto bdim = bdims->second.front();
                bdims->second.pop_front();
                set_broadcast_dim(dimensions[bdim], missing_axis);
            }
            else
            {
                auto next = std::find_if(std::next(it), sub->end(), [&](const dimension::sub& s) {
                    if(s.len != 1)
                        return true;
                    if(s.axis.empty())
                        return true;
                    return s.axis.front() > missing_axis;
                });
                sub->insert(next, missing_sub);
            }
            // Update last_axis if this is inserted afterwards
            if(missing_axis > last_axis.front())
                last_axis = {missing_axis};
        }
        else
        {
            // Search for the subdimension that has the next axis and try to
            // insert the axis before it will be in order.
            auto [sub, it, prev] = find_subdimension_with_prev(*this, [&](const dimension::sub& s) {
                if(s.origin_axis().empty())
                    return false;
                if(s.origin_axis().front() != next_axis)
                    return false;
                if(s.origin_axis().size() == 1)
                    return true;
                assert(s.origin_axis().size() == 2);
                return s.origin_axis().back() == 0;
            });
            bool in_order        = false;
            if(prev.has_value() and not(*prev)->origin_axis().empty())
                in_order = (*prev)->origin_axis().front() == missing_axis - 1;
            // If the axis is not inorder then see if we can find a broadcast axis to place it
            auto bdims =
                in_order ? broadcast_dims_map.end() : broadcast_dims_map.upper_bound(missing_axis);
            if(bdims != broadcast_dims_map.end() and not bdims->second.empty())
            {
                auto bdim = bdims->second.front();
                bdims->second.pop_front();
                set_broadcast_dim(dimensions[bdim], missing_axis);
            }
            else
            {
                sub->insert(it, missing_sub);
            }
        }
    }

    collapse_1_dims(dimensions);
}

static std::size_t get_len(const dimension::sub& s, const std::vector<std::size_t>& input_dims)
{
    if(input_dims.empty())
        return s.len;
    if(s.axis.empty())
        return s.len;
    auto dim = input_dims.at(s.axis.front());
    if(dim == 0)
        return s.len;
    if(dim == 1)
        return 1;
    if(s.axis.size() == 1)
        return dim;
    return s.len;
}

static operation make_reshape_squeeze(const std::vector<dimension>& new_dims)
{
    // Can use squeeze
    if(std::all_of(new_dims.begin(), new_dims.end(), [](const dimension& d) {
           if(d.subdimensions.size() < 2)
               return true;
           auto n = std::count_if(d.subdimensions.begin(),
                                  d.subdimensions.end(),
                                  [&](const dimension::sub& s) { return s.len == 1; });
           return n >= (d.subdimensions.size() - 1);
       }))
    {
        std::vector<std::size_t> base_axes = {0};
        transform_partial_sum(
            new_dims.begin(),
            std::prev(new_dims.end()),
            std::back_inserter(base_axes),
            std::plus<>{},
            [](const dimension& d) { return std::max<std::size_t>(1, d.subdimensions.size()); });
        auto get_squeezed_axes = [](const dimension& d, std::size_t base_axis) {
            std::vector<std::size_t> result;
            if(d.subdimensions.size() < 2)
                return result;
            auto idx = range(d.subdimensions.size());
            transform_if(
                idx.begin(),
                idx.end(),
                std::back_inserter(result),
                [&](std::size_t i) { return d.subdimensions[i].len == 1; },
                [&](std::size_t i) { return base_axis + i; });
            if(result.size() == d.subdimensions.size())
                result.pop_back();
            return result;
        };
        std::vector<std::size_t> axes;
        std::transform(new_dims.begin(),
                       new_dims.end(),
                       base_axes.begin(),
                       join_back_inserter(axes),
                       get_squeezed_axes);
        return make_op("squeeze", {{"axes", axes}});
    }
    else
    {
        std::vector<std::size_t> dims;
        std::transform(new_dims.begin(),
                       new_dims.end(),
                       std::back_inserter(dims),
                       [](const dimension& d) -> std::size_t {
                           if(is_broadcast_dim(d))
                               return 1;
                           return d.len();
                       });
        return make_op("reshape", {{"dims", dims}});
    }
}

static void flatten_broadcasted_dim(dimension::sub& s)
{
    if(s.axis.empty())
    {
        s.len = 1;
        s.expose();
    }
}

static operation make_reshape_unsqueeze(const std::vector<dimension::sub>& subs)
{
    bool use_reshape = false;
    std::unordered_set<std::size_t> all_1s;
    // Check if split dimensions are all additional 1s
    if(std::any_of(
           subs.begin(), subs.end(), [](const dimension::sub& s) { return s.axis.size() > 1; }))
    {
        auto subs2   = subs;
        auto by_axis = by(std::equal_to<>{}, [](const dimension::sub& s) -> int64_t {
            if(s.axis.empty())
                return -1;
            return s.axis.front();
        });
        group_by(
            subs2.begin(),
            subs2.end(),
            [&](auto start, auto last) {
                if(use_reshape)
                    return;
                // Number of elements
                auto n = std::distance(start, last);
                if(n < 2)
                    return;
                // Number of elements that are 1
                auto n1 =
                    std::count_if(start, last, [&](const dimension::sub& s) { return s.len == 1; });
                if(n == n1 and not start->axis.empty())
                    all_1s.insert(start->axis.front());
                use_reshape |= std::max<int64_t>(0, n - n1 - 1) > 0;
            },
            by_axis);
    }
    if(use_reshape)
    {
        std::vector<std::size_t> dims;
        std::transform(subs.begin(),
                       subs.end(),
                       std::back_inserter(dims),
                       [&](const dimension::sub& s) -> std::size_t {
                           if(s.axis.empty())
                               return 1;
                           return s.len;
                       });
        return make_op("reshape", {{"dims", dims}});
    }
    else
    {
        std::vector<std::size_t> axes;
        for(auto i : range(subs.size()))
        {
            const auto& sub = subs[i];
            if(sub.axis.size() == 1)
                continue;
            if(sub.len != 1 and not sub.axis.empty())
                continue;
            if(not sub.axis.empty() and contains(all_1s, sub.axis.front()) and sub.axis.back() == 0)
                continue;
            axes.push_back(i);
        }
        return make_op("unsqueeze", {{"axes", axes}});
    }
}

namespace {
struct operation_list
{
    std::vector<operation> ops;

    void push_back(const operation& op) { ops.push_back(op); }

    std::vector<operation> to_vector() &&
    {
        std::reverse(ops.begin(), ops.end());
        return std::move(ops);
    }
};

} // namespace

static bool has_no_axes(const dimension& d)
{
    return std::all_of(d.subdimensions.begin(), d.subdimensions.end(), [](const dimension::sub& s) {
        return s.axis.empty() and s.hidden_axis.empty();
    });
}
static bool has_axes(const dimension& d)
{
    return std::any_of(d.subdimensions.begin(), d.subdimensions.end(), [](const dimension::sub& s) {
        return not s.axis.empty();
    });
}

static std::vector<dimension::sub> attach_empty_axis(std::vector<dimension::sub> tsubs)
{
    // Inject additonal axis to compute transpose permutation better
    auto is_empty_axis = [](const auto& s) { return s.axis.empty(); };
    group_find(tsubs.begin(), tsubs.end(), is_empty_axis, [&](auto start, auto last) {
        if(start == tsubs.begin())
            return;
        auto base = std::prev(start);
        auto axis = base->axis;
        axis.push_back(0);
        std::for_each(start, last, [&](auto& s) {
            s.axis = axis;
            axis.back()++;
        });
    });
    return tsubs;
}

static std::vector<int64_t> find_permutation(const std::vector<dimension::sub>& subs)
{
    auto compare_sub = [](auto f) {
        return by(f, [](const dimension::sub& s) -> const auto& { return s.axis; });
    };
    return sort_permutation(subs, compare_sub(std::less<>{}));
}

// This will generate the operators to apply the shape transformation that is
// represented by this class. This is the order of operators that will be
// generated if needed:
//
// 1. Reshape/unsqueeze
// 2. Transpose
// 3. Broadcast
// 4. Reshape/squeeze
// 5. Broadcast
//
// This will generate operators backwards starting at 5 and going up. Steps 1-3
// are generated from the subdimensions and steps 4-5 are generated with the
// dimensions.
std::vector<operation>
shape_transform_descriptor::generate(const std::vector<std::size_t>& input_dims) const
{
    operation_list result;
    std::vector<dimension> new_dims =
        input_dims.empty() ? dimensions : this->rebase(input_dims).dimensions;
    assert(input_dims.empty() or not new_dims.empty());
    // Need broadcast
    if(std::any_of(new_dims.begin(), new_dims.end(), &is_broadcast_dim))
    {
        std::vector<std::size_t> out_lens;
        std::transform(new_dims.begin(),
                       new_dims.end(),
                       std::back_inserter(out_lens),
                       [](const dimension& d) { return d.len(); });
        auto startb     = std::find_if_not(new_dims.begin(), new_dims.end(), &has_no_axes);
        auto trailb     = std::find_if_not(startb, new_dims.end(), &has_axes);
        auto axis       = std::distance(new_dims.begin(), startb);
        auto extra_dims = axis + std::distance(trailb, new_dims.end());
        // Use broadcast instead of multibroadcast
        if(std::all_of(trailb, new_dims.end(), &has_no_axes) and extra_dims > 0 and
           axis < new_dims.size())
        {
            result.push_back(make_op("broadcast", {{"axis", axis}, {"out_lens", out_lens}}));
            new_dims.erase(trailb, new_dims.end());
            new_dims.erase(new_dims.begin(), new_dims.begin() + axis);
        }
        else
        {
            result.push_back(make_op("multibroadcast", {{"out_lens", out_lens}}));
        }
    }
    // If all the dimensions have no axes then there isnt anthing else to do
    // so just clear the new_dims
    if(std::all_of(new_dims.begin(), new_dims.end(), &has_no_axes))
        new_dims.clear();
    // Flatten broadcasted dimensions
    for(auto& d : new_dims)
    {
        if(d.subdimensions.size() != 1)
            continue;
        flatten_broadcasted_dim(d.subdimensions.front());
    }
    // Need squeeze reshape
    if(std::any_of(new_dims.begin(), new_dims.end(), [](const dimension& d) {
           if(d.subdimensions.size() != 1)
               return true;
           return is_broadcast_dim(d);
       }))
    {
        result.push_back(make_reshape_squeeze(new_dims));
    }

    auto subs = get_all_subdimensions(new_dims);
    // Need multibroadcast
    if(std::any_of(subs.begin(), subs.end(), [&](const dimension::sub& s) {
           return s.axis.empty() and s.len != 1;
       }))
    {
        std::vector<std::size_t> out_lens;
        std::transform(subs.begin(),
                       subs.end(),
                       std::back_inserter(out_lens),
                       [&](const dimension::sub& s) { return s.len; });
        result.push_back(make_op("multibroadcast", {{"out_lens", out_lens}}));
    }

    // Flatten broadcasted subdimensions
    std::for_each(subs.begin(), subs.end(), &flatten_broadcasted_dim);

    auto permutation = find_permutation(attach_empty_axis(subs));
    // Need transpose
    if(not std::is_sorted(permutation.begin(), permutation.end()))
    {
        result.push_back(make_op("transpose", {{"permutation", invert_permutation(permutation)}}));
        subs = reorder_dims(subs, permutation);
    }
    // Need reshape unsqueeze
    if(std::any_of(
           subs.begin(), subs.end(), [](const dimension::sub& s) { return s.axis.size() != 1; }))
    {
        result.push_back(make_reshape_unsqueeze(subs));
    }
    return std::move(result).to_vector();
}

std::set<std::size_t> shape_transform_descriptor::find_broadcasted_axes() const
{
    std::set<std::size_t> result;
    for_each_subdimension(dimensions, [&](const dimension::sub& s) {
        if(s.has_hidden_axis())
            result.insert(s.hidden_axis.front());
    });
    return result;
}

bool shape_transform_descriptor::has_broadcast() const
{
    return std::any_of(dimensions.begin(), dimensions.end(), [&](const dimension& d) {
        return std::any_of(d.subdimensions.begin(),
                           d.subdimensions.end(),
                           [&](const dimension::sub& s) { return s.axis.empty() and s.len != 1; });
    });
}
void shape_transform_descriptor::flatten_broadcast()
{
    for(auto& d : dimensions)
        std::for_each(d.subdimensions.begin(), d.subdimensions.end(), &flatten_broadcasted_dim);
}

shape_transform_descriptor shape_transform_descriptor::to_common_from_src() const
{
    shape_transform_descriptor result;
    auto subs = get_all_subdimensions(this->dimensions);
    std::transform(subs.begin(),
                   subs.end(),
                   std::back_inserter(result.dimensions),
                   [&](const auto& x) -> dimension { return {{x}}; });
    result.rank = this->rank;
    result.simplify();
    return result;
}
shape_transform_descriptor shape_transform_descriptor::to_common_from_dst() const
{
    shape_transform_descriptor result;
    result.rank = this->dimensions.size();
    std::vector<dimension::sub> subs;
    // Update axes to point to the destination
    for(std::size_t i : range(dimensions.size()))
    {
        const auto& d = dimensions[i];
        const bool mixed_visibility =
            std::any_of(d.subdimensions.begin(),
                        d.subdimensions.end(),
                        [](const dimension::sub& s) { return s.has_hidden_axis(); }) and
            std::any_of(d.subdimensions.begin(),
                        d.subdimensions.end(),
                        [](const dimension::sub& s) { return not s.has_hidden_axis(); });
        std::transform(d.subdimensions.begin(),
                       d.subdimensions.end(),
                       range(d.subdimensions.size()).begin(),
                       std::back_inserter(subs),
                       [&](dimension::sub s, auto j) {
                           set_origin_axis(s, {i});
                           s.add_split_axis(j);
                           if(not mixed_visibility)
                               s.expose();
                           return s;
                       });
    }
    if(dimensions.size() == 1 and subs.empty())
    {
        transform(range(rank), std::back_inserter(subs), [](std::size_t i) -> dimension::sub {
            return {1, {0, i}};
        });
    }
    std::transform(subs.begin(),
                   subs.end(),
                   std::back_inserter(result.dimensions),
                   [&](const auto& x) -> dimension { return {{x}}; });
    renumber_axes(result.dimensions);
    return result;
}
shape_transform_descriptor shape_transform_descriptor::to_dst_from_common() const
{
    shape_transform_descriptor result = *this;
    result.rank                       = result.common_rank();
    if(result.rank == 0)
    {
        result.rank = 1;
        std::vector<dimension::sub> subs;
        transform(range(rank), std::back_inserter(subs), [](std::size_t i) -> dimension::sub {
            return {1, {i}};
        });
        result.dimensions.push_back({subs});
    }
    else
    {
        for_each_subdimension(result.dimensions, range(result.rank), [&](auto& s, std::size_t i) {
            set_origin_axis(s, {i});
            s.expose();
        });
        result.simplify();
    }
    return result;
}
shape_transform_descriptor shape_transform_descriptor::to_src_from_common() const
{
    shape_transform_descriptor result;
    auto subs   = get_all_subdimensions(dimensions);
    result.rank = subs.size();
    transform(group_axes(subs), std::back_inserter(result.dimensions), [&](auto&& p) -> dimension {
        const auto& [axis, gsubs] = p;
        std::vector<dimension::sub> subdimensions;
        transform(gsubs, std::back_inserter(subdimensions), [&](const dimension::sub* s) {
            dimension::sub result = *s;
            std::size_t i         = s - subs.data();
            set_origin_axis(result, {i});
            result.expose();
            return result;
        });
        return {subdimensions};
    });
    result.simplify();
    return result;
}

std::vector<std::vector<std::size_t>> shape_transform_descriptor::common_axes_map_from_src() const
{
    std::vector<std::vector<std::size_t>> result;
    auto subs = get_all_subdimensions(dimensions);
    std::map<std::size_t, std::vector<const dimension::sub*>> axes_map;
    for(const auto& s : subs)
    {
        if(not s.origin_axis().empty())
            axes_map[s.origin_axis().front()].push_back(&s);
    }
    for(auto&& p : axes_map)
    {
        std::sort(p.second.begin(), p.second.end(), by(std::less<>{}, [](const dimension::sub* s) {
                      return s->axis;
                  }));
    }
    if(axes_map.empty() and dimensions.size() == 1)
    {
        transform(range(rank), std::back_inserter(result), [](std::size_t i) {
            return std::vector<std::size_t>{i};
        });
        return result;
    }
    assert(not axes_map.empty());
    auto max_axis = std::prev(axes_map.end())->first;
    result.resize(max_axis + 1);
    for(auto&& p : axes_map)
    {
        assert(p.first < result.size());
        std::transform(p.second.begin(),
                       p.second.end(),
                       std::back_inserter(result[p.first]),
                       [&](const dimension::sub* s) { return s - subs.data(); });
    }
    return result;
}
std::vector<std::vector<std::size_t>> shape_transform_descriptor::common_axes_map_from_dst() const
{
    std::vector<std::vector<std::size_t>> result;
    std::size_t start = 0;
    for(const auto& d : dimensions)
    {
        auto& v = result.emplace_back(d.subdimensions.size());
        std::iota(v.begin(), v.end(), start);
        start += d.subdimensions.size();
    }
    if(result.size() == 1 and result.front().empty())
    {
        result.front().resize(rank);
        std::iota(result.front().begin(), result.front().end(), 0);
    }
    return result;
}

bool shape_transform_descriptor::empty() const { return dimensions.empty(); }

std::vector<std::size_t> shape_transform_descriptor::lens() const
{
    std::vector<std::size_t> result;
    std::transform(dimensions.begin(),
                   dimensions.end(),
                   std::back_inserter(result),
                   [](const dimension& d) { return d.len(); });
    return result;
}

std::size_t dimension::len() const
{
    return transform_accumulate(subdimensions.begin(),
                                subdimensions.end(),
                                std::size_t{1},
                                std::multiplies<>{},
                                [](const auto& s) { return s.len; });
}

std::size_t shape_transform_descriptor::elements() const
{
    return transform_accumulate(dimensions.begin(),
                                dimensions.end(),
                                std::size_t{1},
                                std::multiplies<>{},
                                [](const auto& s) { return s.len(); });
}
std::vector<std::size_t>
shape_transform_descriptor::common_dims(const std::vector<std::size_t>& input_dims) const
{
    std::vector<std::size_t> result;
    for(const auto& d : dimensions)
    {
        std::transform(d.subdimensions.begin(),
                       d.subdimensions.end(),
                       std::back_inserter(result),
                       [&](const dimension::sub& s) { return get_len(s, input_dims); });
    }
    if(result.empty())
        result.resize(rank, 1);
    return result;
}

std::size_t shape_transform_descriptor::common_rank() const
{
    return transform_accumulate(dimensions.begin(),
                                dimensions.end(),
                                std::size_t{0},
                                std::plus<>{},
                                [&](const dimension& d) { return d.subdimensions.size(); });
}

const std::vector<std::size_t>& shape_transform_descriptor::dimension::sub::origin_axis() const
{
    assert(axis.empty() or hidden_axis.empty());
    return axis.empty() ? hidden_axis : axis;
}
bool shape_transform_descriptor::dimension::sub::has_hidden_axis() const
{
    return axis.empty() and not hidden_axis.empty();
}

void shape_transform_descriptor::dimension::sub::add_split_axis(std::size_t i)
{
    assert(axis.empty() or hidden_axis.empty());
    if(not axis.empty())
        axis.push_back(i);
    if(not hidden_axis.empty())
        hidden_axis.push_back(i);
}

void shape_transform_descriptor::dimension::sub::expose()
{
    assert(axis.empty() or hidden_axis.empty());
    if(has_hidden_axis())
    {
        axis = hidden_axis;
        hidden_axis.clear();
    }
}

void shape_transform_descriptor::dimension::sub::hide()
{
    assert(axis.empty() or hidden_axis.empty());
    if(not has_hidden_axis())
    {
        hidden_axis = axis;
        axis.clear();
    }
}

bool operator==(const dimension::sub& x, const dimension::sub& y)
{
    return by(std::equal_to<>{},
              [](const dimension::sub& s) { return std::tie(s.len, s.axis, s.hidden_axis); })(x, y);
}
bool operator!=(const dimension::sub& x, const dimension::sub& y) { return not(x == y); }
std::ostream& operator<<(std::ostream& os, const dimension::sub& x)
{
    os << x.len << ":" << to_string_range(x.axis, "x");
    if(not x.hidden_axis.empty())
        os << "$" << to_string_range(x.hidden_axis, "x");
    return os;
}
bool operator==(const dimension& x, const dimension& y)
{
    return x.subdimensions == y.subdimensions;
}
bool operator!=(const dimension& x, const dimension& y) { return not(x == y); }
std::ostream& operator<<(std::ostream& os, const dimension& x)
{
    os << '[' << stream_range(x.subdimensions) << ']';
    return os;
}
bool operator==(const shape_transform_descriptor& x, const shape_transform_descriptor& y)
{
    return by(std::equal_to<>{}, [](const shape_transform_descriptor& sd) {
        return std::tie(sd.dimensions, sd.rank);
    })(x, y);
}
bool operator!=(const shape_transform_descriptor& x, const shape_transform_descriptor& y)
{
    return not(x == y);
}
std::ostream& operator<<(std::ostream& os, const shape_transform_descriptor& x)
{
    stream_write_value(os, x.dimensions);
    return os;
}

std::vector<operation> optimize_shape_transforms(const std::vector<std::size_t>& dims,
                                                 const std::vector<operation>& ops)
{
    auto sd = shape_transform_descriptor::create(dims, ops);
    if(sd.empty())
        return ops;
    return sd.generate();
}

} // namespace MIGRAPHX_INLINE_NS
} // namespace migraphx<|MERGE_RESOLUTION|>--- conflicted
+++ resolved
@@ -373,11 +373,7 @@
     // These are "shortage" axes that need subdimensions due to ambiguous axis assignment
     void find_shortage_axes(const axes_map_t& axes_map)
     {
-<<<<<<< HEAD
-        for(auto& [axis, subs] : axes_map)
-=======
         for(const auto& [axis, subs] : axes_map)
->>>>>>> 71d23dd7
         {
             assert(axis < dims->size());
             auto dim      = (*dims)[axis];
@@ -440,11 +436,7 @@
     template <class F>
     void for_each_axis_group(const axes_map_t& axes_map, F f)
     {
-<<<<<<< HEAD
-        for(auto& [axis, subs] : axes_map)
-=======
         for(const auto& [axis, subs] : axes_map)
->>>>>>> 71d23dd7
         {
             assert(axis < dims->size());
             auto dim    = (*dims)[axis];
@@ -543,11 +535,7 @@
     void
     insert_moved_axes(const std::vector<std::pair<dimension::sub, std::size_t>>& subs_to_insert)
     {
-<<<<<<< HEAD
-        for(auto& [sub, pos_axis] : subs_to_insert)
-=======
         for(const auto& [sub, pos_axis] : subs_to_insert)
->>>>>>> 71d23dd7
         {
             // Inline insert_single_axis
             auto equal_to_pos_axis = [&, lpos_axis = pos_axis](const dimension::sub& s) {
@@ -633,16 +621,10 @@
                 return;
             if(not pred(*start))
                 return;
-<<<<<<< HEAD
-            auto r = range(start, last);
-            auto axes =
-                views::transform(r, [](dimension::sub* s) -> auto& { return s->hidden_axis; });
-=======
             auto r    = range(start, last);
             auto axes = views::transform(r, [](MIGRAPHX_CPPCHECK_CONST dimension::sub* s) -> auto& {
                 return s->hidden_axis;
             });
->>>>>>> 71d23dd7
             std::sort(axes.begin(), axes.end());
         };
     }
@@ -679,10 +661,7 @@
         }
     }
 
-<<<<<<< HEAD
     private:
-=======
->>>>>>> 71d23dd7
     shape_transform_descriptor* desc;
     const std::vector<std::size_t>* dims;
     std::multimap<std::size_t, std::size_t> shortage_axes;
