--- conflicted
+++ resolved
@@ -1,7 +1,3 @@
-<<<<<<< HEAD
-#include <algorithm>
-#include <cmath>
-=======
 /*
  * The MIT License (MIT)
  *
@@ -25,7 +21,8 @@
  * OUT OF OR IN CONNECTION WITH THE SOFTWARE OR THE USE OR OTHER DEALINGS IN
  * THE SOFTWARE.
  */
->>>>>>> e44cecbc
+#include <algorithm>
+#include <cmath>
 #include <migraphx/migraphx.h>
 #include <migraphx/migraphx.hpp>
 #include "test.hpp"
