/*
 * The MIT License (MIT)
 *
 * Copyright (c) 2015-2025 Advanced Micro Devices, Inc. All rights reserved.
 *
 * Permission is hereby granted, free of charge, to any person obtaining a copy
 * of this software and associated documentation files (the "Software"), to deal
 * in the Software without restriction, including without limitation the rights
 * to use, copy, modify, merge, publish, distribute, sublicense, and/or sell
 * copies of the Software, and to permit persons to whom the Software is
 * furnished to do so, subject to the following conditions:
 *
 * The above copyright notice and this permission notice shall be included in
 * all copies or substantial portions of the Software.
 *
 * THE SOFTWARE IS PROVIDED "AS IS", WITHOUT WARRANTY OF ANY KIND, EXPRESS OR
 * IMPLIED, INCLUDING BUT NOT LIMITED TO THE WARRANTIES OF MERCHANTABILITY,
 * FITNESS FOR A PARTICULAR PURPOSE AND NONINFRINGEMENT.  IN NO EVENT SHALL THE
 * AUTHORS OR COPYRIGHT HOLDERS BE LIABLE FOR ANY CLAIM, DAMAGES OR OTHER
 * LIABILITY, WHETHER IN AN ACTION OF CONTRACT, TORT OR OTHERWISE, ARISING FROM,
 * OUT OF OR IN CONNECTION WITH THE SOFTWARE OR THE USE OR OTHER DEALINGS IN
 * THE SOFTWARE.
 */
#ifndef MIGRAPHX_GUARD_RTGLIB_ALGORITHM_HPP
#define MIGRAPHX_GUARD_RTGLIB_ALGORITHM_HPP

#include <algorithm>
#include <cassert>
#include <numeric>
#include <string>
#include <utility>
#include <vector>
#include <migraphx/config.hpp>

namespace migraphx {
inline namespace MIGRAPHX_INLINE_NS {

template <class Iterator, class Output, class Predicate, class F>
void transform_if(Iterator start, Iterator last, Output out, Predicate pred, F f)
{
    while(start != last)
    {
        if(pred(*start))
        {
            *out = f(*start);
            ++out;
        }
        ++start;
    }
}

/// Similiar to std::accumulate but a projection can be applied to the elements first
template <class Iterator, class T, class BinaryOp, class UnaryOp>
T transform_accumulate(Iterator first, Iterator last, T init, BinaryOp binop, UnaryOp unaryop)
{
    return std::inner_product(
        first, last, first, std::move(init), binop, [&](auto&& x, auto&&) { return unaryop(x); });
}

/// Similiar to std::partial_sum but a projection can be applied to the elements first
template <class Iterator, class OutputIterator, class BinaryOperation, class UnaryOp>
OutputIterator transform_partial_sum(
    Iterator first, Iterator last, OutputIterator d_first, BinaryOperation binop, UnaryOp unaryop)
{
    if(first == last)
        return d_first;

    auto acc = unaryop(*first);
    *d_first = acc;

    while(++first != last)
    {
        acc        = binop(std::move(acc), unaryop(*first));
        *++d_first = acc;
    }

    return ++d_first;
}

template <class Iterator, class Output, class Predicate>
void group_by(Iterator start, Iterator last, Output out, Predicate pred)
{
    while(start != last)
    {
        auto it = std::partition(start, last, [&](auto&& x) { return pred(x, *start); });
        out(start, it);
        start = it;
    }
}

template <class Iterator, class Output, class Predicate>
void group_unique(Iterator start, Iterator last, Output out, Predicate pred)
{
    while(start != last)
    {
        auto it = std::find_if(start, last, [&](auto&& x) { return not pred(*start, x); });
        out(start, it);
        start = it;
    }
}

template <class Iterator, class Predicate, class Output>
void group_find(Iterator start, Iterator last, Predicate pred, Output out)
{
    start = std::find_if(start, last, pred);
    while(start != last)
    {
        auto it = std::find_if_not(start, last, pred);
        out(start, it);
        start = std::find_if(it, last, pred);
    }
}

/// Similiar to std::remove_if but instead pass adjacent pairs to the predicate
template <class Iterator, class Predicate>
Iterator adjacent_remove_if(Iterator first, Iterator last, Predicate p)
{
    first = std::adjacent_find(first, last, p);
    if(first == last)
        return first;
    auto i = first;
    while(std::next(++i) != last)
    {
        if(not p(*i, *std::next(i)))
        {
            *first = std::move(*i);
            ++first;
        }
    }
    *first = std::move(*i);
    ++first;
    return first;
}

/// Similiar to std::for_each but instead pass adjacent pairs to the function
template <class Iterator, class F>
Iterator adjacent_for_each(Iterator first, Iterator last, F f)
{
    if(first == last)
        return last;

    Iterator next = first;
    ++next;

    for(; next != last; ++next, ++first)
        f(*first, *next);

    return last;
}

<<<<<<< HEAD
template <class Iterator, class F>
F for_each_iterator(Iterator first, Iterator last, F f)
{
    while(first != last)
    {
        auto it = first;
        first++;
        f(it);
    }
=======
/// Like std::for_each but can pass in another range like std::transform
template <class Iterator1, class Iterator2, class F>
F for_each(Iterator1 first1, Iterator1 last1, Iterator2 first2, F f)
{
    for(; first1 != last1; ++first1, ++first2)
        f(*first1, *first2);
>>>>>>> fb91a39b
    return f;
}

template <class Iterator1, class Iterator2>
std::ptrdiff_t
levenshtein_distance(Iterator1 first1, Iterator1 last1, Iterator2 first2, Iterator2 last2)
{
    if(first1 == last1)
        return std::distance(first2, last2);
    if(first2 == last2)
        return std::distance(first1, last1);
    if(*first1 == *first2)
        return levenshtein_distance(std::next(first1), last1, std::next(first2), last2);
    auto x1 = levenshtein_distance(std::next(first1), last1, std::next(first2), last2);
    auto x2 = levenshtein_distance(first1, last1, std::next(first2), last2);
    auto x3 = levenshtein_distance(std::next(first1), last1, first2, last2);
    return std::ptrdiff_t{1} + std::min({x1, x2, x3});
}

inline size_t levenshtein_distance(const std::string& s1, const std::string& s2)
{
    const size_t l1 = s1.length();
    const size_t l2 = s2.length();

    if(l1 < l2)
        levenshtein_distance(s2, s1);

    std::vector<size_t> d(l2 + 1);

    std::iota(d.begin(), d.end(), 0);

    for(size_t i = 1; i <= l1; i++)
    {
        size_t prev_cost = d[0];
        d[0]             = i;

        for(size_t j = 1; j <= l2; j++)
        {
            if(s1[i - 1] == s2[j - 1])
            {
                d[j] = prev_cost;
            }
            else
            {
                size_t cost_insert_or_delete = std::min(d[j - 1], d[j]);
                size_t cost_substitute       = prev_cost;
                prev_cost                    = d[j];
                d[j]                         = std::min(cost_substitute, cost_insert_or_delete) + 1;
            }
        }
    }

    return d[l2];
}

} // namespace MIGRAPHX_INLINE_NS
} // namespace migraphx

#endif<|MERGE_RESOLUTION|>--- conflicted
+++ resolved
@@ -148,7 +148,6 @@
     return last;
 }
 
-<<<<<<< HEAD
 template <class Iterator, class F>
 F for_each_iterator(Iterator first, Iterator last, F f)
 {
@@ -158,14 +157,15 @@
         first++;
         f(it);
     }
-=======
+    return f;
+}
+
 /// Like std::for_each but can pass in another range like std::transform
 template <class Iterator1, class Iterator2, class F>
 F for_each(Iterator1 first1, Iterator1 last1, Iterator2 first2, F f)
 {
     for(; first1 != last1; ++first1, ++first2)
         f(*first1, *first2);
->>>>>>> fb91a39b
     return f;
 }
 
