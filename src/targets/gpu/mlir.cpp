--- conflicted
+++ resolved
@@ -784,11 +784,7 @@
             MIGRAPHX_THROW("Failed setting tuning key: " + *str);
     }
 
-<<<<<<< HEAD
-    tuning_config get_tuning_config(bool exhaustive) MIGRAPHX_TIDY_CONST
-=======
     tuning_config get_tuning_config(bool exhaustive)
->>>>>>> 250d3c87
     {
         tuning_config tc;
         run_high_level_pipeline();
