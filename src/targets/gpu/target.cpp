/*
 * The MIT License (MIT)
 *
 * Copyright (c) 2015-2024 Advanced Micro Devices, Inc. All rights reserved.
 *
 * Permission is hereby granted, free of charge, to any person obtaining a copy
 * of this software and associated documentation files (the "Software"), to deal
 * in the Software without restriction, including without limitation the rights
 * to use, copy, modify, merge, publish, distribute, sublicense, and/or sell
 * copies of the Software, and to permit persons to whom the Software is
 * furnished to do so, subject to the following conditions:
 *
 * The above copyright notice and this permission notice shall be included in
 * all copies or substantial portions of the Software.
 *
 * THE SOFTWARE IS PROVIDED "AS IS", WITHOUT WARRANTY OF ANY KIND, EXPRESS OR
 * IMPLIED, INCLUDING BUT NOT LIMITED TO THE WARRANTIES OF MERCHANTABILITY,
 * FITNESS FOR A PARTICULAR PURPOSE AND NONINFRINGEMENT.  IN NO EVENT SHALL THE
 * AUTHORS OR COPYRIGHT HOLDERS BE LIABLE FOR ANY CLAIM, DAMAGES OR OTHER
 * LIABILITY, WHETHER IN AN ACTION OF CONTRACT, TORT OR OTHERWISE, ARISING FROM,
 * OUT OF OR IN CONNECTION WITH THE SOFTWARE OR THE USE OR OTHER DEALINGS IN
 * THE SOFTWARE.
 */
#include <migraphx/adjust_allocation.hpp>
#include <migraphx/auto_contiguous.hpp>
#include <migraphx/check_context.hpp>
#include <migraphx/dead_code_elimination.hpp>
#include <migraphx/eliminate_allocation.hpp>
#include <migraphx/eliminate_concat.hpp>
#include <migraphx/eliminate_contiguous.hpp>
#include <migraphx/eliminate_data_type.hpp>
#include <migraphx/eliminate_identity.hpp>
#include <migraphx/eliminate_pad.hpp>
#include <migraphx/fuse_concat.hpp>
#include <migraphx/fuse_pointwise_reduce.hpp>
#include <migraphx/inline_module.hpp>
#include <migraphx/insert_pad.hpp>
#include <migraphx/layout_nhwc.hpp>
#include <migraphx/memory_coloring.hpp>
#include <migraphx/normalize_ops.hpp>
#include <migraphx/optimize_module.hpp>
#include <migraphx/preallocate_param.hpp>
#include <migraphx/promote_literals.hpp>
#include <migraphx/register_target.hpp>
#include <migraphx/replace_allocate.hpp>
#include <migraphx/rewrite_gelu.hpp>
#include <migraphx/rewrite_low_precision.hpp>
#include <migraphx/rewrite_pooling.hpp>
#include <migraphx/rewrite_reduce.hpp>
#include <migraphx/rewrite_quantization.hpp>
#include <migraphx/rewrite_rnn.hpp>
#include <migraphx/schedule.hpp>
#include <migraphx/simplify_dyn_ops.hpp>
#include <migraphx/simplify_qdq.hpp>
#include <migraphx/simplify_reshapes.hpp>
#include <migraphx/split_reduce.hpp>
#include <migraphx/split_single_dyn_dim.hpp>
#include <migraphx/gpu/allocation_model.hpp>
#include <migraphx/gpu/compile_miopen.hpp>
#include <migraphx/gpu/compile_ops.hpp>
#include <migraphx/gpu/concat_gpu_opt.hpp>
#include <migraphx/gpu/context.hpp>
#include <migraphx/gpu/device_name.hpp>
#include <migraphx/gpu/fuse_ck.hpp>
#include <migraphx/gpu/fuse_mlir.hpp>
#include <migraphx/gpu/fuse_ops.hpp>
#include <migraphx/gpu/prefuse_ops.hpp>
#include <migraphx/gpu/lowering.hpp>
#include <migraphx/gpu/schedule_model.hpp>
#include <migraphx/gpu/sync_device.hpp>
#include <migraphx/gpu/target.hpp>
#include <migraphx/gpu/write_literals.hpp>

namespace migraphx {
inline namespace MIGRAPHX_INLINE_NS {
namespace gpu {

MIGRAPHX_DECLARE_ENV_VAR(MIGRAPHX_DISABLE_SCHEDULE_PASS)
MIGRAPHX_DECLARE_ENV_VAR(MIGRAPHX_ENABLE_SPLIT_REDUCE)
MIGRAPHX_DECLARE_ENV_VAR(MIGRAPHX_ENABLE_NHWC)
#ifndef _WIN32
MIGRAPHX_DECLARE_ENV_VAR(MIGRAPHX_ENABLE_CK)
#endif

std::vector<pass> target::get_passes(migraphx::context& gctx, const compile_options& options) const
{
    auto& ctx = any_cast<context>(gctx);
    ctx.set_exhaustive_tune_flag(options.exhaustive_tune);
    std::set<shape::type_t> unsupported_types(shape::types().begin(), shape::types().end());
    unsupported_types.erase(shape::type_t::float_type);
    unsupported_types.erase(shape::type_t::fp8e4m3fnuz_type);
    unsupported_types.erase(shape::type_t::half_type);
    unsupported_types.erase(shape::type_t::bool_type);
    unsupported_types.erase(shape::type_t::int8_type);
    unsupported_types.erase(shape::type_t::uint8_type);
    unsupported_types.erase(shape::type_t::int32_type);
    unsupported_types.erase(shape::type_t::tuple_type);
    // whiltelist supported Ops for the FP8
    std::set<std::string> unsupported_fp8_ops = {};
    if(not gpu::rocblas_fp8_available())
    {
        unsupported_fp8_ops.insert("dot");
        unsupported_fp8_ops.insert("quant_dot");
    }

#if MIGRAPHX_USE_MIOPEN
    // MIOpen doesn't have support for fp8 pooling yet.
    unsupported_fp8_ops.insert("pooling");
#endif
    if(not gpu::gfx_has_fp8_intrinsics())
    {
        unsupported_fp8_ops.insert("convolution");
        unsupported_fp8_ops.insert("quant_convolution");
    }
    // add all device kernels
    unsupported_fp8_ops.insert("logsoftmax");
    unsupported_fp8_ops.insert("nonzero");
    unsupported_fp8_ops.insert("prefix_scan_sum");
    unsupported_fp8_ops.insert("scatter_none");
    unsupported_fp8_ops.insert("topk");
    unsupported_fp8_ops.insert("rnn_var_sl_shift_output");
    unsupported_fp8_ops.insert("multinomial");
    unsupported_fp8_ops.insert("argmax");
    unsupported_fp8_ops.insert("argmin");
    // clang-format off
    return
    {
        split_single_dyn_dim{},
        dead_code_elimination{},
        simplify_dyn_ops{},
        dead_code_elimination{},
        normalize_ops{},
        dead_code_elimination{},
        simplify_qdq{},
        enable_pass(not mlir_enabled(), rewrite_quantization{}),
        dead_code_elimination{},
        // workaround for rocBLAS unsupported error when using uint8 in quant_dot, quant_convolution & pooling
        eliminate_data_type{{migraphx::shape::uint8_type}, shape::float_type, {"quant_convolution", "quant_dot", "pooling"}},
        eliminate_data_type{unsupported_types, shape::type_t::float_type},
        simplify_reshapes{},
        eliminate_identity{},
        eliminate_pad{},
        dead_code_elimination{},
        insert_pad{},
        dead_code_elimination{},
        rewrite_rnn{},
        dead_code_elimination{},
        inline_module{},
        rewrite_pooling{},
        dead_code_elimination{},
        rewrite_gelu{options.fast_math},
        optimize_module{},
        enable_pass(enabled(MIGRAPHX_ENABLE_NHWC{}), layout_nhwc{}),
        dead_code_elimination{},
        prefuse_ops{},
        dead_code_elimination{},
        eliminate_data_type{{migraphx::shape::fp8e4m3fnuz_type}, shape::float_type, unsupported_fp8_ops},
        dead_code_elimination{},
        rewrite_reduce{},
        rewrite_low_precision{},
        dead_code_elimination{},
        optimize_module{},
        fuse_pointwise_reduce{},
        enable_pass(enabled(MIGRAPHX_ENABLE_SPLIT_REDUCE{}), split_reduce{}),
        dead_code_elimination{},
#ifndef _WIN32
        enable_pass(enabled(MIGRAPHX_ENABLE_CK{}), fuse_ck{}),
#endif
        dead_code_elimination{},
        enable_pass(mlir_enabled(), fuse_mlir{&ctx}),
        dead_code_elimination{},
<<<<<<< HEAD
        auto_contiguous{},
        dead_code_elimination{},
=======
>>>>>>> 2ff98be0
        fuse_concat{},
        dead_code_elimination{},
        lowering{&ctx, options.offload_copy},
        eliminate_contiguous{"gpu::contiguous"},
        dead_code_elimination{},
        eliminate_concat{concat_gpu_optimization{}},
        dead_code_elimination{},
#if MIGRAPHX_USE_MIOPEN
        compile_miopen{&gctx},
        dead_code_elimination{},
#endif
        dead_code_elimination{},
        fuse_ops{&ctx, options.fast_math},
        dead_code_elimination{},
        replace_allocate{gpu_allocation_model{}, options.offload_copy},
        dead_code_elimination{},
        adjust_allocation{gpu_allocation_model{}},
        dead_code_elimination{},
        compile_ops{&ctx, options.exhaustive_tune},
        dead_code_elimination{},
        promote_literals{},
        dead_code_elimination{},
        write_literals{&ctx},
        schedule{gpu::schedule_model{ctx.get_current_device().nstreams()}, not enabled(MIGRAPHX_DISABLE_SCHEDULE_PASS{})},
        memory_coloring{"hip::allocate"},
        sync_device{},
        preallocate_param{"scratch", gpu_allocation_model{}},
        dead_code_elimination{},
        eliminate_allocation{"hip::allocate"},
        check_context<context>{},
        normalize_ops{},
        dead_code_elimination{},
        eliminate_identity{}
    };
    // clang-format on
}

std::string target::name() const { return "gpu"; }

migraphx::context target::get_context() const { return context(gpu::get_device_id()); }

argument target::copy_to(const argument& arg) const { return gpu::to_gpu(arg); }

argument target::copy_from(const argument& arg) const { return gpu::from_gpu(arg); }

argument target::allocate(const shape& s) const { return gpu::allocate_gpu(s); }

MIGRAPHX_REGISTER_TARGET(target);

} // namespace gpu
} // namespace MIGRAPHX_INLINE_NS
} // namespace migraphx<|MERGE_RESOLUTION|>--- conflicted
+++ resolved
@@ -169,12 +169,9 @@
         dead_code_elimination{},
         enable_pass(mlir_enabled(), fuse_mlir{&ctx}),
         dead_code_elimination{},
-<<<<<<< HEAD
+        fuse_concat{},
+        dead_code_elimination{},
         auto_contiguous{},
-        dead_code_elimination{},
-=======
->>>>>>> 2ff98be0
-        fuse_concat{},
         dead_code_elimination{},
         lowering{&ctx, options.offload_copy},
         eliminate_contiguous{"gpu::contiguous"},
