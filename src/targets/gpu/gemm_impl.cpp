--- conflicted
+++ resolved
@@ -178,8 +178,6 @@
             out_lens.rbegin() + 2, out_lens.rend(), std::size_t{1}, std::multiplies<std::size_t>());
         if(num_matrices == 1 or (num_matrices > 1 and get_batch_stride(args[1]) == 0))
         {
-<<<<<<< HEAD
-=======
             // If the batch dimension of B is broadcasted, then we can
             // multiply m by the batch_size and use rocblas_gemm_ex
             // instead of rocblas_gemm_strided_batched_ex.
@@ -189,7 +187,6 @@
             // column-major format. When doing a C = A * B, we actually do
             // C^T = (B^T) * (A^T). That is the reason we input args[1] as
             // A and args[0] as B in calling the rocblas_gemm.
->>>>>>> 9a70050b
             rocblas_invoke(&rocblas_gemm_ex,
                            ctx.get_stream().get_rocblas(),
                            transb ? rocblas_operation_transpose : rocblas_operation_none,
