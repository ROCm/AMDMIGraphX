--- conflicted
+++ resolved
@@ -14,11 +14,8 @@
     device/add.cpp
     device/add_relu.cpp
     device/contiguous.cpp
-<<<<<<< HEAD
     device/mul.cpp
-=======
     device/concat.cpp
->>>>>>> d8bf45cf
 )
 rocm_clang_tidy_check(migraph_device)
 target_link_libraries(migraph_device migraph hip::device)
