--- conflicted
+++ resolved
@@ -167,26 +167,12 @@
              returns='const migraphx::shape&')
 
 
-<<<<<<< HEAD
-@auto_handle
-def module(h):
-    h.constructor('create')
-    h.method(
-        'compile',
-        api.params(target='migraphx::target',
-                   options='migraphx::compile_options'))
-    h.method('print', invoke='migraphx::print_module($@)', const=True)
-
-
-@auto_handle
-=======
 @auto_handle(ref=True)
 def module(h):
     h.method('print', invoke='migraphx::print_module($@)', const=True)
 
 
 @auto_handle()
->>>>>>> 2d27f5ae
 def program(h):
     h.method('get_main_module', returns='migraphx::module*')
     h.method(
