/*
 * The MIT License (MIT)
 *
 * Copyright (c) 2015-2025 Advanced Micro Devices, Inc. All rights reserved.
 *
 * Permission is hereby granted, free of charge, to any person obtaining a copy
 * of this software and associated documentation files (the "Software"), to deal
 * in the Software without restriction, including without limitation the rights
 * to use, copy, modify, merge, publish, distribute, sublicense, and/or sell
 * copies of the Software, and to permit persons to whom the Software is
 * furnished to do so, subject to the following conditions:
 *
 * The above copyright notice and this permission notice shall be included in
 * all copies or substantial portions of the Software.
 *
 * THE SOFTWARE IS PROVIDED "AS IS", WITHOUT WARRANTY OF ANY KIND, EXPRESS OR
 * IMPLIED, INCLUDING BUT NOT LIMITED TO THE WARRANTIES OF MERCHANTABILITY,
 * FITNESS FOR A PARTICULAR PURPOSE AND NONINFRINGEMENT.  IN NO EVENT SHALL THE
 * AUTHORS OR COPYRIGHT HOLDERS BE LIABLE FOR ANY CLAIM, DAMAGES OR OTHER
 * LIABILITY, WHETHER IN AN ACTION OF CONTRACT, TORT OR OTHERWISE, ARISING FROM,
 * OUT OF OR IN CONNECTION WITH THE SOFTWARE OR THE USE OR OTHER DEALINGS IN
 * THE SOFTWARE.
 */
#include <migraphx/adjust_allocation.hpp>
#include <migraphx/auto_contiguous.hpp>
#include <migraphx/check_context.hpp>
#include <migraphx/dead_code_elimination.hpp>
#include <migraphx/eliminate_allocation.hpp>
#include <migraphx/eliminate_concat.hpp>
#include <migraphx/eliminate_contiguous.hpp>
#include <migraphx/eliminate_data_type.hpp>
#include <migraphx/eliminate_identity.hpp>
#include <migraphx/eliminate_pad.hpp>
#include <migraphx/fp8_ocp_to_fnuz.hpp>
#include <migraphx/fuse_attention.hpp>
#include <migraphx/fuse_concat.hpp>
#include <migraphx/fuse_pointwise_reduce.hpp>
#include <migraphx/inline_module.hpp>
#include <migraphx/insert_pad.hpp>
#include <migraphx/layout_convolution.hpp>
#include <migraphx/memory_coloring.hpp>
#include <migraphx/normalize_ops.hpp>
#include <migraphx/optimize_module.hpp>
#include <migraphx/preallocate_param.hpp>
#include <migraphx/promote_literals.hpp>
#include <migraphx/propagate_precision.hpp>
#include <migraphx/register_target.hpp>
#include <migraphx/replace_allocate.hpp>
#include <migraphx/rewrite_dot.hpp>
#include <migraphx/rewrite_gelu.hpp>
#include <migraphx/rewrite_low_precision.hpp>
#include <migraphx/rewrite_pooling.hpp>
#include <migraphx/rewrite_reduce.hpp>
#include <migraphx/rewrite_quantization.hpp>
#include <migraphx/rewrite_rnn.hpp>
#include <migraphx/rewrite_topk.hpp>
#include <migraphx/schedule.hpp>
#include <migraphx/simplify_dyn_ops.hpp>
#include <migraphx/simplify_qdq.hpp>
#include <migraphx/simplify_reshapes.hpp>
#include <migraphx/split_reduce.hpp>
#include <migraphx/split_single_dyn_dim.hpp>
#include <migraphx/gpu/allocation_model.hpp>
#include <migraphx/gpu/compile_hipblaslt.hpp>
#include <migraphx/gpu/compile_miopen.hpp>
#include <migraphx/gpu/compile_ops.hpp>
#include <migraphx/gpu/concat_gpu_opt.hpp>
#include <migraphx/gpu/context.hpp>
#include <migraphx/gpu/device_name.hpp>
#include <migraphx/gpu/fuse_ck.hpp>
#include <migraphx/gpu/fuse_mlir.hpp>
#include <migraphx/gpu/fuse_ops.hpp>
#include <migraphx/gpu/prefuse_ops.hpp>
#include <migraphx/gpu/lowering.hpp>
#include <migraphx/gpu/schedule_model.hpp>
#include <migraphx/gpu/sync_device.hpp>
#include <migraphx/gpu/target.hpp>
#include <migraphx/gpu/write_literals.hpp>

namespace migraphx {
inline namespace MIGRAPHX_INLINE_NS {
namespace gpu {

MIGRAPHX_DECLARE_ENV_VAR(MIGRAPHX_DISABLE_SCHEDULE_PASS)
MIGRAPHX_DECLARE_ENV_VAR(MIGRAPHX_ENABLE_NHWC)
MIGRAPHX_DECLARE_ENV_VAR(MIGRAPHX_ENABLE_REWRITE_DOT)
MIGRAPHX_DECLARE_ENV_VAR(MIGRAPHX_REWRITE_LRN)
#ifndef _WIN32
MIGRAPHX_DECLARE_ENV_VAR(MIGRAPHX_ENABLE_CK)
#endif
MIGRAPHX_DECLARE_ENV_VAR(MIGRAPHX_SET_GEMM_PROVIDER)
MIGRAPHX_DECLARE_ENV_VAR(MIGRAPHX_ENABLE_FULL_DYNAMIC)

std::vector<pass> target::get_passes(migraphx::context& gctx, const compile_options& options) const
{
    auto& ctx = any_cast<context>(gctx);
    ctx.set_exhaustive_tune_flag(options.exhaustive_tune);
    ctx.load_problem_cache();
    std::set<shape::type_t> unsupported_types(shape::types().begin(), shape::types().end());
    unsupported_types.erase(shape::type_t::float_type);
    unsupported_types.erase(shape::type_t::fp8e4m3fnuz_type);
    unsupported_types.erase(shape::type_t::fp8e5m2fnuz_type);
    unsupported_types.erase(shape::type_t::fp8e4m3fn_type);
    unsupported_types.erase(shape::type_t::fp8e5m2_type);
    unsupported_types.erase(shape::type_t::half_type);
    unsupported_types.erase(shape::type_t::bool_type);
    unsupported_types.erase(shape::type_t::int8_type);
    unsupported_types.erase(shape::type_t::uint8_type);
    unsupported_types.erase(shape::type_t::int32_type);
    unsupported_types.erase(shape::type_t::tuple_type);

    // No BF-16 Support on Navi21
    if(gpu::gfx_has_bf16_intrinsics())
    {
        unsupported_types.erase(shape::type_t::bf16_type);
    }

    // whiltelist supported Ops for the FP8 types
    std::set<std::string> unsupported_fp8fnuz_ops = {};

    // disable dot & quant_dot if no hipblaslt
    if(not hipblaslt_supported())
    {
        unsupported_fp8fnuz_ops.insert("dot");
        unsupported_fp8fnuz_ops.insert("quant_dot");
    }

#if MIGRAPHX_USE_MIOPEN // MIOpen doesn't have support for fp8 pooling yet.
    unsupported_fp8fnuz_ops.insert("pooling");
#endif
    if(not gpu::gfx_has_fp8fnuz_intrinsics())
    {
        unsupported_fp8fnuz_ops.insert("dot");
        unsupported_fp8fnuz_ops.insert("quant_dot");
        unsupported_fp8fnuz_ops.insert("convolution");
        unsupported_fp8fnuz_ops.insert("quant_convolution");
    }
    // add all device kernels
    unsupported_fp8fnuz_ops.insert("logsoftmax");
    unsupported_fp8fnuz_ops.insert("nonzero");
    unsupported_fp8fnuz_ops.insert("prefix_scan_sum");
    unsupported_fp8fnuz_ops.insert("scatter_none");
    unsupported_fp8fnuz_ops.insert("topk");
    unsupported_fp8fnuz_ops.insert("rnn_var_sl_shift_output");
    unsupported_fp8fnuz_ops.insert("multinomial");
    unsupported_fp8fnuz_ops.insert("argmax");
    unsupported_fp8fnuz_ops.insert("argmin");

    std::set<std::string> unsupported_fp8ocp_ops = {};

    // disable dot & quant_dot if no hipblaslt
    if(not hipblaslt_supported())
    {
        unsupported_fp8ocp_ops.insert("dot");
        unsupported_fp8ocp_ops.insert("quant_dot");
    }

#if MIGRAPHX_USE_MIOPEN
    // MIOpen doesn't have support for fp8 pooling yet.
    unsupported_fp8ocp_ops.insert("pooling");
#endif
    if(not gpu::gfx_has_fp8ocp_intrinsics())
    {
        unsupported_fp8ocp_ops.insert("convolution");
        unsupported_fp8ocp_ops.insert("quant_convolution");
        unsupported_fp8ocp_ops.insert("dot");
        unsupported_fp8ocp_ops.insert("quant_dot");
    }
    // add all device kernels
    unsupported_fp8ocp_ops.insert("logsoftmax");
    unsupported_fp8ocp_ops.insert("nonzero");
    unsupported_fp8ocp_ops.insert("prefix_scan_sum");
    unsupported_fp8ocp_ops.insert("scatter_none");
    unsupported_fp8ocp_ops.insert("topk");
    unsupported_fp8ocp_ops.insert("rnn_var_sl_shift_output");
    unsupported_fp8ocp_ops.insert("multinomial");
    unsupported_fp8ocp_ops.insert("argmax");
    unsupported_fp8ocp_ops.insert("argmin");

    // clang-format off
    return
    {
        enable_pass(disabled(MIGRAPHX_ENABLE_FULL_DYNAMIC{}), split_single_dyn_dim{}),
        dead_code_elimination{},
        simplify_dyn_ops{},
        dead_code_elimination{},
        normalize_ops{},
        dead_code_elimination{},
        eliminate_identity{},
        dead_code_elimination{},
        enable_pass(not gpu::gfx_has_fp8ocp_intrinsics() and gpu::gfx_has_fp8fnuz_intrinsics(), fp8_ocp_to_fnuz{}),
        enable_pass(not gpu::gfx_has_fp8ocp_intrinsics() and gpu::gfx_has_fp8fnuz_intrinsics(), dead_code_elimination{}),
        simplify_qdq{},
        enable_pass(not mlir_enabled(), rewrite_quantization{}),
        dead_code_elimination{},
        rewrite_rnn{},
        dead_code_elimination{},
        // workaround for rocBLAS unsupported error when using uint8 in quant_dot, quant_convolution & pooling
        eliminate_data_type{{migraphx::shape::uint8_type}, shape::float_type, {"quant_convolution", "quant_dot", "pooling"}},
        eliminate_data_type{unsupported_types, shape::type_t::float_type},
        simplify_reshapes{},
        eliminate_identity{},
        eliminate_pad{},
        dead_code_elimination{},
        insert_pad{{"convolution"}},
        dead_code_elimination{},
        inline_module{},
<<<<<<< HEAD
        enable_pass(disabled(MIGRAPHX_ENABLE_FULL_DYNAMIC{}), rewrite_pooling{.rewrite_lrn = enabled(MIGRAPHX_REWRITE_LRN{})}),
=======
        rewrite_pooling{.rewrite_lrn = (not MIGRAPHX_USE_MIOPEN or enabled(MIGRAPHX_REWRITE_LRN{}))},
>>>>>>> e8e9de7d
        dead_code_elimination{},
        rewrite_gelu{options.fast_math},
        optimize_module{},
        layout_convolution{.channels_last = enabled(MIGRAPHX_ENABLE_NHWC{})},
        dead_code_elimination{},
        prefuse_ops{},
        dead_code_elimination{},
        eliminate_data_type{{migraphx::shape::fp8e4m3fnuz_type, migraphx::shape::fp8e5m2fnuz_type}, shape::float_type, unsupported_fp8fnuz_ops},
        eliminate_data_type{{migraphx::shape::fp8e4m3fn_type, migraphx::shape::fp8e5m2_type}, shape::float_type, unsupported_fp8ocp_ops},
        dead_code_elimination{},
        rewrite_reduce{},
        rewrite_topk{},
        rewrite_low_precision{},
        enable_pass(enabled(MIGRAPHX_ENABLE_REWRITE_DOT{}), rewrite_dot{}),
        dead_code_elimination{},
        propagate_precision{},
        dead_code_elimination{},
        simplify_reshapes{.enable_op_shape_transform_op=true},
        dead_code_elimination{},
        enable_pass(mlir_attention_enabled(&ctx), fuse_attention{}),
        dead_code_elimination{},
        optimize_module{},
        enable_pass(disabled(MIGRAPHX_ENABLE_FULL_DYNAMIC{}), fuse_pointwise_reduce{}),
        dead_code_elimination{},
#ifndef _WIN32
        enable_pass(enabled(MIGRAPHX_ENABLE_CK{}), fuse_ck{}),
#endif
        dead_code_elimination{},
        enable_pass(mlir_enabled() and disabled(MIGRAPHX_ENABLE_FULL_DYNAMIC{}), fuse_mlir{&ctx}),
        dead_code_elimination{},
        fuse_concat{},
        dead_code_elimination{},
        auto_contiguous{},
        dead_code_elimination{},
        lowering{&ctx, options.offload_copy},
        eliminate_contiguous{"gpu::contiguous"},
        dead_code_elimination{},
        eliminate_concat{concat_gpu_optimization{}},
        dead_code_elimination{},
#if MIGRAPHX_USE_MIOPEN
        compile_miopen{&gctx},
        dead_code_elimination{},
#endif
        fuse_ops{&ctx, options.fast_math},
        dead_code_elimination{},
#if MIGRAPHX_USE_HIPBLASLT
        compile_hipblaslt{&gctx},
        dead_code_elimination{},
#endif
        replace_allocate{gpu_allocation_model{}, options.offload_copy},
        dead_code_elimination{},
        adjust_allocation{gpu_allocation_model{}},
        dead_code_elimination{},
        compile_ops{&ctx, options.exhaustive_tune},
        dead_code_elimination{},
        promote_literals{},
        dead_code_elimination{},
        write_literals{&ctx},
        schedule{gpu::schedule_model{ctx.get_current_device().nstreams()}, not enabled(MIGRAPHX_DISABLE_SCHEDULE_PASS{})},
        memory_coloring{"hip::allocate"},
        sync_device{},
        preallocate_param{"scratch", gpu_allocation_model{}},
        dead_code_elimination{},
        eliminate_allocation{"hip::allocate"},
        check_context<context>{},
        normalize_ops{},
        dead_code_elimination{},
        eliminate_identity{}
    };
    // clang-format on
}

std::string target::name() const { return "gpu"; }

migraphx::context target::get_context() const { return context(gpu::get_device_id()); }

argument target::copy_to(const argument& arg) const { return gpu::to_gpu(arg); }

argument target::copy_from(const argument& arg) const { return gpu::from_gpu(arg); }

argument target::allocate(const shape& s) const { return gpu::allocate_gpu(s); }

MIGRAPHX_REGISTER_TARGET(target);

} // namespace gpu
} // namespace MIGRAPHX_INLINE_NS
} // namespace migraphx<|MERGE_RESOLUTION|>--- conflicted
+++ resolved
@@ -205,11 +205,7 @@
         insert_pad{{"convolution"}},
         dead_code_elimination{},
         inline_module{},
-<<<<<<< HEAD
-        enable_pass(disabled(MIGRAPHX_ENABLE_FULL_DYNAMIC{}), rewrite_pooling{.rewrite_lrn = enabled(MIGRAPHX_REWRITE_LRN{})}),
-=======
-        rewrite_pooling{.rewrite_lrn = (not MIGRAPHX_USE_MIOPEN or enabled(MIGRAPHX_REWRITE_LRN{}))},
->>>>>>> e8e9de7d
+        enable_pass(disabled(MIGRAPHX_ENABLE_FULL_DYNAMIC{}), rewrite_pooling{.rewrite_lrn = (not MIGRAPHX_USE_MIOPEN or enabled(MIGRAPHX_REWRITE_LRN{}))}),
         dead_code_elimination{},
         rewrite_gelu{options.fast_math},
         optimize_module{},
