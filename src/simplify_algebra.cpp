/*
 * The MIT License (MIT)
 *
 * Copyright (c) 2015-2022 Advanced Micro Devices, Inc. All rights reserved.
 *
 * Permission is hereby granted, free of charge, to any person obtaining a copy
 * of this software and associated documentation files (the "Software"), to deal
 * in the Software without restriction, including without limitation the rights
 * to use, copy, modify, merge, publish, distribute, sublicense, and/or sell
 * copies of the Software, and to permit persons to whom the Software is
 * furnished to do so, subject to the following conditions:
 *
 * The above copyright notice and this permission notice shall be included in
 * all copies or substantial portions of the Software.
 *
 * THE SOFTWARE IS PROVIDED "AS IS", WITHOUT WARRANTY OF ANY KIND, EXPRESS OR
 * IMPLIED, INCLUDING BUT NOT LIMITED TO THE WARRANTIES OF MERCHANTABILITY,
 * FITNESS FOR A PARTICULAR PURPOSE AND NONINFRINGEMENT.  IN NO EVENT SHALL THE
 * AUTHORS OR COPYRIGHT HOLDERS BE LIABLE FOR ANY CLAIM, DAMAGES OR OTHER
 * LIABILITY, WHETHER IN AN ACTION OF CONTRACT, TORT OR OTHERWISE, ARISING FROM,
 * OUT OF OR IN CONNECTION WITH THE SOFTWARE OR THE USE OR OTHER DEALINGS IN
 * THE SOFTWARE.
 */
#include <migraphx/simplify_algebra.hpp>
#include <migraphx/dead_code_elimination.hpp>
#include <migraphx/program.hpp>
#include <migraphx/op/concat.hpp>
#include <migraphx/op/slice.hpp>
#include <migraphx/op/convolution.hpp>
#include <migraphx/op/broadcast.hpp>
#include <migraphx/op/reshape.hpp>
#include <migraphx/op/transpose.hpp>
#include <migraphx/matcher.hpp>
#include <migraphx/literal.hpp>
#include <migraphx/make_op.hpp>
#include <migraphx/serialize.hpp>

#include <migraphx/algorithm.hpp>
#include <unordered_set>

namespace migraphx {
inline namespace MIGRAPHX_INLINE_NS {

auto lit_broadcast() { return match::any_of(match::is_constant(), match::name("broadcast")); }
auto not_lit_broadcast() { return match::none_of(match::is_constant(), match::name("broadcast")); }
auto op_lit_broadcast(std::string op, std::string x, std::string y)
{
    return match::name(std::move(op))(match::either_arg(0, 1)(
        lit_broadcast().bind(std::move(x)), not_lit_broadcast().bind(std::move(y))));
}

auto conv_const_weights()
{
    return match::name("convolution")(match::used_once(),
                                      match::args(match::any(), match::is_constant().bind("w")));
}

auto reduction() { return match::name_contains("reduce"); }

// conv(x, w) * a => conv(x, a * w)
struct find_mul_conv
{
    auto matcher() const
    {
        return match::name("mul")(
            match::either_arg(0, 1)(conv_const_weights().bind("conv"),
                                    match::name("broadcast", "multibroadcast").bind("a")));
    }

    void apply(module& m, const match::matcher_result& r) const
    {
        auto ins      = r.result;
        auto conv_ins = r.instructions["conv"];
        auto a_ins    = r.instructions["a"];
        auto w_ins    = r.instructions["w"];

        const auto& a_input_lens = a_ins->inputs().front()->get_shape().lens();

        std::size_t num_not_one_dims = std::count_if(
            a_input_lens.cbegin(), a_input_lens.cend(), [](auto dim) { return dim != 1; });
        if(num_not_one_dims > 1)
            return;

        // check broadcasted along channels
        const auto& a_lens    = a_ins->get_shape().lens();
        const auto& a_strides = a_ins->get_shape().strides();

        auto is_broadcasted_axis = [](auto len, auto stride) { return len == 1 or stride == 0; };

        if(a_strides.at(1) != 1)
            return;

        if(not is_broadcasted_axis(a_lens.front(), a_strides.front()))
            return;

        if(not std::equal(a_lens.begin() + 2,
                          a_lens.end(),
                          a_strides.begin() + 2,
                          a_strides.end(),
                          is_broadcasted_axis))
            return;

        auto sq    = m.insert_instruction(ins, make_op("squeeze"), a_ins->inputs().front());
        auto new_a = m.insert_instruction(
            ins, make_op("broadcast", {{"axis", 0}, {"out_lens", w_ins->get_shape().lens()}}), sq);
        auto new_mul  = m.insert_instruction(ins, make_op("mul"), new_a, w_ins);
        auto new_conv = m.insert_instruction(
            ins, conv_ins->get_operator(), conv_ins->inputs().front(), new_mul);
        m.replace_instruction(ins, new_conv);
    }
};

struct find_mul_slice_conv
{
    static auto conv()
    {
        return match::name("convolution")(
            match::all_of[match::outputs()](match::name("slice")),
            match::args(match::any(), match::is_constant().bind("w")));
    }
    auto matcher() const
    {
        return match::name("mul")(match::either_arg(0, 1)(
            match::name("slice")(match::used_once(), match::arg(0)(conv().bind("conv")))
                .bind("slice"),
            match::name("broadcast")(match::is_constant()).bind("a")));
    }

    void apply(module& m, const match::matcher_result& r) const
    {
        auto ins       = r.result;
        auto slice_ins = r.instructions["slice"];
        auto conv_ins  = r.instructions["conv"];
        auto a_ins     = r.instructions["a"];
        auto w_ins     = r.instructions["w"];

        auto broadcast_op = any_cast<op::broadcast>(a_ins->get_operator());
        if(broadcast_op.axis != 1)
            return;

        auto slice_op = any_cast<op::slice>(slice_ins->get_operator());
        if(slice_op.axes.size() != 1)
            return;
        if(slice_op.axes.front() != 1)
            return;

        auto slice_idx = std::distance(conv_ins, slice_ins);
        if(std::any_of(conv_ins->outputs().begin(), conv_ins->outputs().end(), [&](auto i) {
               if(i == slice_ins)
                   return false;
               if(std::distance(conv_ins, i) < slice_idx)
                   return true;
               auto sop = any_cast<op::slice>(i->get_operator());
               if(sop.axes != slice_op.axes)
                   return true;
               if(std::max(sop.starts.front(), slice_op.starts.front()) <
                  std::min(sop.ends.front(), slice_op.ends.front()))
                   return true;
               return false;
           }))
            return;

        auto w_slice_op  = slice_op;
        w_slice_op.axes  = {0};
        auto slice_w_ins = m.insert_instruction(ins, w_slice_op, w_ins);

        auto new_a = m.insert_instruction(
            ins,
            make_op("broadcast", {{"axis", 0}, {"out_lens", slice_w_ins->get_shape().lens()}}),
            a_ins->inputs().front());
        auto new_mul = m.insert_instruction(ins, make_op("mul"), new_a, slice_w_ins);

        std::vector<instruction_ref> sliced_weights;
        if(slice_op.starts.front() != 0)
            sliced_weights.push_back(m.insert_instruction(
                ins,
                make_op("slice", {{"axes", {0}}, {"starts", {0}}, {"ends", slice_op.starts}}),
                w_ins));
        sliced_weights.push_back(new_mul);
        int64_t end_axis = w_ins->get_shape().lens().at(0);
        if(slice_op.ends.front() != end_axis)
            sliced_weights.push_back(m.insert_instruction(
                ins,
                make_op("slice", {{"axes", {0}}, {"starts", slice_op.ends}, {"ends", {end_axis}}}),
                w_ins));

        auto new_weights =
            m.insert_instruction(ins, make_op("concat", {{"axis", 0}}), sliced_weights);

        auto new_conv = m.insert_instruction(
            ins, conv_ins->get_operator(), conv_ins->inputs().front(), new_weights);
        assert(conv_ins->get_shape() == new_conv->get_shape());

        auto slice1 = m.insert_instruction(ins, slice_op, new_conv);
        assert(ins->get_shape().lens() == slice1->get_shape().lens());
        m.replace_instruction(ins, slice1);
        // TODO: Check each slice doesn't overlap and that it occurs after slice_ins
        auto outputs = conv_ins->outputs();
        for(auto output : outputs)
            if(output != slice_ins)
                instruction::replace_argument(output, conv_ins, new_conv);
    }
};

// a * (x + b) => a * x + a * b
struct find_mul_add
{
    auto matcher() const
    {
        return match::name("mul")(match::either_arg(0, 1)(
            match::name("add")(
                match::either_arg(0, 1)(
                    match::any().bind("x"),
                    match::any_of(conv_const_weights(), match::is_constant()).bind("b")),
                match::none_of(match::args(match::is_constant(), match::is_constant())),
                match::used_once()),
            match::is_constant().bind("a")));
    }

    void apply(module& m, const match::matcher_result& r) const
    {
        auto ins   = r.result;
        auto a_ins = r.instructions["a"];
        auto b_ins = r.instructions["b"];
        auto x_ins = r.instructions["x"];
        assert(x_ins != b_ins);

        auto ax_ins = m.insert_instruction(ins, make_op("mul"), a_ins, x_ins);
        auto ab_ins = m.insert_instruction(ins, make_op("mul"), a_ins, b_ins);
        m.replace_instruction(ins, make_op("add"), ax_ins, ab_ins);
    }
};

struct find_dot_add
{
    auto matcher() const
    {
        return match::name("dot")(match::either_arg(0, 1)(
            match::name("add")(
                match::either_arg(0, 1)(match::any().bind("x"),
                                        match::any_of(match::is_constant()).bind("b")),
                match::none_of(match::args(match::is_constant(), match::is_constant())),
                match::used_once()),
            match::is_constant().bind("a")));
    }

    void apply(module& m, const match::matcher_result& r) const
    {
        auto ins   = r.result;
        auto a_ins = r.instructions["a"];
        auto b_ins = r.instructions["b"];
        auto x_ins = r.instructions["x"];
        assert(x_ins != b_ins);

        const bool flipped = a_ins == ins->inputs().back();

        auto insert_dot = [&](auto x, auto y) {
            if(flipped)
                return m.insert_instruction(ins, make_op("dot"), y, x);
            else
                return m.insert_instruction(ins, make_op("dot"), x, y);
        };

        auto ax_ins = insert_dot(a_ins, x_ins);
        auto ab_ins = insert_dot(a_ins, b_ins);
        m.replace_instruction(ins, make_op("add"), ax_ins, ab_ins);
    }
};

struct find_add_lit_broadcast
{
    auto matcher() const
    {
        return match::name("add")(
            match::either_arg(0, 1)(op_lit_broadcast("add", "a", "x"), lit_broadcast().bind("b")));
    }

    void apply(module& m, const match::matcher_result& r) const
    {
        auto ins   = r.result;
        auto x_ins = r.instructions["x"];
        auto a_ins = r.instructions["a"];
        auto b_ins = r.instructions["b"];

        auto sumab = m.insert_instruction(ins, make_op("add"), a_ins, b_ins);
        m.replace_instruction(ins, make_op("add"), x_ins, sumab);
    }
};

struct find_double_add_lit_broadcast
{
    auto matcher() const
    {
        return match::name("add")(
            match::args(op_lit_broadcast("add", "a", "x"), op_lit_broadcast("add", "b", "y")));
    }

    void apply(module& m, const match::matcher_result& r) const
    {
        auto ins   = r.result;
        auto x_ins = r.instructions["x"];
        auto y_ins = r.instructions["y"];
        auto a_ins = r.instructions["a"];
        auto b_ins = r.instructions["b"];

        instruction_ref sumab;

        if(a_ins->name() == "broadcast" and b_ins->name() == "broadcast")
        {
            if(a_ins->inputs().at(0)->get_shape() != b_ins->inputs().at(0)->get_shape())
                return;
            auto op     = a_ins->get_operator();
            auto presum = m.insert_instruction(
                ins, make_op("add"), a_ins->inputs().at(0), b_ins->inputs().at(0));
            sumab = m.insert_instruction(ins, op, presum);
        }
        else
        {
            sumab = m.insert_instruction(ins, make_op("add"), a_ins, b_ins);
        }

        auto sumxy = m.insert_instruction(ins, make_op("add"), x_ins, y_ins);
        m.replace_instruction(ins, make_op("add"), sumxy, sumab);
    }
};

struct find_inner_broadcast
{
    auto matcher() const { return pointwise(match::all_of[match::inputs()](match::broadcast())); }

    void apply(module& m, const match::matcher_result& r) const
    {
        auto ins        = r.result;
        auto broadcasts = ins->inputs();
        if(broadcasts.empty())
            return;
        std::vector<instruction_ref> inputs;
        std::transform(broadcasts.begin(),
                       broadcasts.end(),
                       std::back_inserter(inputs),
                       [](auto i) { return i->inputs().front(); });
        if(std::any_of(inputs.begin(), inputs.end(), [&](auto i) {
               return i->get_shape() != inputs.front()->get_shape();
           }))
            return;

        auto op = m.insert_instruction(ins, ins->get_operator(), inputs);
        m.replace_instruction(ins, broadcasts.front()->get_operator(), op);
    }
};

struct find_concat_op
{
    auto matcher() const
    {
        return match::name("concat")(match::any_of[match::inputs()](
            match::any_of(match::pointwise(), match::name("broadcast")), match::used_once()));
    }

    template <class Iterator>
    static std::vector<std::size_t> get_output_lens(Iterator start, Iterator last, std::size_t axis)
    {
        assert(start != last);
        std::size_t dim = 0;
        for(auto ins : range(start, last))
        {
            dim += ins->get_shape().lens().at(axis);
        }
        auto lens  = (*start)->get_shape().lens();
        lens[axis] = dim;
        return lens;
    }

    static bool is_valid_op(const operation& op)
    {
        return op.name() == "broadcast" or op.attributes().contains("pointwise");
    }

    void apply(module& m, const match::matcher_result& r) const
    {
        auto ins  = r.result;
        auto axis = any_cast<op::concat>(ins->get_operator()).axis;

        auto each = [&](auto start, auto last) -> std::vector<instruction_ref> {
            if(std::distance(start, last) < 2)
                return {start, last};
            auto x = *start;
            if(x->inputs().size() > 2 or x->inputs().empty() or x->outputs().size() > 1)
                return {start, last};
            auto op = x->get_operator();
            if(not is_valid_op(op))
                return {start, last};
            auto iaxis = axis;
            // Adjust broadcast lens
            if(op.name() == "broadcast")
            {
                auto b = any_cast<op::broadcast>(op);
                if(b.axis != iaxis)
                    return {start, last};
                b.broadcast_lens = get_output_lens(start, last, iaxis);
                op               = b;
                iaxis            = 0;
            }

            std::vector<instruction_ref> concats;
            for(std::size_t i = 0; i < x->inputs().size(); i++)
            {
                std::vector<instruction_ref> inputs;
                std::transform(start, last, std::back_inserter(inputs), [&](auto j) {
                    return j->inputs().at(i);
                });
                auto concat =
                    m.insert_instruction(ins, make_op("concat", {{"axis", iaxis}}), inputs);
                concats.push_back(concat);
            }
            auto y = m.insert_instruction(ins, op, concats);
            return {y};
        };

        std::vector<instruction_ref> args;
        auto update_args = [&](auto start, auto last) {
            auto x = each(start, last);
            args.insert(args.end(), x.begin(), x.end());
        };
        auto pred = [](auto i, auto j) {
            return i->get_operator() == j->get_operator() and
                   i->inputs().size() == i->inputs().size() and
                   i->outputs().size() == i->outputs().size();
        };
        group_unique(ins->inputs().begin(), ins->inputs().end(), update_args, pred);
        if(args.size() == 1)
            m.replace_instruction(ins, args.front());
        else
            m.replace_instruction(ins, make_op("concat", {{"axis", axis}}), args);
    }
};

void move_instructions_back(module& m, instruction_ref pos, std::vector<instruction_ref> inss)
{
    auto start = range(m.begin(), pos);
    for(auto ins : iterator_for(start))
    {
        auto it = std::find(inss.begin(), inss.end(), ins);
        if(it != inss.end())
            inss.erase(it);
    }
    for(auto ins : inss)
    {
        if(not m.has_instruction(ins))
            continue;
        move_instructions_back(m, pos, ins->inputs());
        m.move_instruction(ins, pos);
    }
}

std::vector<instruction_ref> get_splits(instruction_ref ins)
{
    std::vector<instruction_ref> result;
    std::copy_if(ins->outputs().begin(),
                 ins->outputs().end(),
                 std::back_inserter(result),
                 [&](auto i) { return i->name() == "slice"; });
    if(result.size() < 2)
        return {};
    auto get_slice = [](auto& i) -> auto& { return any_cast<op::slice>(i->get_operator()); };
    auto&& axes    = get_slice(result.front()).axes;
    if(std::any_of(result.begin(), result.end(), [&](auto i) { return get_slice(i).axes != axes; }))
        return {};
    auto get_start = [&](auto& i) -> auto& { return get_slice(i).starts; };
    auto get_end   = [&](auto& i) -> auto& { return get_slice(i).ends; };
    std::sort(
        result.begin(), result.end(), [&](auto x, auto y) { return get_start(x) < get_start(y); });
    if(std::any_of(get_start(result.front()).begin(), get_start(result.front()).end(), [&](auto i) {
           return i != 0;
       }))
        return {};
    auto it = std::adjacent_find(
        result.begin(), result.end(), [&](auto x, auto y) { return get_end(x) != get_start(y); });
    if(it != result.end())
        return {};
    for(std::size_t i = 0; i < axes.size(); i++)
    {
        auto axis = axes[i];
        if(ins->get_shape().lens()[axis] != get_slice(result.back()).ends[i])
            return {};
    }
    return result;
}

struct find_splits
{
    auto matcher() const
    {
        return match::any(
            match::any_of[match::outputs()](match::name("slice")(match::any_of[match::outputs()](
                match::pointwise(match::any_of(match::nargs(1), match::nargs(2))), reduction()))));
    }

    static bool is_dependent(const module& m, instruction_ref ins1, instruction_ref ins2)
    {

        std::unordered_set<instruction_ref> traversed;
        return fix<bool>([&](auto self, auto ins) -> bool {
            if(ins == ins2)
                return true;

            if(contains(traversed, ins))
                return false;

            traversed.insert(ins);
            const auto& inputs = ins->inputs();
            return std::any_of(inputs.begin(), inputs.end(), [&](auto in) {
                return m.has_instruction(in) and self(in);
            });
        })(ins1);
    }

    static std::vector<std::vector<instruction_ref>>
    get_split_groups(const module& m, const std::vector<instruction_ref>& splits)
    {
        std::vector<std::vector<instruction_ref>> groups;
        for(auto out : splits.front()->outputs())
        {
            if(out->name() == "slice")
                continue;
            std::vector<instruction_ref> group;
            for(auto split : splits)
            {
                auto it =
                    std::find_if(split->outputs().begin(), split->outputs().end(), [&](auto i) {
                        return i->get_operator() == out->get_operator();
                    });
                if(it == split->outputs().end())
                    break;
                assert((*it)->name() != "slice");

                // If there is a duplicate bail
                // there are should be no dependency between instructions in the group
                if(std::any_of(group.begin(), group.end(), [&](auto i) {
                       return is_dependent(m, *it, i) or is_dependent(m, i, *it);
                   }))
                {
                    return {};
                }

                group.push_back(*it);
            }
            if(group.size() != splits.size())
                continue;
            groups.push_back(group);
        }
        return groups;
    }

    bool is_fusable(instruction_ref start, instruction_ref split_front) const
    {
        auto op = start->get_operator();
        if(contains(op.name(), "reduce"))
        {
            auto slc         = any_cast<op::slice>(split_front->get_operator());
            auto slc_axes    = slc.axes;
            auto reduce_axes = start->get_operator().to_value()["axes"].to_vector<int64_t>();
            // axes of slice and reduce op cannot have overlap
            if(std::any_of(slc_axes.begin(), slc_axes.end(), [&](auto axis) {
                   return (std::find(reduce_axes.begin(), reduce_axes.end(), axis) !=
                           reduce_axes.end());
               }))
            {
                return false;
            }
        }
        else if(not op.attributes().contains("pointwise"))
        {
            return false;
        }

        return true;
    }

    void apply(module& m, const match::matcher_result& r) const
    {
        auto ins    = r.result;
        auto splits = get_splits(ins);
        if(splits.empty())
            return;

        for(const auto& group : get_split_groups(m, splits))
        {
            auto start       = group.front();
            auto split_front = splits.front();
            auto op          = start->get_operator();
            if(not is_fusable(start, split_front))
            {
                continue;
            }

            // Make sure there is no duplicates
            assert(std::none_of(
                std::next(group.begin()), group.end(), [&](auto i) { return i == start; }));

            auto split_idx    = 0;
            instruction_ref c = m.end();
            if(start->inputs().size() == 1)
            {
                c = m.insert_instruction(std::next(ins), op, ins);
            }
            else if(start->inputs().size() == 2)
            {
                assert(not std::none_of(start->inputs().begin(), start->inputs().end(), [](auto i) {
                    return i->name() == "slice";
                }) && "one argument must be a split");
                auto data_idx = 1;
                if(start->inputs().back()->name() == "slice")
                {
                    split_idx = 1;
                    data_idx  = 0;
                }

                std::vector<instruction_ref> data_args;
                std::transform(group.begin(),
                               group.end(),
                               std::back_inserter(data_args),
                               [&](auto i) { return i->inputs()[data_idx]; });

                // Data arguments must be a constant
                if(std::any_of(data_args.begin(), data_args.end(), [](auto i) {
                       return not i->can_eval();
                   }))
                    return;

                move_instructions_back(m, ins, data_args);

                auto slice_op = any_cast<op::slice>(splits.front()->get_operator());
                assert(not slice_op.axes.empty());
                if(slice_op.axes.size() > 1)
                    return;
                auto concat_axis = slice_op.axes.front();
                // TODO: Check if axises match
                auto concat = m.insert_instruction(
                    ins, make_op("concat", {{"axis", concat_axis}}), data_args);

                std::vector<instruction_ref> args;
                args.resize(2);
                args[split_idx] = ins;
                args[data_idx]  = concat;
                c               = m.insert_instruction(std::next(ins), op, args);
            }
            if(c != m.end())
            {
                for(auto i : group)
                {
                    auto split = i->inputs()[split_idx];
                    assert(split->name() == "slice");
                    // Insert contiguous for reshapes
                    auto outputs = i->outputs();
                    for(auto output : outputs)
                    {
                        if(output->name() != "reshape")
                            continue;
                        auto x = m.insert_instruction(output, make_op("contiguous"), i);
                        m.replace_instruction(output, output->get_operator(), x);
                    }

                    m.replace_instruction(i, split->get_operator(), c);
                }
            }
        }
    }
};

struct find_split_concat
{
    auto matcher() const
    {
        return match::any(match::any_of[match::outputs()](
            match::name("slice")(match::all_of[match::outputs()](match::name("concat")))));
    }

    void apply(module& m, const match::matcher_result& r) const
    {
        auto ins = r.result;

        auto splits = get_splits(ins);
        if(splits.empty())
            return;
        if(std::any_of(
               splits.begin(), splits.end(), [](auto i) { return i->outputs().size() != 1; }))
            return;
        // Check for concat operator
        auto concat = splits.front()->outputs().front();
        if(std::any_of(splits.begin(), splits.end(), [&](auto i) {
               return i->outputs().front() != concat;
           }))
            return;
        // Check axis match
        auto concat_op = any_cast<op::concat>(concat->get_operator());
        auto split_op  = any_cast<op::slice>(splits.front()->get_operator());
        if(split_op.axes.size() != 1)
            return;
        if(split_op.axes.front() != concat_op.axis)
            return;
        // Replace args
        auto args = concat->inputs();
        auto it =
            std::find_if(args.begin(), args.end(), [&](auto i) { return i == splits.front(); });
        if(std::distance(it, args.end()) < splits.size())
            return;
        // If the slices are not in order then stop
        if(not std::is_sorted(it, it + splits.size(), [](instruction_ref x, instruction_ref y) {
               auto xop = any_cast<op::slice>(x->get_operator());
               auto yop = any_cast<op::slice>(y->get_operator());
               return std::tie(xop.starts, xop.ends) < std::tie(yop.starts, yop.ends);
           }))
            return;
        *it = splits.front()->inputs().front();
        args.erase(std::next(it), it + splits.size());

        if(args.size() == 1)
            m.replace_instruction(concat, args.front());
        else
            m.replace_instruction(concat, concat->get_operator(), args);
    }
};

bool axis_equal(const std::vector<std::size_t>& x,
                const std::vector<std::size_t>& y,
                std::size_t axis)
{
    return x.size() == y.size() and x.size() > axis and
           std::equal(x.begin(), x.begin() + axis, y.begin()) and
           std::equal(x.begin() + axis + 1, x.end(), y.begin() + axis + 1);
}

bool axis_shape_equal(const shape& x, const shape& y, std::size_t axis)
{
    // TODO: Check strides
    return axis_equal(x.lens(), y.lens(), axis);
}

struct find_add_convs
{
    auto matcher() const
    {
        return match::name("add")(
            match::args(conv_const_weights().bind("a"), conv_const_weights().bind("b")));
    }

    static bool symmetrical_strides(const op::convolution& op)
    {
        return op.stride[0] == op.stride[1];
    }

    static std::size_t compute_stride_factor(const op::convolution& x, const op::convolution& y)
    {
        if(not symmetrical_strides(x))
            return 0;
        if(not symmetrical_strides(y))
            return 0;
        if((x.stride[0] % y.stride[0]) != 0)
            return 0;
        return x.stride[0] / y.stride[0];
    }

    void apply(module& m, const match::matcher_result& r) const
    {
        auto ins       = r.result;
        auto a_conv    = r.instructions["a"];
        auto a_input   = a_conv->inputs().at(0);
        auto a_weights = a_conv->inputs().at(1);
        auto b_conv    = r.instructions["b"];
        auto b_input   = b_conv->inputs().at(0);
        auto b_weights = b_conv->inputs().at(1);

        if(not axis_shape_equal(a_weights->get_shape(), b_weights->get_shape(), 1))
            return;

        auto a_op   = any_cast<op::convolution>(a_conv->get_operator());
        auto b_op   = any_cast<op::convolution>(b_conv->get_operator());
        auto new_op = a_op;

        if(a_op != b_op)
        {
            if(std::tie(a_op.padding, a_op.dilation, a_op.group) ==
                   std::tie(b_op.padding, b_op.dilation, b_op.group) and
               a_weights->get_shape().lens()[2] == 1 and a_weights->get_shape().lens()[3] == 1)
            {
                if(a_op.stride < b_op.stride)
                {
                    auto n = compute_stride_factor(b_op, a_op);
                    if(n == 0)
                        return;
                    new_op  = a_op;
                    b_input = m.insert_instruction(
                        ins, make_op("step", {{"axes", {2, 3}}, {"steps", {n, n}}}), b_input);
                }
                else if(b_op.stride < a_op.stride)
                {
                    auto n = compute_stride_factor(a_op, b_op);
                    if(n == 0)
                        return;
                    new_op  = b_op;
                    a_input = m.insert_instruction(
                        ins, make_op("step", {{"axes", {2, 3}}, {"steps", {n, n}}}), a_input);
                }
                else
                    return;
            }
            else
                return;
        }

        auto concat_input =
            m.insert_instruction(ins, make_op("concat", {{"axis", 1}}), a_input, b_input);
        auto concat_weights =
            m.insert_instruction(ins, make_op("concat", {{"axis", 1}}), a_weights, b_weights);
        m.replace_instruction(ins, new_op, concat_input, concat_weights);
    }
};

MIGRAPHX_PRED_MATCHER(horiz_conv_dot, instruction_ref ins)
{
    auto pred = [&](auto name) {
        return [=](auto i) {
            return i->name() == name and i->inputs().front() == ins and
                   i->inputs().at(1)->can_eval();
        };
    };
    auto dots  = std::count_if(ins->outputs().begin(), ins->outputs().end(), pred("dot"));
    auto convs = std::count_if(ins->outputs().begin(), ins->outputs().end(), pred("convolution"));
    return not(dots < 2 and convs < 2);
}

struct find_conv_dot_horiz_fusion
{
    auto matcher() const { return horiz_conv_dot(); }

    void apply(module& m, const match::matcher_result& r) const
    {
        auto ins = r.result;

        auto pred = [](auto i, auto j) {
            if(i->get_operator() != j->get_operator())
                return false;
            if(not contains({"dot", "convolution"}, i->name()))
                return true;
            auto x = i->inputs()[1]->get_shape().lens();
            auto y = j->inputs()[1]->get_shape().lens();
            if(x.size() != y.size())
                return false;
            // Check that non-axes match
            int axis = 1;
            if(i->name() == "dot")
            {
                axis = x.size() - 1;
            }
            return axis_equal(x, y, axis);
        };

        auto each = [&](auto start, auto last) {
            if(std::distance(start, last) < 2)
                return;
            auto&& name = (*start)->name();
            if(not contains({"dot", "convolution"}, name))
                return;
            auto op   = (*start)->get_operator();
            int group = 1;
            if(name == "convolution")
                group = any_cast<op::convolution>(op).group;
            // Skip group convolution
            if(group != 1)
                return;
            auto input = (*start)->inputs().front();
            std::vector<instruction_ref> args;
            std::transform(
                start, last, std::back_inserter(args), [&](auto x) { return x->inputs().at(1); });
            int axis        = 1;
            int concat_axis = 0;
            if(name == "dot")
            {
                axis        = int(args.front()->get_shape().lens().size() - 1);
                concat_axis = axis;
            }

            move_instructions_back(m, input, args);
            // TODO: Check if axes match
            auto concat =
                m.insert_instruction(input, make_op("concat", {{"axis", concat_axis}}), args);
            auto fused     = m.insert_instruction(std::next(input), op, input, concat);
            int64_t offset = 0;
            for(auto arg : range(start, last))
            {
                auto outputs = arg->outputs();
                for(auto output : outputs)
                {
                    if(output->name() != "reshape")
                        continue;
                    auto x = m.insert_instruction(output, make_op("contiguous"), arg);
                    m.replace_instruction(output, output->get_operator(), x);
                }

                int64_t len = arg->get_shape().lens()[axis];
                m.replace_instruction(
                    arg,
                    make_op("slice",
                            {{"axes", {axis}}, {"starts", {offset}}, {"ends", {offset + len}}}),
                    fused);
                offset += len;
            }
        };

        auto outputs = ins->outputs();
        group_by(outputs.begin(), outputs.end(), each, pred);
    }
};

struct find_div_const
{
    auto matcher() const
    {
        return match::name("div")(match::arg(1)(match::is_constant().bind("c")));
    }

    void apply(module& m, const match::matcher_result& r) const
    {
        auto ins   = r.result;
        auto c_ins = r.instructions["c"];

        auto recip = m.insert_instruction(std::next(c_ins), make_op("recip"), c_ins);

        auto args = ins->inputs();

        m.replace_instruction(ins, make_op("mul"), args.front(), recip);
    }
};

struct find_zero_div_const
{
    auto matcher() const
    {
        return match::name("div")(
            match::args(match::any().bind("x"), match::has_value(0.0f).bind("c")));
    }

    void apply(module& m, const match::matcher_result& r) const
    {
        auto ins   = r.result;
        auto x     = r.instructions["x"];
        auto c_ins = r.instructions["c"];
        m.replace_instruction(ins, m.insert_divzero(ins, {x, c_ins}, ins->get_shape()));
    }
};

struct find_unit_ops
{
    auto matcher() const
    {
        auto mul_1 = match::name("mul")(
            match::either_arg(0, 1)(match::has_value(1.0f), match::any().bind("x")));
        auto div_1 =
            match::name("div")(match::args(match::any().bind("x"), match::has_value(1.0f)));
        auto add_0 = match::name("add")(
            match::either_arg(0, 1)(match::has_value(0.0f, 1e-12), match::any().bind("x")));
        auto sub_0 =
            match::name("sub")(match::args(match::any().bind("x"), match::has_value(0.0f)));
        return match::any_of(mul_1, div_1, add_0, sub_0);
    }

    void apply(module& m, const match::matcher_result& r) const
    {
        auto ins  = r.result;
        auto c_in = r.instructions["x"];

        m.replace_instruction(ins, c_in);
    }
};

struct find_neg_unit_ops
{
    auto matcher() const
    {
        auto mul_neg_1 = match::name("mul")(
            match::either_arg(0, 1)(match::has_value(-1.0f), match::any().bind("x")));
        auto div_neg_1 =
            match::name("div")(match::args(match::any().bind("x"), match::has_value(-1.0f)));
        auto sub_0 =
            match::name("sub")(match::args(match::has_value(0.0f), match::any().bind("x")));
        return match::any_of(mul_neg_1, div_neg_1, sub_0);
    }

    void apply(module& m, const match::matcher_result& r) const
    {
        auto ins  = r.result;
        auto c_in = r.instructions["x"];

        auto neg = m.add_instruction(make_op("neg"), c_in);
        m.replace_instruction(ins, neg);
    }
};

struct find_zero_ops
{
    auto matcher() const
    {
        auto mul_zero = match::name("mul")(
            match::either_arg(0, 1)(match::has_value(0.0f).bind("x"), match::any()));
        auto div_zero =
            match::name("div")(match::args(match::has_value(0.0f).bind("x"), match::any()));
        return match::any_of(mul_zero, div_zero);
    }

    void apply(module& m, const match::matcher_result& r) const
    {
        auto ins      = r.result;
        auto zero_ins = r.instructions["x"];

        m.replace_instruction(ins, zero_ins);
    }
};

struct find_sub_const
{
    auto matcher() const
    {
        return match::name("sub")(match::arg(1)(match::is_constant().bind("c")));
    }

    void apply(module& m, const match::matcher_result& r) const
    {
        auto ins   = r.result;
        auto c_ins = r.instructions["c"];

        auto neg = m.insert_instruction(std::next(c_ins), make_op("neg"), c_ins);

        auto args = ins->inputs();

        m.replace_instruction(ins, make_op("add"), args.front(), neg);
    }
};

struct find_rsqrt
{
    auto matcher() const
    {
        return match::name("recip")(match::args(
            match::name("sqrt")(match::used_once(), match::args(match::any().bind("x")))));
    }

    void apply(module& m, const match::matcher_result& r) const
    {
        auto ins   = r.result;
        auto x_ins = r.instructions["x"];

        m.replace_instruction(ins, make_op("rsqrt"), x_ins);
    }
};

static bool same_ops(const std::vector<instruction_ref>& vec_ins)
{
    return std::all_of(vec_ins.begin(), vec_ins.end(), [&](auto i) {
        return i->get_operator() == vec_ins.front()->get_operator();
    });
}

struct find_split_reshape
{
    auto matcher() const
    {
        return match::name("reshape")(match::arg(0)(match::name("contiguous")(
                                          match::arg(0)(match::name("slice").bind("slice")))))
            .bind("reshape");
    }

    void apply(module& m, const match::matcher_result& r) const
    {
        auto slc = r.instructions["slice"];
        auto rsp = r.instructions["reshape"];

        auto input         = slc->inputs().front();
        auto split_outputs = get_splits(input);
        if(split_outputs.empty())
        {
            return;
        }

        std::vector<instruction_ref> vec_rsp(split_outputs.size());
        std::transform(split_outputs.begin(), split_outputs.end(), vec_rsp.begin(), [](auto i) {
            assert(i->outputs().size() == 1);
            auto cont = i->outputs().front();
            assert(cont->outputs().size() == 1);
            return cont->outputs().front();
        });

        // all outputs are reshape and of the same shape
        auto dims = any_cast<op::reshape>(rsp->get_operator()).dims;
        if(not same_ops(vec_rsp))
        {
            return;
        }

        // ensure reshape happens after the axis dimension
        auto axis         = any_cast<op::slice>(slc->get_operator()).axes[0];
        auto slc_lens     = slc->get_shape().lens();
        auto slc_dim_size = std::accumulate(
            slc_lens.begin() + axis, slc_lens.end(), 1, std::multiplies<std::size_t>());

        // search the reshape output (standard shape) to decide which axis are
        // in its output corresponding to the slc_dim_size
        auto rsp_lens    = rsp->get_shape().lens();
        auto rsp_strides = rsp->get_shape().strides();
        rsp_strides.insert(rsp_strides.begin(), rsp_strides[0] * rsp_lens[0]);

        auto ait     = std::find(rsp_strides.begin(), rsp_strides.end(), slc_dim_size);
        int rsp_axis = -1;
        if(ait == rsp_strides.end())
        {
            return;
        }
        else if(ait == rsp_strides.end() - 1)
        {
            // edge case
            // slice_dim == 1, in that case it could match with last stride of 1.
            // it should accumulate lengths from last dim in that case. discount 1 to avoid going
            // out of bounds.
            assert(slc_dim_size == 1);
            rsp_axis = std::distance(rsp_strides.begin(), ait) - 1;
        }
        else
        {
            rsp_axis = std::distance(rsp_strides.begin(), ait);
        }
        // calculate reshape output shape
        std::vector<int64_t> vec_dims(vec_rsp.size());

        std::transform(vec_rsp.begin(), vec_rsp.end(), vec_dims.begin(), [&](auto is) {
            return is->get_shape().lens()[rsp_axis];
        });

        std::vector<int64_t> rsp_out_lens(rsp_lens.begin(), rsp_lens.end());

        rsp_out_lens[rsp_axis] = std::accumulate(vec_dims.begin(), vec_dims.end(), std::int64_t{0});

        // insert the reshape instruction and add contiguous if needed
        if(not input->get_shape().standard())
        {
            input = m.insert_instruction(std::next(input), make_op("contiguous"), input);
        }
        auto rsp_ins = m.insert_instruction(
            std::next(input), make_op("reshape", {{"dims", rsp_out_lens}}), input);

        // replace the original reshape with slice
        int64_t start = 0;
        for(std::size_t i = 0; i < vec_rsp.size(); ++i)
        {
            m.replace_instruction(
                vec_rsp[i],
                make_op(
                    "slice",
                    {{"axes", {rsp_axis}}, {"starts", {start}}, {"ends", {start + vec_dims[i]}}}),
                rsp_ins);
            start += vec_dims[i];
        }
    }
};

struct find_split_transpose
{
    auto matcher() const
    {
        return match::name("transpose")(match::arg(0)(match::name("slice").bind("slice")))
            .bind("trans");
    }

    void apply(module& m, const match::matcher_result& r) const
    {
        auto slc   = r.instructions["slice"];
        auto trans = r.instructions["trans"];

        auto input         = slc->inputs().front();
        auto split_outputs = get_splits(input);
        if(split_outputs.empty())
        {
            return;
        }

        std::vector<instruction_ref> vec_trans(split_outputs.size());
        std::transform(split_outputs.begin(), split_outputs.end(), vec_trans.begin(), [](auto i) {
            assert(i->outputs().size() == 1);
            return i->outputs().front();
        });

        // all transpose are the same
        auto perm = any_cast<op::transpose>(trans->get_operator()).dims;
        if(not same_ops(vec_trans))
        {
            return;
        }

        // insert an transpose instruction
        auto tr = m.insert_instruction(
            std::next(input), make_op("transpose", {{"permutation", perm}}), input);

        // compute the axis in the slice
        auto axis = any_cast<op::slice>(slc->get_operator()).axes.front();
        auto it   = std::find(perm.begin(), perm.end(), axis);
        assert(it != perm.end());
        int64_t axis_new = std::distance(perm.begin(), it);

        for(auto in : split_outputs)
        {
            auto oper    = any_cast<op::slice>(in->get_operator());
            auto starts  = oper.starts;
            auto ends    = oper.ends;
            auto tr_orig = in->outputs().front();
            m.replace_instruction(
                tr_orig,
                make_op("slice", {{"axes", {axis_new}}, {"starts", starts}, {"ends", ends}}),
                tr);
        }
    }
};

void simplify_algebra::apply(module& m) const
{
    // Run simplifications multiple times
    for(int i = 0; i < 8; i++)
    {
        match::find_matches(m,
                            find_inner_broadcast{},
                            find_double_add_lit_broadcast{},
                            find_add_lit_broadcast{},
                            find_add_convs{},
                            find_conv_dot_horiz_fusion{},
                            find_mul_conv{},
                            find_mul_slice_conv{},
                            find_mul_add{},
                            find_unit_ops{},
                            find_neg_unit_ops{},
                            find_zero_ops{},
<<<<<<< HEAD
                            find_zero_div_const{},
=======
                            find_dot_add{},
>>>>>>> d1fed367
                            find_div_const{},
                            find_sub_const{},
                            find_rsqrt{},
                            find_concat_op{},
                            find_split_concat{},
                            find_splits{},
                            find_split_reshape{},
                            find_split_transpose{});
        dead_code_elimination{}.apply(m);
    }
}

} // namespace MIGRAPHX_INLINE_NS
} // namespace migraphx<|MERGE_RESOLUTION|>--- conflicted
+++ resolved
@@ -1236,11 +1236,8 @@
                             find_unit_ops{},
                             find_neg_unit_ops{},
                             find_zero_ops{},
-<<<<<<< HEAD
                             find_zero_div_const{},
-=======
                             find_dot_add{},
->>>>>>> d1fed367
                             find_div_const{},
                             find_sub_const{},
                             find_rsqrt{},
