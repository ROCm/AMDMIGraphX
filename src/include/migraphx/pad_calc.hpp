--- conflicted
+++ resolved
@@ -16,13 +16,6 @@
                               int64_t weight_dim,
                               bool is_same_upper = true)
 {
-<<<<<<< HEAD
-    int64_t output_dim = input_dim / stride + input_dim % stride;
-    int64_t pad        = std::max(static_cast<int64_t>(0),
-                           (output_dim - 1) * stride + dilation * weight_dim - input_dim);
-    pads[idx]          = pad / 2;
-    pads[idx + 2]      = pad - pad / 2;
-=======
     int64_t output_dim     = (input_dim + stride - 1) / stride; // round up result
     int64_t new_weight_dim = weight_dim + (weight_dim - 1) * (dilation - 1);
     int64_t pad =
@@ -38,7 +31,6 @@
         pads[idx + 2] = pad / 2;
         pads[idx]     = pad - pad / 2;
     }
->>>>>>> 0928c6cb
 }
 
 } // namespace MIGRAPHX_INLINE_NS
