
#include <pybind11/pybind11.h>
#include <pybind11/stl.h>
#include <pybind11/numpy.h>
#include <migraphx/program.hpp>
#include <migraphx/quantization.hpp>
#include <migraphx/generate.hpp>
#include <migraphx/cpu/target.hpp>
#include <migraphx/stringutils.hpp>
#include <migraphx/tf.hpp>
#include <migraphx/onnx.hpp>
#include <migraphx/type_name.hpp>
#include <migraphx/load_save.hpp>
#include <migraphx/register_target.hpp>
#include <migraphx/json.hpp>
#include <migraphx/make_op.hpp>

#ifdef HAVE_GPU
#include <migraphx/gpu/hip.hpp>
#endif

using half   = half_float::half;
namespace py = pybind11;

#ifdef __clang__
#define MIGRAPHX_PUSH_UNUSED_WARNING \
    _Pragma("clang diagnostic push") \
        _Pragma("clang diagnostic ignored \"-Wused-but-marked-unused\"")
#define MIGRAPHX_POP_WARNING _Pragma("clang diagnostic pop")
#else
#define MIGRAPHX_PUSH_UNUSED_WARNING
#define MIGRAPHX_POP_WARNING
#endif
#define MIGRAPHX_PYBIND11_MODULE(...) \
    MIGRAPHX_PUSH_UNUSED_WARNING      \
    PYBIND11_MODULE(__VA_ARGS__)      \
    MIGRAPHX_POP_WARNING

namespace migraphx {

migraphx::value to_value(py::kwargs kwargs);
migraphx::value to_value(py::list lst);

template <class T, class F>
void visit_py(T x, F f)
{
    if(py::isinstance<py::kwargs>(x))
    {
        f(to_value(x.template cast<py::kwargs>()));
    }
    else if(py::isinstance<py::list>(x))
    {
        f(to_value(x.template cast<py::list>()));
    }
    else if(py::isinstance<py::bool_>(x))
    {
        f(x.template cast<bool>());
    }
    else if(py::isinstance<py::int_>(x))
    {
        f(x.template cast<int>());
    }
    else if(py::isinstance<py::float_>(x))
    {
        f(x.template cast<float>());
    }
    else if(py::isinstance<py::str>(x))
    {
        f(x.template cast<std::string>());
    }
    else
    {
        MIGRAPHX_THROW("VISIT_PY: Unsupported data type!");
    }
}

migraphx::value to_value(py::list lst)
{
    migraphx::value v = migraphx::value::array{};
    for(auto val : lst)
    {
        visit_py(val, [&](auto py_val) { v.push_back(py_val); });
    }

    return v;
}

migraphx::value to_value(py::kwargs kwargs)
{
    migraphx::value v = migraphx::value::object{};

    for(auto arg : kwargs)
    {
        auto&& key = py::str(arg.first);
        auto&& val = arg.second;
        visit_py(val, [&](auto py_val) { v[key] = py_val; });
    }

    return v;
}
} // namespace migraphx

namespace pybind11 {
namespace detail {

template <>
struct npy_format_descriptor<half>
{
    static std::string format()
    {
        // following: https://docs.python.org/3/library/struct.html#format-characters
        return "e";
    }
    static constexpr auto name() { return _("half"); }
};

} // namespace detail
} // namespace pybind11

template <class F>
void visit_type(const migraphx::shape& s, F f)
{
    s.visit_type(f);
}

template <class T, class F>
void visit(const migraphx::raw_data<T>& x, F f)
{
    x.visit(f);
}

template <class F>
void visit_types(F f)
{
    migraphx::shape::visit_types(f);
}

template <class T>
py::buffer_info to_buffer_info(T& x)
{
    migraphx::shape s = x.get_shape();
    auto strides      = s.strides();
    std::transform(
        strides.begin(), strides.end(), strides.begin(), [&](auto i) { return i * s.type_size(); });
    py::buffer_info b;
    visit_type(s, [&](auto as) {
        // migraphx use int8_t data to store bool type, we need to
        // explicitly specify the data type as bool for python
        if(s.type() == migraphx::shape::bool_type)
        {
            b = py::buffer_info(x.data(),
                                as.size(),
                                py::format_descriptor<bool>::format(),
                                s.lens().size(),
                                s.lens(),
                                strides);
        }
        else
        {
            b = py::buffer_info(x.data(),
                                as.size(),
                                py::format_descriptor<decltype(as())>::format(),
                                s.lens().size(),
                                s.lens(),
                                strides);
        }
    });
    return b;
}

migraphx::shape to_shape(const py::buffer_info& info)
{
    migraphx::shape::type_t t;
    std::size_t n = 0;
    visit_types([&](auto as) {
        if(info.format == py::format_descriptor<decltype(as())>::format() or
           (info.format == "l" and py::format_descriptor<decltype(as())>::format() == "q") or
           (info.format == "L" and py::format_descriptor<decltype(as())>::format() == "Q"))
        {
            t = as.type_enum();
            n = sizeof(as());
        }
        else if(info.format == "?" and py::format_descriptor<decltype(as())>::format() == "b")
        {
            t = migraphx::shape::bool_type;
            n = sizeof(bool);
        }
    });

    if(n == 0)
    {
        MIGRAPHX_THROW("MIGRAPHX PYTHON: Unsupported data type " + info.format);
    }

    auto strides = info.strides;
    std::transform(strides.begin(), strides.end(), strides.begin(), [&](auto i) -> std::size_t {
        return n > 0 ? i / n : 0;
    });

    // scalar support
    if(info.shape.empty())
    {
        return migraphx::shape{t};
    }
    else
    {
        return migraphx::shape{t, info.shape, strides};
    }
}

namespace migraphx {
inline namespace MIGRAPHX_INLINE_NS {
struct module_wrap
{
    migraphx::program* prog;
};
} // namespace MIGRAPHX_INLINE_NS
} // namespace migraphx

MIGRAPHX_PYBIND11_MODULE(migraphx, m)
{
    py::class_<migraphx::shape>(m, "shape")
        .def(py::init<>())
        .def("type", &migraphx::shape::type)
        .def("lens", &migraphx::shape::lens)
        .def("strides", &migraphx::shape::strides)
        .def("elements", &migraphx::shape::elements)
        .def("bytes", &migraphx::shape::bytes)
        .def("type_size", &migraphx::shape::type_size)
        .def("packed", &migraphx::shape::packed)
        .def("transposed", &migraphx::shape::transposed)
        .def("broadcasted", &migraphx::shape::broadcasted)
        .def("standard", &migraphx::shape::standard)
        .def("scalar", &migraphx::shape::scalar)
        .def("__eq__", std::equal_to<migraphx::shape>{})
        .def("__ne__", std::not_equal_to<migraphx::shape>{})
        .def("__repr__", [](const migraphx::shape& s) { return migraphx::to_string(s); });

    py::class_<migraphx::argument>(m, "argument", py::buffer_protocol())
        .def_buffer([](migraphx::argument& x) -> py::buffer_info { return to_buffer_info(x); })
        .def("__init__",
             [](migraphx::argument& x, py::buffer b) {
                 py::buffer_info info = b.request();
                 new(&x) migraphx::argument(to_shape(info), info.ptr);
             })
        .def("get_shape", &migraphx::argument::get_shape)
        .def("tolist",
             [](migraphx::argument& x) {
                 py::list l{x.get_shape().elements()};
                 visit(x, [&](auto data) { l = py::cast(data.to_vector()); });
                 return l;
             })
        .def("__eq__", std::equal_to<migraphx::argument>{})
        .def("__ne__", std::not_equal_to<migraphx::argument>{})
        .def("__repr__", [](const migraphx::argument& x) { return migraphx::to_string(x); });

    py::class_<migraphx::target>(m, "target");

<<<<<<< HEAD
    py::class_<migraphx::module_wrap>(m, "module");
=======
    py::class_<migraphx::module_wrap>(m, "module")
        .def("print", [](const migraphx::module_wrap& mm) { std::cout << *mm.prog << std::endl; });
>>>>>>> b59e79b2

    py::class_<migraphx::program>(m, "program")
        .def("clone", [](migraphx::program& p) { return *(new migraphx::program(p)); })
        .def("get_parameter_names", &migraphx::program::get_parameter_names)
        .def("get_parameter_shapes", &migraphx::program::get_parameter_shapes)
        .def("get_output_shapes", &migraphx::program::get_output_shapes)
        .def(
            "compile",
            [](migraphx::program& p, const migraphx::target& t, bool offload_copy, bool fast_math) {
                migraphx::compile_options options;
                options.offload_copy = offload_copy;
                options.fast_math    = fast_math;
                p.compile(t, options);
            },
            py::arg("t"),
            py::arg("offload_copy") = true,
            py::arg("fast_math")    = true)
        .def("get_main_module",
             [](migraphx::program& p) {
<<<<<<< HEAD
                 auto& modu = p.get_main_module();
                 return migraphx::module_wrap{&modu};
=======
                 auto mm = p.get_main_module();
                 return migraphx::module_wrap{mm};
>>>>>>> b59e79b2
             })
        .def("run",
             [](migraphx::program& p, py::dict params) {
                 migraphx::program::parameter_map pm;
                 for(auto x : params)
                 {
                     std::string key      = x.first.cast<std::string>();
                     py::buffer b         = x.second.cast<py::buffer>();
                     py::buffer_info info = b.request();
                     pm[key]              = migraphx::argument(to_shape(info), info.ptr);
                 }
                 return p.eval(pm);
             })
        .def("sort", &migraphx::program::sort)
        .def("__eq__", std::equal_to<migraphx::program>{})
        .def("__ne__", std::not_equal_to<migraphx::program>{})
        .def("__repr__", [](const migraphx::program& p) { return migraphx::to_string(p); });

    py::class_<migraphx::operation>(m, "op")
        .def(py::init([](const std::string& name, py::kwargs kwargs) {
            migraphx::value v = migraphx::value::object{};
            if(kwargs)
            {
                v = migraphx::to_value(kwargs);
            }
            return migraphx::make_op(name, v);
        }))

        .def("name", &migraphx::operation::name);

    m.def("parse_tf",
          [](const std::string& filename, bool is_nhwc, unsigned int batch_size) {
              return migraphx::parse_tf(filename, migraphx::tf_options{is_nhwc, batch_size});
          },
          "Parse tf protobuf (default format is nhwc)",
          py::arg("filename"),
          py::arg("is_nhwc")    = true,
          py::arg("batch_size") = 1);

    m.def("parse_onnx",
          [](const std::string& filename,
             unsigned int default_dim_value,
             std::unordered_map<std::string, std::vector<std::size_t>> map_input_dims,
             bool skip_unknown_operators,
             bool print_program_on_error) {
              migraphx::onnx_options options;
              options.default_dim_value      = default_dim_value;
              options.map_input_dims         = map_input_dims;
              options.skip_unknown_operators = skip_unknown_operators;
              options.print_program_on_error = print_program_on_error;
              return migraphx::parse_onnx(filename, options);
          },
          "Parse onnx file",
          py::arg("filename"),
          py::arg("default_dim_value") = 1,
          py::arg("map_input_dims") = std::unordered_map<std::string, std::vector<std::size_t>>(),
          py::arg("skip_unknown_operators") = false,
          py::arg("print_program_on_error") = false);

    m.def("parse_onnx_buffer",
          [](const std::string& onnx_buffer,
             unsigned int default_dim_value,
             std::unordered_map<std::string, std::vector<std::size_t>> map_input_dims,
             bool skip_unknown_operators,
             bool print_program_on_error) {
              migraphx::onnx_options options;
              options.default_dim_value      = default_dim_value;
              options.map_input_dims         = map_input_dims;
              options.skip_unknown_operators = skip_unknown_operators;
              options.print_program_on_error = print_program_on_error;
              return migraphx::parse_onnx_buffer(onnx_buffer, options);
          },
          "Parse onnx file",
          py::arg("filename"),
          py::arg("default_dim_value") = 1,
          py::arg("map_input_dims") = std::unordered_map<std::string, std::vector<std::size_t>>(),
          py::arg("skip_unknown_operators") = false,
          py::arg("print_program_on_error") = false);

    m.def("load",
          [](const std::string& name, const std::string& format) {
              migraphx::file_options options;
              options.format = format;
              return migraphx::load(name, options);
          },
          "Load MIGraphX program",
          py::arg("filename"),
          py::arg("format") = "msgpack");

    m.def("save",
          [](const migraphx::program& p, const std::string& name, const std::string& format) {
              migraphx::file_options options;
              options.format = format;
              return migraphx::save(p, name, options);
          },
          "Save MIGraphX program",
          py::arg("p"),
          py::arg("filename"),
          py::arg("format") = "msgpack");

    m.def("get_target", &migraphx::make_target);
    m.def("generate_argument", &migraphx::generate_argument, py::arg("s"), py::arg("seed") = 0);
    m.def("quantize_fp16",
          &migraphx::quantize_fp16,
          py::arg("prog"),
          py::arg("ins_names") = std::vector<std::string>{"all"});
    m.def("quantize_int8",
          &migraphx::quantize_int8,
          py::arg("prog"),
          py::arg("t"),
          py::arg("calibration") = std::vector<migraphx::program::parameter_map>{},
          py::arg("ins_names")   = std::vector<std::string>{"dot", "convolution"});

#ifdef HAVE_GPU
    m.def("allocate_gpu", &migraphx::gpu::allocate_gpu, py::arg("s"), py::arg("host") = false);
    m.def("to_gpu", &migraphx::gpu::to_gpu, py::arg("arg"), py::arg("host") = false);
    m.def("from_gpu", &migraphx::gpu::from_gpu);
    m.def("gpu_sync", &migraphx::gpu::gpu_sync);
#endif

#ifdef VERSION_INFO
    m.attr("__version__") = VERSION_INFO;
#else
    m.attr("__version__") = "dev";
#endif
}<|MERGE_RESOLUTION|>--- conflicted
+++ resolved
@@ -256,12 +256,8 @@
 
     py::class_<migraphx::target>(m, "target");
 
-<<<<<<< HEAD
-    py::class_<migraphx::module_wrap>(m, "module");
-=======
     py::class_<migraphx::module_wrap>(m, "module")
         .def("print", [](const migraphx::module_wrap& mm) { std::cout << *mm.prog << std::endl; });
->>>>>>> b59e79b2
 
     py::class_<migraphx::program>(m, "program")
         .def("clone", [](migraphx::program& p) { return *(new migraphx::program(p)); })
@@ -281,13 +277,8 @@
             py::arg("fast_math")    = true)
         .def("get_main_module",
              [](migraphx::program& p) {
-<<<<<<< HEAD
-                 auto& modu = p.get_main_module();
-                 return migraphx::module_wrap{&modu};
-=======
                  auto mm = p.get_main_module();
                  return migraphx::module_wrap{mm};
->>>>>>> b59e79b2
              })
         .def("run",
              [](migraphx::program& p, py::dict params) {
