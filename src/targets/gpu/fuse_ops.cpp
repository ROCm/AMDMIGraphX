#include <migraphx/pass_manager.hpp>
#include <migraphx/dead_code_elimination.hpp>
#include <migraphx/gpu/fuse_ops.hpp>
#include <migraphx/matcher.hpp>
#include <migraphx/gpu/miopen.hpp>
#include <migraphx/gpu/clip.hpp>
#include <migraphx/gpu/convolution.hpp>
#include <migraphx/gpu/oper.hpp>
#include <migraphx/gpu/add.hpp>
#include <migraphx/gpu/mul.hpp>
#include <migraphx/gpu/device/layernorm.hpp>
#include <migraphx/gpu/device/gelu.hpp>
#include <migraphx/gpu/device/mul_add.hpp>
#include <migraphx/gpu/device/add_clip.hpp>
#include <migraphx/gpu/device/add_relu.hpp>
#include <migraphx/gpu/device/add_sigmoid.hpp>
#include <migraphx/gpu/device/add_tanh.hpp>
#include <migraphx/gpu/device/mul_add_relu.hpp>
#include <migraphx/gpu/device/add.hpp>
#include <migraphx/instruction.hpp>
#include <migraphx/register_op.hpp>
#include <migraphx/array.hpp>
#include <migraphx/op/clip.hpp>
#include <cmath>

namespace migraphx {
inline namespace MIGRAPHX_INLINE_NS {
namespace gpu {

MIGRAPHX_DECLARE_ENV_VAR(MIGRAPHX_DISABLE_MIOPEN_FUSION)
MIGRAPHX_DECLARE_ENV_VAR(MIGRAPHX_DISABLE_FAST_GELU)

struct fusion
{
    using op_t = miopenFusionOpDescriptor_t;
    shared<fusion_plan_descriptor> fp;

    // Used as a temporary hack to keep descriptor references alive
    std::vector<std::shared_ptr<void>> storage;

    template <class T>
    auto keep_alive(T x)
    {
        auto result = share(std::move(x));
        storage.push_back(result);
        return result;
    }

<<<<<<< HEAD
    fusion() {}
=======
    fusion() = default;
>>>>>>> e8be8548

    fusion(const shape& input)
    {
        assert(input.standard());
        auto t = make_tensor(input);
        fp     = make_fusion_plan(t);
        assert(fp);
        keep_alive(std::move(t));
    }

    op_t operator[](std::size_t i) const
    {
        assert(fp);
        op_t result;
        auto status = miopenFusionPlanGetOp(fp.get(), i, &result);
        if(status != miopenStatusSuccess)
            MIGRAPHX_THROW("Failed retrieving operator at " + std::to_string(i));
        return result;
    }

    auto get() const
    {
        assert(fp);
        return fp.get();
    }

    op_t create_bias(const shape& bias)
    {
        assert(fp);
        op_t result;
        auto b      = shape{bias.type(), {1, bias.lens().at(1), 1, 1}};
        auto t      = keep_alive(make_tensor(b));
        auto status = miopenCreateOpBiasForward(fp.get(), &result, t.get());
        if(status != miopenStatusSuccess)
            MIGRAPHX_THROW("Creating operator failed");
        return result;
    }

    op_t create_relu()
    {
        assert(fp);
        op_t result;
        auto status = miopenCreateOpActivationForward(fp.get(), &result, miopenActivationRELU);
        if(status != miopenStatusSuccess)
            MIGRAPHX_THROW("Creating operator failed");
        return result;
    }

    op_t create_conv(const op::convolution& op, const shape& weights)
    {
        assert(fp);
        op_t result;
        auto cd     = keep_alive(make_conv(op));
        auto t      = keep_alive(make_tensor(weights));
        auto status = miopenCreateOpConvForward(fp.get(), &result, cd.get(), t.get());
        if(status != miopenStatusSuccess)
            MIGRAPHX_THROW("Creating operator failed");
        return result;
    }

    shape get_workspace(context&)
    {
        // assert(fp);
        // TODO: Use zero workspace for now
        std::size_t ws_size = 0;
        // int algo_count = 1;
        // miopenConvFwdAlgorithm_t algo;
        // miopenFusionPlanConvolutionGetAlgo(fp.get(), 1, &algo_count, &algo);
        // miopenFusionPlanGetWorkSpaceSize(ctx.get_stream().get_miopen(), fp.get(), &ws_size,
        // algo);
        return shape{shape::int8_type, {ws_size}};
    }

    void compile(context& ctx)
    {
        assert(fp);
        auto status = miopenCompileFusionPlan(ctx.get_stream().get_miopen(), fp.get());
        if(status != miopenStatusSuccess)
            MIGRAPHX_THROW("Compiling fusion plan failed");
    }

    argument execute(context& ctx,
                     const fused_operator_args& fargs,
                     const argument& x,
                     const argument& y) const
    {
        assert(fp);
        auto x_td   = make_tensor(x.get_shape());
        auto y_td   = make_tensor(y.get_shape());
        auto status = miopenExecuteFusionPlan(ctx.get_stream().get_miopen(),
                                              fp.get(),
                                              x_td.get(),
                                              x.implicit(),
                                              y_td.get(),
                                              y.implicit(),
                                              fargs.get());
        if(status != miopenStatusSuccess)
            MIGRAPHX_THROW("Failed to execute fusion plan");
        return y;
    }
};

MIGRAPHX_PRED_MATCHER(bias_shape, instruction_ref ins)
{
    auto&& s = ins->get_shape();
    return s.broadcasted() and s.strides().size() == 4 and s.strides()[0] == 0 and
           s.strides()[1] != 0 and s.strides()[2] == 0 and s.strides()[3] == 0;
}

MIGRAPHX_PRED_MATCHER(fusable_conv, instruction_ref ins)
{
    if(enabled(MIGRAPHX_DISABLE_MIOPEN_FUSION{}))
        return false;
    if(ins->name() != "gpu::convolution")
        return false;
    if(ins->get_shape().type() != shape::float_type)
        return false;
    auto wei = ins->inputs().at(1)->get_shape();
    assert(wei.lens().size() == 4);
    auto conv = any_cast<miopen_convolution>(ins->get_operator());
    if(conv.op.group > 1)
        return false;
    if(wei.lens()[1] > 512 and conv.algo != miopenConvolutionFwdAlgoWinograd)
        return false;

    // Do not fuse non-symmetric input
    auto input_lens = ins->inputs().at(0)->get_shape().lens();
    if(input_lens[2] != input_lens[3] or wei.lens()[2] != wei.lens()[3])
        return false;

    auto op = conv.op;
    // Dont fuse winograd for non-3x3s since there is no fused windograd for those configs
    if(conv.algo == miopenConvolutionFwdAlgoWinograd and wei.lens()[2] != 3 and
       wei.lens()[3] != 3 and contains({{1, 1}}, op.stride))
        return false;
    return contains({{0, 0}, {1, 1}, {2, 2}}, op.padding) and
           contains({{0, 0}, {1, 1}}, op.stride) and contains({{1, 1}}, op.dilation);
}

struct hip_triadd : ternary_device<hip_triadd, &device::add>
{
};
MIGRAPHX_REGISTER_OP(hip_triadd)

struct hip_triadd_clip : quinary_device<hip_triadd_clip, &device::add_clip>
{
};
MIGRAPHX_REGISTER_OP(hip_triadd_clip)

struct hip_add_clip : quaternary_device<hip_add_clip, &device::add_clip>
{
};
MIGRAPHX_REGISTER_OP(hip_add_clip)

struct hip_triadd_relu : ternary_device<hip_triadd_relu, &device::add_relu>
{
};
MIGRAPHX_REGISTER_OP(hip_triadd_relu)

struct hip_triadd_sigmoid : ternary_device<hip_triadd_sigmoid, &device::add_sigmoid>
{
};
MIGRAPHX_REGISTER_OP(hip_triadd_sigmoid)

struct hip_triadd_tanh : ternary_device<hip_triadd_tanh, &device::add_tanh>
{
};
MIGRAPHX_REGISTER_OP(hip_triadd_tanh)

struct hip_add_relu : binary_device<hip_add_relu, &device::add_relu>
{
};
MIGRAPHX_REGISTER_OP(hip_add_relu)

struct hip_add_sigmoid : binary_device<hip_add_relu, &device::add_sigmoid>
{
};
MIGRAPHX_REGISTER_OP(hip_add_sigmoid)

struct hip_add_tanh : binary_device<hip_add_tanh, &device::add_tanh>
{
};
MIGRAPHX_REGISTER_OP(hip_add_tanh)

struct hip_layernorm : unary_device<hip_layernorm, &device::layernorm>
{
};
MIGRAPHX_REGISTER_OP(hip_layernorm)

struct hip_gelu : unary_device<hip_gelu, &device::gelu>
{
};
MIGRAPHX_REGISTER_OP(hip_gelu)

struct hip_add_gelu : binary_device<hip_add_gelu, &device::add_gelu>
{
};
MIGRAPHX_REGISTER_OP(hip_add_gelu)

struct hip_gelu_new : unary_device<hip_gelu_new, &device::gelu_new>
{
};
MIGRAPHX_REGISTER_OP(hip_gelu_new)

struct hip_add_gelu_new : binary_device<hip_add_gelu_new, &device::add_gelu_new>
{
};
MIGRAPHX_REGISTER_OP(hip_add_gelu_new)

struct hip_mul_add : ternary_device<hip_mul_add, &device::mul_add>
{
};
MIGRAPHX_REGISTER_OP(hip_mul_add)

struct hip_mul_add_relu : ternary_device<hip_mul_add_relu, &device::mul_add_relu>
{
};
MIGRAPHX_REGISTER_OP(hip_mul_add_relu)

void move_broadcasted_back(std::vector<instruction_ref>& args)
{
    // Ensure the last arguments is the broadcasted one
    auto last = std::prev(args.end());
    auto it =
        std::find_if(args.begin(), last, [](auto arg) { return arg->get_shape().broadcasted(); });
    if(it != last)
        std::swap(*it, *std::prev(last));
}

void move_standard_front(std::vector<instruction_ref>& args)
{
    // Ensure the first arguments is the standard one
    auto last = std::prev(args.end());
    auto it =
        std::find_if(args.begin(), last, [](auto arg) { return arg->get_shape().standard(); });
    if(it != last)
        std::swap(*it, args.front());
}

struct find_layernorm
{
    template <class... Ts>
    static auto multibroadcast_op(Ts... xs)
    {
        return match::name("multibroadcast")(match::arg(0)(xs...));
    }

    static auto x_minus_mean()
    {
        return match::name("gpu::sub")(
            match::arg(0)(match::any().bind("x")),
            match::arg(1)(multibroadcast_op(match::name("gpu::reduce_mean"))));
    }

    static auto variance()
    {
        return match::name("gpu::reduce_mean")(match::arg(0)(
            match::name("gpu::pow")(match::arg(0)(x_minus_mean()),
                                    match::arg(1)(multibroadcast_op(match::has_value(2.0f))))));
    }

    static auto layernorm_onnx()
    {
        return match::name("gpu::div")(
            match::arg(0)(x_minus_mean()),

            match::arg(1)(multibroadcast_op(
                match::name("gpu::sqrt")(match::arg(0)(match::name("gpu::add")(match::either_arg(
                    0, 1)(variance(), multibroadcast_op(match::has_value(1e-12f)))))))));
    }

    auto matcher() const { return layernorm_onnx(); }

    void apply(program& p, match::matcher_result r) const
    {
        auto ins   = r.result;
        auto x_ins = r.instructions["x"];
        auto args  = ins->inputs();

        p.replace_instruction(ins, hip_layernorm{}, x_ins, args.back());
    }
};

struct find_gelu
{

    static auto erf_fn()
    {
        return match::name("gpu::erf")(
            match::used_once(),
            match::arg(0)(match::used_once(),
                          match::name("gpu::mul")(match::either_arg(0, 1)(
                              match::none_of(match::has_value(M_SQRT1_2)).bind("x"),
                              match::has_value(M_SQRT1_2)))));
    }

    auto matcher() const
    {
        return match::name("gpu::mul")(match::either_arg(0, 1)(
            match::name("gpu::mul")(match::any_arg(0, 1)(match::args(match::has_value(0.5f)))),
            match::name("gpu::add")(
                match::used_once(),
                match::either_arg(0, 1)(erf_fn(), match::args(match::has_value(1.0f))))));
    }

    void apply(program& p, match::matcher_result r) const
    {
        auto ins   = r.result;
        auto x_ins = r.instructions["x"];
        auto args  = ins->inputs();

        p.replace_instruction(ins, hip_gelu{}, x_ins, args.back());
    }
};

struct find_add_gelu
{
    auto matcher() const
    {
        return match::name("gpu::gelu")(match::arg(0)(match::name("gpu::add").bind("add")));
    }

    void apply(program& p, match::matcher_result r) const
    {
        auto add_ins = r.instructions["add"];
        auto ins     = r.result;
        auto args    = add_ins->inputs();
        move_standard_front(args);
        move_broadcasted_back(args);

        args.back() = ins->inputs().back();
        p.replace_instruction(ins, hip_add_gelu{}, args);
    }
};

struct find_gelu_new
{

    static auto pow_fn()
    {
        return match::name("gpu::pow")(match::used_once(),
                                       match::arg(1)(match::args(match::has_value(3.0f))));
    }

    static auto tanh_fn()
    {
        return match::name("gpu::tanh")(
            match::used_once(),
            match::arg(0)(match::name("gpu::mul")(match::either_arg(0, 1)(
                match::args(match::has_value(sqrt(M_2_PI))),
                match::name("gpu::add")(
                    match::any_arg(0, 1)(match::name("gpu::mul")(match::either_arg(0, 1)(
                        match::args(match::has_value(0.044715f)), pow_fn()))))))));
    }

    auto matcher() const
    {
        return match::name("gpu::mul")(
            match::used_once(),
            match::either_arg(0, 1)(
                match::any().bind("x"),
                match::name("gpu::add")(match::any_arg(0, 1)(match::name("gpu::mul")(
                    match::either_arg(0, 1)(match::args(match::has_value(0.5f)), tanh_fn()))))));
    }

    void apply(program& p, match::matcher_result r) const
    {
        auto ins   = r.result;
        auto x_ins = r.instructions["x"];
        auto args  = ins->inputs();

        if(enabled(MIGRAPHX_DISABLE_FAST_GELU{}))
            p.replace_instruction(ins, hip_gelu_new{}, x_ins, args.back());
        else
            p.replace_instruction(ins, hip_gelu{}, x_ins, args.back());
    }
};

struct find_add_gelu_new
{
    auto matcher() const
    {
        return match::name("gpu::gelu_new")(match::arg(0)(match::name("gpu::add").bind("add")));
    }

    void apply(program& p, match::matcher_result r) const
    {
        auto add_ins = r.instructions["add"];
        auto ins     = r.result;
        auto args    = add_ins->inputs();
        move_standard_front(args);
        move_broadcasted_back(args);

        args.back() = ins->inputs().back();
        p.replace_instruction(ins, hip_add_gelu_new{}, args);
    }
};

struct find_add_clip
{
    auto matcher() const
    {
        return match::name(std::unordered_set<std::string>{"gpu::clip", "gpu::clipped_relu"})(
            match::arg(0)(match::any_of(match::name("gpu::add"),
                                        match::name("hip::triadd"),
                                        match::any_of[match::inputs()](match::standard_shape()))
                              .bind("add")));
    }

    void apply(program& p, match::matcher_result r) const
    {
        auto add_ins  = r.instructions["add"];
        auto ins      = r.result;
        auto ins_args = ins->inputs();
        auto add_args = add_ins->inputs();
        move_standard_front(add_args);
        move_broadcasted_back(add_args);

        // Use the allocation from the clip operator
        add_args.pop_back();
        add_args.insert(add_args.end(), std::next(ins_args.begin()), ins_args.end());
        if(add_ins->name() == "gpu::add")
            p.replace_instruction(ins, hip_add_clip{}, add_args);
        else if(add_ins->name() == "hip::triadd")
            p.replace_instruction(ins, hip_triadd_clip{}, add_args);
    }
};

struct find_add_unary
{
    std::string op_name;
    operation binary_add_op;
    operation ternary_add_op;
    auto matcher() const
    {
        return match::name(op_name)(match::arg(0)(
            match::used_once(),
            match::any_of(match::name("gpu::add"),
                          match::name("hip::triadd"),
                          match::any_of(match::name("@literal"),
                                        match::any_of[match::inputs()](match::standard_shape())))
                .bind("add")));
    }

    void apply(program& p, match::matcher_result r) const
    {
        auto add_ins = r.instructions["add"];
        auto ins     = r.result;
        auto args    = add_ins->inputs();
        move_standard_front(args);
        move_broadcasted_back(args);

        // Use the allocation from the relu operator
        args.back() = ins->inputs().back();
        if(add_ins->name() == "gpu::add")
            p.replace_instruction(ins, binary_add_op, args);
        else if(add_ins->name() == "hip::triadd")
            p.replace_instruction(ins, ternary_add_op, args);
    }
};

struct find_triadd
{
    auto matcher() const
    {
        return match::name("gpu::add")(match::either_arg(0, 1)(
            match::name("gpu::add")(match::used_once()).bind("add"),
            match::any(match::any_of(match::name("@literal"),
                                     match::any_of[match::inputs()](match::standard_shape())))
                .bind("input")));
    }

    void apply(program& p, match::matcher_result r) const
    {
        auto add_ins   = r.instructions["add"];
        auto input_ins = r.instructions["input"];
        auto ins       = r.result;
        auto args      = add_ins->inputs();
        assert(add_ins != input_ins);

        auto is_broadcasted = [](auto arg) { return arg->get_shape().broadcasted(); };
        if(std::count_if(args.begin(), args.end(), is_broadcasted) > 1)
            return;
        args.insert(args.begin(), input_ins);
        move_standard_front(args);
        move_broadcasted_back(args);

        args.back() = ins->inputs().back();
        p.replace_instruction(ins, hip_triadd{}, args);
    }
};

struct find_mul_add
{
    auto matcher() const
    {
        return match::name("gpu::add")(match::either_arg(0, 1)(
            match::name("gpu::mul")(match::used_once()).bind("mul"), match::any().bind("b")));
    }

    void apply(program& p, match::matcher_result r) const
    {
        auto mul_ins = r.instructions["mul"];
        auto b_ins   = r.instructions["b"];
        auto ins     = r.result;
        auto args    = mul_ins->inputs();
        assert(mul_ins != b_ins);

        move_standard_front(args);
        move_broadcasted_back(args);
        args.insert(std::prev(args.end()), b_ins);

        args.back() = ins->inputs().back();
        p.replace_instruction(ins, hip_mul_add{}, args);
    }
};

struct find_mul_add_relu
{
    auto matcher() const
    {
        return match::name("gpu::relu")(
            match::arg(0)(match::name("hip::mul_add")(match::used_once()).bind("mul_add")));
    }

    void apply(program& p, match::matcher_result r) const
    {
        auto mul_add_ins = r.instructions["mul_add"];
        auto ins         = r.result;
        auto args        = mul_add_ins->inputs();

        // Use the allocation from the relu operator
        args.back() = ins->inputs().back();
        p.replace_instruction(ins, hip_mul_add_relu{}, args);
    }
};

struct miopen_conv_bias
{
    op::convolution op;
    fusion f          = {};
    fusion::op_t conv = {};
    fusion::op_t bias = {};

    template <class Self, class F>
    static auto reflect(Self& self, F f)
    {
        return op::convolution::reflect(self.op, f);
    }

<<<<<<< HEAD
=======
    miopen_conv_bias() = default;

    miopen_conv_bias(op::convolution c, const shape& input, const shape& weights, const shape& b)
        : op(std::move(c)), f(input)
    {
        conv = f.create_conv(op, weights);
        bias = f.create_bias(b);
    }

>>>>>>> e8be8548
    std::string name() const { return "gpu::conv_bias"; }
    shape compute_shape(const std::vector<shape>& inputs) const
    {
        check_shapes{inputs, *this}.has(5);
        // TODO: Check slices
        return op.compute_shape({inputs.at(0), inputs.at(1)});
    }
    argument compute(context& ctx, const shape&, const std::vector<argument>& args) const
    {
        auto fargs  = make_fused_args();
        float alpha = 1;
        float beta  = 0;
        miopenSetOpArgsConvForward(fargs.get(), conv, &alpha, &beta, args[1].implicit());
        miopenSetOpArgsBiasForward(fargs.get(), bias, &alpha, &beta, args[3].implicit());
        return f.execute(ctx, fargs, args[0], args[4]);
    }

    void finalize(context& ctx, const shape&, const std::vector<shape>& inputs)
    {
        f    = fusion(inputs[0]);
        conv = f.create_conv(op, inputs[1]);
        bias = f.create_bias(inputs[3]);
        f.compile(ctx);
    }

    shape get_workspace(context& ctx) { return f.get_workspace(ctx); }
    std::ptrdiff_t output_alias(const std::vector<shape>& shapes) const
    {
        return shapes.size() - 1;
    }
};
MIGRAPHX_REGISTER_OP(miopen_conv_bias)

struct miopen_conv_bias_relu
{
    op::convolution op;
    fusion f          = {};
    fusion::op_t conv = {};
    fusion::op_t bias = {};
    fusion::op_t relu = {};

    template <class Self, class F>
    static auto reflect(Self& self, F f)
    {
        return op::convolution::reflect(self.op, f);
    }

<<<<<<< HEAD
=======
    miopen_conv_bias_relu() = default;

    miopen_conv_bias_relu(op::convolution c,
                          const shape& input,
                          const shape& weights,
                          const shape& b)
        : op(std::move(c)), f(input)
    {
        conv = f.create_conv(op, weights);
        bias = f.create_bias(b);
        relu = f.create_relu();
    }

>>>>>>> e8be8548
    std::string name() const { return "gpu::conv_bias_relu"; }
    shape compute_shape(const std::vector<shape>& inputs) const
    {
        check_shapes{inputs, *this}.has(5);
        // TODO: Check slices
        return op.compute_shape({inputs.at(0), inputs.at(1)});
    }
    argument compute(context& ctx, const shape&, const std::vector<argument>& args) const
    {
        auto fargs  = make_fused_args();
        float alpha = 1;
        float beta  = 0;
        miopenSetOpArgsConvForward(fargs.get(), conv, &alpha, &beta, args[1].implicit());
        miopenSetOpArgsBiasForward(fargs.get(), bias, &alpha, &beta, args[3].implicit());
        miopenSetOpArgsActivForward(fargs.get(), relu, &alpha, &beta, 0, 0, 0);
        return f.execute(ctx, fargs, args[0], args[4]);
    }
    void finalize(context& ctx, const shape&, const std::vector<shape>& inputs)
    {
        f    = fusion(inputs[0]);
        conv = f.create_conv(op, inputs[1]);
        bias = f.create_bias(inputs[3]);
        relu = f.create_relu();
        f.compile(ctx);
    }

    shape get_workspace(context& ctx) { return f.get_workspace(ctx); }
    std::ptrdiff_t output_alias(const std::vector<shape>& shapes) const
    {
        return shapes.size() - 1;
    }
};
MIGRAPHX_REGISTER_OP(miopen_conv_bias_relu)

template <class... Ms>
auto conv_bias(Ms... ms)
{
    return match::name("gpu::add")(
        match::either_arg(0, 1)(bias_shape(match::used_once()).bind("bias"),
                                fusable_conv(match::used_once()).bind("conv")),
        ms...);
}

template <class Op>
void apply_conv_bias(context& ctx, program& p, match::matcher_result r)
{
    auto conv_ins    = r.instructions["conv"];
    auto bias_ins    = r.instructions["bias"];
    auto ins         = r.result;
    auto input_ins   = conv_ins->inputs().at(0);
    auto weights_ins = conv_ins->inputs().at(1);
    auto conv_op     = any_cast<miopen_convolution>(conv_ins->get_operator()).op;
    auto alloc_ins   = ins->inputs().back();
    auto old_ws_ins  = conv_ins->inputs().at(2);

    Op cb{conv_op};
    // TODO: Insert ws allocation
    auto ws = cb.get_workspace(ctx);
    (void)ws;
    p.replace_instruction(ins, cb, input_ins, weights_ins, old_ws_ins, bias_ins, alloc_ins);
}

struct find_conv_bias
{
    context* ctx = nullptr;
    auto matcher() const
    {
        return conv_bias(match::none_of(
            match::output(match::name(std::unordered_set<std::string>{"gpu::relu"}))));
    }

    void apply(program& p, match::matcher_result r) const
    {
        apply_conv_bias<miopen_conv_bias>(*ctx, p, std::move(r));
    }
};

struct find_conv_bias_relu
{
    context* ctx = nullptr;
    auto matcher() const { return match::name("gpu::relu")(match::arg(0)(conv_bias())); }

    void apply(program& p, match::matcher_result r) const
    {
        apply_conv_bias<miopen_conv_bias_relu>(*ctx, p, std::move(r));
    }
};

void fuse_ops::apply(program& p) const
{
    match::find_matches(p, find_gelu{}, find_gelu_new{});
    run_passes(p, {dead_code_elimination{}});
    match::find_matches(p, find_triadd{});
    match::find_matches(p,
                        find_layernorm{},
                        find_conv_bias_relu{ctx},
                        find_conv_bias{ctx},
                        find_add_gelu{},
                        find_add_gelu_new{},
                        find_mul_add{},
                        find_mul_add_relu{},
                        find_add_unary{"gpu::relu", hip_add_relu{}, hip_triadd_relu{}},
                        find_add_unary{"gpu::sigmoid", hip_add_sigmoid{}, hip_triadd_sigmoid{}},
                        find_add_unary{"gpu::tanh", hip_add_tanh{}, hip_triadd_tanh{}},
                        find_add_clip{});
    // clang-format on
}

} // namespace gpu
} // namespace MIGRAPHX_INLINE_NS
} // namespace migraphx<|MERGE_RESOLUTION|>--- conflicted
+++ resolved
@@ -46,11 +46,7 @@
         return result;
     }
 
-<<<<<<< HEAD
-    fusion() {}
-=======
     fusion() = default;
->>>>>>> e8be8548
 
     fusion(const shape& input)
     {
@@ -601,18 +597,6 @@
         return op::convolution::reflect(self.op, f);
     }
 
-<<<<<<< HEAD
-=======
-    miopen_conv_bias() = default;
-
-    miopen_conv_bias(op::convolution c, const shape& input, const shape& weights, const shape& b)
-        : op(std::move(c)), f(input)
-    {
-        conv = f.create_conv(op, weights);
-        bias = f.create_bias(b);
-    }
-
->>>>>>> e8be8548
     std::string name() const { return "gpu::conv_bias"; }
     shape compute_shape(const std::vector<shape>& inputs) const
     {
@@ -660,22 +644,6 @@
         return op::convolution::reflect(self.op, f);
     }
 
-<<<<<<< HEAD
-=======
-    miopen_conv_bias_relu() = default;
-
-    miopen_conv_bias_relu(op::convolution c,
-                          const shape& input,
-                          const shape& weights,
-                          const shape& b)
-        : op(std::move(c)), f(input)
-    {
-        conv = f.create_conv(op, weights);
-        bias = f.create_bias(b);
-        relu = f.create_relu();
-    }
-
->>>>>>> e8be8548
     std::string name() const { return "gpu::conv_bias_relu"; }
     shape compute_shape(const std::vector<shape>& inputs) const
     {
