#include <migraphx/migraphx.h>
#include <migraphx/rank.hpp>
#include <migraphx/shape.hpp>
#include <migraphx/program.hpp>
#include <migraphx/onnx.hpp>
#include <migraphx/register_target.hpp>
#include <migraphx/generate.hpp>
#include <migraphx/quantization.hpp>
#include <migraphx/cpu/target.hpp>
#include <migraphx/load_save.hpp>
#include <migraphx/make_op.hpp>
#include <migraphx/json.hpp>
#include <migraphx/convert_to_json.hpp>
#include <algorithm>

namespace migraphx {

template <class F>
migraphx_status try_(F f, bool output = true) // NOLINT
{
    try
    {
        f();
    }
    catch(const migraphx::exception& ex)
    {
        if(output)
            std::cerr << "MIGraphX Error: " << ex.what() << std::endl;
        if(ex.error > 0)
            return migraphx_status(ex.error);
        else
            return migraphx_status_unknown_error;
    }
    catch(const std::exception& ex)
    {
        if(output)
            std::cerr << "MIGraphX Error: " << ex.what() << std::endl;
        return migraphx_status_unknown_error;
    }
    catch(...)
    {
        return migraphx_status_unknown_error;
    }
    return migraphx_status_success;
}

shape::type_t to_shape_type(migraphx_shape_datatype_t t)
{
    switch(t)
    {
#define MIGRAPHX_DETAIL_SHAPE_CASE_CONVERT(x, y) \
    case migraphx_shape_##x: return shape::x;
        MIGRAPHX_SHAPE_VISIT_TYPES(MIGRAPHX_DETAIL_SHAPE_CASE_CONVERT)
#undef MIGRAPHX_DETAIL_SHAPE_CASE_CONVERT
    }
    MIGRAPHX_THROW(migraphx_status_bad_param, "Unknown type");
}

migraphx_shape_datatype_t to_shape_type(shape::type_t t)
{
    switch(t)
    {
#define MIGRAPHX_DETAIL_SHAPE_CASE_CONVERT(x, y) \
    case shape::x: return migraphx_shape_##x;
        MIGRAPHX_SHAPE_VISIT_TYPES(MIGRAPHX_DETAIL_SHAPE_CASE_CONVERT)
#undef MIGRAPHX_DETAIL_SHAPE_CASE_CONVERT
    }
    MIGRAPHX_THROW(migraphx_status_bad_param, "Unknown type");
}

target get_target(const std::string& name) { return make_target(name); }

migraphx::compile_options to_compile_options(const migraphx_compile_options& options)
{
    migraphx::compile_options result{};
    result.offload_copy = options.offload_copy;
    result.fast_math    = options.fast_math;
    return result;
}

migraphx::file_options to_file_options(const migraphx_file_options& options)
{
    migraphx::file_options result{};
    result.format = options.format;
    return result;
}

void set_default_dim_value(onnx_options& options, size_t value)
{
    options.default_dim_value = value;
}

void set_input_parameter_shape(onnx_options& options,
                               const char* name,
                               std::vector<std::size_t> dims)
{
    options.map_input_dims[std::string(name)] = std::move(dims);
}

template <class Value>
std::vector<const char*> get_names(const std::unordered_map<std::string, Value>& m)
{
    std::vector<const char*> result;
    std::transform(
        m.begin(), m.end(), std::back_inserter(result), [](auto&& p) { return p.first.c_str(); });
    return result;
}

void quantize_fp16_with_op_names(program& prog, std::vector<std::string>& names)
{
    if(names.empty())
    {
        names = {"all"};
    }

    migraphx::quantize_fp16(prog, names);
}

struct quantize_int8_options
{
    std::vector<parameter_map> calibration = {};
    std::vector<std::string> op_names      = {};
};

void add_op_name(quantize_int8_options& options, const char* name)
{
    options.op_names.push_back(name);
}

void add_calibration_data(quantize_int8_options& options, parameter_map& data)
{
    options.calibration.push_back(data);
}

void quantize_int8_wrap(program& prog, const target& t, quantize_int8_options& options)
{
    if(options.op_names.empty())
    {
        options.op_names = {"dot", "convolution"};
    }

    migraphx::quantize_int8(prog, t, options.calibration, options.op_names);
}

operation create_op(const char* name, const char* attributes)
{
    value v = value::object{};
    if(attributes != nullptr)
    {
        v = from_json_string(convert_to_json(std::string(attributes)));
    }
    auto op = make_op(name, v);

    return op;
}

template <class T>
bool equal(const T& x, const T& y)
{
    return x == y;
}

std::vector<argument> run(program& p, const parameter_map& params) { return p.eval(params); }

std::vector<shape> get_output_shapes(program& p) { return p.get_output_shapes(); }

void print_program(const program& p) { std::cout << p << std::endl; }

void print_module(const module& m) { std::cout << m << std::endl; }

} // namespace migraphx

template <class T, class U, class Target = std::remove_pointer_t<T>>
Target* object_cast(U* x)
{
    return reinterpret_cast<Target*>(x);
}
template <class T, class U, class Target = std::remove_pointer_t<T>>
const Target* object_cast(const U* x)
{
    return reinterpret_cast<const Target*>(x);
}

template <class T, class... Ts, class Target = std::remove_pointer_t<T>>
Target* allocate(Ts&&... xs)
{
    return new Target(std::forward<Ts>(xs)...); // NOLINT
}

template <class T>
void destroy(T* x)
{
    delete x; // NOLINT
}

extern "C" struct migraphx_shape;
struct migraphx_shape
{
    template <class... Ts>
    migraphx_shape(Ts&&... xs) : object(std::forward<Ts>(xs)...)
    {
    }
    migraphx::shape object;
};

extern "C" struct migraphx_argument;
struct migraphx_argument
{
    template <class... Ts>
    migraphx_argument(Ts&&... xs) : object(std::forward<Ts>(xs)...)
    {
    }
    migraphx::argument object;
};

extern "C" struct migraphx_target;
struct migraphx_target
{
    template <class... Ts>
    migraphx_target(Ts&&... xs) : object(std::forward<Ts>(xs)...)
    {
    }
    migraphx::target object;
};

extern "C" struct migraphx_program_parameter_shapes;
struct migraphx_program_parameter_shapes
{
    template <class... Ts>
    migraphx_program_parameter_shapes(Ts&&... xs) : object(std::forward<Ts>(xs)...)
    {
    }
    std::unordered_map<std::string, migraphx::shape> object;
};

extern "C" struct migraphx_program_parameters;
struct migraphx_program_parameters
{
    template <class... Ts>
    migraphx_program_parameters(Ts&&... xs) : object(std::forward<Ts>(xs)...)
    {
    }
    std::unordered_map<std::string, migraphx::argument> object;
};

extern "C" struct migraphx_arguments;
struct migraphx_arguments
{
    template <class... Ts>
    migraphx_arguments(Ts&&... xs) : object(std::forward<Ts>(xs)...)
    {
    }
    std::vector<migraphx::argument> object;
};

extern "C" struct migraphx_shapes;
struct migraphx_shapes
{
    template <class... Ts>
    migraphx_shapes(Ts&&... xs) : object(std::forward<Ts>(xs)...)
    {
    }
    std::vector<migraphx::shape> object;
};

extern "C" struct migraphx_module;
struct migraphx_module
{
    template <class... Ts>
    migraphx_module(Ts&&... xs) : object(std::forward<Ts>(xs)...)
    {
    }
    migraphx::module object;
};

extern "C" struct migraphx_program;
struct migraphx_program
{
    template <class... Ts>
    migraphx_program(Ts&&... xs) : object(std::forward<Ts>(xs)...)
    {
    }
    migraphx::program object;
};

extern "C" struct migraphx_operation;
struct migraphx_operation
{
    template <class... Ts>
    migraphx_operation(Ts&&... xs) : object(std::forward<Ts>(xs)...)
    {
    }
    migraphx::operation object;
};

extern "C" struct migraphx_onnx_options;
struct migraphx_onnx_options
{
    template <class... Ts>
    migraphx_onnx_options(Ts&&... xs) : object(std::forward<Ts>(xs)...)
    {
    }
    migraphx::onnx_options object;
};

extern "C" struct migraphx_quantize_op_names;
struct migraphx_quantize_op_names
{
    template <class... Ts>
    migraphx_quantize_op_names(Ts&&... xs) : object(std::forward<Ts>(xs)...)
    {
    }
    std::vector<std::string> object;
};

extern "C" struct migraphx_quantize_int8_options;
struct migraphx_quantize_int8_options
{
    template <class... Ts>
    migraphx_quantize_int8_options(Ts&&... xs) : object(std::forward<Ts>(xs)...)
    {
    }
    migraphx::quantize_int8_options object;
};

extern "C" migraphx_status migraphx_shape_destroy(migraphx_shape_t shape)
{
    return migraphx::try_([&] { destroy((shape)); });
}

extern "C" migraphx_status migraphx_shape_create(migraphx_shape_t* shape,
                                                 migraphx_shape_datatype_t type,
                                                 size_t* lengths,
                                                 size_t lengths_size)
{
    return migraphx::try_([&] {
        if(lengths == nullptr and lengths_size != 0)
            MIGRAPHX_THROW(migraphx_status_bad_param, "Bad parameter lengths: Null pointer");
        *shape = object_cast<migraphx_shape_t>(
            allocate<migraphx::shape>((migraphx::to_shape_type(type)),
                                      (std::vector<size_t>(lengths, lengths + lengths_size))));
    });
}

extern "C" migraphx_status migraphx_shape_create_with_strides(migraphx_shape_t* shape,
                                                              migraphx_shape_datatype_t type,
                                                              size_t* lengths,
                                                              size_t lengths_size,
                                                              size_t* strides,
                                                              size_t strides_size)
{
    return migraphx::try_([&] {
        if(lengths == nullptr and lengths_size != 0)
            MIGRAPHX_THROW(migraphx_status_bad_param, "Bad parameter lengths: Null pointer");
        if(strides == nullptr and strides_size != 0)
            MIGRAPHX_THROW(migraphx_status_bad_param, "Bad parameter strides: Null pointer");
        *shape = object_cast<migraphx_shape_t>(
            allocate<migraphx::shape>((migraphx::to_shape_type(type)),
                                      (std::vector<size_t>(lengths, lengths + lengths_size)),
                                      (std::vector<size_t>(strides, strides + strides_size))));
    });
}

extern "C" migraphx_status migraphx_shape_create_scalar(migraphx_shape_t* shape,
                                                        migraphx_shape_datatype_t type)
{
    return migraphx::try_([&] {
        *shape = object_cast<migraphx_shape_t>(
            allocate<migraphx::shape>((migraphx::to_shape_type(type))));
    });
}

extern "C" migraphx_status
migraphx_shape_lengths(const size_t** out, size_t* out_size, const_migraphx_shape_t shape)
{
    return migraphx::try_([&] {
        if(out == nullptr or out_size == nullptr)
            MIGRAPHX_THROW(migraphx_status_bad_param, "Bad parameter out: Null pointer");
        if(shape == nullptr)
            MIGRAPHX_THROW(migraphx_status_bad_param, "Bad parameter shape: Null pointer");
        auto&& api_result = (shape->object).lens();
        *out              = api_result.data();
        *out_size         = api_result.size();
    });
}

extern "C" migraphx_status
migraphx_shape_strides(const size_t** out, size_t* out_size, const_migraphx_shape_t shape)
{
    return migraphx::try_([&] {
        if(out == nullptr or out_size == nullptr)
            MIGRAPHX_THROW(migraphx_status_bad_param, "Bad parameter out: Null pointer");
        if(shape == nullptr)
            MIGRAPHX_THROW(migraphx_status_bad_param, "Bad parameter shape: Null pointer");
        auto&& api_result = (shape->object).strides();
        *out              = api_result.data();
        *out_size         = api_result.size();
    });
}

extern "C" migraphx_status migraphx_shape_type(migraphx_shape_datatype_t* out,
                                               const_migraphx_shape_t shape)
{
    return migraphx::try_([&] {
        if(out == nullptr)
            MIGRAPHX_THROW(migraphx_status_bad_param, "Bad parameter out: Null pointer");
        if(shape == nullptr)
            MIGRAPHX_THROW(migraphx_status_bad_param, "Bad parameter shape: Null pointer");
        *out = migraphx::to_shape_type((shape->object).type());
    });
}

extern "C" migraphx_status migraphx_shape_bytes(size_t* out, const_migraphx_shape_t shape)
{
    return migraphx::try_([&] {
        if(shape == nullptr)
            MIGRAPHX_THROW(migraphx_status_bad_param, "Bad parameter shape: Null pointer");
        *out = (shape->object).bytes();
    });
}

extern "C" migraphx_status
migraphx_shape_equal(bool* out, const_migraphx_shape_t shape, const_migraphx_shape_t x)
{
    return migraphx::try_([&] {
        if(shape == nullptr)
            MIGRAPHX_THROW(migraphx_status_bad_param, "Bad parameter shape: Null pointer");
        if(x == nullptr)
            MIGRAPHX_THROW(migraphx_status_bad_param, "Bad parameter x: Null pointer");
        *out = migraphx::equal((shape->object), (x->object));
    });
}

extern "C" migraphx_status migraphx_argument_destroy(migraphx_argument_t argument)
{
    return migraphx::try_([&] { destroy((argument)); });
}

extern "C" migraphx_status
migraphx_argument_create(migraphx_argument_t* argument, const_migraphx_shape_t shape, void* buffer)
{
    return migraphx::try_([&] {
        if(shape == nullptr)
            MIGRAPHX_THROW(migraphx_status_bad_param, "Bad parameter shape: Null pointer");
        *argument = object_cast<migraphx_argument_t>(
            allocate<migraphx::argument>((shape->object), (buffer)));
    });
}

extern "C" migraphx_status migraphx_argument_shape(const_migraphx_shape_t* out,
                                                   const_migraphx_argument_t argument)
{
    return migraphx::try_([&] {
        if(argument == nullptr)
            MIGRAPHX_THROW(migraphx_status_bad_param, "Bad parameter argument: Null pointer");
        *out = object_cast<const_migraphx_shape_t>(&((argument->object).get_shape()));
    });
}

extern "C" migraphx_status migraphx_argument_buffer(char** out, const_migraphx_argument_t argument)
{
    return migraphx::try_([&] {
        if(argument == nullptr)
            MIGRAPHX_THROW(migraphx_status_bad_param, "Bad parameter argument: Null pointer");
        *out = (argument->object).data();
    });
}

extern "C" migraphx_status
migraphx_argument_equal(bool* out, const_migraphx_argument_t argument, const_migraphx_argument_t x)
{
    return migraphx::try_([&] {
        if(argument == nullptr)
            MIGRAPHX_THROW(migraphx_status_bad_param, "Bad parameter argument: Null pointer");
        if(x == nullptr)
            MIGRAPHX_THROW(migraphx_status_bad_param, "Bad parameter x: Null pointer");
        *out = migraphx::equal((argument->object), (x->object));
    });
}

extern "C" migraphx_status
migraphx_argument_generate(migraphx_argument_t* out, const_migraphx_shape_t s, size_t seed)
{
    return migraphx::try_([&] {
        if(s == nullptr)
            MIGRAPHX_THROW(migraphx_status_bad_param, "Bad parameter s: Null pointer");
        *out = allocate<migraphx_argument_t>(migraphx::generate_argument((s->object), (seed)));
    });
}

extern "C" migraphx_status migraphx_target_destroy(migraphx_target_t target)
{
    return migraphx::try_([&] { destroy((target)); });
}

extern "C" migraphx_status migraphx_target_create(migraphx_target_t* target, const char* name)
{
    return migraphx::try_([&] {
        *target = object_cast<migraphx_target_t>(
            allocate<migraphx::target>(migraphx::get_target((name))));
    });
}

extern "C" migraphx_status migraphx_program_parameter_shapes_destroy(
    migraphx_program_parameter_shapes_t program_parameter_shapes)
{
    return migraphx::try_([&] { destroy((program_parameter_shapes)); });
}

extern "C" migraphx_status
migraphx_program_parameter_shapes_size(size_t* out,
                                       migraphx_program_parameter_shapes_t program_parameter_shapes)
{
    return migraphx::try_([&] {
        if(program_parameter_shapes == nullptr)
            MIGRAPHX_THROW(migraphx_status_bad_param,
                           "Bad parameter program_parameter_shapes: Null pointer");
        *out = (program_parameter_shapes->object).size();
    });
}

extern "C" migraphx_status
migraphx_program_parameter_shapes_get(const_migraphx_shape_t* out,
                                      migraphx_program_parameter_shapes_t program_parameter_shapes,
                                      const char* name)
{
    return migraphx::try_([&] {
        if(program_parameter_shapes == nullptr)
            MIGRAPHX_THROW(migraphx_status_bad_param,
                           "Bad parameter program_parameter_shapes: Null pointer");
        *out =
            object_cast<const_migraphx_shape_t>(&((program_parameter_shapes->object).at((name))));
    });
}

extern "C" migraphx_status migraphx_program_parameter_shapes_names(
    const char** out, migraphx_program_parameter_shapes_t program_parameter_shapes)
{
    return migraphx::try_([&] {
        if(out == nullptr)
            MIGRAPHX_THROW(migraphx_status_bad_param, "Bad parameter out: Null pointer");
        if(program_parameter_shapes == nullptr)
            MIGRAPHX_THROW(migraphx_status_bad_param,
                           "Bad parameter program_parameter_shapes: Null pointer");
        auto&& api_result = migraphx::get_names((program_parameter_shapes->object));
        std::copy(api_result.begin(), api_result.end(), out);
    });
}

extern "C" migraphx_status
migraphx_program_parameters_destroy(migraphx_program_parameters_t program_parameters)
{
    return migraphx::try_([&] { destroy((program_parameters)); });
}

extern "C" migraphx_status
migraphx_program_parameters_create(migraphx_program_parameters_t* program_parameters)
{
    return migraphx::try_([&] {
        *program_parameters = object_cast<migraphx_program_parameters_t>(
            allocate<std::unordered_map<std::string, migraphx::argument>>());
    });
}

extern "C" migraphx_status
migraphx_program_parameters_add(migraphx_program_parameters_t program_parameters,
                                const char* name,
                                const_migraphx_argument_t argument)
{
    return migraphx::try_([&] {
        if(program_parameters == nullptr)
            MIGRAPHX_THROW(migraphx_status_bad_param,
                           "Bad parameter program_parameters: Null pointer");
        if(argument == nullptr)
            MIGRAPHX_THROW(migraphx_status_bad_param, "Bad parameter argument: Null pointer");
        (program_parameters->object)[(name)] = (argument->object);
    });
}

extern "C" migraphx_status migraphx_arguments_destroy(migraphx_arguments_t arguments)
{
    return migraphx::try_([&] { destroy((arguments)); });
}

extern "C" migraphx_status migraphx_arguments_size(size_t* out, migraphx_arguments_t arguments)
{
    return migraphx::try_([&] {
        if(arguments == nullptr)
            MIGRAPHX_THROW(migraphx_status_bad_param, "Bad parameter arguments: Null pointer");
        *out = (arguments->object).size();
    });
}

extern "C" migraphx_status
migraphx_arguments_get(const_migraphx_argument_t* out, migraphx_arguments_t arguments, size_t idx)
{
    return migraphx::try_([&] {
        if(arguments == nullptr)
            MIGRAPHX_THROW(migraphx_status_bad_param, "Bad parameter arguments: Null pointer");
        *out = object_cast<const_migraphx_argument_t>(&((arguments->object).at((idx))));
    });
}

extern "C" migraphx_status migraphx_shapes_destroy(migraphx_shapes_t shapes)
{
    return migraphx::try_([&] { destroy((shapes)); });
}

extern "C" migraphx_status migraphx_shapes_size(size_t* out, migraphx_shapes_t shapes)
{
    return migraphx::try_([&] {
        if(shapes == nullptr)
            MIGRAPHX_THROW(migraphx_status_bad_param, "Bad parameter shapes: Null pointer");
        *out = (shapes->object).size();
    });
}

extern "C" migraphx_status
migraphx_shapes_get(const_migraphx_shape_t* out, migraphx_shapes_t shapes, size_t idx)
{
    return migraphx::try_([&] {
        if(shapes == nullptr)
            MIGRAPHX_THROW(migraphx_status_bad_param, "Bad parameter shapes: Null pointer");
        *out = object_cast<const_migraphx_shape_t>(&((shapes->object).at((idx))));
    });
}

<<<<<<< HEAD
extern "C" migraphx_status migraphx_module_destroy(migraphx_module_t module)
{
    return migraphx::try_([&] { destroy((module)); });
}

extern "C" migraphx_status migraphx_module_create(migraphx_module_t* module)
{
    return migraphx::try_(
        [&] { *module = object_cast<migraphx_module_t>(allocate<migraphx::module>()); });
}

extern "C" migraphx_status migraphx_module_compile(migraphx_module_t module,
                                                   migraphx_target_t target,
                                                   migraphx_compile_options* options)
{
    return migraphx::try_([&] {
        if(module == nullptr)
            MIGRAPHX_THROW(migraphx_status_bad_param, "Bad parameter module: Null pointer");
        if(target == nullptr)
            MIGRAPHX_THROW(migraphx_status_bad_param, "Bad parameter target: Null pointer");
        (module->object)
            .compile((target->object),
                     (options == nullptr ? migraphx::compile_options{}
                                         : migraphx::to_compile_options(*options)));
    });
}

=======
>>>>>>> 2d27f5ae
extern "C" migraphx_status migraphx_module_print(const_migraphx_module_t module)
{
    return migraphx::try_([&] {
        if(module == nullptr)
            MIGRAPHX_THROW(migraphx_status_bad_param, "Bad parameter module: Null pointer");
        migraphx::print_module((module->object));
    });
}

extern "C" migraphx_status migraphx_program_destroy(migraphx_program_t program)
{
    return migraphx::try_([&] { destroy((program)); });
}

extern "C" migraphx_status migraphx_program_get_main_module(migraphx_module_t* out,
                                                            migraphx_program_t program)
{
    return migraphx::try_([&] {
        if(program == nullptr)
            MIGRAPHX_THROW(migraphx_status_bad_param, "Bad parameter program: Null pointer");
        *out = object_cast<migraphx_module_t>((program->object).get_main_module());
    });
}

extern "C" migraphx_status migraphx_program_compile(migraphx_program_t program,
                                                    migraphx_target_t target,
                                                    migraphx_compile_options* options)
{
    return migraphx::try_([&] {
        if(program == nullptr)
            MIGRAPHX_THROW(migraphx_status_bad_param, "Bad parameter program: Null pointer");
        if(target == nullptr)
            MIGRAPHX_THROW(migraphx_status_bad_param, "Bad parameter target: Null pointer");
        (program->object)
            .compile((target->object),
                     (options == nullptr ? migraphx::compile_options{}
                                         : migraphx::to_compile_options(*options)));
    });
}

extern "C" migraphx_status
migraphx_program_get_parameter_shapes(migraphx_program_parameter_shapes_t* out,
                                      migraphx_program_t program)
{
    return migraphx::try_([&] {
        if(program == nullptr)
            MIGRAPHX_THROW(migraphx_status_bad_param, "Bad parameter program: Null pointer");
        *out =
            allocate<migraphx_program_parameter_shapes_t>((program->object).get_parameter_shapes());
    });
}

extern "C" migraphx_status migraphx_program_get_output_shapes(migraphx_shapes_t* out,
                                                              migraphx_program_t program)
{
    return migraphx::try_([&] {
        if(program == nullptr)
            MIGRAPHX_THROW(migraphx_status_bad_param, "Bad parameter program: Null pointer");
        *out = allocate<migraphx_shapes_t>(migraphx::get_output_shapes((program->object)));
    });
}

extern "C" migraphx_status migraphx_program_print(const_migraphx_program_t program)
{
    return migraphx::try_([&] {
        if(program == nullptr)
            MIGRAPHX_THROW(migraphx_status_bad_param, "Bad parameter program: Null pointer");
        migraphx::print_program((program->object));
    });
}

extern "C" migraphx_status migraphx_program_sort(migraphx_program_t program)
{
    return migraphx::try_([&] {
        if(program == nullptr)
            MIGRAPHX_THROW(migraphx_status_bad_param, "Bad parameter program: Null pointer");
        (program->object).sort();
    });
}

extern "C" migraphx_status migraphx_program_run(migraphx_arguments_t* out,
                                                migraphx_program_t program,
                                                migraphx_program_parameters_t params)
{
    return migraphx::try_([&] {
        if(program == nullptr)
            MIGRAPHX_THROW(migraphx_status_bad_param, "Bad parameter program: Null pointer");
        if(params == nullptr)
            MIGRAPHX_THROW(migraphx_status_bad_param, "Bad parameter params: Null pointer");
        *out = allocate<migraphx_arguments_t>(migraphx::run((program->object), (params->object)));
    });
}

extern "C" migraphx_status
migraphx_program_equal(bool* out, const_migraphx_program_t program, const_migraphx_program_t x)
{
    return migraphx::try_([&] {
        if(program == nullptr)
            MIGRAPHX_THROW(migraphx_status_bad_param, "Bad parameter program: Null pointer");
        if(x == nullptr)
            MIGRAPHX_THROW(migraphx_status_bad_param, "Bad parameter x: Null pointer");
        *out = migraphx::equal((program->object), (x->object));
    });
}

extern "C" migraphx_status migraphx_operation_destroy(migraphx_operation_t operation)
{
    return migraphx::try_([&] { destroy((operation)); });
}

extern "C" migraphx_status
migraphx_operation_create(migraphx_operation_t* operation, const char* name, const char* attributes)
{
    return migraphx::try_([&] {
        *operation = object_cast<migraphx_operation_t>(
            allocate<migraphx::operation>(migraphx::create_op((name), (attributes))));
    });
}

extern "C" migraphx_status
migraphx_operation_name(char* out, size_t out_size, migraphx_operation_t operation)
{
    return migraphx::try_([&] {
        if(out == nullptr)
            MIGRAPHX_THROW(migraphx_status_bad_param, "Bad parameter out: Null pointer");
        if(operation == nullptr)
            MIGRAPHX_THROW(migraphx_status_bad_param, "Bad parameter operation: Null pointer");
        auto&& api_result = (operation->object).name();
        auto* it = std::copy_n(api_result.begin(), std::min(api_result.size(), out_size - 1), out);
        *it      = '\0';
    });
}

extern "C" migraphx_status
migraphx_load(migraphx_program_t* out, const char* name, migraphx_file_options* options)
{
    return migraphx::try_([&] {
        *out = allocate<migraphx_program_t>(migraphx::load(
            (name),
            (options == nullptr ? migraphx::file_options{} : migraphx::to_file_options(*options))));
    });
}

extern "C" migraphx_status
migraphx_save(migraphx_program_t p, const char* name, migraphx_file_options* options)
{
    return migraphx::try_([&] {
        if(p == nullptr)
            MIGRAPHX_THROW(migraphx_status_bad_param, "Bad parameter p: Null pointer");
        migraphx::save(
            (p->object),
            (name),
            (options == nullptr ? migraphx::file_options{} : migraphx::to_file_options(*options)));
    });
}

extern "C" migraphx_status migraphx_onnx_options_destroy(migraphx_onnx_options_t onnx_options)
{
    return migraphx::try_([&] { destroy((onnx_options)); });
}

extern "C" migraphx_status migraphx_onnx_options_create(migraphx_onnx_options_t* onnx_options)
{
    return migraphx::try_([&] {
        *onnx_options = object_cast<migraphx_onnx_options_t>(allocate<migraphx::onnx_options>());
    });
}

extern "C" migraphx_status migraphx_onnx_options_set_input_parameter_shape(
    migraphx_onnx_options_t onnx_options, const char* name, size_t* dims, size_t dims_size)
{
    return migraphx::try_([&] {
        if(onnx_options == nullptr)
            MIGRAPHX_THROW(migraphx_status_bad_param, "Bad parameter onnx_options: Null pointer");
        if(dims == nullptr and dims_size != 0)
            MIGRAPHX_THROW(migraphx_status_bad_param, "Bad parameter dims: Null pointer");
        migraphx::set_input_parameter_shape(
            (onnx_options->object), (name), (std::vector<size_t>(dims, dims + dims_size)));
    });
}

extern "C" migraphx_status
migraphx_onnx_options_set_default_dim_value(migraphx_onnx_options_t onnx_options, size_t value)
{
    return migraphx::try_([&] {
        if(onnx_options == nullptr)
            MIGRAPHX_THROW(migraphx_status_bad_param, "Bad parameter onnx_options: Null pointer");
        migraphx::set_default_dim_value((onnx_options->object), (value));
    });
}

extern "C" migraphx_status
migraphx_parse_onnx(migraphx_program_t* out, const char* name, migraphx_onnx_options_t options)
{
    return migraphx::try_([&] {
        if(options == nullptr)
            MIGRAPHX_THROW(migraphx_status_bad_param, "Bad parameter options: Null pointer");
        *out = allocate<migraphx_program_t>(migraphx::parse_onnx((name), (options->object)));
    });
}

extern "C" migraphx_status migraphx_parse_onnx_buffer(migraphx_program_t* out,
                                                      const void* data,
                                                      size_t size,
                                                      migraphx_onnx_options_t options)
{
    return migraphx::try_([&] {
        if(options == nullptr)
            MIGRAPHX_THROW(migraphx_status_bad_param, "Bad parameter options: Null pointer");
        *out = allocate<migraphx_program_t>(
            migraphx::parse_onnx_buffer((data), (size), (options->object)));
    });
}

extern "C" migraphx_status
migraphx_quantize_op_names_destroy(migraphx_quantize_op_names_t quantize_op_names)
{
    return migraphx::try_([&] { destroy((quantize_op_names)); });
}

extern "C" migraphx_status
migraphx_quantize_op_names_create(migraphx_quantize_op_names_t* quantize_op_names)
{
    return migraphx::try_([&] {
        *quantize_op_names =
            object_cast<migraphx_quantize_op_names_t>(allocate<std::vector<std::string>>());
    });
}

extern "C" migraphx_status
migraphx_quantize_op_names_add(migraphx_quantize_op_names_t quantize_op_names, const char* name)
{
    return migraphx::try_([&] {
        if(quantize_op_names == nullptr)
            MIGRAPHX_THROW(migraphx_status_bad_param,
                           "Bad parameter quantize_op_names: Null pointer");
        (quantize_op_names->object).push_back((name));
    });
}

extern "C" migraphx_status migraphx_quantize_fp16_with_op_names(migraphx_program_t prog,
                                                                migraphx_quantize_op_names_t name)
{
    return migraphx::try_([&] {
        if(prog == nullptr)
            MIGRAPHX_THROW(migraphx_status_bad_param, "Bad parameter prog: Null pointer");
        if(name == nullptr)
            MIGRAPHX_THROW(migraphx_status_bad_param, "Bad parameter name: Null pointer");
        migraphx::quantize_fp16_with_op_names((prog->object), (name->object));
    });
}

extern "C" migraphx_status migraphx_quantize_fp16(migraphx_program_t prog)
{
    return migraphx::try_([&] {
        if(prog == nullptr)
            MIGRAPHX_THROW(migraphx_status_bad_param, "Bad parameter prog: Null pointer");
        migraphx::quantize_fp16((prog->object));
    });
}

extern "C" migraphx_status
migraphx_quantize_int8_options_destroy(migraphx_quantize_int8_options_t quantize_int8_options)
{
    return migraphx::try_([&] { destroy((quantize_int8_options)); });
}

extern "C" migraphx_status
migraphx_quantize_int8_options_create(migraphx_quantize_int8_options_t* quantize_int8_options)
{
    return migraphx::try_([&] {
        *quantize_int8_options = object_cast<migraphx_quantize_int8_options_t>(
            allocate<migraphx::quantize_int8_options>());
    });
}

extern "C" migraphx_status
migraphx_quantize_int8_options_add_op_name(migraphx_quantize_int8_options_t quantize_int8_options,
                                           const char* name)
{
    return migraphx::try_([&] {
        if(quantize_int8_options == nullptr)
            MIGRAPHX_THROW(migraphx_status_bad_param,
                           "Bad parameter quantize_int8_options: Null pointer");
        migraphx::add_op_name((quantize_int8_options->object), (name));
    });
}

extern "C" migraphx_status migraphx_quantize_int8_options_add_calibration_data(
    migraphx_quantize_int8_options_t quantize_int8_options, migraphx_program_parameters_t data)
{
    return migraphx::try_([&] {
        if(quantize_int8_options == nullptr)
            MIGRAPHX_THROW(migraphx_status_bad_param,
                           "Bad parameter quantize_int8_options: Null pointer");
        if(data == nullptr)
            MIGRAPHX_THROW(migraphx_status_bad_param, "Bad parameter data: Null pointer");
        migraphx::add_calibration_data((quantize_int8_options->object), (data->object));
    });
}

extern "C" migraphx_status migraphx_quantize_int8(migraphx_program_t prog,
                                                  migraphx_target_t target,
                                                  migraphx_quantize_int8_options_t options)
{
    return migraphx::try_([&] {
        if(prog == nullptr)
            MIGRAPHX_THROW(migraphx_status_bad_param, "Bad parameter prog: Null pointer");
        if(target == nullptr)
            MIGRAPHX_THROW(migraphx_status_bad_param, "Bad parameter target: Null pointer");
        if(options == nullptr)
            MIGRAPHX_THROW(migraphx_status_bad_param, "Bad parameter options: Null pointer");
        migraphx::quantize_int8_wrap((prog->object), (target->object), (options->object));
    });
}<|MERGE_RESOLUTION|>--- conflicted
+++ resolved
@@ -625,36 +625,6 @@
     });
 }
 
-<<<<<<< HEAD
-extern "C" migraphx_status migraphx_module_destroy(migraphx_module_t module)
-{
-    return migraphx::try_([&] { destroy((module)); });
-}
-
-extern "C" migraphx_status migraphx_module_create(migraphx_module_t* module)
-{
-    return migraphx::try_(
-        [&] { *module = object_cast<migraphx_module_t>(allocate<migraphx::module>()); });
-}
-
-extern "C" migraphx_status migraphx_module_compile(migraphx_module_t module,
-                                                   migraphx_target_t target,
-                                                   migraphx_compile_options* options)
-{
-    return migraphx::try_([&] {
-        if(module == nullptr)
-            MIGRAPHX_THROW(migraphx_status_bad_param, "Bad parameter module: Null pointer");
-        if(target == nullptr)
-            MIGRAPHX_THROW(migraphx_status_bad_param, "Bad parameter target: Null pointer");
-        (module->object)
-            .compile((target->object),
-                     (options == nullptr ? migraphx::compile_options{}
-                                         : migraphx::to_compile_options(*options)));
-    });
-}
-
-=======
->>>>>>> 2d27f5ae
 extern "C" migraphx_status migraphx_module_print(const_migraphx_module_t module)
 {
     return migraphx::try_([&] {
