--- conflicted
+++ resolved
@@ -46,7 +46,9 @@
         auto t               = input.type();
         size_t kdims         = input.lens().size() - 2;
 
-<<<<<<< HEAD
+        if(input.lens().at(1) != (weights.lens().at(1) * group))
+            MIGRAPHX_THROW("CONVOLUTION: Mismatch channel numbers");
+
         std::vector<size_t> output_lens{input.lens()[0], weights.lens()[0]};
 
         for(size_t i = 0; i < kdims; i++)
@@ -60,28 +62,6 @@
         }
 
         return {t, output_lens};
-=======
-        if(input.lens().at(1) != (weights.lens().at(1) * group))
-            MIGRAPHX_THROW("CONVOLUTION: Mismatch channel numbers");
-
-        return {t,
-                {
-                    input.lens()[0],
-                    weights.lens()[0],
-                    std::size_t(std::max<std::ptrdiff_t>(
-                        1,
-                        (input.lens()[2] - (1 + dilation[0] * (weights.lens()[2] - 1)) +
-                         2 * padding[0]) /
-                                stride[0] +
-                            1)),
-                    std::size_t(std::max<std::ptrdiff_t>(
-                        1,
-                        (input.lens()[3] - (1 + dilation[1] * (weights.lens()[3] - 1)) +
-                         2 * padding[1]) /
-                                stride[1] +
-                            1)),
-                }};
->>>>>>> bfbf0c27
     }
 };
 
