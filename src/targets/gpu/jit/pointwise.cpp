--- conflicted
+++ resolved
@@ -105,18 +105,8 @@
         else
         {
             assert(not ins->module_inputs().empty());
-<<<<<<< HEAD
-            auto* pm           = ins->module_inputs().front();
-            auto pf            = generate_pointwise(*pm, "inner_pointwise", true);
-            std::string lambda = "MIGRAPHX_LIFT(inner_pointwise)";
-            auto kernel_name   = generate_name_from_ops(*pm, "kernel");
-            return compile_op(ctx,
-                              to_shapes(ins->inputs()),
-                              {{"lambda", lambda}, {"preamble", pf}, {"kernel", kernel_name}});
-=======
             const_module_ref pm = ins->module_inputs().front();
             return compile_pointwise(ctx, to_shapes(ins->inputs()), pm);
->>>>>>> bd52f717
         }
     }
 };
