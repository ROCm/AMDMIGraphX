
#include "verify_program.hpp"
#include <migraphx/program.hpp>
#include <migraphx/generate.hpp>
#include <migraphx/operators.hpp>

migraphx::instruction_ref
add_layernorm(migraphx::program& p, migraphx::instruction_ref x, std::vector<size_t> dims)
{
<<<<<<< HEAD
=======
    auto* mm = p.get_main_module();
    auto x   = mm->add_parameter("x", migraphx::shape{migraphx::shape::float_type, dims});
>>>>>>> 8443ecd1
    auto scale =
        mm->add_parameter("scale", migraphx::shape{migraphx::shape::float_type, {dims.back()}});
    auto bias =
        mm->add_parameter("bias", migraphx::shape{migraphx::shape::float_type, {dims.back()}});
    auto epsilon  = mm->add_literal(1e-12f);
    auto exponent = mm->add_literal(2.0f);

    auto mean            = mm->add_instruction(migraphx::op::reduce_mean({2}), x);
    auto mean_mbcast     = mm->add_instruction(migraphx::op::multibroadcast{{dims}}, mean);
    auto sub             = mm->add_instruction(migraphx::op::sub{}, x, mean_mbcast);
    auto exponent_mbcast = mm->add_instruction(migraphx::op::multibroadcast{{dims}}, exponent);
    auto pow             = mm->add_instruction(migraphx::op::pow{}, sub, exponent_mbcast);
    auto var             = mm->add_instruction(migraphx::op::reduce_mean({2}), pow);
    auto epsilon_mbcast =
        mm->add_instruction(migraphx::op::multibroadcast{{1, dims.at(1), 1}}, epsilon);
    auto add_epsilon  = mm->add_instruction(migraphx::op::add{}, var, epsilon_mbcast);
    auto sqrt         = mm->add_instruction(migraphx::op::sqrt{}, add_epsilon);
    auto sqrt_mbcast  = mm->add_instruction(migraphx::op::multibroadcast{dims}, sqrt);
    auto div          = mm->add_instruction(migraphx::op::div{}, sub, sqrt_mbcast);
    auto scale_mbcast = mm->add_instruction(migraphx::op::multibroadcast{dims}, scale);
    auto mul          = mm->add_instruction(migraphx::op::mul{}, scale_mbcast, div);
    auto bias_mbcast  = mm->add_instruction(migraphx::op::multibroadcast{dims}, bias);
    return mm->add_instruction(migraphx::op::add{}, mul, bias_mbcast);
}

struct test_layernorm : verify_program<test_layernorm>
{
    migraphx::program create_program() const
    {
        migraphx::program p;
        std::vector<size_t> dims = {1, 1, 5};
        auto x = p.add_parameter("x", migraphx::shape{migraphx::shape::float_type, dims});
        add_layernorm(p, x, dims);
        return p;
    }
};

struct test_layernorm2 : verify_program<test_layernorm2>
{
    migraphx::program create_program() const
    {
        migraphx::program p;
        std::vector<size_t> dims = {1, 4, 24};
        auto x = p.add_parameter("x", migraphx::shape{migraphx::shape::float_type, dims});
        add_layernorm(p, x, dims);
        return p;
    }
};

struct test_layernorm_triadd : verify_program<test_layernorm_triadd>
{
    migraphx::program create_program() const
    {
        migraphx::program p;
        std::vector<size_t> dims = {1, 4, 24};
        auto x    = p.add_parameter("x", migraphx::shape{migraphx::shape::float_type, dims});
        auto y    = p.add_parameter("y", migraphx::shape{migraphx::shape::float_type, dims});
        auto z    = p.add_parameter("z", migraphx::shape{migraphx::shape::float_type, dims});
        auto add1 = p.add_instruction(migraphx::op::add{}, x, y);
        auto add2 = p.add_instruction(migraphx::op::add{}, add1, z);
        add_layernorm(p, add2, dims);
        return p;
    }
};<|MERGE_RESOLUTION|>--- conflicted
+++ resolved
@@ -5,36 +5,31 @@
 #include <migraphx/operators.hpp>
 
 migraphx::instruction_ref
-add_layernorm(migraphx::program& p, migraphx::instruction_ref x, std::vector<size_t> dims)
+add_layernorm(migraphx::module& m, migraphx::instruction_ref x, std::vector<size_t> dims)
 {
-<<<<<<< HEAD
-=======
-    auto* mm = p.get_main_module();
-    auto x   = mm->add_parameter("x", migraphx::shape{migraphx::shape::float_type, dims});
->>>>>>> 8443ecd1
     auto scale =
-        mm->add_parameter("scale", migraphx::shape{migraphx::shape::float_type, {dims.back()}});
+        m.add_parameter("scale", migraphx::shape{migraphx::shape::float_type, {dims.back()}});
     auto bias =
-        mm->add_parameter("bias", migraphx::shape{migraphx::shape::float_type, {dims.back()}});
-    auto epsilon  = mm->add_literal(1e-12f);
-    auto exponent = mm->add_literal(2.0f);
+        m.add_parameter("bias", migraphx::shape{migraphx::shape::float_type, {dims.back()}});
+    auto epsilon  = m.add_literal(1e-12f);
+    auto exponent = m.add_literal(2.0f);
 
-    auto mean            = mm->add_instruction(migraphx::op::reduce_mean({2}), x);
-    auto mean_mbcast     = mm->add_instruction(migraphx::op::multibroadcast{{dims}}, mean);
-    auto sub             = mm->add_instruction(migraphx::op::sub{}, x, mean_mbcast);
-    auto exponent_mbcast = mm->add_instruction(migraphx::op::multibroadcast{{dims}}, exponent);
-    auto pow             = mm->add_instruction(migraphx::op::pow{}, sub, exponent_mbcast);
-    auto var             = mm->add_instruction(migraphx::op::reduce_mean({2}), pow);
+    auto mean            = m.add_instruction(migraphx::op::reduce_mean({2}), x);
+    auto mean_mbcast     = m.add_instruction(migraphx::op::multibroadcast{{dims}}, mean);
+    auto sub             = m.add_instruction(migraphx::op::sub{}, x, mean_mbcast);
+    auto exponent_mbcast = m.add_instruction(migraphx::op::multibroadcast{{dims}}, exponent);
+    auto pow             = m.add_instruction(migraphx::op::pow{}, sub, exponent_mbcast);
+    auto var             = m.add_instruction(migraphx::op::reduce_mean({2}), pow);
     auto epsilon_mbcast =
-        mm->add_instruction(migraphx::op::multibroadcast{{1, dims.at(1), 1}}, epsilon);
-    auto add_epsilon  = mm->add_instruction(migraphx::op::add{}, var, epsilon_mbcast);
-    auto sqrt         = mm->add_instruction(migraphx::op::sqrt{}, add_epsilon);
-    auto sqrt_mbcast  = mm->add_instruction(migraphx::op::multibroadcast{dims}, sqrt);
-    auto div          = mm->add_instruction(migraphx::op::div{}, sub, sqrt_mbcast);
-    auto scale_mbcast = mm->add_instruction(migraphx::op::multibroadcast{dims}, scale);
-    auto mul          = mm->add_instruction(migraphx::op::mul{}, scale_mbcast, div);
-    auto bias_mbcast  = mm->add_instruction(migraphx::op::multibroadcast{dims}, bias);
-    return mm->add_instruction(migraphx::op::add{}, mul, bias_mbcast);
+        m.add_instruction(migraphx::op::multibroadcast{{1, dims.at(1), 1}}, epsilon);
+    auto add_epsilon  = m.add_instruction(migraphx::op::add{}, var, epsilon_mbcast);
+    auto sqrt         = m.add_instruction(migraphx::op::sqrt{}, add_epsilon);
+    auto sqrt_mbcast  = m.add_instruction(migraphx::op::multibroadcast{dims}, sqrt);
+    auto div          = m.add_instruction(migraphx::op::div{}, sub, sqrt_mbcast);
+    auto scale_mbcast = m.add_instruction(migraphx::op::multibroadcast{dims}, scale);
+    auto mul          = m.add_instruction(migraphx::op::mul{}, scale_mbcast, div);
+    auto bias_mbcast  = m.add_instruction(migraphx::op::multibroadcast{dims}, bias);
+    return m.add_instruction(migraphx::op::add{}, mul, bias_mbcast);
 }
 
 struct test_layernorm : verify_program<test_layernorm>
@@ -42,9 +37,10 @@
     migraphx::program create_program() const
     {
         migraphx::program p;
+        auto* mm = p.get_main_module();
         std::vector<size_t> dims = {1, 1, 5};
-        auto x = p.add_parameter("x", migraphx::shape{migraphx::shape::float_type, dims});
-        add_layernorm(p, x, dims);
+        auto x = mm->add_parameter("x", migraphx::shape{migraphx::shape::float_type, dims});
+        add_layernorm(*mm, x, dims);
         return p;
     }
 };
@@ -54,9 +50,10 @@
     migraphx::program create_program() const
     {
         migraphx::program p;
+        auto* mm = p.get_main_module();
         std::vector<size_t> dims = {1, 4, 24};
-        auto x = p.add_parameter("x", migraphx::shape{migraphx::shape::float_type, dims});
-        add_layernorm(p, x, dims);
+        auto x = mm->add_parameter("x", migraphx::shape{migraphx::shape::float_type, dims});
+        add_layernorm(*mm, x, dims);
         return p;
     }
 };
@@ -66,13 +63,14 @@
     migraphx::program create_program() const
     {
         migraphx::program p;
+        auto* mm = p.get_main_module();
         std::vector<size_t> dims = {1, 4, 24};
-        auto x    = p.add_parameter("x", migraphx::shape{migraphx::shape::float_type, dims});
-        auto y    = p.add_parameter("y", migraphx::shape{migraphx::shape::float_type, dims});
-        auto z    = p.add_parameter("z", migraphx::shape{migraphx::shape::float_type, dims});
-        auto add1 = p.add_instruction(migraphx::op::add{}, x, y);
-        auto add2 = p.add_instruction(migraphx::op::add{}, add1, z);
-        add_layernorm(p, add2, dims);
+        auto x    = mm->add_parameter("x", migraphx::shape{migraphx::shape::float_type, dims});
+        auto y    = mm->add_parameter("y", migraphx::shape{migraphx::shape::float_type, dims});
+        auto z    = mm->add_parameter("z", migraphx::shape{migraphx::shape::float_type, dims});
+        auto add1 = mm->add_instruction(migraphx::op::add{}, x, y);
+        auto add2 = mm->add_instruction(migraphx::op::add{}, add1, z);
+        add_layernorm(*mm, add2, dims);
         return p;
     }
 };