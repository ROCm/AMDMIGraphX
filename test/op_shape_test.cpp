/*
 * The MIT License (MIT)
 *
 * Copyright (c) 2015-2024 Advanced Micro Devices, Inc. All rights reserved.
 *
 * Permission is hereby granted, free of charge, to any person obtaining a copy
 * of this software and associated documentation files (the "Software"), to deal
 * in the Software without restriction, including without limitation the rights
 * to use, copy, modify, merge, publish, distribute, sublicense, and/or sell
 * copies of the Software, and to permit persons to whom the Software is
 * furnished to do so, subject to the following conditions:
 *
 * The above copyright notice and this permission notice shall be included in
 * all copies or substantial portions of the Software.
 *
 * THE SOFTWARE IS PROVIDED "AS IS", WITHOUT WARRANTY OF ANY KIND, EXPRESS OR
 * IMPLIED, INCLUDING BUT NOT LIMITED TO THE WARRANTIES OF MERCHANTABILITY,
 * FITNESS FOR A PARTICULAR PURPOSE AND NONINFRINGEMENT.  IN NO EVENT SHALL THE
 * AUTHORS OR COPYRIGHT HOLDERS BE LIABLE FOR ANY CLAIM, DAMAGES OR OTHER
 * LIABILITY, WHETHER IN AN ACTION OF CONTRACT, TORT OR OTHERWISE, ARISING FROM,
 * OUT OF OR IN CONNECTION WITH THE SOFTWARE OR THE USE OR OTHER DEALINGS IN
 * THE SOFTWARE.
 */
#include <migraphx/program.hpp>
#include <migraphx/iterator_for.hpp>
#include <migraphx/instruction.hpp>
#include <migraphx/permutation.hpp>
#include <migraphx/op/common.hpp>
#include <sstream>
#include <migraphx/make_op.hpp>

#include <migraphx/serialize.hpp>

#include "test.hpp"

template <class... Ts>
void expect_shape(const migraphx::shape& expected, const migraphx::operation& op, Ts... xs)
{
    migraphx::program p;
    auto* mm = p.get_main_module();
    std::vector<migraphx::shape> shapes{xs...};
    std::vector<migraphx::instruction_ref> args(shapes.size());
    std::transform(
        shapes.begin(), shapes.end(), args.begin(), [&](auto&& s) { return mm->add_outline(s); });
    mm->add_instruction(op, args);
    if(p.get_output_shapes().back() != expected)
    {
        std::cout << "FAILED: Incorrect shape for " << op << ": ";
        std::cout << expected << " != " << p.get_output_shapes().back() << std::endl;
        for(auto&& s : shapes)
            std::cout << "    " << s << std::endl;
    }
}

template <class... Ts>
void throws_shape(const migraphx::operation& op, Ts... xs)
{
    migraphx::program p;
    auto* mm = p.get_main_module();
    std::vector<migraphx::shape> shapes{xs...};
    std::vector<migraphx::instruction_ref> args(shapes.size());
    std::transform(
        shapes.begin(), shapes.end(), args.begin(), [&](auto&& s) { return mm->add_outline(s); });
    bool thrown = test::throws([&] { mm->add_instruction(op, args); });
    if(not thrown)
    {
        std::cout << "FAILED: No error found for " << op.name() << ": ";
        for(auto&& s : shapes)
            std::cout << "    " << s << std::endl;
    }
}

template <class...>
struct always_false : std::false_type
{
};

template <class... Ts>
void throws_shape(const migraphx::shape&, Ts...)
{
    static_assert(always_false<Ts...>{},
                  "An expected shape should not be passed to throws_shape function");
}

TEST_CASE(allocate_static)
{
    migraphx::shape out_shape{migraphx::shape::float_type, {2, 3, 4}};
    expect_shape(out_shape, migraphx::make_op("allocate", {{"shape", to_value(out_shape)}}));
}

TEST_CASE(allocate_static_input)
{
    migraphx::shape input{migraphx::shape::int64_type, {3}};
    migraphx::shape out_shape{migraphx::shape::float_type, {2, 3, 4}};
    expect_shape(out_shape, migraphx::make_op("allocate", {{"shape", to_value(out_shape)}}), input);
}

TEST_CASE(allocate_dyn)
{
    migraphx::shape input{migraphx::shape::int64_type, {2}};
    auto max_val = std::numeric_limits<std::size_t>::max();
    std::vector<migraphx::shape::dynamic_dimension> dyn_dims(
        2, migraphx::shape::dynamic_dimension{0, max_val});
    expect_shape(migraphx::shape{migraphx::shape::float_type, dyn_dims},
                 migraphx::make_op("allocate", {{"buf_type", migraphx::shape::float_type}}),
                 input);
}

TEST_CASE(allocate_dyn_with_shape_attr)
{
    migraphx::shape input{migraphx::shape::int64_type, {4}};
    migraphx::shape shape_attr{migraphx::shape::float_type,
                               {{1, 4}, {3, 3}, {4, 8, {4, 6}}, {4, 8}, {4, 6}}};
    expect_shape(shape_attr,
                 migraphx::make_op("allocate", {{"shape", migraphx::to_value(shape_attr)}}),
                 input);
}

TEST_CASE(allocate_dyn_no_input)
{
    migraphx::shape shape_attr{migraphx::shape::float_type,
                               {{1, 4}, {3, 3}, {4, 8, {4, 6}}, {4, 8}, {4, 6}}};
    expect_shape(shape_attr,
                 migraphx::make_op("allocate", {{"shape", migraphx::to_value(shape_attr)}}));
}

TEST_CASE(allocate_shape_and_buf_type_error)
{
    migraphx::shape shape_attr{migraphx::shape::float_type,
                               {{1, 4}, {3, 3}, {4, 8, {4, 6}}, {4, 8}, {4, 6}}};
    throws_shape(migraphx::make_op(
        "allocate",
        {{"shape", migraphx::to_value(shape_attr)}, {"buf_type", migraphx::shape::half_type}}));
}

TEST_CASE(allocate_no_attr_error)
{
    migraphx::shape input{migraphx::shape::int64_type, {4}};
    throws_shape(migraphx::make_op("allocate"), input);
}

TEST_CASE(argmax_axis0)
{
    migraphx::shape input{migraphx::shape::half_type, {2, 3, 4, 5}};
    expect_shape(migraphx::shape{migraphx::shape::int64_type, {1, 3, 4, 5}},
                 migraphx::make_op("argmax", {{"axis", 0}}),
                 input);
}

TEST_CASE(argmax_axis1)
{
    migraphx::shape input{migraphx::shape::half_type, {2, 3, 4, 5}};
    expect_shape(migraphx::shape{migraphx::shape::int64_type, {2, 1, 4, 5}},
                 migraphx::make_op("argmax", {{"axis", 1}}),
                 input);
}

TEST_CASE(argmax_axis2)
{
    migraphx::shape input{migraphx::shape::float_type, {2, 3, 4, 5}};
    expect_shape(migraphx::shape{migraphx::shape::int64_type, {2, 3, 1, 5}},
                 migraphx::make_op("argmax", {{"axis", 2}}),
                 input);
}

TEST_CASE(argmax_axis_neg)
{
    migraphx::shape input{migraphx::shape::float_type, {2, 3, 4, 5}};
    expect_shape(migraphx::shape{migraphx::shape::int64_type, {2, 3, 4, 1}},
                 migraphx::make_op("argmax", {{"axis", -1}}),
                 input);
}

TEST_CASE(argmax_axis_outofbounds)
{
    migraphx::shape input{migraphx::shape::float_type, {2, 3, 4, 5}};
    throws_shape(migraphx::make_op("argmax", {{"axis", 4}}), input);
}

TEST_CASE(argmax_dyn0)
{
    migraphx::shape input{migraphx::shape::float_type, {{1, 4}, {3, 3}, {4, 4}, {5, 5}}};
    expect_shape(migraphx::shape{migraphx::shape::int64_type, {{1, 4}, {1, 1}, {4, 4}, {5, 5}}},
                 migraphx::make_op("argmax", {{"axis", 1}}),
                 input);
}

TEST_CASE(argmax_dyn1)
{
    migraphx::shape input{migraphx::shape::float_type, {{1, 4}, {3, 3}, {4, 6}, {4, 6}}};
    expect_shape(migraphx::shape{migraphx::shape::int64_type, {{1, 4}, {3, 3}, {1, 1}, {4, 6}}},
                 migraphx::make_op("argmax", {{"axis", 2}}),
                 input);
}

TEST_CASE(binary_dyn_static_error)
{
    migraphx::shape a_shape{migraphx::shape::float_type, {1, 4, 4}};
    std::vector<migraphx::shape::dynamic_dimension> b{{1, 1}, {4, 4, {4}}, {4, 4}};
    migraphx::shape b_shape{migraphx::shape::float_type, b};
    throws_shape(migraphx::make_op("add"), a_shape, b_shape);
}

TEST_CASE(broadcast)
{
    {
        std::vector<std::size_t> lens{1, 1};
        migraphx::shape input{migraphx::shape::float_type, {1}, {0}};
        expect_shape(migraphx::shape{migraphx::shape::float_type, {1, 1}, {0, 0}},
                     migraphx::make_op("broadcast", {{"axis", 0}, {"out_lens", lens}}),
                     input);
    }

    {
        std::vector<std::size_t> lens{1, 1};
        migraphx::shape input{migraphx::shape::float_type, {2}};
        throws_shape(migraphx::make_op("broadcast", {{"axis", 1}, {"out_lens", lens}}), input);
    }

    {
        std::vector<std::size_t> lens{2, 2};
        migraphx::shape input{migraphx::shape::float_type, {1, 2}};
        throws_shape(migraphx::make_op("broadcast", {{"axis", 1}, {"out_lens", lens}}), input);
    }

    {
        std::vector<std::size_t> lens{3, 2, 4, 3};
        migraphx::shape input{migraphx::shape::float_type, {4, 3}};
        expect_shape(migraphx::shape{migraphx::shape::float_type, {3, 2, 4, 3}, {0, 0, 3, 1}},
                     migraphx::make_op("broadcast", {{"axis", 2}, {"out_lens", lens}}),
                     input);
    }

    {
        std::vector<std::size_t> lens{3, 2, 4, 3};
        migraphx::shape input{migraphx::shape::float_type, {4, 4}};
        throws_shape(migraphx::make_op("broadcast", {{"axis", 2}, {"out_lens", lens}}), input);
    }
}

TEST_CASE(broadcast_axis_out_of_range_error)
{
    std::vector<std::size_t> lens{1, 1};
    migraphx::shape input{migraphx::shape::float_type, {1}, {0}};
    throws_shape(migraphx::make_op("broadcast", {{"axis", 4}, {"out_lens", lens}}), input);
}

TEST_CASE(broadcast_1in_dyn_error)
{
    // broadcast doesn't support single dynamic shape input
    std::vector<std::size_t> lens{3, 2, 4, 3};
    migraphx::shape input{migraphx::shape::float_type, {{1, 4}, {4, 4}, {2, 2}}};
    throws_shape(migraphx::make_op("broadcast", {{"axis", 2}, {"out_lens", lens}}), input);
}

TEST_CASE(broadcast_2in_static_static)
{
    migraphx::shape a_input{migraphx::shape::float_type, {4}, {1}};
    migraphx::shape b_input{migraphx::shape::float_type, {4, 4}, {4, 1}};
    expect_shape(migraphx::shape{migraphx::shape::float_type, {4, 4}, {1, 0}},
                 migraphx::make_op("broadcast", {{"axis", 0}}),
                 a_input,
                 b_input);
    expect_shape(migraphx::shape{migraphx::shape::float_type, {4, 4}, {0, 1}},
                 migraphx::make_op("broadcast", {{"axis", 1}}),
                 a_input,
                 b_input);
    throws_shape(migraphx::make_op("broadcast", {{"axis", 2}}), a_input, b_input);
}

TEST_CASE(broadcast_2in_not_matching_error)
{
    migraphx::shape a_input{migraphx::shape::float_type, {4}, {1}};
    migraphx::shape b_input{migraphx::shape::float_type, {2, 2}, {2, 1}};
    throws_shape(migraphx::make_op("broadcast", {{"axis", 1}}), a_input, b_input);
}

TEST_CASE(broadcast_2in_dynamic_s0_error1)
{
    migraphx::shape a_input{migraphx::shape::float_type, {4, 2}, {2, 1}};
    migraphx::shape b_input{migraphx::shape::float_type, {{1, 4}, {4, 4}, {2, 2}}};
    throws_shape(migraphx::make_op("broadcast", {{"axis", 0}}), b_input, a_input);
}

TEST_CASE(broadcast_2in_dynamic_s0_error2)
{
    std::vector<migraphx::shape::dynamic_dimension> dd{{4, 4}};
    migraphx::shape a_input{migraphx::shape::float_type, dd};
    migraphx::shape b_input{migraphx::shape::float_type, {4, 4}, {4, 1}};
    throws_shape(migraphx::make_op("broadcast", {{"axis", 0}}), a_input, b_input);
}

TEST_CASE(broadcast_2in_static_dyn)
{
    migraphx::shape a_input{migraphx::shape::float_type, {4}, {1}};
    migraphx::shape b_input{migraphx::shape::float_type, {{1, 4}, {4, 4}, {2, 2}}};
    throws_shape(migraphx::make_op("broadcast", {{"axis", 0}}), a_input, b_input);
    expect_shape(migraphx::shape{migraphx::shape::float_type, {{1, 4}, {4, 4}, {2, 2}}},
                 migraphx::make_op("broadcast", {{"axis", 1}}),
                 a_input,
                 b_input);
    throws_shape(migraphx::make_op("broadcast", {{"axis", 2}}), a_input, b_input);
}

TEST_CASE(broadcast_2in_dyn_s0_ndim_greater_than_1_error)
{
    migraphx::shape a_input{migraphx::shape::float_type, {4, 2}};
    migraphx::shape b_input{migraphx::shape::float_type, {{1, 4}, {4, 4}, {2, 2}}};
    throws_shape(migraphx::make_op("broadcast", {{"axis", 0}}), a_input, b_input);
}

TEST_CASE(conv_2d_0)
{
    migraphx::shape output{migraphx::shape::float_type, {4, 4, 1, 1}};
    migraphx::shape input{migraphx::shape::float_type, {4, 3, 3, 3}};
    migraphx::shape weights{migraphx::shape::float_type, {4, 3, 3, 3}};
    expect_shape(output, migraphx::make_op("convolution"), input, weights);
    throws_shape(migraphx::make_op("convolution"), input);
    throws_shape(
        migraphx::make_op("convolution", {{"padding", {0}}, {"stride", {1}}, {"dilation", {1}}}),
        input);
}

TEST_CASE(conv_2d_1)
{
    migraphx::shape weights{migraphx::shape::float_type, {4, 3, 3, 3}};
    migraphx::shape input2{migraphx::shape::float_type, {3, 3}};
    migraphx::shape weights2{migraphx::shape::float_type, {3, 3}};
    throws_shape(migraphx::make_op("convolution"), input2, weights2);
    throws_shape(migraphx::make_op("convolution"), input2, weights);
}

TEST_CASE(conv_1d)
{
    migraphx::shape output_1d{migraphx::shape::float_type, {4, 4, 1}};
    migraphx::shape input_1d{migraphx::shape::float_type, {4, 3, 3}};
    migraphx::shape weights_1d{migraphx::shape::float_type, {4, 3, 3}};
    expect_shape(
        output_1d,
        migraphx::make_op("convolution", {{"padding", {0}}, {"stride", {1}}, {"dilation", {1}}}),
        input_1d,
        weights_1d);
}

TEST_CASE(conv_channel_mismatch)
{
    migraphx::shape input_1d{migraphx::shape::float_type, {4, 3, 3}};
    migraphx::shape weights_1d = {migraphx::shape::float_type, {4, 8, 3}};
    throws_shape(migraphx::make_op("convolution"), input_1d, weights_1d);
}

TEST_CASE(conv_3D)
{
    migraphx::shape output_3d{migraphx::shape::float_type, {4, 4, 1, 1, 1}};
    migraphx::shape input_3d{migraphx::shape::float_type, {4, 3, 3, 3, 3}};
    migraphx::shape weights_3d{migraphx::shape::float_type, {4, 3, 3, 3, 3}};
    expect_shape(
        output_3d,
        migraphx::make_op("convolution",
                          {{"padding", {0, 0, 0}}, {"stride", {1, 1, 1}}, {"dilation", {1, 1, 1}}}),
        input_3d,
        weights_3d);

    throws_shape(migraphx::make_op("convolution"), input_3d, weights_3d);
}

TEST_CASE(conv_dyn_batch)
{
    migraphx::shape input_dyn_shape{migraphx::shape::float_type,
                                    {{1, 100}, {3, 3}, {5, 5}, {5, 5}}};
    migraphx::shape weights_shape{migraphx::shape::float_type, {1, 3, 3, 3}};
    migraphx::shape output_dyn_shape{migraphx::shape::float_type,
                                     {{1, 100}, {1, 1}, {3, 3}, {3, 3}}};
    expect_shape(output_dyn_shape,
                 migraphx::make_op("convolution",
                                   {{"padding", {0, 0}}, {"stride", {1, 1}}, {"dilation", {1, 1}}}),
                 input_dyn_shape,
                 weights_shape);
}

TEST_CASE(conv_dyn_img)
{
    migraphx::shape input_dyn_shape  = {migraphx::shape::float_type,
                                        {{1, 1}, {3, 3}, {5, 20}, {5, 20}}};
    migraphx::shape weights_shape    = {migraphx::shape::float_type, {1, 3, 3, 3}};
    migraphx::shape output_dyn_shape = {migraphx::shape::float_type,
                                        {{1, 1}, {1, 1}, {3, 18}, {3, 18}}};
    expect_shape(output_dyn_shape,
                 migraphx::make_op("convolution",
                                   {{"padding", {0, 0}}, {"stride", {1, 1}}, {"dilation", {1, 1}}}),
                 input_dyn_shape,
                 weights_shape);
}

TEST_CASE(conv_dyn_weights)
{
    migraphx::shape input_dyn_shape = {migraphx::shape::float_type, {1, 3, 10, 10}};
    migraphx::shape weights_shape = {migraphx::shape::float_type, {{1, 1}, {3, 3}, {2, 4}, {2, 4}}};
    migraphx::shape output_dyn_shape = {migraphx::shape::float_type,
                                        {{1, 1}, {1, 1}, {7, 9}, {7, 9}}};
    expect_shape(output_dyn_shape,
                 migraphx::make_op("convolution",
                                   {{"padding", {0, 0}}, {"stride", {1, 1}}, {"dilation", {1, 1}}}),
                 input_dyn_shape,
                 weights_shape);
}

TEST_CASE(conv_dyn_img_weights)
{
    migraphx::shape input_dyn_shape = {migraphx::shape::float_type,
                                       {{1, 1}, {3, 3}, {5, 20}, {5, 20}}};
    migraphx::shape weights_shape = {migraphx::shape::float_type, {{1, 1}, {3, 3}, {2, 4}, {2, 4}}};
    migraphx::shape output_dyn_shape = {migraphx::shape::float_type,
                                        {{1, 1}, {1, 1}, {2, 19}, {2, 19}}};
    expect_shape(output_dyn_shape,
                 migraphx::make_op("convolution",
                                   {{"padding", {0, 0}}, {"stride", {1, 1}}, {"dilation", {1, 1}}}),
                 input_dyn_shape,
                 weights_shape);
}

TEST_CASE(conv_attr_shape_mismatch)
{
    migraphx::shape input_dyn_shape = {migraphx::shape::float_type,
                                       {{1, 100}, {3, 3}, {5, 5}, {5, 5}, {5, 5}}};
    migraphx::shape weights_shape   = {migraphx::shape::float_type, {1, 3, 3, 3, 3}};
    throws_shape(migraphx::make_op("convolution",
                                   {{"padding", {0, 0}}, {"stride", {1, 1}}, {"dilation", {1, 1}}}),
                 input_dyn_shape,
                 weights_shape);
}

TEST_CASE(conv_autopad_dyn_batch)
{
    // auto_pad dynamic batch
    migraphx::shape input_dyn_shape  = {migraphx::shape::float_type,
                                        {{1, 10}, {3, 3}, {5, 5}, {5, 5}}};
    migraphx::shape weights_shape    = {migraphx::shape::float_type, {1, 3, 3, 3}};
    migraphx::shape output_dyn_shape = {migraphx::shape::float_type,
                                        {{1, 10}, {1, 1}, {5, 5}, {5, 5}}};
    expect_shape(output_dyn_shape,
                 migraphx::make_op("convolution",
                                   {{"stride", {1, 1}},
                                    {"dilation", {1, 1}},
                                    {"padding_mode", migraphx::op::padding_mode_t::same_upper}}),
                 input_dyn_shape,
                 weights_shape);
}

TEST_CASE(conv_autopad_dyn_img)
{
    // auto_pad dynamic img
    migraphx::shape input_dyn_shape  = {migraphx::shape::float_type,
                                        {{1, 1}, {3, 3}, {5, 10}, {5, 10}}};
    migraphx::shape weights_shape    = {migraphx::shape::float_type, {1, 3, 3, 3}};
    migraphx::shape output_dyn_shape = {migraphx::shape::float_type,
                                        {{1, 1}, {1, 1}, {5, 10}, {5, 10}}};
    expect_shape(output_dyn_shape,
                 migraphx::make_op("convolution",
                                   {{"stride", {1, 1}},
                                    {"dilation", {1, 1}},
                                    {"padding_mode", migraphx::op::padding_mode_t::same_upper}}),
                 input_dyn_shape,
                 weights_shape);
}

TEST_CASE(conv_autopad_dyn_kernel)
{
    migraphx::shape input_dyn_shape = {migraphx::shape::float_type,
                                       {{1, 1}, {3, 3}, {10, 10}, {10, 10}}};
    migraphx::shape weights_shape = {migraphx::shape::float_type, {{1, 1}, {3, 3}, {2, 4}, {2, 4}}};
    migraphx::shape output_dyn_shape = {migraphx::shape::float_type,
                                        {{1, 1}, {1, 1}, {10, 10}, {10, 10}}};
    expect_shape(output_dyn_shape,
                 migraphx::make_op("convolution",
                                   {{"stride", {1, 1}},
                                    {"dilation", {1, 1}},
                                    {"padding_mode", migraphx::op::padding_mode_t::same_lower}}),
                 input_dyn_shape,
                 weights_shape);
}

TEST_CASE(contiguous_shape)
{
    migraphx::shape output{migraphx::shape::float_type, {2, 2}};
    migraphx::shape input{migraphx::shape::float_type, {2, 2}, {1, 2}};
    expect_shape(output, migraphx::make_op("contiguous"), input);
    throws_shape(migraphx::make_op("contiguous"), input, input);

    migraphx::shape single{migraphx::shape::float_type, {2}};
    expect_shape(single, migraphx::make_op("contiguous"), single);
}

TEST_CASE(contiguous_dyn_shape)
{
    migraphx::shape s0{migraphx::shape::float_type, {{1, 4}, {2, 2, {2}}}};
    expect_shape(s0, migraphx::make_op("contiguous"), s0);
}

TEST_CASE(contiguous_shape_scalar)
{
    migraphx::shape output{migraphx::shape::float_type, {1}};
    migraphx::shape input{migraphx::shape::float_type};
    expect_shape(output, migraphx::make_op("contiguous"), input);
}

TEST_CASE(contiguous_shape_singleton_dim)
{
    migraphx::shape output{migraphx::shape::float_type, {5, 1, 8}, {8, 8, 1}};
    migraphx::shape input{migraphx::shape::float_type, {5, 1, 8}, {8, 4, 1}};
    expect_shape(output, migraphx::make_op("contiguous"), input);
}

TEST_CASE(convolution_backwards_1d)
{
    migraphx::shape input_1d{migraphx::shape::float_type, {4, 4, 1}};
    migraphx::shape weights_1d{migraphx::shape::float_type, {4, 3, 3}};
    migraphx::shape output_1d{migraphx::shape::float_type, {4, 3, 3}};
    expect_shape(output_1d,
                 migraphx::make_op("convolution_backwards",
                                   {{"padding", {0}}, {"stride", {1}}, {"dilation", {1}}}),
                 input_1d,
                 weights_1d);
}

TEST_CASE(convolution_backwards_2d)
{
    migraphx::shape input{migraphx::shape::float_type, {4, 4, 1, 1}};
    migraphx::shape weights{migraphx::shape::float_type, {4, 3, 3, 3}};
    migraphx::shape output{migraphx::shape::float_type, {4, 3, 3, 3}};
    expect_shape(output, migraphx::make_op("convolution_backwards"), input, weights);
    throws_shape(migraphx::make_op("convolution_backwards"), input);
    throws_shape(migraphx::make_op("convolution_backwards",
                                   {{"padding", {0}}, {"stride", {1}}, {"dilation", {1}}}),
                 input);
}

TEST_CASE(convolution_backwards_1padding)
{
    migraphx::shape input{migraphx::shape::float_type, {4, 4, 1, 1}};
    migraphx::shape weights{migraphx::shape::float_type, {4, 3, 3, 3}};
    migraphx::shape output{migraphx::shape::float_type, {4, 3, 1, 1}};
    expect_shape(output,
                 migraphx::make_op("convolution_backwards",
                                   {{"padding", {1, 1}}, {"stride", {1, 1}}, {"dilation", {1, 1}}}),
                 input,
                 weights);
}

TEST_CASE(convolution_backwards_2stride)
{
    migraphx::shape input{migraphx::shape::float_type, {4, 4, 4, 4}};
    migraphx::shape weights{migraphx::shape::float_type, {4, 3, 3, 3}};
    migraphx::shape output{migraphx::shape::float_type, {4, 3, 9, 9}};
    expect_shape(output,
                 migraphx::make_op("convolution_backwards",
                                   {{"padding", {0, 0}}, {"stride", {2, 2}}, {"dilation", {1, 1}}}),
                 input,
                 weights);
}

TEST_CASE(convolution_backwards_2dilation)
{
    migraphx::shape input{migraphx::shape::float_type, {4, 4, 4, 4}};
    migraphx::shape weights{migraphx::shape::float_type, {4, 3, 3, 3}};
    migraphx::shape output{migraphx::shape::float_type, {4, 3, 8, 8}};
    expect_shape(output,
                 migraphx::make_op("convolution_backwards",
                                   {{"padding", {0, 0}}, {"stride", {1, 1}}, {"dilation", {2, 2}}}),
                 input,
                 weights);
}

TEST_CASE(convolution_backwards_3d)
{
    migraphx::shape input_3d{migraphx::shape::float_type, {4, 4, 1, 1, 1}};
    migraphx::shape output_3d{migraphx::shape::float_type, {4, 3, 3, 3, 3}};
    migraphx::shape weights_3d{migraphx::shape::float_type, {4, 3, 3, 3, 3}};
    expect_shape(
        output_3d,
        migraphx::make_op("convolution_backwards",
                          {{"padding", {0, 0, 0}}, {"stride", {1, 1, 1}}, {"dilation", {1, 1, 1}}}),
        input_3d,
        weights_3d);
}

TEST_CASE(convolution_backwards_channel_mismatch)
{
    migraphx::shape input{migraphx::shape::float_type, {4, 4, 1, 1}};
    migraphx::shape weights{migraphx::shape::float_type, {3, 3, 3, 3}};
    throws_shape(migraphx::make_op("convolution_backwards"), input, weights);
}

TEST_CASE(convolution_backwards_dyn_batch_2d)
{
    migraphx::shape input{migraphx::shape::float_type, {{1, 4}, {4, 4}, {1, 1}, {1, 1}}};
    migraphx::shape weights{migraphx::shape::float_type, {4, 3, 3, 3}};
    migraphx::shape output{migraphx::shape::float_type, {{1, 4}, {3, 3}, {3, 3}, {3, 3}}};
    expect_shape(output, migraphx::make_op("convolution_backwards"), input, weights);
}

TEST_CASE(convolution_backwards_dyn_img_2d)
{
    migraphx::shape input{migraphx::shape::float_type, {{1, 1}, {4, 4}, {1, 5}, {1, 5}}};
    migraphx::shape weights{migraphx::shape::float_type, {4, 3, 3, 3}};
    migraphx::shape output{migraphx::shape::float_type, {{1, 1}, {3, 3}, {3, 7}, {3, 7}}};
    expect_shape(output, migraphx::make_op("convolution_backwards"), input, weights);
}

TEST_CASE(convolution_backwards_dyn_kernel_2d)
{
    migraphx::shape input{migraphx::shape::float_type, {1, 4, 1, 1}};
    migraphx::shape weights{migraphx::shape::float_type, {{4, 4}, {3, 3}, {2, 6}, {2, 6}}};
    migraphx::shape output{migraphx::shape::float_type, {{1, 1}, {3, 3}, {2, 6}, {2, 6}}};
    expect_shape(output, migraphx::make_op("convolution_backwards"), input, weights);
}

TEST_CASE(dimensions_of0)
{
    migraphx::shape input{migraphx::shape::float_type, {4, 3, 2, 1}};
    migraphx::shape output{migraphx::shape::int64_type, {4}};
    expect_shape(output, migraphx::make_op("dimensions_of", {{"end", 4}}), input);
}

TEST_CASE(dimensions_of1)
{
    migraphx::shape input{migraphx::shape::float_type, {4, 3, 2, 1}};
    migraphx::shape output{migraphx::shape::int64_type, {2}};
    expect_shape(output, migraphx::make_op("dimensions_of", {{"start", 1}, {"end", 3}}), input);
}

TEST_CASE(dimensions_of2)
{
    migraphx::shape input{migraphx::shape::float_type, {{1, 4, {2}}, {2, 4}, {2, 4}, {1, 6, {2}}}};
    migraphx::shape output{migraphx::shape::int64_type, {2}};
    expect_shape(output, migraphx::make_op("dimensions_of", {{"start", 1}, {"end", 3}}), input);
}

TEST_CASE(dimensions_of_error0)
{
    migraphx::shape input{migraphx::shape::float_type, {{1, 4, {2}}, {2, 4}}};
    throws_shape(migraphx::make_op("dimensions_of", {{"start", 3}, {"end", 3}}), input);
}

TEST_CASE(dimensions_of_error1)
{
    migraphx::shape input{migraphx::shape::float_type, {{1, 4, {2}}, {2, 4}}};
    throws_shape(migraphx::make_op("dimensions_of", {{"start", 3}, {"end", 0}}), input);
}

TEST_CASE(dot_ndim_error0)
{
    migraphx::shape s_m1{migraphx::shape::float_type, {5}};
    migraphx::shape s_m2{migraphx::shape::float_type, {5}};
    throws_shape(migraphx::make_op("dot"), s_m1, s_m2);
}

TEST_CASE(dot_ndim_error1)
{
    migraphx::shape s_m1{migraphx::shape::float_type, {5}};
    migraphx::shape s_m2{migraphx::shape::float_type, {5, 2}};
    throws_shape(migraphx::make_op("dot"), s_m1, s_m2);
}

TEST_CASE(dot_ndim_error2)
{
    migraphx::shape s_m1{migraphx::shape::float_type, {1, 5}};
    migraphx::shape s_m2{migraphx::shape::float_type, {5}};
    throws_shape(migraphx::make_op("dot"), s_m1, s_m2);
}

TEST_CASE(dot_ndim_error3)
{
    migraphx::shape s_m1{migraphx::shape::float_type, {1, 5}};
    migraphx::shape s_m2{migraphx::shape::float_type, {6, 5, 4}};
    throws_shape(migraphx::make_op("dot"), s_m1, s_m2);
}

TEST_CASE(dot_ndim_error4)
{
    migraphx::shape s_m1{migraphx::shape::float_type, {4, 5}};
    migraphx::shape s_m2{migraphx::shape::float_type, {1, 1, 5, 7}};
    throws_shape(migraphx::make_op("dot"), s_m1, s_m2);
}

TEST_CASE(dot_mismatch_inner_error0)
{
    migraphx::shape s_m1{migraphx::shape::float_type, {4, 5}};
    migraphx::shape s_m2{migraphx::shape::float_type, {10, 8}};
    throws_shape(migraphx::make_op("dot"), s_m1, s_m2);
}

TEST_CASE(dot_mismatch_inner_error1)
{
    migraphx::shape s_m1{migraphx::shape::float_type, {4, 6}};
    migraphx::shape s_m2{migraphx::shape::float_type, {5, 8}};
    throws_shape(migraphx::make_op("dot"), s_m1, s_m2);
}

TEST_CASE(dot_mismatch_inner_error2)
{
    migraphx::shape s_m1{migraphx::shape::float_type, {1, 5}};
    migraphx::shape s_m2{migraphx::shape::float_type, {4, 4}};
    throws_shape(migraphx::make_op("dot"), s_m1, s_m2);
}

TEST_CASE(dot_mismatch_inner_error3)
{
    migraphx::shape s_m1{migraphx::shape::float_type, {1, 1, 4, 5}};
    migraphx::shape s_m2{migraphx::shape::float_type, {1, 2, 5, 7}};
    throws_shape(migraphx::make_op("dot"), s_m1, s_m2);
}

TEST_CASE(dot_mismatch_outer_error)
{
    migraphx::shape s_m1{migraphx::shape::float_type, {1, 4, 6}};
    migraphx::shape s_m2{migraphx::shape::float_type, {2, 5, 8}};
    throws_shape(migraphx::make_op("dot"), s_m1, s_m2);
}

TEST_CASE(dot_2D_test0)
{
    migraphx::shape s_m1{migraphx::shape::float_type, {4, 5}};
    migraphx::shape s_m2{migraphx::shape::float_type, {5, 8}};
    expect_shape(
        migraphx::shape{migraphx::shape::float_type, {4, 8}}, migraphx::make_op("dot"), s_m1, s_m2);
}

TEST_CASE(dot_2D_test1)
{
    migraphx::shape s_m1{migraphx::shape::float_type, {1, 5}};
    migraphx::shape s_m2{migraphx::shape::float_type, {5, 4}};
    expect_shape(
        migraphx::shape{migraphx::shape::float_type, {1, 4}}, migraphx::make_op("dot"), s_m1, s_m2);
}

TEST_CASE(dot_2D_test2)
{
    migraphx::shape s_m1{migraphx::shape::float_type, {4, 5}};
    migraphx::shape s_m2{migraphx::shape::float_type, {5, 8}};
    expect_shape(
        migraphx::shape{migraphx::shape::float_type, {4, 8}}, migraphx::make_op("dot"), s_m1, s_m2);
}

TEST_CASE(dot_2D_test3)
{
    migraphx::shape s_m1{migraphx::shape::float_type, {1, 1}};
    migraphx::shape s_m2{migraphx::shape::float_type, {1, 1}};
    expect_shape(
        migraphx::shape{migraphx::shape::float_type, {1, 1}}, migraphx::make_op("dot"), s_m1, s_m2);
}

TEST_CASE(dot_3D_test0)
{
    migraphx::shape s_m1{migraphx::shape::float_type, {1, 4, 5}};
    migraphx::shape s_m2{migraphx::shape::float_type, {1, 5, 8}};
    expect_shape(migraphx::shape{migraphx::shape::float_type, {1, 4, 8}},
                 migraphx::make_op("dot"),
                 s_m1,
                 s_m2);
}

TEST_CASE(dot_3D_test_1)
{
    migraphx::shape s_m1{migraphx::shape::float_type, {6, 1, 5}};
    migraphx::shape s_m2{migraphx::shape::float_type, {6, 5, 4}};
    expect_shape(migraphx::shape{migraphx::shape::float_type, {6, 1, 4}},
                 migraphx::make_op("dot"),
                 s_m1,
                 s_m2);
}

TEST_CASE(dot_3D_test2)
{
    migraphx::shape s_m1{migraphx::shape::float_type, {1, 4, 5}};
    migraphx::shape s_m2{migraphx::shape::float_type, {1, 5, 7}};
    expect_shape(migraphx::shape{migraphx::shape::float_type, {1, 4, 7}},
                 migraphx::make_op("dot"),
                 s_m1,
                 s_m2);
}

TEST_CASE(dot_4D_test)
{
    migraphx::shape s_m1{migraphx::shape::float_type, {1, 6, 1, 5}};
    migraphx::shape s_m2{migraphx::shape::float_type, {1, 6, 5, 4}};
    expect_shape(migraphx::shape{migraphx::shape::float_type, {1, 6, 1, 4}},
                 migraphx::make_op("dot"),
                 s_m1,
                 s_m2);
}

TEST_CASE(dot_dyn_static_test0)
{
    migraphx::shape s_m1{migraphx::shape::float_type, {{1, 4}, {5, 5}}};
    migraphx::shape s_m2{migraphx::shape::float_type, {5, 8}};
    expect_shape(migraphx::shape{migraphx::shape::float_type, {{1, 4}, {8, 8}}},
                 migraphx::make_op("dot"),
                 s_m1,
                 s_m2);
}

TEST_CASE(dot_dyn_static_test1)
{
    migraphx::shape s_m1{migraphx::shape::float_type, {{3, 3}, {5, 5}, {5, 5}}};
    migraphx::shape s_m2{migraphx::shape::float_type, {3, 5, 8}};
    expect_shape(migraphx::shape{migraphx::shape::float_type, {{3, 3}, {5, 5}, {8, 8}}},
                 migraphx::make_op("dot"),
                 s_m1,
                 s_m2);
}

TEST_CASE(dot_dyn_test0)
{
    migraphx::shape s_m1{migraphx::shape::float_type, {{1, 4}, {5, 5}}};
    migraphx::shape s_m2{migraphx::shape::float_type, {{5, 5}, {6, 8, {8}}}};
    expect_shape(migraphx::shape{migraphx::shape::float_type, {{1, 4}, {6, 8, {8}}}},
                 migraphx::make_op("dot"),
                 s_m1,
                 s_m2);
}

TEST_CASE(dot_dyn_test1)
{
    migraphx::shape s_m1{migraphx::shape::float_type, {{1, 4}, {4, 5, {5}}}};
    migraphx::shape s_m2{migraphx::shape::float_type, {{4, 5, {5}}, {6, 8, {8}}}};
    expect_shape(migraphx::shape{migraphx::shape::float_type, {{1, 4}, {6, 8, {8}}}},
                 migraphx::make_op("dot"),
                 s_m1,
                 s_m2);
}

TEST_CASE(dot_dyn_test2)
{
    migraphx::shape s_m1{migraphx::shape::float_type, {{1, 1}, {5, 5}, {5, 5}}};
    migraphx::shape s_m2{migraphx::shape::float_type, {1, 5, 8}};
    expect_shape(migraphx::shape{migraphx::shape::float_type, {{1, 1}, {5, 5}, {8, 8}}},
                 migraphx::make_op("dot"),
                 s_m1,
                 s_m2);
}

TEST_CASE(dot_dyn_test3)
{
    std::size_t max_val = std::numeric_limits<std::size_t>::max();
    migraphx::shape s_m1{migraphx::shape::float_type, {{4, 4}, {5, 5}, {0, max_val}}};
    migraphx::shape s_m2{migraphx::shape::float_type, {4, 5, 8}};
    expect_shape(migraphx::shape{migraphx::shape::float_type, {{4, 4}, {5, 5}, {8, 8}}},
                 migraphx::make_op("dot"),
                 s_m1,
                 s_m2);
}

TEST_CASE(dot_dyn_test4)
{
    // Note how the inner dimensions have an intersection in range
    migraphx::shape s_m1{migraphx::shape::float_type, {{1, 4}, {5, 5}, {4, 8}}};
    migraphx::shape s_m2{migraphx::shape::float_type, {{1, 4}, {5, 9}, {8, 8}}};
    expect_shape(migraphx::shape{migraphx::shape::float_type, {{1, 4}, {5, 5}, {8, 8}}},
                 migraphx::make_op("dot"),
                 s_m1,
                 s_m2);
}

TEST_CASE(dot_dyn_inner_mismatch)
{
    migraphx::shape s_m1{migraphx::shape::float_type, {{1, 4}, {5, 5}, {4, 8}}};
    migraphx::shape s_m2{migraphx::shape::float_type, {{1, 4}, {10, 20}, {8, 8}}};
    throws_shape(migraphx::make_op("dot"), s_m1, s_m2);
}

TEST_CASE(dot_dyn_test_outer_mismatch)
{

    migraphx::shape s_m1{migraphx::shape::float_type, {{1, 4}, {1, 4}, {5, 5}}};
    migraphx::shape s_m2{migraphx::shape::float_type, {{5, 8}, {5, 5}, {6, 8, {8}}}};
    throws_shape(migraphx::make_op("dot"), s_m1, s_m2);
}

TEST_CASE(broadcast_for_dot_static)
{
    migraphx::shape s0{migraphx::shape::float_type, {481, 356}};
    migraphx::shape s1{migraphx::shape::float_type, {1, 4, 356, 254}};
    expect_shape(migraphx::shape{migraphx::shape::float_type, {1, 4, 481, 356}, {0, 0, 356, 1}},
                 migraphx::make_op("broadcast_for_dot"),
                 s0,
                 s1);
    expect_shape(migraphx::shape{migraphx::shape::float_type, {1, 4, 356, 254}},
                 migraphx::make_op("broadcast_for_dot"),
                 s1,
                 s0);
}

TEST_CASE(broadcast_for_dot_dyn0)
{
    migraphx::shape s0{migraphx::shape::float_type, {{124, 282}, {254, 484}}};
    migraphx::shape s1{migraphx::shape::float_type,
                       {{1, 4, {1, 2, 4}}, {4, 4}, {254, 484}, {356, 584}}};
    expect_shape(migraphx::shape{migraphx::shape::float_type,
                                 {{1, 4, {1, 2, 4}}, {4, 4}, {124, 282}, {254, 484}}},
                 migraphx::make_op("broadcast_for_dot"),
                 s0,
                 s1);
    expect_shape(migraphx::shape{migraphx::shape::float_type,
                                 {{1, 4, {1, 2, 4}}, {4, 4}, {254, 484}, {356, 584}}},
                 migraphx::make_op("broadcast_for_dot"),
                 s1,
                 s0);
}

TEST_CASE(broadcast_for_dot_dyn1)
{
    std::size_t max_val = std::numeric_limits<std::size_t>::max();
    migraphx::shape s0{migraphx::shape::float_type, {{124, 282}, {0, max_val}}};
    migraphx::shape s1{migraphx::shape::float_type,
                       {{1, 4, {1, 2, 4}}, {4, 4}, {254, 484}, {356, 584}}};
    expect_shape(migraphx::shape{migraphx::shape::float_type,
                                 {{1, 4, {1, 2, 4}}, {4, 4}, {124, 282}, {0, max_val}}},
                 migraphx::make_op("broadcast_for_dot"),
                 s0,
                 s1);
    expect_shape(migraphx::shape{migraphx::shape::float_type,
                                 {{1, 4, {1, 2, 4}}, {4, 4}, {254, 484}, {356, 584}}},
                 migraphx::make_op("broadcast_for_dot"),
                 s1,
                 s0);
}

<<<<<<< HEAD
TEST_CASE(broadcast_for_dot_dyn2)
{
    migraphx::shape s0{migraphx::shape::float_type, {{6, 12}, {4, 4}, {8, 8}}};
    migraphx::shape s1{migraphx::shape::float_type, {{1, 4, {1, 2, 4}}, {2, 10}, {8, 8}, {4, 4}}};
    expect_shape(
        migraphx::shape{migraphx::shape::float_type, {{1, 4, {1, 2, 4}}, {6, 10}, {4, 4}, {8, 8}}},
        migraphx::make_op("broadcast_for_dot"),
        s0,
        s1);
    expect_shape(
        migraphx::shape{migraphx::shape::float_type, {{1, 4, {1, 2, 4}}, {6, 10}, {8, 8}, {4, 4}}},
        migraphx::make_op("broadcast_for_dot"),
        s1,
        s0);
=======
TEST_CASE(broadcast_with_dims0)
{
    using migraphx::shape;
    shape s0{migraphx::shape::float_type, {2, 4}};
    shape s1{migraphx::shape::int64_type, {4}};
    std::size_t max_int = std::numeric_limits<std::size_t>::max();
    std::vector<shape::dynamic_dimension> dyn_dims(4, shape::dynamic_dimension{0, max_int});
    expect_shape(
        shape{shape::float_type, dyn_dims}, migraphx::make_op("broadcast_with_dims"), s0, s1);
}

TEST_CASE(broadcast_with_dims1)
{
    using migraphx::shape;
    shape s0{migraphx::shape::int32_type, {1, 2, 4}};
    shape s1{migraphx::shape::int64_type, {1}};
    std::size_t max_int = std::numeric_limits<std::size_t>::max();
    std::vector<shape::dynamic_dimension> dyn_dims(3, shape::dynamic_dimension{0, max_int});
    expect_shape(shape{migraphx::shape::int32_type, dyn_dims},
                 migraphx::make_op("broadcast_with_dims"),
                 s0,
                 s1);
>>>>>>> 554e850e
}

TEST_CASE(flatten_shape)
{
    migraphx::shape input{migraphx::shape::float_type, {2, 4, 6, 8}};
    expect_shape(migraphx::shape{migraphx::shape::float_type, {1, 2 * 4 * 6 * 8}},
                 migraphx::make_op("flatten", {{"axis", 0}}),
                 input);
    expect_shape(migraphx::shape{migraphx::shape::float_type, {1, 2 * 4 * 6 * 8}},
                 migraphx::make_op("flatten", {{"axis", -4}}),
                 input);
    expect_shape(migraphx::shape{migraphx::shape::float_type, {2, 4 * 6 * 8}},
                 migraphx::make_op("flatten", {{"axis", 1}}),
                 input);
    expect_shape(migraphx::shape{migraphx::shape::float_type, {2, 4 * 6 * 8}},
                 migraphx::make_op("flatten", {{"axis", -3}}),
                 input);
    expect_shape(migraphx::shape{migraphx::shape::float_type, {2 * 4, 6 * 8}},
                 migraphx::make_op("flatten", {{"axis", 2}}),
                 input);
    expect_shape(migraphx::shape{migraphx::shape::float_type, {2 * 4 * 6, 8}},
                 migraphx::make_op("flatten", {{"axis", 3}}),
                 input);
    expect_shape(migraphx::shape{migraphx::shape::float_type, {2 * 4 * 6 * 8, 1}},
                 migraphx::make_op("flatten", {{"axis", 4}}),
                 input);
    throws_shape(migraphx::make_op("flatten", {{"axis", 5}}), input);
    throws_shape(migraphx::make_op("flatten", {{"axis", -5}}), input);
}

TEST_CASE(flatten_dyn_axis0)
{
    migraphx::shape input{migraphx::shape::float_type, {{1, 4}, {4, 4}, {6, 6}, {8, 8}}};
    expect_shape(migraphx::shape{migraphx::shape::float_type, {{1, 1}, {192, 768}}},
                 migraphx::make_op("flatten", {{"axis", 0}}),
                 input);
    expect_shape(migraphx::shape{migraphx::shape::float_type, {{1, 1}, {192, 768}}},
                 migraphx::make_op("flatten", {{"axis", -4}}),
                 input);
}

TEST_CASE(flatten_dyn_axis1)
{
    migraphx::shape input{migraphx::shape::float_type,
                          {{2, 2, {2}}, {4, 4}, {4, 6, {5}}, {4, 6, {5}}}};
    expect_shape(
        migraphx::shape{migraphx::shape::float_type, {{2, 2, {2}}, {4 * 4 * 4, 4 * 6 * 6}}},
        migraphx::make_op("flatten", {{"axis", 1}}),
        input);
    expect_shape(
        migraphx::shape{migraphx::shape::float_type, {{2, 2, {2}}, {4 * 4 * 4, 4 * 6 * 6}}},
        migraphx::make_op("flatten", {{"axis", -3}}),
        input);
}

TEST_CASE(flatten_dyn_axis2)
{
    migraphx::shape input{migraphx::shape::float_type,
                          {{2, 2, {2}}, {4, 4}, {4, 6, {5}}, {4, 6, {5}}}};
    expect_shape(migraphx::shape{migraphx::shape::float_type, {{2 * 4, 2 * 4}, {4 * 4, 6 * 6}}},
                 migraphx::make_op("flatten", {{"axis", 2}}),
                 input);
}

TEST_CASE(flatten_dyn_axis3)
{
    migraphx::shape input{migraphx::shape::float_type, {{1, 4}, {4, 4}, {6, 6}, {8, 8}}};
    expect_shape(migraphx::shape{migraphx::shape::float_type, {{1 * 4 * 6, 4 * 4 * 6}, {8, 8}}},
                 migraphx::make_op("flatten", {{"axis", 3}}),
                 input);
}

TEST_CASE(flatten_dyn_axis4)
{
    migraphx::shape input{migraphx::shape::float_type, {{1, 4}, {4, 4}, {6, 6}, {8, 8}}};
    expect_shape(
        migraphx::shape{migraphx::shape::float_type, {{1 * 4 * 6 * 8, 4 * 4 * 6 * 8}, {1, 1}}},
        migraphx::make_op("flatten", {{"axis", 4}}),
        input);
}

TEST_CASE(fill_static_int)
{
    migraphx::shape default_value{migraphx::shape::int64_type, {1}, {0}};
    migraphx::shape data{migraphx::shape::int64_type, {3, 4, 4}};
    expect_shape(migraphx::shape{migraphx::shape::int64_type, {3, 4, 4}},
                 migraphx::make_op("fill"),
                 default_value,
                 data);
}

TEST_CASE(fill_static_float)
{
    migraphx::shape default_value{migraphx::shape::float_type, {1}, {0}};
    migraphx::shape data{migraphx::shape::float_type, {4, 8}};
    expect_shape(migraphx::shape{migraphx::shape::float_type, {4, 8}},
                 migraphx::make_op("fill"),
                 default_value,
                 data);
}

TEST_CASE(fill_dyn_int)
{
    migraphx::shape default_value{migraphx::shape::int64_type, {1}, {0}};
    migraphx::shape data{migraphx::shape::int64_type,
                         {{1, 4}, {4, 8, {4, 6, 8}}, {4, 8, {4, 6, 8}}}};
    expect_shape(migraphx::shape{migraphx::shape::int64_type,
                                 {{1, 4}, {4, 8, {4, 6, 8}}, {4, 8, {4, 6, 8}}}},
                 migraphx::make_op("fill"),
                 default_value,
                 data);
}

TEST_CASE(fill_dyn_float)
{
    migraphx::shape default_value{migraphx::shape::float_type, {1}, {0}};
    migraphx::shape data{migraphx::shape::float_type,
                         {{1, 4}, {4, 8, {4, 6, 8}}, {4, 8, {4, 6, 8}}}};
    expect_shape(migraphx::shape{migraphx::shape::float_type,
                                 {{1, 4}, {4, 8, {4, 6, 8}}, {4, 8, {4, 6, 8}}}},
                 migraphx::make_op("fill"),
                 default_value,
                 data);
}

TEST_CASE(gather)
{
    {
        migraphx::shape input{migraphx::shape::float_type, {2, 3, 4, 5}};
        migraphx::shape indices{migraphx::shape::int32_type, {2, 3}};
        int axis = 1;
        expect_shape(migraphx::shape{migraphx::shape::float_type, {2, 2, 3, 4, 5}},
                     migraphx::make_op("gather", {{"axis", axis}}),
                     input,
                     indices);
    }

    {
        migraphx::shape input{migraphx::shape::float_type, {2, 3, 4, 5}};
        migraphx::shape indices{migraphx::shape::int32_type, {2, 3}};
        int axis = -4;
        expect_shape(migraphx::shape{migraphx::shape::float_type, {2, 3, 3, 4, 5}},
                     migraphx::make_op("gather", {{"axis", axis}}),
                     input,
                     indices);
    }

    {
        migraphx::shape input{migraphx::shape::float_type, {2, 3, 4, 5}};
        migraphx::shape indices{migraphx::shape::int32_type, {1}};
        int axis = -4;
        expect_shape(migraphx::shape{migraphx::shape::float_type, {1, 3, 4, 5}},
                     migraphx::make_op("gather", {{"axis", axis}}),
                     input,
                     indices);
    }

    {
        migraphx::shape input{migraphx::shape::float_type, {2, 3, 4, 5}};
        migraphx::shape indices{migraphx::shape::int32_type};
        int axis = -4;
        expect_shape(migraphx::shape{migraphx::shape::float_type, {3, 4, 5}},
                     migraphx::make_op("gather", {{"axis", axis}}),
                     input,
                     indices);
    }

    {
        migraphx::shape input{migraphx::shape::float_type, {2, 3, 4, 5}};
        migraphx::shape indices{migraphx::shape::int32_type};
        int axis = 3;
        expect_shape(migraphx::shape{migraphx::shape::float_type, {2, 3, 4}},
                     migraphx::make_op("gather", {{"axis", axis}}),
                     input,
                     indices);
    }

    {
        migraphx::shape input{migraphx::shape::float_type, {3}};
        migraphx::shape indices{migraphx::shape::int32_type};
        int axis = 0;
        expect_shape(migraphx::shape{migraphx::shape::float_type},
                     migraphx::make_op("gather", {{"axis", axis}}),
                     input,
                     indices);
    }

    {
        migraphx::shape input{migraphx::shape::float_type, {3}};
        migraphx::shape indices{migraphx::shape::int32_type, {1}};
        int axis = 0;
        expect_shape(migraphx::shape{migraphx::shape::float_type, {1}},
                     migraphx::make_op("gather", {{"axis", axis}}),
                     input,
                     indices);
    }

    {
        migraphx::shape input{migraphx::shape::float_type, {2, 3, 4, 5}};
        migraphx::shape indices{migraphx::shape::int32_type, {2, 3}};
        int axis = 4;
        throws_shape(migraphx::make_op("gather", {{"axis", axis}}), input, indices);
    }

    {
        migraphx::shape input{migraphx::shape::float_type, {2, 3, 4, 5}};
        migraphx::shape indices{migraphx::shape::int32_type, {2, 3}};
        int axis = -5;
        throws_shape(migraphx::make_op("gather", {{"axis", axis}}), input, indices);
    }
}

TEST_CASE(gather_dyn0)
{
    // Insert dynamic index into dynamic shape
    migraphx::shape input{migraphx::shape::float_type,
                          {{2, 3, {2}}, {3, 4, {3}}, {6, 9, {7}}, {12, 14, {13}}}};
    migraphx::shape indices{migraphx::shape::int32_type, {{2, 7, {3}}, {3, 3}}};
    int axis = 1;
    expect_shape(migraphx::shape{migraphx::shape::float_type,
                                 {{2, 3, {2}}, {2, 7, {3}}, {3, 3}, {6, 9, {7}}, {12, 14, {13}}}},
                 migraphx::make_op("gather", {{"axis", axis}}),
                 input,
                 indices);
}

TEST_CASE(gather_dyn1)
{
    // Insert static index into dynamic shape
    migraphx::shape input{migraphx::shape::float_type,
                          {{2, 3, {2}}, {3, 4, {3}}, {6, 9, {7}}, {12, 14, {13}}}};
    migraphx::shape indices{migraphx::shape::int32_type, {2, 3}};
    int axis = 1;
    expect_shape(migraphx::shape{migraphx::shape::float_type,
                                 {{2, 3, {2}}, {2, 2}, {3, 3}, {6, 9, {7}}, {12, 14, {13}}}},
                 migraphx::make_op("gather", {{"axis", axis}}),
                 input,
                 indices);
}

TEST_CASE(gather_dyn2)
{
    // Insert scalar (static) index into dynamic shape
    migraphx::shape input{migraphx::shape::float_type,
                          {{2, 3, {2}}, {3, 4, {3}}, {6, 9, {7}}, {12, 14, {13}}}};

    std::vector<std::size_t> mins;
    std::vector<std::size_t> maxes;
    std::vector<std::set<std::size_t>> opts;
    migraphx::shape indices{migraphx::shape::int32_type, mins, maxes, opts};
    int axis = 1;
    expect_shape(
        migraphx::shape{migraphx::shape::float_type, {{2, 3, {2}}, {6, 9, {7}}, {12, 14, {13}}}},
        migraphx::make_op("gather", {{"axis", axis}}),
        input,
        indices);
}

TEST_CASE(gather_dyn3)
{
    // Insert dynamic index into static shape, axis 1
    migraphx::shape input{migraphx::shape::float_type, {2, 3, 6, 12}};
    migraphx::shape indices{migraphx::shape::int32_type, {{2, 3, {2}}, {3, 4, {3}}}};
    int axis = 1;
    expect_shape(migraphx::shape{migraphx::shape::float_type,
                                 {{2, 2}, {2, 3, {2}}, {3, 4, {3}}, {6, 6}, {12, 12}}},
                 migraphx::make_op("gather", {{"axis", axis}}),
                 input,
                 indices);
}

TEST_CASE(gather_dyn4)
{
    // Insert dynamic index into static shape, axis 0
    migraphx::shape input{migraphx::shape::float_type, {2, 3, 6, 12}};
    migraphx::shape indices{migraphx::shape::int32_type, {{2, 3, {2}}, {3, 4, {3}}}};
    int axis = 0;
    expect_shape(migraphx::shape{migraphx::shape::float_type,
                                 {{2, 3, {2}}, {3, 4, {3}}, {3, 3}, {6, 6}, {12, 12}}},
                 migraphx::make_op("gather", {{"axis", axis}}),
                 input,
                 indices);
}

TEST_CASE(get_tuple_elem_test)
{
    migraphx::shape s0{migraphx::shape::bool_type, {1, 1}};
    migraphx::shape s1{migraphx::shape::float_type, {2, 3}};
    migraphx::shape s2{migraphx::shape::int32_type, {5, 6}};
    migraphx::shape s_tuple({s0, s1, s2});

    expect_shape(s0, migraphx::make_op("get_tuple_elem", {{"index", 0}}), s_tuple);
    expect_shape(s1, migraphx::make_op("get_tuple_elem", {{"index", 1}}), s_tuple);
    expect_shape(s2, migraphx::make_op("get_tuple_elem", {{"index", 2}}), s_tuple);
    throws_shape(migraphx::make_op("get_tuple_elem", {{"index", 3}}), s_tuple);
    throws_shape(migraphx::make_op("get_tuple_elem", {{"index", 0}}), s0);
    throws_shape(migraphx::make_op("get_tuple_elem", {{"index", 1}}), s1);
    throws_shape(migraphx::make_op("get_tuple_elem", {{"index", 0}}), s2);
}

TEST_CASE(gru)
{
    {
        std::size_t batch_size  = 2;
        std::size_t seq_len     = 2;
        std::size_t hidden_size = 4;
        std::size_t input_size  = 3;
        std::size_t num_dirct   = 1;
        float clip              = 0.0f;

        migraphx::shape in_shape{migraphx::shape::float_type, {seq_len, batch_size, input_size}};
        migraphx::shape w_shape{migraphx::shape::float_type,
                                {num_dirct, 3 * hidden_size, input_size}};
        migraphx::shape r_shape{migraphx::shape::float_type,
                                {num_dirct, 3 * hidden_size, hidden_size}};
        migraphx::shape b_shape{migraphx::shape::float_type, {num_dirct, 6 * hidden_size}};
        migraphx::shape ih_shape{migraphx::shape::float_type, {num_dirct, batch_size, hidden_size}};

        expect_shape(
            migraphx::shape{migraphx::shape::float_type,
                            {seq_len, num_dirct, batch_size, hidden_size}},
            migraphx::make_op(
                "gru",
                {{"hidden_size", hidden_size},
                 {"actv_func",
                  migraphx::to_value(std::vector<migraphx::operation>{migraphx::make_op("tanh")})},
                 {"direction", migraphx::to_value(migraphx::op::rnn_direction::forward)},
                 {"clip", clip}}),
            in_shape,
            w_shape,
            r_shape,
            b_shape,
            ih_shape);
    }

    {
        std::size_t batch_size  = 2;
        std::size_t seq_len     = 2;
        std::size_t hidden_size = 4;
        std::size_t input_size  = 3;
        std::size_t num_dirct   = 1;
        float clip              = 0.0f;

        migraphx::shape in_shape{migraphx::shape::float_type, {seq_len, batch_size, input_size}};
        migraphx::shape w_shape{migraphx::shape::float_type,
                                {num_dirct, 3 * hidden_size, input_size}};
        migraphx::shape r_shape{migraphx::shape::float_type,
                                {num_dirct, 3 * hidden_size, hidden_size}};
        migraphx::shape b_shape{migraphx::shape::float_type, {num_dirct, 6 * hidden_size}};
        migraphx::shape ih_shape{migraphx::shape::float_type, {num_dirct, batch_size, hidden_size}};

        expect_shape(
            migraphx::shape{migraphx::shape::float_type,
                            {seq_len, num_dirct, batch_size, hidden_size}},
            migraphx::make_op(
                "gru",
                {{"hidden_size", hidden_size},
                 {"actv_func",
                  migraphx::to_value(std::vector<migraphx::operation>{migraphx::make_op("tanh")})},
                 {"direction", migraphx::to_value(migraphx::op::rnn_direction::reverse)},
                 {"clip", clip}}),
            in_shape,
            w_shape,
            r_shape,
            b_shape,
            ih_shape);
    }

    {
        std::size_t batch_size  = 2;
        std::size_t seq_len     = 2;
        std::size_t hidden_size = 4;
        std::size_t input_size  = 3;
        std::size_t num_dirct   = 2;
        float clip              = 0.0f;

        migraphx::shape in_shape{migraphx::shape::float_type, {seq_len, batch_size, input_size}};
        migraphx::shape w_shape{migraphx::shape::float_type,
                                {num_dirct, 3 * hidden_size, input_size}};
        migraphx::shape r_shape{migraphx::shape::float_type,
                                {num_dirct, 3 * hidden_size, hidden_size}};
        migraphx::shape b_shape{migraphx::shape::float_type, {num_dirct, 6 * hidden_size}};
        migraphx::shape ih_shape{migraphx::shape::float_type, {num_dirct, batch_size, hidden_size}};

        expect_shape(
            migraphx::shape{migraphx::shape::float_type,
                            {seq_len, num_dirct, batch_size, hidden_size}},
            migraphx::make_op(
                "gru",
                {{"hidden_size", hidden_size},
                 {"actv_func",
                  migraphx::to_value(std::vector<migraphx::operation>{migraphx::make_op("tanh")})},
                 {"direction", migraphx::to_value(migraphx::op::rnn_direction::bidirectional)},
                 {"clip", clip}}),
            in_shape,
            w_shape,
            r_shape,
            b_shape,
            ih_shape);
    }

    {
        std::size_t batch_size  = 2;
        std::size_t seq_len     = 2;
        std::size_t hidden_size = 4;
        std::size_t input_size  = 3;
        std::size_t num_dirct   = 1;
        float clip              = 0.0f;

        migraphx::shape in_shape{migraphx::shape::float_type, {seq_len, batch_size, input_size}};
        migraphx::shape w_shape{migraphx::shape::float_type,
                                {num_dirct, 3 * hidden_size, input_size}};
        migraphx::shape r_shape{migraphx::shape::float_type,
                                {num_dirct, 3 * hidden_size, hidden_size}};
        migraphx::shape b_shape{migraphx::shape::float_type, {num_dirct, 6 * hidden_size}};
        migraphx::shape ih_shape{migraphx::shape::float_type, {num_dirct, batch_size, hidden_size}};

        throws_shape(
            migraphx::make_op(
                "gru",
                {{"hidden_size", hidden_size + 1},
                 {"actv_func",
                  migraphx::to_value(std::vector<migraphx::operation>{migraphx::make_op("tanh")})},
                 {"direction", migraphx::to_value(migraphx::op::rnn_direction::forward)},
                 {"clip", clip}}),
            in_shape,
            w_shape,
            r_shape,
            b_shape,
            ih_shape);
    }

    {
        std::size_t batch_size  = 2;
        std::size_t seq_len     = 2;
        std::size_t hidden_size = 4;
        std::size_t input_size  = 3;
        std::size_t num_dirct   = 1;
        float clip              = 0.0f;

        migraphx::shape in_shape{migraphx::shape::float_type, {seq_len, batch_size, input_size}};
        migraphx::shape w_shape{migraphx::shape::float_type,
                                {num_dirct, 3 * hidden_size, input_size}};
        migraphx::shape r_shape{migraphx::shape::float_type,
                                {num_dirct, 3 * hidden_size, hidden_size}};
        migraphx::shape b_shape{migraphx::shape::float_type, {num_dirct, 6 * hidden_size}};
        migraphx::shape ih_shape{migraphx::shape::float_type, {num_dirct, batch_size, hidden_size}};

        throws_shape(
            migraphx::make_op(
                "gru",
                {{"hidden_size", hidden_size},
                 {"actv_func",
                  migraphx::to_value(std::vector<migraphx::operation>{migraphx::make_op("tanh")})},
                 {"direction", migraphx::to_value(migraphx::op::rnn_direction::bidirectional)},
                 {"clip", clip}}),
            in_shape,
            w_shape,
            r_shape,
            b_shape,
            ih_shape);
    }

    {
        std::size_t batch_size  = 2;
        std::size_t seq_len     = 2;
        std::size_t hidden_size = 4;
        std::size_t input_size  = 3;
        std::size_t num_dirct   = 2;
        float clip              = 0.0f;

        migraphx::shape in_shape{migraphx::shape::float_type, {seq_len, batch_size, input_size}};
        migraphx::shape w_shape{migraphx::shape::float_type,
                                {num_dirct, 3 * hidden_size, input_size}};
        migraphx::shape r_shape{migraphx::shape::float_type,
                                {num_dirct, 3 * hidden_size, hidden_size}};
        migraphx::shape b_shape{migraphx::shape::float_type, {num_dirct, 6 * hidden_size}};
        migraphx::shape ih_shape{migraphx::shape::float_type, {num_dirct, batch_size, hidden_size}};

        throws_shape(
            migraphx::make_op(
                "gru",
                {{"hidden_size", hidden_size},
                 {"actv_func",
                  migraphx::to_value(std::vector<migraphx::operation>{migraphx::make_op("tanh")})},
                 {"direction", migraphx::to_value(migraphx::op::rnn_direction::forward)},
                 {"clip", clip}}),
            in_shape,
            w_shape,
            r_shape,
            b_shape,
            ih_shape);
    }
}

TEST_CASE(inconsistent_attr_shape)
{
    migraphx::shape input{migraphx::shape::float_type, {4, 3, 3, 3}};
    migraphx::shape weights{migraphx::shape::float_type, {4, 3, 3, 3}};
    throws_shape(migraphx::make_op("convolution",
                                   {{"padding", {1, 1}}, {"stride", {2}}, {"dilation", {3, 3, 3}}}),
                 input,
                 weights);
    throws_shape(migraphx::make_op("convolution_backwards",
                                   {{"padding", {1, 1}}, {"stride", {2}}, {"dilation", {3, 3, 3}}}),
                 input,
                 weights);
    throws_shape(migraphx::make_op("pooling",
                                   {{"mode", migraphx::op::pooling_mode::max},
                                    {"padding", {1}},
                                    {"stride", {0}},
                                    {"lengths", {1, 1}}}),
                 input);
}

void test_softmax_variations(const std::string& name)
{
    {
        migraphx::shape input{migraphx::shape::float_type, {2, 3, 4, 5}};
        expect_shape(migraphx::shape{migraphx::shape::float_type, {2, 3, 4, 5}},
                     migraphx::make_op(name, {{"axis", 0}}),
                     input);
    }

    {
        migraphx::shape input{migraphx::shape::float_type, {2, 3, 4, 5}};
        expect_shape(migraphx::shape{migraphx::shape::float_type, {2, 3, 4, 5}},
                     migraphx::make_op(name, {{"axis", 1}}),
                     input);
    }

    {
        migraphx::shape input{migraphx::shape::float_type, {2, 3, 4, 5}};
        expect_shape(migraphx::shape{migraphx::shape::float_type, {2, 3, 4, 5}},
                     migraphx::make_op(name, {{"axis", 2}}),
                     input);
    }

    {
        migraphx::shape input{migraphx::shape::float_type, {2, 3, 4, 5}};
        expect_shape(migraphx::shape{migraphx::shape::float_type, {2, 3, 4, 5}},
                     migraphx::make_op(name, {{"axis", 3}}),
                     input);
    }

    {
        migraphx::shape input{migraphx::shape::float_type, {2, 3, 4, 5}};
        int axis = 4;
        throws_shape(migraphx::make_op(name, {{"axis", axis}}), input);
    }
}
TEST_CASE(logsoftmax) { test_softmax_variations("logsoftmax"); }

TEST_CASE(softmax) { test_softmax_variations("softmax"); }

TEST_CASE(lstm)
{
    {
        std::size_t batch_size  = 2;
        std::size_t seq_len     = 2;
        std::size_t hidden_size = 4;
        std::size_t input_size  = 3;
        std::size_t num_dirct   = 1;
        float clip              = 0.0f;

        migraphx::shape in_shape{migraphx::shape::float_type, {seq_len, batch_size, input_size}};
        migraphx::shape w_shape{migraphx::shape::float_type,
                                {num_dirct, 3 * hidden_size, input_size}};
        migraphx::shape r_shape{migraphx::shape::float_type,
                                {num_dirct, 3 * hidden_size, hidden_size}};

        expect_shape(
            migraphx::shape{migraphx::shape::float_type,
                            {seq_len, num_dirct, batch_size, hidden_size}},
            migraphx::make_op(
                "lstm",
                {{"hidden_size", hidden_size},
                 {"actv_func",
                  migraphx::to_value(std::vector<migraphx::operation>{migraphx::make_op("tanh")})},
                 {"direction", migraphx::to_value(migraphx::op::rnn_direction::forward)},
                 {"clip", clip}}),
            in_shape,
            w_shape,
            r_shape);
    }

    {
        std::size_t batch_size  = 2;
        std::size_t seq_len     = 2;
        std::size_t hidden_size = 4;
        std::size_t input_size  = 3;
        std::size_t num_dirct   = 1;
        float clip              = 0.0f;

        migraphx::shape in_shape{migraphx::shape::float_type, {seq_len, batch_size, input_size}};
        migraphx::shape w_shape{migraphx::shape::float_type,
                                {num_dirct, 3 * hidden_size, input_size}};
        migraphx::shape r_shape{migraphx::shape::float_type,
                                {num_dirct, 3 * hidden_size, hidden_size}};
        migraphx::shape b_shape{migraphx::shape::float_type, {num_dirct, 6 * hidden_size}};
        migraphx::shape ih_shape{migraphx::shape::float_type, {num_dirct, batch_size, hidden_size}};

        expect_shape(
            migraphx::shape{migraphx::shape::float_type,
                            {seq_len, num_dirct, batch_size, hidden_size}},
            migraphx::make_op(
                "lstm",
                {{"hidden_size", hidden_size},
                 {"actv_func",
                  migraphx::to_value(std::vector<migraphx::operation>{migraphx::make_op("tanh")})},
                 {"direction", migraphx::to_value(migraphx::op::rnn_direction::reverse)},
                 {"clip", clip}}),
            in_shape,
            w_shape,
            r_shape,
            b_shape,
            ih_shape);
    }

    {
        std::size_t batch_size  = 2;
        std::size_t seq_len     = 2;
        std::size_t hidden_size = 4;
        std::size_t input_size  = 3;
        std::size_t num_dirct   = 2;
        float clip              = 0.0f;

        migraphx::shape in_shape{migraphx::shape::float_type, {seq_len, batch_size, input_size}};
        migraphx::shape w_shape{migraphx::shape::float_type,
                                {num_dirct, 3 * hidden_size, input_size}};
        migraphx::shape r_shape{migraphx::shape::float_type,
                                {num_dirct, 3 * hidden_size, hidden_size}};
        migraphx::shape b_shape{migraphx::shape::float_type, {num_dirct, 6 * hidden_size}};
        migraphx::shape ih_shape{migraphx::shape::float_type, {num_dirct, batch_size, hidden_size}};

        expect_shape(
            migraphx::shape{migraphx::shape::float_type,
                            {seq_len, num_dirct, batch_size, hidden_size}},
            migraphx::make_op(
                "lstm",
                {{"hidden_size", hidden_size},
                 {"actv_func",
                  migraphx::to_value(std::vector<migraphx::operation>{migraphx::make_op("tanh")})},
                 {"direction", migraphx::to_value(migraphx::op::rnn_direction::bidirectional)},
                 {"clip", clip}}),
            in_shape,
            w_shape,
            r_shape,
            b_shape,
            ih_shape);
    }

    {
        std::size_t batch_size  = 2;
        std::size_t seq_len     = 2;
        std::size_t hidden_size = 4;
        std::size_t input_size  = 3;
        std::size_t num_dirct   = 1;
        float clip              = 0.0f;

        migraphx::shape in_shape{migraphx::shape::float_type, {seq_len, batch_size, input_size}};
        migraphx::shape w_shape{migraphx::shape::float_type,
                                {num_dirct, 3 * hidden_size, input_size}};
        migraphx::shape r_shape{migraphx::shape::float_type,
                                {num_dirct, 3 * hidden_size, hidden_size}};
        migraphx::shape b_shape{migraphx::shape::float_type, {num_dirct, 6 * hidden_size}};
        migraphx::shape ih_shape{migraphx::shape::float_type, {num_dirct, batch_size, hidden_size}};

        throws_shape(
            migraphx::make_op(
                "lstm",
                {{"hidden_size", hidden_size + 1},
                 {"actv_func",
                  migraphx::to_value(std::vector<migraphx::operation>{migraphx::make_op("tanh")})},
                 {"direction", migraphx::to_value(migraphx::op::rnn_direction::forward)},
                 {"clip", clip}}),
            in_shape,
            w_shape,
            r_shape,
            b_shape,
            ih_shape);
    }

    {
        std::size_t batch_size  = 2;
        std::size_t seq_len     = 2;
        std::size_t hidden_size = 4;
        std::size_t input_size  = 3;
        std::size_t num_dirct   = 1;
        float clip              = 0.0f;

        migraphx::shape in_shape{migraphx::shape::float_type, {seq_len, batch_size, input_size}};
        migraphx::shape w_shape{migraphx::shape::float_type,
                                {num_dirct, 3 * hidden_size, input_size}};
        migraphx::shape r_shape{migraphx::shape::float_type,
                                {num_dirct, 3 * hidden_size, hidden_size}};
        migraphx::shape b_shape{migraphx::shape::float_type, {num_dirct, 6 * hidden_size}};
        migraphx::shape ih_shape{migraphx::shape::float_type, {num_dirct, batch_size, hidden_size}};

        throws_shape(
            migraphx::make_op(
                "lstm",
                {{"hidden_size", hidden_size},
                 {"actv_func",
                  migraphx::to_value(std::vector<migraphx::operation>{migraphx::make_op("tanh")})},
                 {"direction", migraphx::to_value(migraphx::op::rnn_direction::bidirectional)},
                 {"clip", clip}}),
            in_shape,
            w_shape,
            r_shape,
            b_shape,
            ih_shape);
    }

    {
        std::size_t batch_size  = 2;
        std::size_t seq_len     = 2;
        std::size_t hidden_size = 4;
        std::size_t input_size  = 3;
        std::size_t num_dirct   = 2;
        float clip              = 0.0f;

        migraphx::shape in_shape{migraphx::shape::float_type, {seq_len, batch_size, input_size}};
        migraphx::shape w_shape{migraphx::shape::float_type,
                                {num_dirct, 3 * hidden_size, input_size}};
        migraphx::shape r_shape{migraphx::shape::float_type,
                                {num_dirct, 3 * hidden_size, hidden_size}};
        migraphx::shape b_shape{migraphx::shape::float_type, {num_dirct, 6 * hidden_size}};
        migraphx::shape ih_shape{migraphx::shape::float_type, {num_dirct, batch_size, hidden_size}};

        throws_shape(
            migraphx::make_op(
                "lstm",
                {{"hidden_size", hidden_size},
                 {"actv_func",
                  migraphx::to_value(std::vector<migraphx::operation>{migraphx::make_op("tanh")})},
                 {"direction", migraphx::to_value(migraphx::op::rnn_direction::forward)},
                 {"clip", clip}}),
            in_shape,
            w_shape,
            r_shape,
            b_shape,
            ih_shape);
    }
}

TEST_CASE(multibroadcast)
{
    {
        std::vector<std::size_t> lens{4, 2, 5, 3};
        migraphx::shape input{migraphx::shape::float_type, {2, 1, 3}};
        expect_shape(migraphx::shape{migraphx::shape::float_type, lens, {0, 3, 0, 1}},
                     migraphx::make_op("multibroadcast", {{"out_lens", lens}}),
                     input);
    }
    {
        std::vector<std::size_t> lens{4, 2, 5, 3};
        migraphx::shape input{migraphx::shape::float_type, {2, 1, 1}};
        expect_shape(migraphx::shape{migraphx::shape::float_type, lens, {0, 1, 0, 0}},
                     migraphx::make_op("multibroadcast", {{"out_lens", lens}}),
                     input);
    }
    {
        std::vector<std::size_t> lens{4, 2, 5, 3};
        migraphx::shape input{migraphx::shape::float_type, {5, 1}};
        expect_shape(migraphx::shape{migraphx::shape::float_type, lens, {0, 0, 1, 0}},
                     migraphx::make_op("multibroadcast", {{"out_lens", lens}}),
                     input);
    }
    {
        std::vector<std::size_t> lens{4, 2, 5, 3};
        migraphx::shape input{migraphx::shape::float_type, {4, 1, 1, 1}};
        expect_shape(migraphx::shape{migraphx::shape::float_type, lens, {1, 0, 0, 0}},
                     migraphx::make_op("multibroadcast", {{"out_lens", lens}}),
                     input);
    }
    {
        std::vector<std::size_t> lens{4, 2, 5, 3};
        migraphx::shape input{migraphx::shape::float_type, {3}};
        expect_shape(migraphx::shape{migraphx::shape::float_type, lens, {0, 0, 0, 1}},
                     migraphx::make_op("multibroadcast", {{"out_lens", lens}}),
                     input);
    }
    {
        std::vector<std::size_t> lens{4, 4, 1, 3};
        migraphx::shape input{migraphx::shape::float_type, {4, 1, 3}};
        expect_shape(migraphx::shape{migraphx::shape::float_type, lens, {0, 3, 3, 1}},
                     migraphx::make_op("multibroadcast", {{"out_lens", lens}}),
                     input);
    }
    {
        std::vector<std::size_t> lens{4, 1, 1, 3};
        migraphx::shape input{migraphx::shape::float_type, {4, 1, 1, 1}};
        expect_shape(migraphx::shape{migraphx::shape::float_type, lens, {1, 1, 1, 0}},
                     migraphx::make_op("multibroadcast", {{"out_lens", lens}}),
                     input);
    }
    {
        std::vector<std::size_t> lens{4, 1, 3};
        migraphx::shape input{migraphx::shape::float_type, {4, 1, 1, 1}};
        throws_shape(migraphx::make_op("multibroadcast", {{"out_lens", lens}}), input);
    }
    {
        std::vector<std::size_t> lens{4, 1, 3};
        std::vector<std::size_t> empt = {};
        migraphx::shape input{migraphx::shape::float_type, empt};
        throws_shape(migraphx::make_op("multibroadcast", {{"out_lens", lens}}), input);
    }
    {
        std::vector<std::size_t> lens{2, 3, 4, 5};
        migraphx::shape input{migraphx::shape::float_type, {3, 4}};
        throws_shape(migraphx::make_op("multibroadcast", {{"out_lens", lens}}), input);
    }
    {
        std::vector<std::size_t> lens{2, 3, 4, 5};
        migraphx::shape input{migraphx::shape::float_type, {2, 3, 4}};
        throws_shape(migraphx::make_op("multibroadcast", {{"out_lens", lens}}), input);
    }
}

TEST_CASE(multibroadcast_1in_dyn_error_0)
{
    // multibroadcast doesn't support single dynamic shape input
    std::vector<std::size_t> lens{4, 4, 1, 3};
    migraphx::shape input{migraphx::shape::float_type, {{1, 4}, {4, 4}, {4, 4}}};
    throws_shape(migraphx::make_op("multibroadcast", {{"out_lens", lens}}), input);
}

TEST_CASE(multibroadcast_2in_static_dyn0)
{
    migraphx::shape a_shape{migraphx::shape::float_type, {4, 4}};
    std::vector<migraphx::shape::dynamic_dimension> b{{1, 4}, {4, 4, {4}}, {4, 4}};
    migraphx::shape b_shape{migraphx::shape::float_type, b};
    expect_shape(migraphx::shape{migraphx::shape::float_type, {{1, 4}, {4, 4}, {4, 4}}},
                 migraphx::make_op("multibroadcast"),
                 a_shape,
                 b_shape);
    expect_shape(migraphx::shape{migraphx::shape::float_type, {{1, 4}, {4, 4}, {4, 4}}},
                 migraphx::make_op("multibroadcast"),
                 b_shape,
                 a_shape);
}

TEST_CASE(multibroadcast_2in_static_dyn1)
{
    migraphx::shape a_shape{migraphx::shape::float_type, {1, 6}};
    std::vector<migraphx::shape::dynamic_dimension> b{{8, 8}, {6, 6}};
    migraphx::shape b_shape{migraphx::shape::float_type, b};
    expect_shape(migraphx::shape{migraphx::shape::float_type, {{8, 8}, {6, 6}}},
                 migraphx::make_op("multibroadcast"),
                 a_shape,
                 b_shape);
    expect_shape(migraphx::shape{migraphx::shape::float_type, {{8, 8}, {6, 6}}},
                 migraphx::make_op("multibroadcast"),
                 b_shape,
                 a_shape);
}

TEST_CASE(multibroadcast_2in_static_dyn2)
{
    migraphx::shape a_shape{migraphx::shape::float_type, {1, 6}};
    std::vector<migraphx::shape::dynamic_dimension> b{{8, 8}, {6, 6}};
    migraphx::shape b_shape{migraphx::shape::float_type, b};
    expect_shape(migraphx::shape{migraphx::shape::float_type, {{8, 8}, {6, 6}}},
                 migraphx::make_op("multibroadcast", {{"out_dyn_dims", migraphx::to_value(b)}}),
                 a_shape,
                 b_shape);
    expect_shape(migraphx::shape{migraphx::shape::float_type, {{8, 8}, {6, 6}}},
                 migraphx::make_op("multibroadcast", {{"out_dyn_dims", migraphx::to_value(b)}}),
                 b_shape,
                 a_shape);
}

TEST_CASE(multibroadcast_2in_static_dyn_intersection0)
{
    // dynamic_dimension.intersection for first dimension
    migraphx::shape a_shape{migraphx::shape::float_type, {3, 6}};
    std::vector<migraphx::shape::dynamic_dimension> b{{1, 3}, {6, 6}};
    migraphx::shape b_shape{migraphx::shape::float_type, b};
    expect_shape(migraphx::shape{migraphx::shape::float_type, {{3, 3}, {6, 6}}},
                 migraphx::make_op("multibroadcast"),
                 a_shape,
                 b_shape);
    expect_shape(migraphx::shape{migraphx::shape::float_type, {{3, 3}, {6, 6}}},
                 migraphx::make_op("multibroadcast"),
                 b_shape,
                 a_shape);
}

TEST_CASE(multibroadcast_2in_static_dyn_intersection1)
{
    std::vector<migraphx::shape::dynamic_dimension> a_dds{{5, 10}, {1, 6}};
    migraphx::shape a_shape{migraphx::shape::float_type, a_dds};
    std::vector<migraphx::shape::dynamic_dimension> b_dds{{3, 8}, {3, 6}};
    migraphx::shape b_shape{migraphx::shape::float_type, b_dds};
    expect_shape(migraphx::shape{migraphx::shape::float_type, {{5, 8}, {3, 6}}},
                 migraphx::make_op("multibroadcast"),
                 a_shape,
                 b_shape);
    expect_shape(migraphx::shape{migraphx::shape::float_type, {{5, 8}, {3, 6}}},
                 migraphx::make_op("multibroadcast"),
                 b_shape,
                 a_shape);
}

TEST_CASE(multibroadcast_2in_static_dyn_intersection2)
{
    migraphx::shape a_shape{migraphx::shape::float_type, {3, 6}};
    auto max_val = std::numeric_limits<std::size_t>::max();
    std::vector<migraphx::shape::dynamic_dimension> b{{0, max_val}, {6, 6}};
    migraphx::shape b_shape{migraphx::shape::float_type, b};
    expect_shape(migraphx::shape{migraphx::shape::float_type, {{3, 3}, {6, 6}}},
                 migraphx::make_op("multibroadcast"),
                 a_shape,
                 b_shape);
    expect_shape(migraphx::shape{migraphx::shape::float_type, {{3, 3}, {6, 6}}},
                 migraphx::make_op("multibroadcast"),
                 b_shape,
                 a_shape);
}

TEST_CASE(multibroadcast_2in_static_dyn_intersection_error)
{
    // not compatible for first dimension
    migraphx::shape a_shape{migraphx::shape::float_type, {3, 6}};
    std::vector<migraphx::shape::dynamic_dimension> b{{1, 2}, {6, 6}};
    migraphx::shape b_shape{migraphx::shape::float_type, b};
    throws_shape(migraphx::make_op("multibroadcast"), a_shape, b_shape);
    throws_shape(migraphx::make_op("multibroadcast"), b_shape, a_shape);
}

TEST_CASE(multibroadcast_2in_dyn_dyn0)
{
    std::vector<migraphx::shape::dynamic_dimension> a{{1, 4}, {2, 4, {2}}, {2, 4}};
    migraphx::shape a_shape{migraphx::shape::float_type, a};
    std::vector<migraphx::shape::dynamic_dimension> b{{2, 4, {2}}, {2, 4}};
    migraphx::shape b_shape{migraphx::shape::float_type, b};
    expect_shape(migraphx::shape{migraphx::shape::float_type, {{1, 4}, {2, 4, {2}}, {2, 4}}},
                 migraphx::make_op("multibroadcast"),
                 a_shape,
                 b_shape);
    expect_shape(migraphx::shape{migraphx::shape::float_type, {{1, 4}, {2, 4, {2}}, {2, 4}}},
                 migraphx::make_op("multibroadcast"),
                 b_shape,
                 a_shape);
}

TEST_CASE(multibroadcast_2in_dyn_dyn1)
{
    std::vector<migraphx::shape::dynamic_dimension> a{{1, 4}, {2, 4, {2}}, {2, 4}};
    migraphx::shape a_shape{migraphx::shape::float_type, a};
    std::vector<migraphx::shape::dynamic_dimension> b{{2, 4, {2}}, {2, 4}};
    migraphx::shape b_shape{migraphx::shape::float_type, b};
    expect_shape(migraphx::shape{migraphx::shape::float_type, {{1, 4}, {2, 4, {2}}, {2, 4}}},
                 migraphx::make_op("multibroadcast", {{"out_dyn_dims", migraphx::to_value(a)}}),
                 a_shape,
                 b_shape);
    expect_shape(migraphx::shape{migraphx::shape::float_type, {{1, 4}, {2, 4, {2}}, {2, 4}}},
                 migraphx::make_op("multibroadcast", {{"out_dyn_dims", migraphx::to_value(a)}}),
                 b_shape,
                 a_shape);
}

TEST_CASE(multibroadcast_2in_dyn_dyn_within0)
{
    // dynamic_dimension.within_range on second dimension of a
    std::vector<migraphx::shape::dynamic_dimension> a{{1, 4}, {2, 4, {2}}, {2, 4}};
    migraphx::shape a_shape{migraphx::shape::float_type, a};
    std::vector<migraphx::shape::dynamic_dimension> b{{2, 5, {2}}, {2, 4}};
    migraphx::shape b_shape{migraphx::shape::float_type, b};
    expect_shape(migraphx::shape{migraphx::shape::float_type, {{1, 4}, {2, 4}, {2, 4}}},
                 migraphx::make_op("multibroadcast"),
                 a_shape,
                 b_shape);
    expect_shape(migraphx::shape{migraphx::shape::float_type, {{1, 4}, {2, 4}, {2, 4}}},
                 migraphx::make_op("multibroadcast"),
                 b_shape,
                 a_shape);
}

TEST_CASE(multibroadcast_2in_dyn_dyn_within1)
{
    // dynamic_dimension.within_range on second dimension of a, different opt dim
    std::vector<migraphx::shape::dynamic_dimension> a{{1, 4}, {2, 4, {2}}, {2, 4}};
    migraphx::shape a_shape{migraphx::shape::float_type, a};
    std::vector<migraphx::shape::dynamic_dimension> b{{2, 4, {3}}, {2, 4}};
    migraphx::shape b_shape{migraphx::shape::float_type, b};
    expect_shape(migraphx::shape{migraphx::shape::float_type, {{1, 4}, {2, 4}, {2, 4}}},
                 migraphx::make_op("multibroadcast"),
                 a_shape,
                 b_shape);
    expect_shape(migraphx::shape{migraphx::shape::float_type, {{1, 4}, {2, 4}, {2, 4}}},
                 migraphx::make_op("multibroadcast"),
                 b_shape,
                 a_shape);
}

TEST_CASE(multibroadcast_2in_static_static0)
{
    migraphx::shape a_shape{migraphx::shape::float_type, {3, 6}};
    migraphx::shape b_shape{migraphx::shape::float_type, {3, 6}};
    expect_shape(migraphx::shape{migraphx::shape::float_type, {3, 6}},
                 migraphx::make_op("multibroadcast"),
                 a_shape,
                 b_shape);
    expect_shape(migraphx::shape{migraphx::shape::float_type, {3, 6}},
                 migraphx::make_op("multibroadcast"),
                 b_shape,
                 a_shape);
}

TEST_CASE(multibroadcast_2in_static_static1)
{
    migraphx::shape a_shape{migraphx::shape::float_type, {1, 8}};
    migraphx::shape b_shape{migraphx::shape::float_type, {4, 8}};
    expect_shape(migraphx::shape{migraphx::shape::float_type, {4, 8}, {0, 1}},
                 migraphx::make_op("multibroadcast"),
                 a_shape,
                 b_shape);
    expect_shape(migraphx::shape{migraphx::shape::float_type, {4, 8}, {8, 1}},
                 migraphx::make_op("multibroadcast"),
                 b_shape,
                 a_shape);
}

TEST_CASE(multibroadcast_2in_static_static2)
{
    migraphx::shape a_shape{migraphx::shape::float_type, {8}};
    migraphx::shape b_shape{migraphx::shape::float_type, {4, 4, 1}};
    expect_shape(migraphx::shape{migraphx::shape::float_type, {4, 4, 8}, {0, 0, 1}},
                 migraphx::make_op("multibroadcast"),
                 a_shape,
                 b_shape);
    expect_shape(migraphx::shape{migraphx::shape::float_type, {4, 4, 8}, {4, 1, 0}},
                 migraphx::make_op("multibroadcast"),
                 b_shape,
                 a_shape);
}

TEST_CASE(multibroadcast_2in_static_static3)
{
    migraphx::shape a_shape{migraphx::shape::float_type, {3, 4, 4}};
    migraphx::shape b_shape{migraphx::shape::float_type, {4, 1}};
    expect_shape(migraphx::shape{migraphx::shape::float_type, {3, 4, 4}, {16, 4, 1}},
                 migraphx::make_op("multibroadcast"),
                 a_shape,
                 b_shape);
    expect_shape(migraphx::shape{migraphx::shape::float_type, {3, 4, 4}, {0, 1, 0}},
                 migraphx::make_op("multibroadcast"),
                 b_shape,
                 a_shape);
}

TEST_CASE(multibroadcast_2in_static_static4)
{
    migraphx::shape a_shape{migraphx::shape::float_type, {3, 1, 4}};
    migraphx::shape b_shape{migraphx::shape::float_type, {4, 1}};
    expect_shape(migraphx::shape{migraphx::shape::float_type, {3, 4, 4}, {4, 0, 1}},
                 migraphx::make_op("multibroadcast"),
                 a_shape,
                 b_shape);
    expect_shape(migraphx::shape{migraphx::shape::float_type, {3, 4, 4}, {0, 1, 0}},
                 migraphx::make_op("multibroadcast"),
                 b_shape,
                 a_shape);
}

TEST_CASE(multibroadcast_2in_static_static_error0)
{
    migraphx::shape a_shape{migraphx::shape::float_type, {3, 4, 4}};
    migraphx::shape b_shape{migraphx::shape::float_type, {4, 3}};
    throws_shape(migraphx::make_op("multibroadcast"), a_shape, b_shape);
    throws_shape(migraphx::make_op("multibroadcast"), b_shape, a_shape);
}

TEST_CASE(multibroadcast_3in_static)
{
    migraphx::shape a_shape{migraphx::shape::float_type, {3, 6}};
    migraphx::shape b_shape{migraphx::shape::float_type, {1, 2, 3, 6}};
    migraphx::shape c_shape{migraphx::shape::float_type, {5, 1, 1, 1}};
    expect_shape(migraphx::shape{migraphx::shape::float_type, {5, 2, 3, 6}, {0, 0, 6, 1}},
                 migraphx::make_op("multibroadcast"),
                 a_shape,
                 b_shape,
                 c_shape);
    expect_shape(migraphx::shape{migraphx::shape::float_type, {5, 2, 3, 6}, {0, 18, 6, 1}},
                 migraphx::make_op("multibroadcast"),
                 b_shape,
                 a_shape,
                 c_shape);
    expect_shape(migraphx::shape{migraphx::shape::float_type, {5, 2, 3, 6}, {1, 0, 0, 0}},
                 migraphx::make_op("multibroadcast"),
                 c_shape,
                 a_shape,
                 b_shape);
}

TEST_CASE(multibroadcast_4in_static)
{
    migraphx::shape a_shape{migraphx::shape::float_type, {3, 6}};
    migraphx::shape b_shape{migraphx::shape::float_type, {2, 3, 6}};
    migraphx::shape c_shape{migraphx::shape::float_type, {5, 1, 1, 1}};
    migraphx::shape d_shape{migraphx::shape::float_type, {6}};
    expect_shape(migraphx::shape{migraphx::shape::float_type, {5, 2, 3, 6}, {0, 0, 6, 1}},
                 migraphx::make_op("multibroadcast"),
                 a_shape,
                 b_shape,
                 c_shape,
                 d_shape);
    expect_shape(migraphx::shape{migraphx::shape::float_type, {5, 2, 3, 6}, {0, 18, 6, 1}},
                 migraphx::make_op("multibroadcast"),
                 b_shape,
                 a_shape,
                 c_shape,
                 d_shape);
    expect_shape(migraphx::shape{migraphx::shape::float_type, {5, 2, 3, 6}, {1, 0, 0, 0}},
                 migraphx::make_op("multibroadcast"),
                 c_shape,
                 a_shape,
                 b_shape,
                 d_shape);
    expect_shape(migraphx::shape{migraphx::shape::float_type, {5, 2, 3, 6}, {0, 0, 0, 1}},
                 migraphx::make_op("multibroadcast"),
                 d_shape,
                 a_shape,
                 b_shape,
                 c_shape);
}

TEST_CASE(multibroadcast_3in_dyn_static)
{
    std::vector<migraphx::shape::dynamic_dimension> a{{1, 4}, {2, 4, {2}}, {2, 4}};
    migraphx::shape a_shape{migraphx::shape::float_type, a};
    std::vector<migraphx::shape::dynamic_dimension> b{{2, 4, {2}}, {2, 4}};
    migraphx::shape b_shape{migraphx::shape::float_type, b};
    migraphx::shape c_shape{migraphx::shape::float_type, {5, 1, 1, 1}};
    migraphx::shape expected_shape{migraphx::shape::float_type,
                                   {{5, 5}, {1, 4}, {2, 4, {2}}, {2, 4}}};
    expect_shape(expected_shape, migraphx::make_op("multibroadcast"), a_shape, b_shape, c_shape);
    expect_shape(expected_shape, migraphx::make_op("multibroadcast"), b_shape, a_shape, c_shape);
    expect_shape(expected_shape, migraphx::make_op("multibroadcast"), c_shape, a_shape, b_shape);
}

TEST_CASE(multibroadcast_3in_dyn_dyn)
{
    std::vector<migraphx::shape::dynamic_dimension> a{{1, 4}, {2, 4, {2}}, {2, 4}};
    migraphx::shape a_shape{migraphx::shape::float_type, a};
    std::vector<migraphx::shape::dynamic_dimension> b{{2, 4, {2}}, {2, 4}};
    migraphx::shape b_shape{migraphx::shape::float_type, b};
    std::vector<migraphx::shape::dynamic_dimension> c{{1, 5, {1, 5}}, {1, 1}, {2, 4, {2}}, {2, 4}};
    migraphx::shape c_shape{migraphx::shape::float_type, c};
    migraphx::shape expected_shape{migraphx::shape::float_type,
                                   {{1, 5, {1, 5}}, {1, 4}, {2, 4, {2}}, {2, 4}}};
    expect_shape(expected_shape, migraphx::make_op("multibroadcast"), a_shape, b_shape, c_shape);
    expect_shape(expected_shape, migraphx::make_op("multibroadcast"), b_shape, a_shape, c_shape);
    expect_shape(expected_shape, migraphx::make_op("multibroadcast"), c_shape, a_shape, b_shape);
}

TEST_CASE(multinomial_bool_type)
{
    migraphx::shape s1{migraphx::shape::float_type, {1, 2}};
    migraphx::shape s2{migraphx::shape::float_type, {3, 4}};
    int dtype = 0;

    throws_shape(migraphx::make_op("multinomial", {{"dtype", dtype}}), s1, s2);
}

TEST_CASE(multinomial)
{
    migraphx::shape s1{migraphx::shape::float_type, {1, 2}};
    migraphx::shape s2{migraphx::shape::float_type, {3, 4}};
    migraphx::shape s3{migraphx::shape::float_type, {1, 4}};
    int dtype = 2;

    expect_shape(s3, migraphx::make_op("multinomial", {{"dtype", dtype}}), s1, s2);
}

TEST_CASE(multinomial_0size_input)
{
    migraphx::shape s1{migraphx::shape::float_type, {1, 2}};
    migraphx::shape s2{migraphx::shape::float_type, {}};
    int dtype = 2;

    throws_shape(migraphx::make_op("multinomial", {{"dtype", dtype}}), s1, s2);
}

TEST_CASE(multinomial_dyn)
{
    migraphx::shape s1{migraphx::shape::int32_type, {{2, 3}, {5, 6}}};
    migraphx::shape s2{migraphx::shape::int32_type, {{7, 8}, {9, 10}}};
    migraphx::shape s3{migraphx::shape::int32_type, {{2, 3}, {9, 10}}};

    expect_shape(
        s3, migraphx::make_op("multinomial", {{"dtype", migraphx::shape::int32_type}}), s1, s2);
}

TEST_CASE(nms_shape)
{
    // use_dyn_output == false
    migraphx::shape boxes_s{migraphx::shape::float_type, {1, 6, 4}};
    migraphx::shape scores_s{migraphx::shape::float_type, {1, 1, 6}};
    migraphx::shape max_out_s{migraphx::shape::int64_type, {1}};
    migraphx::shape iou_thres_s{migraphx::shape::float_type, {1}};
    migraphx::shape score_thres_s{migraphx::shape::float_type, {1}};
    migraphx::shape output_s{migraphx::shape::int64_type, {6, 3}};
    expect_shape(output_s,
                 migraphx::make_op("nonmaxsuppression",
                                   {{"center_point_box", true}, {"use_dyn_output", false}}),
                 boxes_s,
                 scores_s,
                 max_out_s,
                 iou_thres_s,
                 score_thres_s);

    // use_dyn_output == true
    output_s = {migraphx::shape::int64_type, {{0, 6}, {3, 3}}};
    expect_shape(output_s,
                 migraphx::make_op("nonmaxsuppression",
                                   {{"center_point_box", true}, {"use_dyn_output", true}}),
                 boxes_s,
                 scores_s,
                 max_out_s,
                 iou_thres_s,
                 score_thres_s);

    // dynamic batches
    boxes_s  = {migraphx::shape::float_type, {{1, 3}, {6, 6}, {4, 4}}};
    scores_s = {migraphx::shape::float_type, {{1, 3}, {1, 1}, {6, 6}}};
    output_s = {migraphx::shape::int64_type, {{0, 18}, {3, 3}}};
    expect_shape(output_s,
                 migraphx::make_op("nonmaxsuppression",
                                   {{"center_point_box", true}, {"use_dyn_output", true}}),
                 boxes_s,
                 scores_s,
                 max_out_s,
                 iou_thres_s,
                 score_thres_s);

    // dynamic num boxes
    boxes_s  = {migraphx::shape::float_type, {{1, 1}, {6, 20}, {4, 4}}};
    scores_s = {migraphx::shape::float_type, {{1, 1}, {1, 1}, {6, 20}}};
    output_s = {migraphx::shape::int64_type, {{0, 20}, {3, 3}}};
    expect_shape(output_s,
                 migraphx::make_op("nonmaxsuppression",
                                   {{"center_point_box", true}, {"use_dyn_output", true}}),
                 boxes_s,
                 scores_s,
                 max_out_s,
                 iou_thres_s,
                 score_thres_s);

    // use_dyn_output false with dynamic input shape
    throws_shape(migraphx::make_op("nonmaxsuppression",
                                   {{"center_point_box", true}, {"use_dyn_output", false}}),
                 boxes_s,
                 scores_s,
                 max_out_s,
                 iou_thres_s,
                 score_thres_s);

    // dynamic classes
    boxes_s  = {migraphx::shape::float_type, {{1, 1}, {6, 6}, {4, 4}}};
    scores_s = {migraphx::shape::float_type, {{1, 1}, {1, 3}, {6, 6}}};
    output_s = {migraphx::shape::int64_type, {{0, 6}, {3, 3}}};
    expect_shape(output_s,
                 migraphx::make_op("nonmaxsuppression",
                                   {{"center_point_box", true}, {"use_dyn_output", true}}),
                 boxes_s,
                 scores_s,
                 max_out_s,
                 iou_thres_s,
                 score_thres_s);

    // fixed mismatch batches
    boxes_s  = {migraphx::shape::float_type, {2, 6, 4}};
    scores_s = {migraphx::shape::float_type, {1, 1, 6}};
    throws_shape(migraphx::make_op("nonmaxsuppression",
                                   {{"center_point_box", true}, {"use_dyn_output", true}}),
                 boxes_s,
                 scores_s,
                 max_out_s,
                 iou_thres_s,
                 score_thres_s);

    // fixed mismatch num boxes
    boxes_s  = {migraphx::shape::float_type, {1, 6, 4}};
    scores_s = {migraphx::shape::float_type, {1, 1, 4}};
    throws_shape(migraphx::make_op("nonmaxsuppression",
                                   {{"center_point_box", true}, {"use_dyn_output", true}}),
                 boxes_s,
                 scores_s,
                 max_out_s,
                 iou_thres_s,
                 score_thres_s);

    // dynamic mismatch batches
    boxes_s  = {migraphx::shape::float_type, {{1, 4}, {6, 6}, {4, 4}}};
    scores_s = {migraphx::shape::float_type, {{2, 8}, {1, 1}, {6, 6}}};
    throws_shape(migraphx::make_op("nonmaxsuppression",
                                   {{"center_point_box", true}, {"use_dyn_output", true}}),
                 boxes_s,
                 scores_s,
                 max_out_s,
                 iou_thres_s,
                 score_thres_s);

    // dynamic mismatch num boxes
    boxes_s  = {migraphx::shape::float_type, {{1, 1}, {6, 8}, {4, 4}}};
    scores_s = {migraphx::shape::float_type, {{1, 1}, {1, 1}, {3, 9}}};
    throws_shape(migraphx::make_op("nonmaxsuppression",
                                   {{"center_point_box", true}, {"use_dyn_output", true}}),
                 boxes_s,
                 scores_s,
                 max_out_s,
                 iou_thres_s,
                 score_thres_s);

    // dynamic number of classes, fixed boxes_s, mismatch batches
    boxes_s  = {migraphx::shape::float_type, {1, 6, 4}};
    scores_s = {migraphx::shape::float_type, {{1, 3}, {1, 3}, {6, 6}}};
    throws_shape(migraphx::make_op("nonmaxsuppression",
                                   {{"center_point_box", true}, {"use_dyn_output", true}}),
                 boxes_s,
                 scores_s,
                 max_out_s,
                 iou_thres_s,
                 score_thres_s);
    // dynamic number of classes, fixed boxes_s, mismatch num boxes
    boxes_s  = {migraphx::shape::float_type, {1, 6, 4}};
    scores_s = {migraphx::shape::float_type, {{1, 1}, {1, 3}, {4, 8}}};
    throws_shape(migraphx::make_op("nonmaxsuppression",
                                   {{"center_point_box", true}, {"use_dyn_output", true}}),
                 boxes_s,
                 scores_s,
                 max_out_s,
                 iou_thres_s,
                 score_thres_s);
}

TEST_CASE(pack_int4)
{
    migraphx::shape input{migraphx::shape::uint8_type, {1, 4, 16, 16}};
    migraphx::shape output{migraphx::shape::uint8_type, {1, 4, 16, 8}};
    expect_shape(output, migraphx::make_op("pack_int4"), input);
}

TEST_CASE(pack_int4_axis1)
{
    migraphx::shape input{migraphx::shape::uint8_type, {1, 4, 16, 16}};
    migraphx::shape output{migraphx::shape::uint8_type, {1, 2, 16, 16}};
    expect_shape(output, migraphx::make_op("pack_int4", {{"axis", 1}}), input);
}

TEST_CASE(pack_int4_axis2)
{
    migraphx::shape input{migraphx::shape::uint8_type, {1, 4, 16, 16}};
    migraphx::shape output{migraphx::shape::uint8_type, {1, 2, 16, 16}};
    expect_shape(output, migraphx::make_op("pack_int4", {{"axis", -3}}), input);
}

TEST_CASE(pack_int4_invalid_axis)
{
    migraphx::shape input{migraphx::shape::uint8_type, {1, 4, 16, 16}};
    throws_shape(migraphx::make_op("pack_int4", {{"axis", 4}}), input);
}

TEST_CASE(pack_int4_nonstandard)
{
    migraphx::shape input{migraphx::shape::uint8_type, {1, 16, 16, 4}, {1024, 16, 1, 256}};
    migraphx::shape output{migraphx::shape::uint8_type, {1, 8, 16, 4}};
    expect_shape(output, migraphx::make_op("pack_int4", {{"axis", 1}}), input);
}

TEST_CASE(pack_int4_invalid_dtype)
{
    migraphx::shape input{migraphx::shape::float_type, {1, 4, 16, 16}};
    throws_shape(migraphx::make_op("pack_int4", {{"axis", 0}}), input);
}

TEST_CASE(pack_int4_odd_lengths)
{
    migraphx::shape input{migraphx::shape::uint8_type, {3, 4, 16, 16}};
    throws_shape(migraphx::make_op("pack_int4", {{"axis", 0}}), input);
}

TEST_CASE(unpack_int4)
{
    migraphx::shape input{migraphx::shape::uint8_type, {1, 4, 16, 8}};
    migraphx::shape output{migraphx::shape::uint8_type, {1, 4, 16, 16}};
    expect_shape(output, migraphx::make_op("unpack_int4"), input);
}

TEST_CASE(unpack_int4_axis1)
{
    migraphx::shape input{migraphx::shape::uint8_type, {1, 2, 16, 16}};
    migraphx::shape output{migraphx::shape::uint8_type, {1, 4, 16, 16}};
    expect_shape(output, migraphx::make_op("unpack_int4", {{"axis", 1}}), input);
}

TEST_CASE(unpack_int4_axis2)
{
    migraphx::shape input{migraphx::shape::uint8_type, {1, 2, 16, 16}};
    migraphx::shape output{migraphx::shape::uint8_type, {1, 4, 16, 16}};
    expect_shape(output, migraphx::make_op("unpack_int4", {{"axis", -3}}), input);
}

TEST_CASE(unpack_int4_invalid_axis)
{
    migraphx::shape input{migraphx::shape::uint8_type, {1, 4, 16, 16}};
    throws_shape(migraphx::make_op("unpack_int4", {{"axis", 4}}), input);
}

TEST_CASE(unpack_int4_nonstandard)
{
    migraphx::shape input{migraphx::shape::uint8_type, {1, 16, 16, 4}, {1024, 16, 1, 256}};
    migraphx::shape output{migraphx::shape::uint8_type, {1, 32, 16, 4}};
    expect_shape(output, migraphx::make_op("unpack_int4", {{"axis", 1}}), input);
}

TEST_CASE(unpack_int4_invalid_dtype)
{
    migraphx::shape input{migraphx::shape::float_type, {1, 4, 16, 16}};
    throws_shape(migraphx::make_op("unpack_int4", {{"axis", 0}}), input);
}

TEST_CASE(unpack_int4_odd_lengths)
{
    migraphx::shape input{migraphx::shape::uint8_type, {3, 4, 16, 16}};
    migraphx::shape output{migraphx::shape::uint8_type, {6, 4, 16, 16}};
    expect_shape(output, migraphx::make_op("unpack_int4", {{"axis", 0}}), input);
}

TEST_CASE(pad_shape0)
{
    migraphx::shape input{migraphx::shape::float_type, {2, 3, 3, 3}};
    migraphx::shape output{migraphx::shape::float_type, {2, 3, 5, 5}};
    expect_shape(output, migraphx::make_op("pad", {{"pads", {0, 0, 1, 1, 0, 0, 1, 1}}}), input);
}

TEST_CASE(pad_shape1)
{
    migraphx::shape input{migraphx::shape::float_type, {2, 3, 3, 3}};
    migraphx::shape output{migraphx::shape::float_type, {2, 3, 6, 6}};
    expect_shape(output, migraphx::make_op("pad", {{"pads", {0, 0, 2, 2, 0, 0, 1, 1}}}), input);
}

TEST_CASE(pad_dyn_shape0)
{
    migraphx::shape input{migraphx::shape::float_type, {{1, 4, {2}}, {3, 3}, {3, 5}, {3, 5}}};
    migraphx::shape output{migraphx::shape::float_type, {{1, 4, {2}}, {3, 3}, {5, 7}, {5, 7}}};
    expect_shape(output, migraphx::make_op("pad", {{"pads", {0, 0, 1, 1, 0, 0, 1, 1}}}), input);
}

TEST_CASE(pad_dyn_shape1)
{
    migraphx::shape input{migraphx::shape::float_type,
                          {{1, 4, {2}}, {3, 3}, {3, 5, {5}}, {3, 5, {5}}}};
    migraphx::shape output{migraphx::shape::float_type,
                           {{1, 4, {2}}, {3, 3}, {5, 7, {7}}, {5, 7, {7}}}};
    expect_shape(output, migraphx::make_op("pad", {{"pads", {0, 0, 1, 1, 0, 0, 1, 1}}}), input);
}

TEST_CASE(pointwise_no_module)
{
    migraphx::shape input{migraphx::shape::float_type, {0}, {0}};
    throws_shape(migraphx::make_op("pointwise"), input);
}

TEST_CASE(pointwise_no_input)
{
    migraphx::program p;
    auto* mm = p.get_main_module();
    migraphx::module m;
    std::vector<migraphx::instruction_ref> args{};
    auto output = migraphx::shape(migraphx::shape::float_type, {1}, {0});
    auto l      = m.add_literal(migraphx::literal(output, {1}));
    m.add_return({l});
    EXPECT(test::throws([&] { mm->add_instruction(migraphx::make_op("pointwise"), args, {&m}); }));
}

TEST_CASE(pointwise_no_output)
{
    migraphx::program p;
    auto* mm = p.get_main_module();
    migraphx::module m;
    std::vector<migraphx::instruction_ref> args{};
    EXPECT(test::throws([&] { mm->add_instruction(migraphx::make_op("pointwise"), args, {&m}); }));
}

TEST_CASE(pooling_shape0)
{
    migraphx::shape input{migraphx::shape::float_type, {4, 3, 3, 3}};
    throws_shape(migraphx::make_op("pooling",
                                   {{"mode", migraphx::op::pooling_mode::max},
                                    {"padding", {1}},
                                    {"stride", {0}},
                                    {"lengths", {1}},
                                    {"dilations", {1}}}),
                 input);
}

TEST_CASE(pooling_shape1)
{
    migraphx::shape input{migraphx::shape::float_type, {4, 3, 3, 3}};
    migraphx::shape output{migraphx::shape::float_type, {4, 3, 1, 1}};
    expect_shape(output,
                 migraphx::make_op("pooling",
                                   {{"mode", migraphx::op::pooling_mode::max},
                                    {"padding", {0, 0}},
                                    {"stride", {3, 3}},
                                    {"lengths", {1, 1}},
                                    {"dilations", {1, 1}}}),
                 input);
}

TEST_CASE(pooling_shape2)
{
    migraphx::shape input{migraphx::shape::float_type, {4, 3, 3, 3}};
    migraphx::shape output{migraphx::shape::float_type, {4, 3, 2, 2}};
    expect_shape(output,
                 migraphx::make_op("pooling",
                                   {{"mode", migraphx::op::pooling_mode::max},
                                    {"padding", {0, 0}},
                                    {"stride", {3, 3}},
                                    {"lengths", {1, 1}},
                                    {"dilations", {1, 1}},
                                    {"ceil_mode", true}}),
                 input);
}

TEST_CASE(pooling_shape3)
{
    migraphx::shape input{migraphx::shape::float_type, {4, 3, 3, 3}};
    migraphx::shape output{migraphx::shape::float_type, {4, 3, 3, 3}};
    expect_shape(output,
                 migraphx::make_op("pooling",
                                   {{"mode", migraphx::op::pooling_mode::max},
                                    {"padding", {2, 2}},
                                    {"stride", {3, 3}},
                                    {"lengths", {3, 3}},
                                    {"dilations", {1, 1}},
                                    {"ceil_mode", true}}),
                 input);
}

TEST_CASE(pooling_shape4)
{
    migraphx::shape tiny_input{migraphx::shape::float_type, {4, 1}};
    throws_shape(migraphx::make_op("pooling", {{"mode", migraphx::op::pooling_mode::max}}),
                 tiny_input);
}

TEST_CASE(pooling_shape5)
{
    migraphx::shape input{migraphx::shape::float_type, {4, 3, 3, 3}};
    migraphx::shape output{migraphx::shape::float_type, {4, 3, 1, 1}};
    expect_shape(output,
                 migraphx::make_op("pooling",
                                   {{"mode", migraphx::op::pooling_mode::max},
                                    {"padding", {0, 0}},
                                    {"stride", {1, 1}},
                                    {"lengths", {2, 2}},
                                    {"dilations", {2, 2}}}),
                 input);
}

TEST_CASE(pooling_shape6)
{
    migraphx::shape input{migraphx::shape::float_type, {4, 3, 3, 3}};
    migraphx::shape output{migraphx::shape::float_type, {4, 3, 2, 2}};
    expect_shape(output,
                 migraphx::make_op("pooling",
                                   {{"mode", migraphx::op::pooling_mode::max},
                                    {"padding", {0, 0}},
                                    {"stride", {2, 2}},
                                    {"lengths", {1, 1}},
                                    {"dilations", {2, 2}}}),
                 input);
}

TEST_CASE(pooling_shape7)
{
    migraphx::shape input{migraphx::shape::float_type, {4, 3, 3, 3}};
    migraphx::shape output{migraphx::shape::float_type, {4, 3, 2, 2}};
    expect_shape(output,
                 migraphx::make_op("pooling",
                                   {{"mode", migraphx::op::pooling_mode::max},
                                    {"padding", {0, 0}},
                                    {"stride", {3, 3}},
                                    {"lengths", {1, 1}},
                                    {"dilations", {3, 3}},
                                    {"ceil_mode", true}}),
                 input);
}

TEST_CASE(pooling_shape8)
{
    migraphx::shape input{migraphx::shape::float_type, {4, 3, 3, 3}};
    migraphx::shape output{migraphx::shape::float_type, {4, 3, 3, 3}};
    expect_shape(output,
                 migraphx::make_op("pooling",
                                   {{"mode", migraphx::op::pooling_mode::max},
                                    {"padding", {2, 2}},
                                    {"stride", {1, 1}},
                                    {"lengths", {3, 3}},
                                    {"dilations", {2, 2}}}),
                 input);
}

TEST_CASE(pooling_dyn_shape0)
{
    migraphx::shape input{migraphx::shape::float_type, {{1, 4}, {3, 3, {3}}, {3, 3, {3}}, {3, 3}}};
    throws_shape(migraphx::make_op("pooling",
                                   {{"mode", migraphx::op::pooling_mode::max},
                                    {"padding", {1}},
                                    {"stride", {0}},
                                    {"lengths", {1}},
                                    {"dilations", {1}}}),
                 input);
}

TEST_CASE(pooling_dyn_shape1)
{
    migraphx::shape input{migraphx::shape::float_type, {{1, 4}, {3, 3, {3}}, {3, 3, {3}}, {3, 3}}};
    migraphx::shape output{migraphx::shape::float_type, {{1, 4}, {3, 3}, {1, 1}, {1, 1}}};
    expect_shape(output,
                 migraphx::make_op("pooling",
                                   {{"mode", migraphx::op::pooling_mode::max},
                                    {"padding", {0, 0}},
                                    {"stride", {3, 3}},
                                    {"lengths", {1, 1}},
                                    {"dilations", {1, 1}}}),
                 input);
}

TEST_CASE(pooling_dyn_shape2)
{
    migraphx::shape input{migraphx::shape::float_type, {{1, 4}, {5, 5}, {3, 3, {3}}, {3, 3}}};
    migraphx::shape output{migraphx::shape::float_type, {{1, 4}, {5, 5}, {2, 2}, {2, 2}}};
    expect_shape(output,
                 migraphx::make_op("pooling",
                                   {{"mode", migraphx::op::pooling_mode::max},
                                    {"padding", {0, 0}},
                                    {"stride", {3, 3}},
                                    {"lengths", {1, 1}},
                                    {"dilations", {1, 1}},
                                    {"ceil_mode", true}}),
                 input);
}

TEST_CASE(pooling_dyn_shape3)
{
    migraphx::shape input{migraphx::shape::float_type,
                          {{4, 4}, {3, 3}, {4, 12, {8}}, {4, 12, {8}}}};
    migraphx::shape output{migraphx::shape::float_type, {{4, 4}, {3, 3}, {2, 4}, {2, 4}}};
    expect_shape(output,
                 migraphx::make_op("pooling",
                                   {{"mode", migraphx::op::pooling_mode::max},
                                    {"padding", {0, 0}},
                                    {"stride", {3, 3}},
                                    {"lengths", {1, 1}},
                                    {"dilations", {1, 1}}}),
                 input);
}

TEST_CASE(pooling_dyn_shape4)
{
    migraphx::shape input{migraphx::shape::float_type,
                          {{4, 4}, {3, 3}, {4, 12, {8}}, {4, 12, {8}}}};
    migraphx::shape output{migraphx::shape::float_type, {{4, 4}, {3, 3}, {3, 6}, {3, 6}}};
    expect_shape(output,
                 migraphx::make_op("pooling",
                                   {{"mode", migraphx::op::pooling_mode::max},
                                    {"padding", {2, 2}},
                                    {"stride", {3, 3}},
                                    {"lengths", {3, 3}},
                                    {"dilations", {1, 1}},
                                    {"ceil_mode", true}}),
                 input);
}

TEST_CASE(prefix_scan_sum)
{
    {
        migraphx::shape s{migraphx::shape::float_type, {1, 2, 3}};
        throws_shape(
            migraphx::make_op("prefix_scan_sum", {{"axis", 3}, {"exclusive", 0}, {"reverse", 0}}),
            s);
    }

    {
        migraphx::shape s{migraphx::shape::float_type, {1, 2}};
        throws_shape(
            migraphx::make_op("prefix_scan_sum", {{"axis", -3}, {"exclusive", 0}, {"reverse", 0}}),
            s);
    }
}

TEST_CASE(prefix_scan_sum_dyn)
{
    {
        std::vector<migraphx::shape::dynamic_dimension> dd{{5, 8}};
        migraphx::shape s{migraphx::shape::float_type, dd};

        expect_shape(
            s,
            migraphx::make_op("prefix_scan_sum", {{"axis", 0}, {"exclusive", 0}, {"reverse", 0}}),
            s);
    }
}

TEST_CASE(prefix_scan_sum_dyn_2d)
{
    {
        std::vector<migraphx::shape::dynamic_dimension> dd{{5, 8}, {3, 7}};
        migraphx::shape s{migraphx::shape::float_type, dd};

        expect_shape(
            s,
            migraphx::make_op("prefix_scan_sum", {{"axis", 1}, {"exclusive", 0}, {"reverse", 0}}),
            s);
    }
}

TEST_CASE(random_uniform)
{
    std::vector<migraphx::shape::dynamic_dimension> dd{{5, 8}, {3, 7}};
    migraphx::shape s0{migraphx::shape::uint64_type, {1}};
    migraphx::shape s1{migraphx::shape::float_type, dd};
    expect_shape(s1, migraphx::make_op("random_uniform"), s0, s1);
}

TEST_CASE(random_seed)
{
    migraphx::shape s{migraphx::shape::uint64_type, {1}, {0}};
    expect_shape(s, migraphx::make_op("random_seed"));
}

TEST_CASE(quant_convolution_shape)
{
    migraphx::shape output{migraphx::shape::int32_type, {4, 4, 1, 1}};
    migraphx::shape input{migraphx::shape::int8_type, {4, 3, 3, 3}};
    migraphx::shape weights{migraphx::shape::int8_type, {4, 3, 3, 3}};
    expect_shape(output, migraphx::make_op("quant_convolution"), input, weights);
    throws_shape(migraphx::make_op("quant_convolution"), input);
    throws_shape(migraphx::make_op("quant_convolution",
                                   {{"padding", {0}}, {"stride", {1, 1}}, {"dilation", {1, 1}}}),
                 input,
                 weights);
    throws_shape(migraphx::make_op("quant_convolution",
                                   {{"padding", {0}}, {"stride", {1}}, {"dilation", {1}}}),
                 input,
                 weights);

    migraphx::shape input2{migraphx::shape::int32_type, {3, 3}};
    migraphx::shape weights2{migraphx::shape::float_type, {3, 3}};
    throws_shape(migraphx::make_op("quant_convolution"), input2, weights2);
    throws_shape(migraphx::make_op("quant_convolution"), input2, weights);

    migraphx::shape input3{migraphx::shape::int32_type, {4, 3, 3, 3}};
    migraphx::shape weight3{migraphx::shape::float_type, {4, 3, 3, 3}};
    throws_shape(migraphx::make_op("quant_convolution"), input3, weights);
    throws_shape(migraphx::make_op("quant_convolution"), input, weight3);
    throws_shape(migraphx::make_op("quant_convolution"), input3, weight3);
}

// quant_dot
TEST_CASE(quant_dot_2args)
{
    {
        migraphx::shape s_m1{migraphx::shape::int8_type, {2, 4}};
        migraphx::shape s_m2{migraphx::shape::int8_type, {4, 8}};
        expect_shape(migraphx::shape{migraphx::shape::int32_type, {2, 8}},
                     migraphx::make_op("quant_dot"),
                     s_m1,
                     s_m2);
    }

    {
        migraphx::shape s_m1{migraphx::shape::int8_type, {3, 8}};
        migraphx::shape s_m2{migraphx::shape::int8_type, {8, 7}};
        expect_shape(migraphx::shape{migraphx::shape::int32_type, {3, 7}},
                     migraphx::make_op("quant_dot"),
                     s_m1,
                     s_m2);
    }

    {
        migraphx::shape s_m1{migraphx::shape::int8_type, {2, 4}};
        migraphx::shape s_m2{migraphx::shape::int8_type, {8, 8}};
        throws_shape(migraphx::make_op("quant_dot"), s_m1, s_m2);
    }
}

TEST_CASE(qlinear)
{
    migraphx::shape scales{migraphx::shape::float_type, {2, 4}};
    migraphx::shape input{migraphx::shape::float_type, {2, 4}};
    migraphx::shape result{migraphx::shape::uint8_type, {2, 4}};
    expect_shape(result, migraphx::make_op("quantizelinear"), input, scales);
}

TEST_CASE(qlinear_zeros)
{
    migraphx::shape zeros{migraphx::shape::int8_type, {2, 4}};
    migraphx::shape scales{migraphx::shape::float_type, {2, 4}};
    migraphx::shape input{migraphx::shape::float_type, {2, 4}};
    migraphx::shape result{migraphx::shape::int8_type, {2, 4}};
    expect_shape(result, migraphx::make_op("quantizelinear"), input, scales, zeros);
}

TEST_CASE(qlinear_fp16)
{
    migraphx::shape scales{migraphx::shape::half_type, {2, 4}};
    migraphx::shape input{migraphx::shape::half_type, {2, 4}};
    migraphx::shape result{migraphx::shape::uint8_type, {2, 4}};
    expect_shape(result, migraphx::make_op("quantizelinear"), input, scales);
}

TEST_CASE(qlinear_output_type_1)
{
    migraphx::shape scales{migraphx::shape::half_type, {2, 4}};
    migraphx::shape input{migraphx::shape::half_type, {2, 4}};
    migraphx::shape result{migraphx::shape::int8_type, {2, 4}};
    expect_shape(
        result, migraphx::make_op("quantizelinear", {{"out_type", result.type()}}), input, scales);
}

TEST_CASE(qlinear_output_type_2)
{
    migraphx::shape scales{migraphx::shape::half_type, {2, 4}};
    migraphx::shape input{migraphx::shape::half_type, {2, 4}};
    migraphx::shape result{migraphx::shape::int8_type, {2, 4}};
    auto op         = migraphx::make_op("quantizelinear");
    auto val        = op.to_value();
    val["out_type"] = migraphx::to_value(migraphx::shape::int8_type);
    expect_shape(result, migraphx::make_op("quantizelinear", val), input, scales);
}

TEST_CASE(qlinear_mismatch_type)
{
    migraphx::shape scales{migraphx::shape::int8_type, {2, 4}};
    migraphx::shape input{migraphx::shape::float_type, {2, 4}};
    throws_shape(migraphx::make_op("quantizelinear"), input, scales);
}

TEST_CASE(dqlinear)
{
    migraphx::shape scales{migraphx::shape::float_type, {2, 4}};
    migraphx::shape input{migraphx::shape::int8_type, {2, 4}};
    migraphx::shape result{migraphx::shape::float_type, {2, 4}};
    expect_shape(result, migraphx::make_op("dequantizelinear"), input, scales);
}

TEST_CASE(dqlinear_fp16)
{
    migraphx::shape scales{migraphx::shape::half_type, {2, 4}};
    migraphx::shape input{migraphx::shape::int8_type, {2, 4}};
    migraphx::shape result{migraphx::shape::half_type, {2, 4}};
    expect_shape(result, migraphx::make_op("dequantizelinear"), input, scales);
}

TEST_CASE(dqlinear_mismatch_type)
{
    migraphx::shape zeros{migraphx::shape::float_type, {2, 4}};
    migraphx::shape scales{migraphx::shape::float_type, {2, 4}};
    migraphx::shape input{migraphx::shape::int8_type, {2, 4}};
    throws_shape(migraphx::make_op("dequantizelinear"), input, scales, zeros);
}

void test_reduce_ops(const std::string& name)
{
    {
        migraphx::shape input{migraphx::shape::float_type, {2, 3, 4, 5}};
        expect_shape(migraphx::shape{migraphx::shape::float_type, {1, 1, 1, 1}},
                     migraphx::make_op(name, {{"axes", {0, 1, 2, 3}}}),
                     input);
    }
    {
        migraphx::shape input{migraphx::shape::float_type, {2, 3, 4, 5}};
        expect_shape(migraphx::shape{migraphx::shape::float_type, {2, 3, 1, 1}},
                     migraphx::make_op(name, {{"axes", {2, 3}}}),
                     input);
    }
    {
        migraphx::shape input{migraphx::shape::float_type, {2, 3, 4, 5}};
        expect_shape(migraphx::shape{migraphx::shape::float_type, {1, 3, 4, 5}},
                     migraphx::make_op(name, {{"axes", {0}}}),
                     input);
    }
    {
        migraphx::shape input{migraphx::shape::float_type, {2, 3, 4, 5}};
        expect_shape(migraphx::shape{migraphx::shape::float_type, {2, 3, 4, 1}},
                     migraphx::make_op(name, {{"axes", {-1}}}),
                     input);
    }
    {
        migraphx::shape input{migraphx::shape::float_type, {2, 3, 4, 5}};
        throws_shape(migraphx::make_op(name, {{"axes", {4}}}), input);
    }
}

// dynamic shape
void test_dyn_reduce_ops(const std::string& name)
{
    {
        migraphx::shape input{migraphx::shape::float_type, {{2, 3, {3}}, {2, 4, {4}}}};
        expect_shape(
            migraphx::shape{migraphx::shape::float_type,
                            std::vector<migraphx::shape::dynamic_dimension>({{2, 3, {3}}, {1, 1}})},
            migraphx::make_op(name, {{"axes", {-1}}}),
            input);
    }
    {
        migraphx::shape input{migraphx::shape::float_type, {{2, 3, {3}}, {2, 4, {4}}}};
        expect_shape(
            migraphx::shape{migraphx::shape::float_type,
                            std::vector<migraphx::shape::dynamic_dimension>({{1, 1}, {2, 4, {4}}})},
            migraphx::make_op(name, {{"axes", {0}}}),
            input);
    }
    {
        migraphx::shape input{migraphx::shape::float_type, {{2, 3, {3}}, {2, 4, {4}}}};
        expect_shape(
            migraphx::shape{migraphx::shape::float_type,
                            std::vector<migraphx::shape::dynamic_dimension>({{1, 1}, {1, 1}})},
            migraphx::make_op(name, {{"axes", {0, 1}}}),
            input);
    }
    {
        migraphx::shape input{migraphx::shape::float_type, {{2, 3, {3}}, {2, 4, {4}}}};
        throws_shape(migraphx::make_op(name, {{"axes", {4}}}), input);
    }
}

void test_reduce_ops_variable_axes(const std::string& name)
{
    {
        migraphx::shape input_shape{migraphx::shape::float_type, {2, 3, 4}};
        migraphx::shape axes_shape{migraphx::shape::int64_type, {1}};
        migraphx::shape expected_shape{migraphx::shape::float_type, {{1, 2}, {1, 3}, {1, 4}}};
        expect_shape(expected_shape, migraphx::make_op(name), input_shape, axes_shape);
    }

    {
        migraphx::shape input_shape{migraphx::shape::float_type, {{2, 3}, {3, 4}}};
        migraphx::shape axes_shape{migraphx::shape::int64_type, {1}};
        migraphx::shape expected_shape{migraphx::shape::float_type, {{1, 3}, {1, 4}}};
        expect_shape(expected_shape, migraphx::make_op(name), input_shape, axes_shape);
    }
}

TEST_CASE(reduce_max) { test_reduce_ops("reduce_max"); }
TEST_CASE(reduce_min) { test_reduce_ops("reduce_min"); }
TEST_CASE(reduce_mean) { test_reduce_ops("reduce_mean"); }
TEST_CASE(reduce_prod) { test_reduce_ops("reduce_prod"); }
TEST_CASE(reduce_sum) { test_reduce_ops("reduce_sum"); }

TEST_CASE(reduce_max_dyn) { test_dyn_reduce_ops("reduce_max"); }
TEST_CASE(reduce_min_dyn) { test_dyn_reduce_ops("reduce_min"); }
TEST_CASE(reduce_mean_dyn) { test_dyn_reduce_ops("reduce_mean"); }
TEST_CASE(reduce_prod_dyn) { test_dyn_reduce_ops("reduce_prod"); }
TEST_CASE(reduce_sum_dyn) { test_dyn_reduce_ops("reduce_sum"); }

TEST_CASE(reduce_max_variable_axes) { test_reduce_ops_variable_axes("reduce_max"); }
TEST_CASE(reduce_min_variable_axes) { test_reduce_ops_variable_axes("reduce_min"); }
TEST_CASE(reduce_mean_variable_axes) { test_reduce_ops_variable_axes("reduce_mean"); }
TEST_CASE(reduce_prod_variable_axes) { test_reduce_ops_variable_axes("reduce_prod"); }
TEST_CASE(reduce_sum_variable_axes) { test_reduce_ops_variable_axes("reduce_sum"); }

TEST_CASE(reshape_shape)
{
    migraphx::shape input{migraphx::shape::float_type, {24, 1, 1, 1}};
    for(auto&& new_shape :
        std::vector<std::vector<int64_t>>{{8, 3, 1, 1}, {1, 3, 4, 2}, {1, 3, 4, 2}})
    {
        std::vector<std::size_t> lens(new_shape.size());
        std::copy(new_shape.begin(), new_shape.end(), lens.begin());
        migraphx::shape output{migraphx::shape::float_type, lens};
        expect_shape(output, migraphx::make_op("reshape", {{"dims", new_shape}}), input);
    }
}

TEST_CASE(reshape_shape_invalid)
{
    migraphx::shape input{migraphx::shape::float_type, {24, 1, 1, 1}};
    for(auto&& new_shape :
        std::vector<std::vector<int64_t>>{{8, 3, 2, 2}, {1, 3, -1, -1}, {3, 0}, {3, 2}})
    {
        throws_shape(migraphx::make_op("reshape", {{"dims", new_shape}}), input);
    }
}

TEST_CASE(reshape_shape_minus1_reshapes)
{
    migraphx::shape input{migraphx::shape::float_type, {24, 1, 1, 1}};
    std::vector<std::pair<std::vector<int64_t>, migraphx::shape>> minus1_tests{
        {{2, -1, 3}, {migraphx::shape::float_type, {2, 4, 3}}},
        {{0, -1, 0}, {migraphx::shape::float_type, {24, 1, 1}}},
        {{2, -1, 0}, {migraphx::shape::float_type, {2, 12, 1}}},
        {{0, 0, -1}, {migraphx::shape::float_type, {24, 1, 1}}},
        {{2, 0, -1}, {migraphx::shape::float_type, {2, 1, 12}}},
        {{-1, 2, 3}, {migraphx::shape::float_type, {4, 2, 3}}},
        {{-1, 0, 3}, {migraphx::shape::float_type, {8, 1, 3}}},
        {{-1, 0, 0}, {migraphx::shape::float_type, {24, 1, 1}}},
        {{-1, 3, 0}, {migraphx::shape::float_type, {8, 3, 1}}}};

    for(auto& it : minus1_tests)
    {
        expect_shape(it.second, migraphx::make_op("reshape", {{"dims", it.first}}), input);
    }
}

TEST_CASE(reshape_nonstandard)
{
    auto input = migraphx::shape::from_permutation(migraphx::shape::float_type,
                                                   {4, 24, 1, 1, 1},
                                                   migraphx::invert_permutation({1, 0, 2, 3, 4}));
    std::vector<std::vector<std::size_t>> tests{{4, 24},
                                                {4, 24, 1, 1, 1, 1},
                                                {4, 8, 3, 1, 1},
                                                {4, 1, 3, 4, 2},
                                                {4, 1, 4, 3, 2},
                                                {4, 2, 4, 3},
                                                {4, 2, 12, 1},
                                                {4, 2, 1, 12},
                                                {4, 4, 2, 3},
                                                {4, 8, 1, 3},
                                                {4, 8, 3, 1}};

    for(auto dims : tests)
    {
        migraphx::shape output = migraphx::shape{migraphx::shape::float_type, dims};
        expect_shape(output, migraphx::make_op("reshape", {{"dims", dims}}), input);
    }
}

TEST_CASE(reshape_nonstandard_squeeze)
{
    auto input = migraphx::shape::from_permutation(
        migraphx::shape::float_type, {2, 16, 16, 1280}, migraphx::invert_permutation({0, 2, 3, 1}));
    std::vector<std::size_t> lens = {2, 256, 1280};
    migraphx::shape output        = migraphx::shape{migraphx::shape::float_type, lens};
    expect_shape(output, migraphx::make_op("reshape", {{"dims", lens}}), input);
}

TEST_CASE(reshape_nonstandard_error)
{
    auto input = migraphx::shape::from_permutation(migraphx::shape::float_type,
                                                   {4, 24, 1, 1, 1},
                                                   migraphx::invert_permutation({1, 0, 2, 3, 4}));
    for(auto&& new_shape : std::vector<std::vector<int64_t>>{{4, 8, 3, 2, 2},
                                                             {1},
                                                             {4, 8, 4},
                                                             {4, 24, 1, 1, 1, 1, 2},
                                                             {8, 4, 4},
                                                             {4, 1, 3, -1, -1},
                                                             {4, 3, 0},
                                                             {4, 3, 2},
                                                             {3, 0},
                                                             {3, 2}})
    {
        throws_shape(migraphx::make_op("reshape", {{"dims", new_shape}}), input);
    }
}

TEST_CASE(reshape_transposed_squeeze)
{
    migraphx::shape input{migraphx::shape::float_type, {4, 16}, {1, 4}};
    migraphx::shape output{migraphx::shape::float_type, {64}};
    expect_shape(output, migraphx::make_op("reshape", {{"dims", output.lens()}}), input);
}

TEST_CASE(reshape_nonpacked_unsqueeze1)
{
    migraphx::shape input{migraphx::shape::float_type, {4, 16}, {32, 2}};
    migraphx::shape output{migraphx::shape::float_type, {4, 2, 8}};
    expect_shape(output, migraphx::make_op("reshape", {{"dims", output.lens()}}), input);
}

TEST_CASE(reshape_nonpacked_unsqueeze2)
{
    migraphx::shape input{migraphx::shape::float_type, {4, 16}, {32, 2}};
    migraphx::shape output{migraphx::shape::float_type, {2, 2, 16}};
    expect_shape(output, migraphx::make_op("reshape", {{"dims", output.lens()}}), input);
}

TEST_CASE(reshape_nonpacked_squeeze1)
{
    migraphx::shape input{migraphx::shape::float_type, {4, 16}, {32, 2}};
    migraphx::shape output{migraphx::shape::float_type, {64}};
    expect_shape(output, migraphx::make_op("reshape", {{"dims", output.lens()}}), input);
}

TEST_CASE(reshape_nonpacked_squeeze2)
{
    migraphx::shape input{migraphx::shape::float_type, {4, 16}, {32, 2}};
    migraphx::shape output{migraphx::shape::float_type, {64}};
    expect_shape(output, migraphx::make_op("reshape", {{"dims", output.lens()}}), input);
}

TEST_CASE(reshape_broadcast_unsqueeze1)
{
    migraphx::shape input{migraphx::shape::float_type, {2, 256, 1280}, {0, 0, 1}};
    migraphx::shape output{migraphx::shape::float_type, {2, 16, 16, 1280}};
    expect_shape(output, migraphx::make_op("reshape", {{"dims", output.lens()}}), input);
}

TEST_CASE(reshape_broadcast_unsqueeze2)
{
    migraphx::shape input{migraphx::shape::float_type, {2, 256, 1280}, {0, 0, 1}};
    migraphx::shape output{migraphx::shape::float_type, {2, 256, 16, 80}};
    expect_shape(output, migraphx::make_op("reshape", {{"dims", output.lens()}}), input);
}

TEST_CASE(reshape_broadcast_squeeze1)
{
    migraphx::shape input{migraphx::shape::float_type, {2, 16, 16, 1280}, {0, 0, 0, 1}};
    migraphx::shape output{migraphx::shape::float_type, {2, 256, 1280}};
    expect_shape(output, migraphx::make_op("reshape", {{"dims", output.lens()}}), input);
}

TEST_CASE(reshape_broadcast_squeeze2)
{
    migraphx::shape input{migraphx::shape::float_type, {4, 16}, {0, 1}};
    migraphx::shape output{migraphx::shape::float_type, {64}};
    expect_shape(output, migraphx::make_op("reshape", {{"dims", output.lens()}}), input);
}

TEST_CASE(reshape_broadcast_squeeze3)
{
    migraphx::shape input{migraphx::shape::float_type, {4, 16}, {1, 0}};
    migraphx::shape output{migraphx::shape::float_type, {64}};
    expect_shape(output, migraphx::make_op("reshape", {{"dims", output.lens()}}), input);
}

TEST_CASE(reshape_broadcast_squeeze_memlayout_change)
{
    migraphx::shape input{migraphx::shape::float_type, {2, 16, 16, 1280}, {0, 0, 0, 1}};
    migraphx::shape output{migraphx::shape::float_type, {2, 16, 256, 80}};
    expect_shape(output, migraphx::make_op("reshape", {{"dims", output.lens()}}), input);
}

TEST_CASE(reshape_dyn_1in)
{
    migraphx::shape input{migraphx::shape::float_type, {{1, 4}, {24, 24}, {1, 1}, {1, 1}}};
    for(auto&& new_shape : std::vector<std::vector<int64_t>>{
            {-1, 1, 1, 24}, {0, 8, 3, 1}, {-1, 3, 4, 2}, {0, 2, 4, 3}})
    {
        std::vector<migraphx::shape::dynamic_dimension> out_dyn_dims{};
        for(std::size_t i = 0; i < new_shape.size(); ++i)
        {
            if(new_shape[i] == 0 or new_shape[i] == -1)
            {
                out_dyn_dims.push_back(input.dyn_dims().at(i));
            }
            else
            {
                std::size_t d = new_shape[i];
                out_dyn_dims.push_back({d, d});
            }
        }
        migraphx::shape output{migraphx::shape::float_type, out_dyn_dims};
        expect_shape(output, migraphx::make_op("reshape", {{"dims", new_shape}}), input);
    }
}

TEST_CASE(reshape_dyn_2in_0)
{
    migraphx::shape input{migraphx::shape::float_type, {{1, 4}, {24, 24}, {1, 1}, {1, 1}}};
    migraphx::shape output{migraphx::shape::float_type, {{1, 4}, {8, 8}, {3, 3}, {1, 1}}};
    expect_shape(output, migraphx::make_op("reshape"), input, output);
}

TEST_CASE(reshape_dyn_2in_1)
{
    migraphx::shape input{migraphx::shape::float_type, {{1, 4}, {24, 24}, {1, 1}, {1, 1}}};
    migraphx::shape output{migraphx::shape::float_type, {{12, 12}, {2, 2}, {1, 1}, {1, 4}}};
    expect_shape(output, migraphx::make_op("reshape"), input, output);
}

TEST_CASE(reshape_dyn_2in_2)
{
    migraphx::shape input{migraphx::shape::float_type, {2, 24, 1, 1}};
    migraphx::shape output{migraphx::shape::float_type, {{1, 2}, {6, 12}, {1, 1}, {4, 4}}};
    expect_shape(output, migraphx::make_op("reshape"), input, output);
}

TEST_CASE(reshape_dyn_1in_multiple_non_fixed0)
{
    migraphx::shape input{migraphx::shape::float_type, {{1, 4}, {24, 24}, {10, 20}, {1, 1}}};
    migraphx::shape output{migraphx::shape::float_type, {{1, 4}, {1, 1}, {10, 20}, {24, 24}}};
    std::vector<int64_t> new_shape = {0, 1, 0, 24};
    expect_shape(output, migraphx::make_op("reshape", {{"dims", new_shape}}), input);
}

TEST_CASE(reshape_dyn_1in_multiple_non_fixed1)
{
    migraphx::shape input{migraphx::shape::float_type, {{1, 8}, {24, 24}, {10, 20}, {1, 1}}};
    migraphx::shape output{migraphx::shape::float_type, {{1, 8}, {1, 1}, {10, 20}, {24, 24}}};
    std::vector<int64_t> new_shape = {-1, 1, 0, 24};
    expect_shape(output, migraphx::make_op("reshape", {{"dims", new_shape}}), input);
}

TEST_CASE(reshape_dyn_fixed_ele_not_matching_error)
{
    migraphx::shape input{migraphx::shape::float_type, {{1, 4}, {24, 24}, {10, 10}, {1, 1}}};
    std::vector<int64_t> new_shape = {0, 1, 5, 24};
    throws_shape(migraphx::make_op("reshape", {{"dims", new_shape}}), input);
}

TEST_CASE(reshape_dyn_non_fixed_not_matching_error)
{
    migraphx::shape input{migraphx::shape::float_type, {{1, 4}, {24, 24}, {1, 1}, {1, 1}}};
    std::vector<int64_t> new_shape = {2, 1, 1, 24};
    throws_shape(migraphx::make_op("reshape", {{"dims", new_shape}}), input);
}

TEST_CASE(reshape_lazy_shape)
{
    migraphx::shape input{migraphx::shape::float_type, {24, 1, 1, 1}};
    for(auto&& new_shape :
        std::vector<std::vector<int64_t>>{{8, 3, 1, 1}, {1, 3, 4, 2}, {1, 3, 4, 2}})
    {
        std::vector<std::size_t> lens(new_shape.size());
        std::copy(new_shape.begin(), new_shape.end(), lens.begin());
        migraphx::shape output{migraphx::shape::float_type, lens};
        expect_shape(output, migraphx::make_op("reshape_lazy", {{"dims", new_shape}}), input);
    }

    for(auto&& new_shape :
        std::vector<std::vector<int64_t>>{{8, 3, 2, 2}, {1, 3, -1, -1}, {3, 0}, {3, 2}})
    {
        throws_shape(migraphx::make_op("reshape_lazy", {{"dims", new_shape}}), input);
    }

    std::vector<std::pair<std::vector<int64_t>, migraphx::shape>> minus1_tests{
        {{2, -1, 3}, {migraphx::shape::float_type, {2, 4, 3}}},
        {{0, -1, 0}, {migraphx::shape::float_type, {24, 1, 1}}},
        {{2, -1, 0}, {migraphx::shape::float_type, {2, 12, 1}}},
        {{0, 0, -1}, {migraphx::shape::float_type, {24, 1, 1}}},
        {{2, 0, -1}, {migraphx::shape::float_type, {2, 1, 12}}},
        {{-1, 2, 3}, {migraphx::shape::float_type, {4, 2, 3}}},
        {{-1, 0, 3}, {migraphx::shape::float_type, {8, 1, 3}}},
        {{-1, 0, 0}, {migraphx::shape::float_type, {24, 1, 1}}},
        {{-1, 3, 0}, {migraphx::shape::float_type, {8, 3, 1}}}};

    for(auto& it : minus1_tests)
    {
        expect_shape(it.second, migraphx::make_op("reshape_lazy", {{"dims", it.first}}), input);
    }
}

// This uses the permutation to compute the reshape_lazy since its simpler than
// trying to calculate strides. As we collapse or expand dimensions, we
// remove the collapsed dimensions or duplicate the expanded dimensions in
// the permutation. Then we renumber the permutation. So for dimensions of 4,
// 24, 1, 1, 1 with a permutation of 1, 0, 2, 3, 4 that reshape_lazys to 4, 1, 3,
// 4, 2, we first remove the collapsed dimensions or duplicate the expanded
// dimensions which gives 1, 0, 0, 0, 0. Then after renumbering we get a
// final permutation of 4, 0, 1, 2, 3.
TEST_CASE(reshape_lazy_nonstandard)
{
    auto input = migraphx::shape::from_permutation(migraphx::shape::float_type,
                                                   {4, 24, 1, 1, 1},
                                                   migraphx::invert_permutation({1, 0, 2, 3, 4}));
    std::vector<std::pair<std::vector<std::size_t>, std::vector<int64_t>>> tests{
        {{4, 24}, {1, 0}},
        {{4, 24, 1, 1, 1, 1}, {1, 0, 2, 3, 4, 5}},
        {{4, 8, 3, 1, 1}, {2, 0, 1, 3, 4}},
        {{4, 1, 3, 4, 2}, {4, 0, 1, 2, 3}},
        {{4, 1, 4, 3, 2}, {4, 0, 1, 2, 3}},
        {{4, 2, 4, 3}, {3, 0, 1, 2}},
        {{4, 2, 12, 1}, {2, 0, 1, 3}},
        {{4, 2, 1, 12}, {3, 0, 1, 2}},
        {{4, 4, 2, 3}, {3, 0, 1, 2}},
        {{4, 8, 1, 3}, {3, 0, 1, 2}},
        {{4, 8, 3, 1}, {2, 0, 1, 3}}};

    for(const auto& [dims, perm] : tests)
    {
        migraphx::shape output = migraphx::shape::from_permutation(
            migraphx::shape::float_type, dims, migraphx::invert_permutation(perm));
        expect_shape(output, migraphx::make_op("reshape_lazy", {{"dims", dims}}), input);
    }
}

TEST_CASE(reshape_lazy_nonstandard_squeeze)
{
    auto input = migraphx::shape::from_permutation(
        migraphx::shape::float_type, {2, 16, 16, 1280}, migraphx::invert_permutation({0, 2, 3, 1}));
    std::vector<std::size_t> lens = {2, 256, 1280};
    migraphx::shape output        = migraphx::shape::from_permutation(
        migraphx::shape::float_type, lens, migraphx::invert_permutation({0, 2, 1}));
    expect_shape(output, migraphx::make_op("reshape_lazy", {{"dims", lens}}), input);
}

TEST_CASE(reshape_lazy_nonstandard_error)
{
    auto input = migraphx::shape::from_permutation(migraphx::shape::float_type,
                                                   {4, 24, 1, 1, 1},
                                                   migraphx::invert_permutation({1, 0, 2, 3, 4}));
    for(auto&& new_shape : std::vector<std::vector<int64_t>>{{4, 8, 3, 2, 2},
                                                             {1},
                                                             {4, 8, 4},
                                                             {4, 24, 1, 1, 1, 1, 2},
                                                             {8, 4, 4},
                                                             {4, 1, 3, -1, -1},
                                                             {4, 3, 0},
                                                             {4, 3, 2},
                                                             {3, 0},
                                                             {3, 2}})
    {
        throws_shape(migraphx::make_op("reshape_lazy", {{"dims", new_shape}}), input);
    }
}

TEST_CASE(reshape_lazy_transposed_squeeze)
{
    migraphx::shape input{migraphx::shape::float_type, {4, 16}, {1, 4}};
    throws_shape(migraphx::make_op("reshape_lazy", {{"dims", {64}}}), input);
}

TEST_CASE(reshape_lazy_nonpacked_unsqueeze1)
{
    migraphx::shape input{migraphx::shape::float_type, {4, 16}, {32, 2}};
    migraphx::shape output{migraphx::shape::float_type, {4, 2, 8}, {32, 16, 2}};
    expect_shape(output, migraphx::make_op("reshape_lazy", {{"dims", output.lens()}}), input);
}

TEST_CASE(reshape_lazy_nonpacked_unsqueeze2)
{
    migraphx::shape input{migraphx::shape::float_type, {4, 16}, {32, 2}};
    migraphx::shape output{migraphx::shape::float_type, {2, 2, 16}, {64, 32, 2}};
    expect_shape(output, migraphx::make_op("reshape_lazy", {{"dims", output.lens()}}), input);
}

TEST_CASE(reshape_lazy_nonpacked_squeeze1)
{
    migraphx::shape input{migraphx::shape::float_type, {4, 16}, {32, 2}};
    migraphx::shape output{migraphx::shape::float_type, {64}, {2}};
    expect_shape(output, migraphx::make_op("reshape_lazy", {{"dims", output.lens()}}), input);
}

TEST_CASE(reshape_lazy_nonpacked_squeeze2)
{
    migraphx::shape input{migraphx::shape::float_type, {4, 16}, {32, 1}};
    throws_shape(migraphx::make_op("reshape_lazy", {{"dims", {64}}}), input);
}

TEST_CASE(reshape_lazy_broadcast_unsqueeze1)
{
    migraphx::shape input{migraphx::shape::float_type, {2, 256, 1280}, {0, 0, 1}};
    migraphx::shape output{migraphx::shape::float_type, {2, 16, 16, 1280}, {0, 0, 0, 1}};
    expect_shape(output, migraphx::make_op("reshape_lazy", {{"dims", output.lens()}}), input);
}

TEST_CASE(reshape_lazy_broadcast_unsqueeze2)
{
    migraphx::shape input{migraphx::shape::float_type, {2, 256, 1280}, {0, 0, 1}};
    migraphx::shape output{migraphx::shape::float_type, {2, 256, 16, 80}, {0, 0, 80, 1}};
    expect_shape(output, migraphx::make_op("reshape_lazy", {{"dims", output.lens()}}), input);
}

TEST_CASE(reshape_lazy_broadcast_squeeze1)
{
    migraphx::shape input{migraphx::shape::float_type, {2, 16, 16, 1280}, {0, 0, 0, 1}};
    migraphx::shape output{migraphx::shape::float_type, {2, 256, 1280}, {0, 0, 1}};
    expect_shape(output, migraphx::make_op("reshape_lazy", {{"dims", output.lens()}}), input);
}

TEST_CASE(reshape_lazy_broadcast_squeeze2)
{
    migraphx::shape input{migraphx::shape::float_type, {4, 16}, {0, 1}};
    throws_shape(migraphx::make_op("reshape_lazy", {{"dims", {64}}}), input);
}

TEST_CASE(reshape_lazy_broadcast_squeeze3)
{
    migraphx::shape input{migraphx::shape::float_type, {4, 16}, {1, 0}};
    throws_shape(migraphx::make_op("reshape_lazy", {{"dims", {64}}}), input);
}

TEST_CASE(reshape_lazy_broadcast_squeeze_error)
{
    migraphx::shape input{migraphx::shape::float_type, {2, 16, 16, 1280}, {0, 0, 0, 1}};
    std::vector<int64_t> new_shape = {2, 16, 20480};
    throws_shape(migraphx::make_op("reshape_lazy", {{"dims", new_shape}}), input);
}

TEST_CASE(reshape_lazy_dyn_shape)
{
    migraphx::shape input{migraphx::shape::float_type, {{1, 4}, {24, 24}, {1, 1}, {1, 1}}};
    for(auto&& new_shape : std::vector<std::vector<int64_t>>{
            {-1, 1, 1, 24}, {0, 8, 3, 1}, {-1, 3, 4, 2}, {0, 2, 4, 3}})
    {
        std::vector<migraphx::shape::dynamic_dimension> out_dyn_dims{};
        for(std::size_t i = 0; i < new_shape.size(); ++i)
        {
            if(new_shape[i] == 0 or new_shape[i] == -1)
            {
                out_dyn_dims.push_back(input.dyn_dims().at(i));
            }
            else
            {
                std::size_t d = new_shape[i];
                out_dyn_dims.push_back({d, d});
            }
        }
        migraphx::shape output{migraphx::shape::float_type, out_dyn_dims};
        expect_shape(output, migraphx::make_op("reshape_lazy", {{"dims", new_shape}}), input);
    }
}

TEST_CASE(reshape_lazy_multiple_non_fixed_error)
{
    migraphx::shape input{migraphx::shape::float_type, {{1, 4}, {24, 24}, {10, 20}, {1, 1}}};
    std::vector<int64_t> new_shape = {0, 1, 0, 24};
    throws_shape(migraphx::make_op("reshape_lazy", {{"dims", new_shape}}), input);
}

TEST_CASE(reshape_lazy_fixed_ele_not_matching_error)
{
    migraphx::shape input{migraphx::shape::float_type, {{1, 4}, {24, 24}, {10, 10}, {1, 1}}};
    std::vector<int64_t> new_shape = {0, 1, 5, 24};
    throws_shape(migraphx::make_op("reshape_lazy", {{"dims", new_shape}}), input);
}

TEST_CASE(reshape_lazy_non_fixed_not_matching_error)
{
    migraphx::shape input{migraphx::shape::float_type, {{1, 4}, {24, 24}, {1, 1}, {1, 1}}};
    std::vector<int64_t> new_shape = {2, 1, 1, 24};
    throws_shape(migraphx::make_op("reshape_lazy", {{"dims", new_shape}}), input);
}

TEST_CASE(resize_single_input)
{
    migraphx::shape input{migraphx::shape::float_type, {4, 16}, {32, 2}};
    std::vector<size_t> sizes_vec{3, 4};
    migraphx::shape output{migraphx::shape::float_type, {sizes_vec}};
    expect_shape(output,
                 migraphx::make_op("resize",
                                   {{"sizes", {3, 4}},
                                    {"nearest_mode", "floor"},
                                    {"coordinate_transformation_mode", "asymmetric"}}),
                 input);
}

TEST_CASE(resize_single_scale_input)
{
    migraphx::shape input{migraphx::shape::float_type, {4, 16}, {32, 2}};
    std::vector<size_t> sizes_vec{3, 4};
    migraphx::shape output{migraphx::shape::float_type, {sizes_vec}};
    expect_shape(output,
                 migraphx::make_op("resize",
                                   {{"scales", {0.75, 0.25}},
                                    {"nearest_mode", "floor"},
                                    {"coordinate_transformation_mode", "asymmetric"}}),
                 input);
}

TEST_CASE(resize_single_input_err1)
{
    // doesn't have either sizes or scales attribute
    migraphx::shape input{migraphx::shape::float_type, {4, 16}, {32, 2}};
    throws_shape(migraphx::make_op(
                     "resize",
                     {{"nearest_mode", "floor"}, {"coordinate_transformation_mode", "asymmetric"}}),
                 input);
}

TEST_CASE(resize_single_input_err2)
{
    // can't have both sizes and scales attribute
    migraphx::shape input{migraphx::shape::float_type, {4, 16}, {32, 2}};
    throws_shape(migraphx::make_op("resize", {{"scales", {0.75, 0.25}}, {"sizes", {87, 88}}}),
                 input);
}

TEST_CASE(resize_single_dyn_input_err3)
{
    // single dynamic input not supported yet
    std::vector<migraphx::shape::dynamic_dimension> input_dims = {{4, 5}, {15, 16}};
    migraphx::shape input{migraphx::shape::float_type, input_dims};
    throws_shape(migraphx::make_op("resize", {{"scales", {0.75, 0.25}}}), input);
}

TEST_CASE(resize_multi_input)
{
    // resize always outputs a dynamic shape if there are 2 inputs
    migraphx::shape input{migraphx::shape::float_type, {4, 16}, {32, 2}};
    std::size_t max_val = std::numeric_limits<std::size_t>::max();
    migraphx::shape sizes{migraphx::shape::int64_type, {2}};
    migraphx::shape output{migraphx::shape::float_type, {{0, max_val}, {0, max_val}}};
    expect_shape(output,
                 migraphx::make_op("resize",
                                   {{"mode", "nearest"},
                                    {"nearest_mode", "floor"},
                                    {"coordinate_transformation_mode", "asymmetric"}}),
                 input,
                 sizes);
}

TEST_CASE(return_shape_tuple)
{
    using migraphx::shape;
    auto op = migraphx::make_op("@return");
    shape s0{shape::bool_type, {1, 1}};
    shape s1{shape::float_type, {2, 3}};

    std::vector<shape> s{s0, s1};
    auto s_out = op.compute_shape(s);
    EXPECT(s_out.type() == shape::tuple_type);
    EXPECT(s0 == s_out.sub_shapes()[0]);
    EXPECT(s1 == s_out.sub_shapes()[1]);
}

TEST_CASE(return_shape_half)
{
    using migraphx::shape;
    auto op = migraphx::make_op("@return");
    std::vector<shape> s{{shape::half_type}};
    EXPECT(op.compute_shape(s) == shape{shape::half_type});
}

TEST_CASE(return_shape_empty)
{
    using migraphx::shape;
    auto op = migraphx::make_op("@return");
    std::vector<shape> s;
    EXPECT(op.compute_shape(s) == shape{});
}

TEST_CASE(rnn)
{
    {
        std::size_t batch_size  = 2;
        std::size_t seq_len     = 2;
        std::size_t hidden_size = 4;
        std::size_t input_size  = 3;
        std::size_t num_dirct   = 1;
        float clip              = 0.0f;

        migraphx::shape in_shape{migraphx::shape::float_type, {seq_len, batch_size, input_size}};
        migraphx::shape ih_shape{migraphx::shape::float_type, {num_dirct, batch_size, hidden_size}};
        migraphx::shape w_shape{migraphx::shape::float_type, {num_dirct, hidden_size, input_size}};
        migraphx::shape r_shape{migraphx::shape::float_type, {num_dirct, hidden_size, hidden_size}};
        migraphx::shape b_shape{migraphx::shape::float_type, {num_dirct, 2 * hidden_size}};

        expect_shape(
            migraphx::shape{migraphx::shape::float_type,
                            {seq_len, num_dirct, batch_size, hidden_size}},
            migraphx::make_op(
                "rnn",
                {{"hidden_size", hidden_size},
                 {"actv_func",
                  migraphx::to_value(std::vector<migraphx::operation>{migraphx::make_op("tanh")})},
                 {"direction", migraphx::to_value(migraphx::op::rnn_direction::forward)},
                 {"clip", clip}}),
            in_shape,
            w_shape,
            r_shape,
            b_shape,
            ih_shape);
    }

    {
        std::size_t batch_size  = 2;
        std::size_t seq_len     = 2;
        std::size_t hidden_size = 4;
        std::size_t input_size  = 3;
        std::size_t num_dirct   = 1;
        float clip              = 0.0f;

        migraphx::shape in_shape{migraphx::shape::float_type, {seq_len, batch_size, input_size}};
        migraphx::shape ih_shape{migraphx::shape::float_type, {num_dirct, batch_size, hidden_size}};
        migraphx::shape w_shape{migraphx::shape::float_type, {num_dirct, hidden_size, input_size}};
        migraphx::shape r_shape{migraphx::shape::float_type, {num_dirct, hidden_size, hidden_size}};
        migraphx::shape b_shape{migraphx::shape::float_type, {num_dirct, 2 * hidden_size}};

        expect_shape(
            migraphx::shape{migraphx::shape::float_type,
                            {seq_len, num_dirct, batch_size, hidden_size}},
            migraphx::make_op(
                "rnn",
                {{"hidden_size", hidden_size},
                 {"actv_func",
                  migraphx::to_value(std::vector<migraphx::operation>{migraphx::make_op("tanh")})},
                 {"direction", migraphx::to_value(migraphx::op::rnn_direction::reverse)},
                 {"clip", clip}}),
            in_shape,
            w_shape,
            r_shape,
            b_shape,
            ih_shape);
    }

    {
        std::size_t batch_size  = 2;
        std::size_t seq_len     = 2;
        std::size_t hidden_size = 4;
        std::size_t input_size  = 3;
        std::size_t num_dirct   = 2;
        float clip              = 0.0f;

        migraphx::shape in_shape{migraphx::shape::float_type, {seq_len, batch_size, input_size}};
        migraphx::shape ih_shape{migraphx::shape::float_type, {num_dirct, batch_size, hidden_size}};
        migraphx::shape w_shape{migraphx::shape::float_type, {num_dirct, hidden_size, input_size}};
        migraphx::shape r_shape{migraphx::shape::float_type, {num_dirct, hidden_size, hidden_size}};
        migraphx::shape b_shape{migraphx::shape::float_type, {num_dirct, 2 * hidden_size}};

        expect_shape(
            migraphx::shape{migraphx::shape::float_type,
                            {seq_len, num_dirct, batch_size, hidden_size}},
            migraphx::make_op(
                "rnn",
                {{"hidden_size", hidden_size},
                 {"actv_func",
                  migraphx::to_value(std::vector<migraphx::operation>{migraphx::make_op("tanh")})},
                 {"direction", migraphx::to_value(migraphx::op::rnn_direction::bidirectional)},
                 {"clip", clip}}),
            in_shape,
            w_shape,
            r_shape,
            b_shape,
            ih_shape);
    }

    {
        std::size_t batch_size  = 2;
        std::size_t seq_len     = 2;
        std::size_t hidden_size = 4;
        std::size_t input_size  = 3;
        std::size_t num_dirct   = 1;
        float clip              = 0.0f;

        migraphx::shape in_shape{migraphx::shape::float_type, {seq_len, batch_size, input_size}};
        migraphx::shape ih_shape{migraphx::shape::float_type, {num_dirct, batch_size, hidden_size}};
        migraphx::shape w_shape{migraphx::shape::float_type, {num_dirct, hidden_size, input_size}};
        migraphx::shape r_shape{migraphx::shape::float_type, {num_dirct, hidden_size, hidden_size}};
        migraphx::shape b_shape{migraphx::shape::float_type, {num_dirct, 2 * hidden_size}};

        throws_shape(
            migraphx::make_op(
                "rnn",
                {{"hidden_size", hidden_size + 1},
                 {"actv_func",
                  migraphx::to_value(std::vector<migraphx::operation>{migraphx::make_op("tanh")})},
                 {"direction", migraphx::to_value(migraphx::op::rnn_direction::forward)},
                 {"clip", clip}}),
            in_shape,
            w_shape,
            r_shape,
            b_shape,
            ih_shape);
    }

    {
        std::size_t batch_size  = 2;
        std::size_t seq_len     = 2;
        std::size_t hidden_size = 4;
        std::size_t input_size  = 3;
        std::size_t num_dirct   = 1;
        float clip              = 0.0f;

        migraphx::shape in_shape{migraphx::shape::float_type, {seq_len, batch_size, input_size}};
        migraphx::shape ih_shape{migraphx::shape::float_type, {num_dirct, batch_size, hidden_size}};
        migraphx::shape w_shape{migraphx::shape::float_type, {num_dirct, hidden_size, input_size}};
        migraphx::shape r_shape{migraphx::shape::float_type, {num_dirct, hidden_size, hidden_size}};
        migraphx::shape b_shape{migraphx::shape::float_type, {num_dirct, 2 * hidden_size}};

        throws_shape(
            migraphx::make_op(
                "rnn",
                {{"hidden_size", hidden_size},
                 {"actv_func",
                  migraphx::to_value(std::vector<migraphx::operation>{migraphx::make_op("tanh")})},
                 {"direction", migraphx::to_value(migraphx::op::rnn_direction::bidirectional)},
                 {"clip", clip}}),
            in_shape,
            w_shape,
            r_shape,
            b_shape,
            ih_shape);
    }

    {
        std::size_t batch_size  = 2;
        std::size_t seq_len     = 2;
        std::size_t hidden_size = 4;
        std::size_t input_size  = 3;
        std::size_t num_dirct   = 2;
        float clip              = 0.0f;

        migraphx::shape in_shape{migraphx::shape::float_type, {seq_len, batch_size, input_size}};
        migraphx::shape ih_shape{migraphx::shape::float_type, {num_dirct, batch_size, hidden_size}};
        migraphx::shape w_shape{migraphx::shape::float_type, {num_dirct, hidden_size, input_size}};
        migraphx::shape r_shape{migraphx::shape::float_type, {num_dirct, hidden_size, hidden_size}};
        migraphx::shape b_shape{migraphx::shape::float_type, {num_dirct, 2 * hidden_size}};

        throws_shape(
            migraphx::make_op(
                "rnn",
                {{"hidden_size", hidden_size},
                 {"actv_func",
                  migraphx::to_value(std::vector<migraphx::operation>{migraphx::make_op("tanh")})},
                 {"direction", migraphx::to_value(migraphx::op::rnn_direction::forward)},
                 {"clip", clip}}),
            in_shape,
            w_shape,
            r_shape,
            b_shape,
            ih_shape);
    }
}

TEST_CASE(select_module_dyn)
{
    migraphx::shape input{migraphx::shape::float_type, {{1, 4}, {3, 3}, {255, 255}, {255, 255}}};
    std::vector<migraphx::shape> sub_shapes = {};
    sub_shapes.push_back(migraphx::shape{migraphx::shape::float_type, {{1, 4}, {1000, 1000}}});
    migraphx::shape out_attr = migraphx::shape{sub_shapes};
    expect_shape(
        out_attr,
        migraphx::make_op("select_module", {{"output_dyn_shapes", migraphx::to_value(out_attr)}}),
        input);
}

TEST_CASE(slice_static_shape)
{
    migraphx::shape input{migraphx::shape::int32_type, {2, 2, 3}};
    expect_shape(migraphx::shape{migraphx::shape::int32_type, {2, 2, 2}, {6, 3, 1}},
                 migraphx::make_op("slice", {{"axes", {2}}, {"starts", {1}}, {"ends", {3}}}),
                 input);
    expect_shape(migraphx::shape{migraphx::shape::int32_type, {2, 2, 2}, {6, 3, 1}},
                 migraphx::make_op(
                     "slice", {{"axes", {0, 1, 2}}, {"starts", {0, 0, 1}}, {"ends", {2, 2, 3}}}),
                 input);
    expect_shape(migraphx::shape{migraphx::shape::int32_type, {2, 2, 1}, {6, 3, 1}},
                 migraphx::make_op("slice", {{"axes", {2}}, {"starts", {2}}, {"ends", {10}}}),
                 input);
    expect_shape(migraphx::shape{migraphx::shape::int32_type, {2, 2, 1}, {6, 3, 1}},
                 migraphx::make_op("slice", {{"axes", {2}}, {"starts", {-1}}, {"ends", {10}}}),
                 input);
}

TEST_CASE(slice_var_inputs_static_shape0)
{
    // attr ends and axes set; inputs are (data, input_starts)
    migraphx::shape input{migraphx::shape::float_type, {3, 4, 4}};
    migraphx::shape starts{migraphx::shape::int64_type, {2}};
    expect_shape(migraphx::shape{migraphx::shape::float_type, {{3, 3}, {0, 4}, {0, 4}}},
                 migraphx::make_op("slice", {{"ends", {2, 3}}, {"axes", {1, 2}}}),
                 input,
                 starts);
}

TEST_CASE(slice_var_inputs_static_mismatch_error0)
{
    migraphx::shape input{migraphx::shape::float_type, {3, 4, 4}};
    migraphx::shape starts{migraphx::shape::int64_type, {2}};
    throws_shape(
        migraphx::make_op("slice", {{"ends", {2, 3, 4}}, {"axes", {0, 1, 2}}}), input, starts);
}

TEST_CASE(slice_var_inputs_static_shape1)
{
    // attr starts and axes set; inputs are (data, input_ends)
    migraphx::shape input{migraphx::shape::float_type, {3, 4, 4}};
    migraphx::shape ends{migraphx::shape::int64_type, {2}};
    expect_shape(migraphx::shape{migraphx::shape::float_type, {{3, 3}, {0, 4}, {0, 4}}},
                 migraphx::make_op("slice", {{"starts", {0, 1}}, {"axes", {1, 2}}}),
                 input,
                 ends);
}

TEST_CASE(slice_var_inputs_static_mismatch_error1)
{
    migraphx::shape input{migraphx::shape::float_type, {3, 4, 4}};
    migraphx::shape ends{migraphx::shape::int64_type, {2}};
    throws_shape(
        migraphx::make_op("slice", {{"starts", {0, 1, 2}}, {"axes", {0, 1, 2}}}), input, ends);
}

TEST_CASE(slice_var_inputs_static_shape2)
{
    // attr starts and ends set; inputs are (data, input_axes)
    migraphx::shape input{migraphx::shape::float_type, {3, 4, 4}};
    migraphx::shape axes{migraphx::shape::int64_type, {2}};
    expect_shape(migraphx::shape{migraphx::shape::float_type, {{0, 3}, {0, 4}, {0, 4}}},
                 migraphx::make_op("slice", {{"starts", {0, 1}}, {"ends", {1, 2}}}),
                 input,
                 axes);
}

TEST_CASE(slice_var_inputs_static_mismatch_error2)
{
    migraphx::shape input{migraphx::shape::float_type, {3, 4, 4}};
    migraphx::shape axes{migraphx::shape::int64_type, {2}};
    throws_shape(
        migraphx::make_op("slice", {{"starts", {0, 1, 2}}, {"ends", {3, 4, 4}}}), input, axes);
}

TEST_CASE(slice_var_inputs_static_shape3)
{
    // attr axes set; inputs are (data, input_starts, input_ends)
    migraphx::shape input{migraphx::shape::float_type, {3, 4, 4}};
    migraphx::shape starts{migraphx::shape::int64_type, {2}};
    migraphx::shape ends{migraphx::shape::int64_type, {2}};
    expect_shape(migraphx::shape{migraphx::shape::float_type, {{3, 3}, {0, 4}, {0, 4}}},
                 migraphx::make_op("slice", {{"axes", {1, 2}}}),
                 input,
                 starts,
                 ends);
}

TEST_CASE(slice_var_inputs_static_mismatch_error3)
{
    migraphx::shape input{migraphx::shape::float_type, {3, 4, 4}};
    migraphx::shape starts{migraphx::shape::int64_type, {2}};
    migraphx::shape ends{migraphx::shape::int64_type, {2}};
    throws_shape(migraphx::make_op("slice", {{"axes", {0, 1, 2}}}), input, starts, ends);
}

TEST_CASE(slice_var_inputs_static_shape4)
{
    // attr ends set; inputs are (data, input_starts, input_axes)
    migraphx::shape input{migraphx::shape::float_type, {3, 4, 4}};
    migraphx::shape starts{migraphx::shape::int64_type, {2}};
    migraphx::shape axes{migraphx::shape::int64_type, {2}};
    expect_shape(migraphx::shape{migraphx::shape::float_type, {{0, 3}, {0, 4}, {0, 4}}},
                 migraphx::make_op("slice", {{"ends", {3, 4}}}),
                 input,
                 starts,
                 axes);
}

TEST_CASE(slice_var_inputs_static_mismatch_error4)
{
    migraphx::shape input{migraphx::shape::float_type, {3, 4, 4}};
    migraphx::shape starts{migraphx::shape::int64_type, {2}};
    migraphx::shape axes{migraphx::shape::int64_type, {2}};
    throws_shape(migraphx::make_op("slice", {{"ends", {3, 3, 3}}}), input, starts, axes);
}

TEST_CASE(slice_var_inputs_static_shape5)
{
    // attr starts set; inputs are (data, input_ends, input_axes)
    migraphx::shape input{migraphx::shape::float_type, {3, 4, 4}};
    migraphx::shape ends{migraphx::shape::int64_type, {2}};
    migraphx::shape axes{migraphx::shape::int64_type, {2}};
    expect_shape(migraphx::shape{migraphx::shape::float_type, {{0, 3}, {0, 4}, {0, 4}}},
                 migraphx::make_op("slice", {{"starts", {0, 2}}}),
                 input,
                 ends,
                 axes);
}

TEST_CASE(slice_var_inputs_static_mismatch_error5)
{
    migraphx::shape input{migraphx::shape::float_type, {3, 4, 4}};
    migraphx::shape ends{migraphx::shape::int64_type, {2}};
    migraphx::shape axes{migraphx::shape::int64_type, {2}};
    throws_shape(migraphx::make_op("slice", {{"starts", {0, 1, 2}}}), input, ends, axes);
}

TEST_CASE(slice_var_inputs_static_shape6)
{
    migraphx::shape input{migraphx::shape::float_type, {3, 4, 4}};
    migraphx::shape starts{migraphx::shape::int64_type, {2}};
    migraphx::shape ends{migraphx::shape::int64_type, {2}};
    migraphx::shape axes{migraphx::shape::int64_type, {2}};
    expect_shape(migraphx::shape{migraphx::shape::float_type, {{0, 3}, {0, 4}, {0, 4}}},
                 migraphx::make_op("slice"),
                 input,
                 starts,
                 ends,
                 axes);
}

TEST_CASE(slice_var_inputs_static_mismatch_error6)
{
    migraphx::shape input{migraphx::shape::float_type, {3, 4, 4}};
    migraphx::shape starts{migraphx::shape::int64_type, {2}};
    migraphx::shape ends{migraphx::shape::int64_type, {2}};
    migraphx::shape axes{migraphx::shape::int64_type, {3}};
    throws_shape(migraphx::make_op("slice"), input, starts, ends, axes);
}

TEST_CASE(slice_var_inputs_dyn_shape0)
{
    // attr ends and axes set; inputs are (data, input_starts)
    migraphx::shape input{migraphx::shape::float_type, {{3, 6}, {4, 6}, {4, 6}}};
    migraphx::shape starts{migraphx::shape::int64_type, {2}};
    expect_shape(migraphx::shape{migraphx::shape::float_type, {{3, 6}, {0, 6}, {0, 6}}},
                 migraphx::make_op("slice", {{"ends", {2, 3}}, {"axes", {1, 2}}}),
                 input,
                 starts);
}

TEST_CASE(slice_var_inputs_dyn_mismatch_error0)
{
    migraphx::shape input{migraphx::shape::float_type, {{3, 6}, {4, 6}, {4, 6}}};
    migraphx::shape starts{migraphx::shape::int64_type, {2}};
    throws_shape(
        migraphx::make_op("slice", {{"ends", {2, 3, 4}}, {"axes", {0, 1, 2}}}), input, starts);
}

TEST_CASE(slice_var_inputs_dyn_shape1)
{
    // attr starts and axes set; inputs are (data, input_ends)
    migraphx::shape input{migraphx::shape::float_type, {{3, 6}, {4, 6}, {4, 6}}};
    migraphx::shape ends{migraphx::shape::int64_type, {2}};
    expect_shape(migraphx::shape{migraphx::shape::float_type, {{3, 6}, {0, 6}, {0, 6}}},
                 migraphx::make_op("slice", {{"starts", {0, 1}}, {"axes", {1, 2}}}),
                 input,
                 ends);
}

TEST_CASE(slice_var_inputs_dyn_mismatch_error1)
{
    migraphx::shape input{migraphx::shape::float_type, {{3, 6}, {4, 6}, {4, 6}}};
    migraphx::shape ends{migraphx::shape::int64_type, {2}};
    throws_shape(
        migraphx::make_op("slice", {{"starts", {0, 1, 2}}, {"axes", {0, 1, 2}}}), input, ends);
}

TEST_CASE(slice_var_inputs_dyn_shape2)
{
    // attr starts and ends set; inputs are (data, input_axes)
    migraphx::shape input{migraphx::shape::float_type, {{3, 6}, {4, 6}, {4, 6}}};
    migraphx::shape axes{migraphx::shape::int64_type, {2}};
    expect_shape(migraphx::shape{migraphx::shape::float_type, {{0, 6}, {0, 6}, {0, 6}}},
                 migraphx::make_op("slice", {{"starts", {0, 1}}, {"ends", {8, 8}}}),
                 input,
                 axes);
}

TEST_CASE(slice_var_inputs_dyn_mismatch_error2)
{
    migraphx::shape input{migraphx::shape::float_type, {{3, 6}, {4, 6}, {4, 6}}};
    migraphx::shape axes{migraphx::shape::int64_type, {2}};
    throws_shape(
        migraphx::make_op("slice", {{"starts", {0, 1, 2}}, {"ends", {3, 4, 4}}}), input, axes);
}

TEST_CASE(slice_var_inputs_dyn_shape3)
{
    // attr axes set; inputs are (data, input_starts, input_ends)
    migraphx::shape input{migraphx::shape::float_type, {{3, 6}, {4, 6}, {4, 6}}};
    migraphx::shape starts{migraphx::shape::int64_type, {2}};
    migraphx::shape ends{migraphx::shape::int64_type, {2}};
    expect_shape(migraphx::shape{migraphx::shape::float_type, {{3, 6}, {0, 6}, {0, 6}}},
                 migraphx::make_op("slice", {{"axes", {1, 2}}}),
                 input,
                 starts,
                 ends);
}

TEST_CASE(slice_var_inputs_dyn_mismatch_error3)
{
    migraphx::shape input{migraphx::shape::float_type, {{3, 6}, {4, 6}, {4, 6}}};
    migraphx::shape starts{migraphx::shape::int64_type, {2}};
    migraphx::shape ends{migraphx::shape::int64_type, {2}};
    throws_shape(migraphx::make_op("slice", {{"axes", {0, 1, 2}}}), input, starts, ends);
}

TEST_CASE(slice_var_inputs_dyn_shape4)
{
    // attr ends set; inputs are (data, input_starts, input_axes)
    migraphx::shape input{migraphx::shape::float_type, {{3, 6}, {4, 6}, {4, 6}}};
    migraphx::shape starts{migraphx::shape::int64_type, {2}};
    migraphx::shape axes{migraphx::shape::int64_type, {2}};
    expect_shape(migraphx::shape{migraphx::shape::float_type, {{0, 6}, {0, 6}, {0, 6}}},
                 migraphx::make_op("slice", {{"ends", {3, 4}}}),
                 input,
                 starts,
                 axes);
}

TEST_CASE(slice_var_inputs_dyn_mismatch_error4)
{
    migraphx::shape input{migraphx::shape::float_type, {{3, 6}, {4, 6}, {4, 6}}};
    migraphx::shape starts{migraphx::shape::int64_type, {2}};
    migraphx::shape axes{migraphx::shape::int64_type, {2}};
    throws_shape(migraphx::make_op("slice", {{"ends", {3, 3, 3}}}), input, starts, axes);
}

TEST_CASE(slice_var_inputs_dyn_shape5)
{
    // attr starts set; inputs are (data, input_ends, input_axes)
    migraphx::shape input{migraphx::shape::float_type, {{3, 6}, {4, 6}, {4, 6}}};
    migraphx::shape ends{migraphx::shape::int64_type, {2}};
    migraphx::shape axes{migraphx::shape::int64_type, {2}};
    expect_shape(migraphx::shape{migraphx::shape::float_type, {{0, 6}, {0, 6}, {0, 6}}},
                 migraphx::make_op("slice", {{"starts", {0, 2}}}),
                 input,
                 ends,
                 axes);
}

TEST_CASE(slice_var_inputs_dyn_mismatch_error5)
{
    migraphx::shape input{migraphx::shape::float_type, {{3, 6}, {4, 6}, {4, 6}}};
    migraphx::shape ends{migraphx::shape::int64_type, {2}};
    migraphx::shape axes{migraphx::shape::int64_type, {2}};
    throws_shape(migraphx::make_op("slice", {{"starts", {0, 1, 2}}}), input, ends, axes);
}

TEST_CASE(slice_var_inputs_dyn_shape6)
{
    migraphx::shape input{migraphx::shape::float_type, {{3, 6}, {2, 4, {2, 4}}, {2, 4, {2, 4}}}};
    migraphx::shape starts{migraphx::shape::int64_type, {2}};
    migraphx::shape ends{migraphx::shape::int64_type, {2}};
    migraphx::shape axes{migraphx::shape::int64_type, {2}};
    expect_shape(migraphx::shape{migraphx::shape::float_type, {{0, 6}, {0, 4}, {0, 4}}},
                 migraphx::make_op("slice"),
                 input,
                 starts,
                 ends,
                 axes);
}

TEST_CASE(slice_var_inputs_dyn_mismatch_error6)
{
    migraphx::shape input{migraphx::shape::float_type, {{3, 6}, {4, 6}, {4, 6}}};
    migraphx::shape starts{migraphx::shape::int64_type, {2}};
    migraphx::shape ends{migraphx::shape::int64_type, {2}};
    migraphx::shape axes{migraphx::shape::int64_type, {3}};
    throws_shape(migraphx::make_op("slice"), input, starts, ends, axes);
}

TEST_CASE(slice_dyn_shape0)
{
    migraphx::shape input{migraphx::shape::int32_type, {{2, 3}, {7, 7}, {2, 3}}};

    // Slice axis 1 to size 4-1=3
    expect_shape(migraphx::shape{migraphx::shape::int32_type, {{2, 3}, {3, 3}, {2, 3}}},
                 migraphx::make_op("slice", {{"axes", {1}}, {"starts", {1}}, {"ends", {4}}}),
                 input);
}

TEST_CASE(slice_dyn_shape1)
{
    migraphx::shape input{migraphx::shape::int32_type, {{2, 3}, {7, 7}, {2, 3}}};
    // Slice axis 1 with negative index
    expect_shape(migraphx::shape{migraphx::shape::int32_type, {{2, 3}, {2, 2}, {2, 3}}},
                 migraphx::make_op("slice", {{"axes", {1}}, {"starts", {1}}, {"ends", {-4}}}),
                 input);
}

TEST_CASE(slice_dyn_shape2)
{
    migraphx::shape input{migraphx::shape::int32_type, {{2, 3}, {7, 7}, {2, 3}}};
    // Sliced range max bigger than dimension; is clipped
    expect_shape(migraphx::shape{migraphx::shape::int32_type, {{2, 3}, {6, 6}, {2, 3}}},
                 migraphx::make_op("slice", {{"axes", {1}}, {"starts", {1}}, {"ends", {10}}}),
                 input);
}

TEST_CASE(slice_dyn_shape3)
{
    // TODO: When non-fixed dimension slicing is allowed, Slice to a size smaller than min.
    // Until then, this action is an error.
    migraphx::shape input{migraphx::shape::int32_type, {{2, 3}, {7, 8}, {2, 3}}};
    throws_shape(migraphx::make_op("slice", {{"axes", {1}}, {"starts", {0}}, {"ends", {1}}}),
                 input);
    // clang-format off
    //     expect_shape(migraphx::shape{migraphx::shape::int32_type, {{2, 3}, {1, 1}, {2, 3}}},
    //                  migraphx::make_op("slice", {{"axes", {1}}, {"starts", {0}}, {"ends", {1}}}),
    //                  input);
    // clang-format on
}

TEST_CASE(slice_dyn_shape4)
{
    migraphx::shape input{migraphx::shape::int32_type, {{2, 2}, {7, 7}, {2, 3}}};
    // Slice multiple axes:  axis 0 to size 2-1=1 and axis 1 to size 4-1=3
    expect_shape(
        migraphx::shape{migraphx::shape::int32_type, {{1, 1}, {3, 3}, {2, 3}}},
        migraphx::make_op("slice", {{"axes", {0, 1}}, {"starts", {1, 1}}, {"ends", {2, 4}}}),
        input);
}

TEST_CASE(slice_dyn_shape5)
{
    // Axis out of range.
    migraphx::shape input{migraphx::shape::int32_type, {{2, 2}, {7, 7}, {2, 3}}};
    throws_shape(
        migraphx::make_op("slice", {{"axes", {0, 20}}, {"starts", {1, 1}}, {"ends", {2, 4}}}),
        input);
}

TEST_CASE(softmax_dyn0)
{
    migraphx::shape input{migraphx::shape::float_type, {{1, 4}, {3, 3}, {4, 4}, {5, 5}}};
    expect_shape(input, migraphx::make_op("softmax", {{"axis", 0}}), input);
}

TEST_CASE(softmax_dyn1)
{
    migraphx::shape input{migraphx::shape::float_type, {{1, 1}, {3, 3}, {4, 6}, {5, 8, {6}}}};
    expect_shape(input, migraphx::make_op("softmax", {{"axis", 0}}), input);
}

TEST_CASE(test_argmax)
{
    {
        migraphx::shape input{migraphx::shape::half_type, {2, 3, 4, 5}};
        expect_shape(migraphx::shape{migraphx::shape::int64_type, {1, 3, 4, 5}},
                     migraphx::make_op("argmax", {{"axis", 0}}),
                     input);
    }

    {
        migraphx::shape input{migraphx::shape::half_type, {2, 3, 4, 5}};
        expect_shape(migraphx::shape{migraphx::shape::int64_type, {2, 1, 4, 5}},
                     migraphx::make_op("argmax", {{"axis", 1}}),
                     input);
    }

    {
        migraphx::shape input{migraphx::shape::half_type, {2, 3, 4, 5}};
        expect_shape(migraphx::shape{migraphx::shape::int64_type, {2, 3, 1, 5}},
                     migraphx::make_op("argmax", {{"axis", 2}}),
                     input);
    }

    {
        migraphx::shape input{migraphx::shape::half_type, {2, 3, 4, 5}};
        expect_shape(migraphx::shape{migraphx::shape::int64_type, {2, 3, 4, 1}},
                     migraphx::make_op("argmax", {{"axis", 3}}),
                     input);
    }

    {
        migraphx::shape input{migraphx::shape::float_type, {2, 3, 4, 5}};
        throws_shape(migraphx::make_op("argmax", {{"axis", 4}}), input);
    }
}

TEST_CASE(test_argmin)
{
    {
        migraphx::shape input{migraphx::shape::half_type, {2, 3, 4, 5}};
        expect_shape(migraphx::shape{migraphx::shape::int64_type, {1, 3, 4, 5}},
                     migraphx::make_op("argmin", {{"axis", 0}}),
                     input);
    }

    {
        migraphx::shape input{migraphx::shape::half_type, {2, 3, 4, 5}};
        expect_shape(migraphx::shape{migraphx::shape::int64_type, {2, 1, 4, 5}},
                     migraphx::make_op("argmin", {{"axis", 1}}),
                     input);
    }

    {
        migraphx::shape input{migraphx::shape::half_type, {2, 3, 4, 5}};
        expect_shape(migraphx::shape{migraphx::shape::int64_type, {2, 3, 1, 5}},
                     migraphx::make_op("argmin", {{"axis", 2}}),
                     input);
    }

    {
        migraphx::shape input{migraphx::shape::half_type, {2, 3, 4, 5}};
        expect_shape(migraphx::shape{migraphx::shape::int64_type, {2, 3, 4, 1}},
                     migraphx::make_op("argmin", {{"axis", 3}}),
                     input);
    }

    {
        migraphx::shape input{migraphx::shape::float_type, {2, 3, 4, 5}};
        throws_shape(migraphx::make_op("argmin", {{"axis", 4}}), input);
    }
}

TEST_CASE(test_scalar)
{
    migraphx::shape s1{migraphx::shape::float_type, {1}, {1}};
    migraphx::shape s2{migraphx::shape::float_type, {2, 3, 4, 5}, {0, 0, 0, 0}};
    expect_shape(s2, migraphx::make_op("scalar", {{"scalar_bcst_dims", {2, 3, 4, 5}}}), s1);
}

TEST_CASE(test_scalar_nelemnts)
{
    migraphx::shape input{migraphx::shape::float_type, {2, 3, 4, 5}};
    throws_shape(migraphx::make_op("scalar", {{"scalar_bcst_dims", {2, 3, 4, 5}}}), input);
}

TEST_CASE(test_gathernd)
{
    {
        // k > r
        auto dtype = migraphx::shape::float_type;
        auto itype = migraphx::shape::int64_type;
        migraphx::shape is{itype, {2, 4}};
        migraphx::shape ds{dtype, {8}};

        int batch_dims(1);
        throws_shape(migraphx::make_op("gathernd", {{"batch_dims", batch_dims}}), ds, is);
    }

    {
        // k > r - batch_dims
        auto dtype = migraphx::shape::float_type;
        auto itype = migraphx::shape::int64_type;
        migraphx::shape is{itype, {2, 4}};
        migraphx::shape ds{dtype, {2}};

        int batch_dims(1);
        throws_shape(migraphx::make_op("gathernd", {{"batch_dims", batch_dims}}), ds, is);
    }

    {
        // batch_dims >= r
        auto dtype = migraphx::shape::float_type;
        auto itype = migraphx::shape::int64_type;
        migraphx::shape is{itype, {2, 1}};
        migraphx::shape ds{dtype, {2, 5, 6, 7}};

        int batch_dims(3);
        throws_shape(migraphx::make_op("gathernd", {{"batch_dims", batch_dims}}), ds, is);
    }

    {
        // int(q) + r - k - batch_dims - 1 = 0 => returns a scalar
        auto dtype = migraphx::shape::float_type;
        auto itype = migraphx::shape::int64_type;
        migraphx::shape is{itype, {1}};
        migraphx::shape ds{dtype, {2}};

        migraphx::shape s0{dtype, {1}};
        expect_shape(s0, migraphx::make_op("gathernd"), ds, is);
    }

    {
        // See Example 4 at https://github.com/onnx/onnx/blob/main/docs/Operators.md#GatherND
        auto dtype = migraphx::shape::float_type;
        auto itype = migraphx::shape::int64_type;
        migraphx::shape is{itype, {2, 2}};
        migraphx::shape ds{dtype, {2, 2}};

        migraphx::shape s0{dtype, {2}};
        expect_shape(s0, migraphx::make_op("gathernd"), ds, is);
    }

    {
        // See Example 5 at https://github.com/onnx/onnx/blob/main/docs/Operators.md#GatherND
        auto dtype = migraphx::shape::float_type;
        auto itype = migraphx::shape::int64_type;
        migraphx::shape is{itype, {2, 1}};
        migraphx::shape ds{dtype, {2, 2, 2}};

        int batch_dims(1);
        migraphx::shape s0{dtype, {2, 2}};
        expect_shape(s0, migraphx::make_op("gathernd", {{"batch_dims", batch_dims}}), ds, is);
    }
}

TEST_CASE(test_gathernd_dynamic0)
{
    // k > r
    auto dtype = migraphx::shape::float_type;
    auto itype = migraphx::shape::int64_type;
    migraphx::shape is{itype, {2, 4}};
    std::vector<migraphx::shape::dynamic_dimension> b{{8, 8}};
    migraphx::shape ds{dtype, b};

    int batch_dims(1);
    throws_shape(migraphx::make_op("gathernd", {{"batch_dims", batch_dims}}), ds, is);
}

TEST_CASE(test_gathernd_dynamic1)
{
    // k > r - batch_dims
    auto dtype = migraphx::shape::float_type;
    auto itype = migraphx::shape::int64_type;
    migraphx::shape is{itype, {2, 4}};
    std::vector<migraphx::shape::dynamic_dimension> b{{2, 2}};
    migraphx::shape ds{dtype, b};

    int batch_dims(1);
    throws_shape(migraphx::make_op("gathernd", {{"batch_dims", batch_dims}}), ds, is);
}

TEST_CASE(test_gathernd_dynamic2)
{
    // batch_dims >= r
    auto dtype = migraphx::shape::float_type;
    auto itype = migraphx::shape::int64_type;
    migraphx::shape is{itype, {2, 1}};
    migraphx::shape ds{dtype, {{2, 3, {3}}, {5, 6, {5}}, {6, 9, {7}}, {7, 8, {8}}}};

    int batch_dims(3);
    throws_shape(migraphx::make_op("gathernd", {{"batch_dims", batch_dims}}), ds, is);
}

TEST_CASE(test_gathernd_dynamic3)
{
    // int(q) + r - k - batch_dims - 1 = 0 => returns a scalar
    auto dtype = migraphx::shape::float_type;
    auto itype = migraphx::shape::int64_type;
    migraphx::shape is{itype, {1}};
    std::vector<migraphx::shape::dynamic_dimension> b{{2, 2}};
    migraphx::shape ds{dtype, b};

    migraphx::shape::dynamic_dimension ddout{1, 1};
    migraphx::shape s0{dtype, {ddout}};
    expect_shape(s0, migraphx::make_op("gathernd"), ds, is);
}

TEST_CASE(test_gathernd_dynamic4)
{
    // See Example 1 at https://github.com/onnx/onnx/blob/main/docs/Operators.md#GatherND
    auto dtype = migraphx::shape::float_type;
    auto itype = migraphx::shape::int64_type;
    migraphx::shape is{itype, {2, 2}};
    std::vector<migraphx::shape::dynamic_dimension> b{{2, 2}, {2, 2}};
    migraphx::shape ds{dtype, b};

    migraphx::shape::dynamic_dimension ddout{2, 2};
    migraphx::shape s0{dtype, {ddout}};
    expect_shape(s0, migraphx::make_op("gathernd"), ds, is);
}

TEST_CASE(test_gathernd_dynamic5)
{
    // See Example 5 at https://github.com/onnx/onnx/blob/main/docs/Operators.md#GatherND
    // index static shape, data dynamic
    auto dtype = migraphx::shape::float_type;
    auto itype = migraphx::shape::int64_type;
    migraphx::shape is{itype, {2, 1}};
    std::vector<migraphx::shape::dynamic_dimension> b{{2, 2}, {2, 2}, {2, 2}};
    migraphx::shape ds{dtype, b};

    std::vector<migraphx::shape::dynamic_dimension> ddout{{2, 2}, {2, 2}};
    int batch_dims(1);
    migraphx::shape s0{dtype, {ddout}};
    expect_shape(s0, migraphx::make_op("gathernd", {{"batch_dims", batch_dims}}), ds, is);
}

TEST_CASE(test_gathernd_dynamic6)
{
    // See Example 5 at https://github.com/onnx/onnx/blob/main/docs/Operators.md#GatherND
    // index dynamic shape, data static
    auto dtype = migraphx::shape::float_type;
    auto itype = migraphx::shape::int64_type;
    std::vector<migraphx::shape::dynamic_dimension> b{{2, 3}, {1, 1}};
    migraphx::shape is{itype, b};
    migraphx::shape ds{dtype, {2, 2, 2}};

    std::vector<migraphx::shape::dynamic_dimension> ddout{{2, 3}, {2, 2}};
    int batch_dims(1);
    migraphx::shape s0{dtype, {ddout}};
    expect_shape(s0, migraphx::make_op("gathernd", {{"batch_dims", batch_dims}}), ds, is);
}

TEST_CASE(test_gathernd_dynamic6a)
{
    // indices with non-fixed dynamic dimension k
    auto dtype = migraphx::shape::float_type;
    auto itype = migraphx::shape::int64_type;
    std::vector<migraphx::shape::dynamic_dimension> b{{2, 2}, {1, 3}};
    migraphx::shape is{itype, b};
    migraphx::shape ds{dtype, {2, 2, 2}};

    int batch_dims(1);
    throws_shape(migraphx::make_op("gathernd", {{"batch_dims", batch_dims}}), ds, is);
}

TEST_CASE(test_gathernd_dynamic7)
{
    // See Example 5 at https://github.com/onnx/onnx/blob/main/docs/Operators.md#GatherND
    // index and data both dynamic shapes
    auto dtype = migraphx::shape::float_type;
    auto itype = migraphx::shape::int64_type;
    std::vector<migraphx::shape::dynamic_dimension> idyn{{2, 5}, {1, 1}};
    migraphx::shape is{itype, idyn};
    std::vector<migraphx::shape::dynamic_dimension> bdyn{{1, 2}, {1, 2}, {1, 2}};
    migraphx::shape ds{dtype, bdyn};

    std::vector<migraphx::shape::dynamic_dimension> ddout{{2, 5}, {1, 2}};
    int batch_dims(1);
    migraphx::shape s0{dtype, {ddout}};
    expect_shape(s0, migraphx::make_op("gathernd", {{"batch_dims", batch_dims}}), ds, is);
}

TEST_CASE(test_gathernd_dynamic8)
{
    // Same shapes as ref_ops_test gathernd_dynamic
    // index static shape, data dynamic
    auto dtype = migraphx::shape::float_type;
    auto itype = migraphx::shape::int64_type;
    migraphx::shape is{itype, {2, 5, 1}};
    std::vector<migraphx::shape::dynamic_dimension> b{{6, 7, {7}}, {3, 3}, {1, 4}};
    migraphx::shape ds{dtype, b};

    std::vector<migraphx::shape::dynamic_dimension> ddout{{2, 2}, {5, 5}, {1, 4}};
    int batch_dims(1);
    migraphx::shape s0{dtype, {ddout}};
    expect_shape(s0, migraphx::make_op("gathernd", {{"batch_dims", batch_dims}}), ds, is);
}

TEST_CASE(test_scatternd0)
{
    // good
    auto dtype = migraphx::shape::float_type;
    auto itype = migraphx::shape::int64_type;
    migraphx::shape ds{dtype, {8}};
    migraphx::shape is{itype, {4, 1}};
    migraphx::shape us{dtype, {4}};
    expect_shape(ds, migraphx::make_op("scatternd_none"), ds, is, us);
}

TEST_CASE(test_scatternd1)
{
    // good, broadcasted
    auto dtype = migraphx::shape::float_type;
    auto itype = migraphx::shape::int64_type;
    migraphx::shape ds{dtype, {8}};
    migraphx::shape is{itype, {4, 1}, {4, 0}};
    migraphx::shape us{dtype, {4}};
    expect_shape(ds, migraphx::make_op("scatternd_none"), ds, is, us);
}

TEST_CASE(test_scatternd2)
{
    // too many inputs
    auto dtype = migraphx::shape::float_type;
    auto itype = migraphx::shape::int64_type;
    migraphx::shape ds{dtype, {8}};
    migraphx::shape is{itype, {4, 1}};
    migraphx::shape us{dtype, {4}};
    migraphx::shape zs{dtype, {4}};
    throws_shape(migraphx::make_op("scatternd_none"), ds, is, us, zs);
}

TEST_CASE(test_scatternd3)
{
    // q + r - k - 1 matches upd_lens.size(), but k > r
    auto dtype = migraphx::shape::float_type;
    auto itype = migraphx::shape::int64_type;
    migraphx::shape ds{dtype, {8}};
    migraphx::shape is{itype, {5, 4, 2}};
    migraphx::shape us{dtype, {4}};
    throws_shape(migraphx::make_op("scatternd_none"), ds, is, us);
}

TEST_CASE(test_scatternd4)
{
    // q + r - k - 1 != upd_lens.size()
    auto dtype = migraphx::shape::float_type;
    auto itype = migraphx::shape::int64_type;
    migraphx::shape ds{dtype, {8}};
    migraphx::shape is{itype, {4, 1}};
    migraphx::shape us{dtype, {2, 2}};
    throws_shape(migraphx::make_op("scatternd_none"), ds, is, us);
}

TEST_CASE(test_scatternd5)
{
    // dimensions don't match: update.lens != indices.lens[0:q-1]
    auto dtype = migraphx::shape::float_type;
    auto itype = migraphx::shape::int64_type;
    migraphx::shape ds{dtype, {8, 3}};
    migraphx::shape is{itype, {4, 1}};
    migraphx::shape us{dtype, {2, 2}};
    throws_shape(migraphx::make_op("scatternd_none"), ds, is, us);
}

TEST_CASE(test_scatternd_dyn0)
{
    // one dynamic input, invalid index
    auto dtype = migraphx::shape::float_type;
    auto itype = migraphx::shape::int64_type;
    migraphx::shape ds{dtype, {4}};
    migraphx::shape is{itype, {4, 13}};
    migraphx::shape::dynamic_dimension dd{4, 4};
    migraphx::shape us{dtype, {dd}};
    throws_shape(migraphx::make_op("scatternd_none"), ds, is, us);
}

TEST_CASE(test_scatternd_dyn1)
{
    // one dynamic input
    auto dtype = migraphx::shape::float_type;
    auto itype = migraphx::shape::int64_type;
    migraphx::shape ds{dtype, {8}};
    migraphx::shape is{itype, {4, 1}};
    migraphx::shape::dynamic_dimension dd{4, 4};
    migraphx::shape us{dtype, {dd}};
    expect_shape(ds, migraphx::make_op("scatternd_none"), ds, is, us);
}

TEST_CASE(test_scatternd_dyn2)
{
    // one dynamic input and broadcasted data
    auto dtype = migraphx::shape::float_type;
    auto itype = migraphx::shape::int64_type;
    migraphx::shape ds{dtype, {2, 3, 1, 4}, {0, 1, 1, 0}};
    migraphx::shape ds_std{dtype, {2, 3, 1, 4}};
    migraphx::shape is{itype, {4, 4}};
    migraphx::shape::dynamic_dimension dd{4, 4};
    migraphx::shape us{dtype, {dd}};
    expect_shape(ds_std, migraphx::make_op("scatternd_none"), ds, is, us);
}

TEST_CASE(test_scatternd_dyn3)
{
    // one dynamic input and standard, static data
    auto dtype = migraphx::shape::float_type;
    auto itype = migraphx::shape::int64_type;
    migraphx::shape ds{dtype, {2, 3, 1, 4}};
    migraphx::shape is{itype, {4, 4}};
    migraphx::shape::dynamic_dimension dd{4, 4};
    migraphx::shape us{dtype, {dd}};
    expect_shape(ds, migraphx::make_op("scatternd_none"), ds, is, us);
}

TEST_CASE(test_scatternd_dyn4)
{
    // index is dynamic with last dimension not fixed
    auto dtype = migraphx::shape::float_type;
    auto itype = migraphx::shape::int64_type;
    migraphx::shape ds{dtype, {2, 3, 1, 4}};
    migraphx::shape::dynamic_dimension dd{4, 5};
    migraphx::shape is{itype, {dd, dd}};
    migraphx::shape us{dtype, {dd}};
    throws_shape(migraphx::make_op("scatternd_none"), ds, is, us);
}

TEST_CASE(test_scatternd_dyn5)
{
    // dimensions don't match: update.lens != indices.lens[0:q-1]
    auto dtype = migraphx::shape::float_type;
    auto itype = migraphx::shape::int64_type;
    migraphx::shape ds{dtype, {2, 3, 1, 4}};
    migraphx::shape::dynamic_dimension dd{4, 4};
    migraphx::shape::dynamic_dimension dbad{2, 3};
    migraphx::shape is{itype, {dd, dd}};
    migraphx::shape us{dtype, {dbad}};
    throws_shape(migraphx::make_op("scatternd_none"), ds, is, us);
}

TEST_CASE(test_squeeze)
{
    migraphx::shape s1{migraphx::shape::float_type, {4, 1, 3, 1, 3}};
    migraphx::shape s2{migraphx::shape::float_type, {4, 1, 3, 3}};
    expect_shape(s2, migraphx::make_op("squeeze", {{"axes", {3}}}), s1);
}

TEST_CASE(test_squeeze_all)
{
    migraphx::shape s1{migraphx::shape::float_type, {1}};
    migraphx::shape s2{migraphx::shape::float_type};
    expect_shape(s2, migraphx::make_op("squeeze", {{"axes", {0}}}), s1);
}

TEST_CASE(test_squeeze_dyn)
{
    migraphx::shape s1{migraphx::shape::float_type, {{1, 4}, {1, 1}, {3, 3}, {1, 1}, {3, 3}}};
    migraphx::shape s2{migraphx::shape::float_type, {{1, 4}, {1, 1}, {3, 3}, {3, 3}}};
    expect_shape(s2, migraphx::make_op("squeeze", {{"axes", {3}}}), s1);

    migraphx::shape s3{migraphx::shape::float_type, {{1, 4}, {3, 3}, {3, 3}}};
    expect_shape(s3, migraphx::make_op("squeeze"), s1);

    throws_shape(migraphx::make_op("squeeze", {{"axes", {0}}}), s1);
}

TEST_CASE(test_squeeze_dyn_neg_axes)
{
    migraphx::shape s1{migraphx::shape::float_type, {{1, 4}, {1, 1}, {3, 3}, {1, 1}, {3, 3}}};
    migraphx::shape s2{migraphx::shape::float_type, {{1, 4}, {1, 1}, {3, 3}, {3, 3}}};
    expect_shape(s2, migraphx::make_op("squeeze", {{"axes", {-2}}}), s1);

    migraphx::shape s3{migraphx::shape::float_type, {{1, 4}, {3, 3}, {3, 3}}};
    expect_shape(s3, migraphx::make_op("squeeze", {{"axes", {-2, -4}}}), s1);
}

TEST_CASE(test_squeeze_transpose)
{
    migraphx::shape s1{migraphx::shape::float_type, {4, 4, 1}, {4, 1, 4}};
    migraphx::shape s2{migraphx::shape::float_type, {4, 4}, {4, 1}};
    expect_shape(s2, migraphx::make_op("squeeze", {{"axes", {2}}}), s1);
}

TEST_CASE(test_squeeze_multibroadcast)
{
    migraphx::shape s1{migraphx::shape::float_type, {2, 3, 1, 4}, {0, 1, 1, 0}};
    migraphx::shape s2{migraphx::shape::float_type, {2, 3, 4}, {0, 1, 0}};
    expect_shape(s2, migraphx::make_op("squeeze", {{"axes", {2}}}), s1);
}

TEST_CASE(test_squeeze_slice)
{
    migraphx::shape s1{migraphx::shape::float_type, {2, 3, 1, 4}, {108, 36, 6, 1}};
    migraphx::shape s2{migraphx::shape::float_type, {2, 3, 4}, {108, 36, 1}};
    expect_shape(s2, migraphx::make_op("squeeze", {{"axes", {2}}}), s1);
}

TEST_CASE(test_squeeze_negative_axis)
{
    migraphx::shape s1{migraphx::shape::float_type, {4, 1, 3, 1, 3}};
    migraphx::shape s2{migraphx::shape::float_type, {4, 1, 3, 3}};
    expect_shape(s2, migraphx::make_op("squeeze", {{"axes", {-2}}}), s1);
}

TEST_CASE(test_squeeze_wrong_axis)
{
    migraphx::shape s1{migraphx::shape::float_type, {4, 1, 3, 1, 3}};
    throws_shape(migraphx::make_op("squeeze", {{"axes", {0}}}), s1);
}

TEST_CASE(test_unique_axis_invalid)
{
    migraphx::shape x_shape{migraphx::shape::float_type, {10, 4, 3}};
    throws_shape(migraphx::make_op("unique", {{"axis", -1}}), x_shape);
}

TEST_CASE(test_unique_axis_negative)
{
    migraphx::shape x_shape{migraphx::shape::float_type, {10, 4, 3}};

    std::vector<migraphx::shape::dynamic_dimension> y_dims{{1, 10}, {4, 4}, {3, 3}};
    std::vector<migraphx::shape::dynamic_dimension> idx_dims{{1, 10}};
    std::vector<migraphx::shape> y_dyn_shape{{migraphx::shape::float_type, y_dims},
                                             {migraphx::shape::int64_type, idx_dims},
                                             {migraphx::shape::int64_type, idx_dims},
                                             {migraphx::shape::int64_type, idx_dims}};

    expect_shape(
        migraphx::shape(y_dyn_shape), migraphx::make_op("unique", {{"axis", -3}}), x_shape);
}

TEST_CASE(test_unique_axis_none)
{
    migraphx::shape x_shape{migraphx::shape::half_type, {10, 4, 3}};

    std::vector<migraphx::shape::dynamic_dimension> y_dims{{1, 120}};
    std::vector<migraphx::shape::dynamic_dimension> idx_dims{{1, 120}};
    std::vector<migraphx::shape> y_dyn_shape{{migraphx::shape::half_type, y_dims},
                                             {migraphx::shape::int64_type, idx_dims},
                                             {migraphx::shape::int64_type, idx_dims},
                                             {migraphx::shape::int64_type, idx_dims}};

    expect_shape(migraphx::shape(y_dyn_shape), migraphx::make_op("unique"), x_shape);
}

TEST_CASE(test_unsqueeze)
{
    migraphx::shape s1{migraphx::shape::float_type, {4, 5, 3}};
    migraphx::shape s2{migraphx::shape::float_type, {4, 5, 1, 3}};
    expect_shape(s2, migraphx::make_op("unsqueeze", {{"axes", {2}}}), s1);
}

TEST_CASE(test_unsqueeze_dyn)
{
    migraphx::shape s1{migraphx::shape::float_type, {{1, 4, {3}}, {2, 5}, {3, 3}}};
    migraphx::shape s2{migraphx::shape::float_type, {{1, 4, {3}}, {2, 5}, {1, 1}, {3, 3}}};
    expect_shape(s2, migraphx::make_op("unsqueeze", {{"axes", {2}}}), s1);

    migraphx::shape s3{migraphx::shape::float_type, {{1, 4, {3}}, {2, 5}, {1, 1}, {3, 3}, {1, 1}}};
    expect_shape(s3, migraphx::make_op("unsqueeze", {{"axes", {2, 4}}}), s1);

    throws_shape(migraphx::make_op("unsqueeze", {{"axes", {2, 4}}, {"steps", {2}}}), s1);
}

TEST_CASE(test_unsqueeze_dyn_neg_axes)
{
    migraphx::shape s1{migraphx::shape::float_type, {{1, 4, {3}}, {2, 5}, {3, 3}}};
    migraphx::shape s2{migraphx::shape::float_type, {{1, 4, {3}}, {2, 5}, {1, 1}, {3, 3}}};
    expect_shape(s2, migraphx::make_op("unsqueeze", {{"axes", {-2}}}), s1);

    migraphx::shape s3{migraphx::shape::float_type, {{1, 4, {3}}, {2, 5}, {1, 1}, {3, 3}, {1, 1}}};
    expect_shape(s3, migraphx::make_op("unsqueeze", {{"axes", {-1, -3}}}), s1);
}

TEST_CASE(test_unsqueeze_step)
{
    migraphx::shape s1{migraphx::shape::float_type, {4, 5, 12}};
    migraphx::shape s2{migraphx::shape::float_type, {4, 5, 2, 6}};
    expect_shape(s2, migraphx::make_op("unsqueeze", {{"axes", {2}}, {"steps", {2}}}), s1);
}

TEST_CASE(test_unsqueeze_step_non_divisable)
{
    migraphx::shape s1{migraphx::shape::float_type, {4, 5, 3}};
    throws_shape(migraphx::make_op("unsqueeze", {{"axes", {2}}, {"steps", {2}}}), s1);
}

TEST_CASE(test_unsqueeze_step_zero)
{
    migraphx::shape s1{migraphx::shape::float_type, {4, 5, 12}};
    throws_shape(migraphx::make_op("unsqueeze", {{"axes", {2}}, {"steps", {0}}}), s1);
}

TEST_CASE(test_unsqueeze_step_at_end)
{
    migraphx::shape s1{migraphx::shape::float_type, {4, 5, 12}};
    throws_shape(migraphx::make_op("unsqueeze", {{"axes", {3}}, {"steps", {2}}}), s1);
}

TEST_CASE(test_unsqueeze_mismatch_step_axis)
{
    migraphx::shape s1{migraphx::shape::float_type, {4, 5, 12}};
    throws_shape(migraphx::make_op("unsqueeze", {{"axes", {2}}, {"steps", {2, 3}}}), s1);
}

TEST_CASE(test_unsqueeze_negative_axis1)
{
    migraphx::shape s1{migraphx::shape::float_type, {4, 5, 3}};
    migraphx::shape s2{migraphx::shape::float_type, {4, 5, 1, 3}};
    expect_shape(s2, migraphx::make_op("unsqueeze", {{"axes", {-2}}}), s1);
}

TEST_CASE(test_unsqueeze_negative_axis2)
{
    migraphx::shape s1{migraphx::shape::float_type, {4, 5, 3}};
    migraphx::shape s2{migraphx::shape::float_type, {4, 5, 3, 1}};
    expect_shape(s2, migraphx::make_op("unsqueeze", {{"axes", {-1}}}), s1);
}

TEST_CASE(test_unsqueeze_negative_axis3)
{
    migraphx::shape s1{migraphx::shape::float_type, {4, 5, 3}};
    migraphx::shape s2{migraphx::shape::float_type, {4, 1, 5, 3}};
    expect_shape(s2, migraphx::make_op("unsqueeze", {{"axes", {-3}}}), s1);
}

TEST_CASE(test_unsqueeze_scalar)
{
    migraphx::shape s1{migraphx::shape::float_type, {1}, {0}};
    migraphx::shape s2{migraphx::shape::float_type, {1}, {1}};
    expect_shape(s2, migraphx::make_op("unsqueeze", {{"axes", {0}}}), s1);
}

TEST_CASE(test_unsqueeze_scalar_tensor1)
{
    migraphx::shape s1{migraphx::shape::float_type, {4, 3, 3}, {0, 0, 0}};
    migraphx::shape s2{migraphx::shape::float_type, {4, 3, 1, 3}, {0, 0, 1, 0}};
    expect_shape(s2, migraphx::make_op("unsqueeze", {{"axes", {-2}}}), s1);
}

TEST_CASE(test_unsqueeze_scalar_tensor2)
{
    migraphx::shape s1{migraphx::shape::float_type, {1, 1, 1}, {0, 0, 0}};
    migraphx::shape s2{migraphx::shape::float_type, {1, 1, 1, 1}, {0, 0, 0, 1}};
    expect_shape(s2, migraphx::make_op("unsqueeze", {{"axes", {-1}}}), s1);
}

TEST_CASE(test_unsqueeze_scalar_step)
{
    migraphx::shape s{migraphx::shape::float_type, {6, 1, 2}, {0, 0, 0}};
    throws_shape(migraphx::make_op("unsqueeze", {{"axes", {0}}, {"steps", {3}}}), s);
}

TEST_CASE(test_unsqueeze_transpose)
{
    migraphx::shape s1{migraphx::shape::float_type, {4, 4, 3}, {12, 1, 4}};
    migraphx::shape s2{migraphx::shape::float_type, {4, 4, 1, 3}, {12, 1, 12, 4}};
    expect_shape(s2, migraphx::make_op("unsqueeze", {{"axes", {2}}}), s1);
}

TEST_CASE(test_unsqueeze_transpose_step)
{
    migraphx::shape s1{migraphx::shape::float_type, {4, 4, 6}, {24, 1, 4}};
    migraphx::shape s2{migraphx::shape::float_type, {4, 4, 2, 3}, {24, 1, 12, 4}};
    expect_shape(s2, migraphx::make_op("unsqueeze", {{"axes", {2}}, {"steps", {2}}}), s1);
}

TEST_CASE(test_unsqueeze_multibroadcast)
{
    migraphx::shape s1{migraphx::shape::float_type, {2, 3, 4}, {0, 1, 0}};
    migraphx::shape s2{migraphx::shape::float_type, {2, 3, 1, 4}, {0, 1, 0, 0}};
    expect_shape(s2, migraphx::make_op("unsqueeze", {{"axes", {2}}}), s1);
}

TEST_CASE(test_unsqueeze_slice)
{
    migraphx::shape s1{migraphx::shape::float_type, {2, 3, 4}, {108, 36, 1}};
    migraphx::shape s2{migraphx::shape::float_type, {2, 3, 1, 4}, {108, 36, 4, 1}};
    expect_shape(s2, migraphx::make_op("unsqueeze", {{"axes", {2}}}), s1);
}

TEST_CASE(test_unsqueeze_axis_zero)
{
    migraphx::shape s1{migraphx::shape::float_type, {2, 3, 4}};
    migraphx::shape s2{migraphx::shape::float_type, {1, 2, 3, 4}};
    expect_shape(s2, migraphx::make_op("unsqueeze", {{"axes", {0}}}), s1);
}

TEST_CASE(test_unsqueeze_axis_last)
{
    migraphx::shape s1{migraphx::shape::float_type, {2, 3, 4}};
    migraphx::shape s2{migraphx::shape::float_type, {2, 3, 4, 1}};
    expect_shape(s2, migraphx::make_op("unsqueeze", {{"axes", {-1}}}), s1);
}

TEST_CASE(test_unsqueeze_multiple_axes_1)
{
    migraphx::shape s1{migraphx::shape::float_type, {2, 3, 4}};
    migraphx::shape s2{migraphx::shape::float_type, {1, 2, 3, 4, 1}};
    expect_shape(s2, migraphx::make_op("unsqueeze", {{"axes", {0, -1}}}), s1);
}

TEST_CASE(test_unsqueeze_multiple_axes_2)
{
    migraphx::shape s1{migraphx::shape::float_type, {2, 3, 4}};
    migraphx::shape s2{migraphx::shape::float_type, {1, 1, 2, 3, 4}};
    expect_shape(s2, migraphx::make_op("unsqueeze", {{"axes", {0, 1}}}), s1);
}

TEST_CASE(test_unsqueeze_multiple_axes_3)
{
    migraphx::shape s1{migraphx::shape::float_type, {3, 4, 5}};
    migraphx::shape s2{migraphx::shape::float_type, {3, 4, 1, 5, 1, 1}};
    expect_shape(s2, migraphx::make_op("unsqueeze", {{"axes", {2, 4, 5}}}), s1);
}

TEST_CASE(test_unsqueeze_multiple_axes_4)
{
    migraphx::shape s1{migraphx::shape::float_type, {3, 4, 5}};
    migraphx::shape s2{migraphx::shape::float_type, {3, 4, 1, 5, 1, 1}};
    expect_shape(s2, migraphx::make_op("unsqueeze", {{"axes", {5, 4, 2}}}), s1);
}

TEST_CASE(test_unsqueeze_multiple_axes_step)
{
    migraphx::shape s1{migraphx::shape::float_type, {3, 4, 10}};
    migraphx::shape s2{migraphx::shape::float_type, {3, 4, 2, 5, 1, 1}};
    expect_shape(s2, migraphx::make_op("unsqueeze", {{"axes", {2, 4, 5}}, {"steps", {2}}}), s1);
}

TEST_CASE(transpose_shape)
{
    migraphx::shape input{migraphx::shape::float_type, {2, 2}};
    migraphx::shape output{migraphx::shape::float_type, {2, 2}, {1, 2}};
    expect_shape(input, migraphx::make_op("transpose", {{"permutation", {0, 1}}}), input);
    expect_shape(output, migraphx::make_op("transpose", {{"permutation", {1, 0}}}), input);
    throws_shape(migraphx::make_op("transpose", {{"permutation", {1, 2}}}), input);
}

TEST_CASE(transpose_dyn_shape0)
{
    migraphx::shape input{migraphx::shape::float_type, {{1, 4}, {2, 2}}};
    migraphx::shape output{migraphx::shape::float_type, {{2, 2}, {1, 4}}};
    expect_shape(input, migraphx::make_op("transpose", {{"permutation", {0, 1}}}), input);
    expect_shape(output, migraphx::make_op("transpose", {{"permutation", {1, 0}}}), input);
}

TEST_CASE(transpose_dyn_shape1)
{
    migraphx::shape input{migraphx::shape::float_type, {{1, 4}, {4, 4}, {4, 4}}};
    migraphx::shape output{migraphx::shape::float_type, {{4, 4}, {4, 4}, {1, 4}}};
    expect_shape(input, migraphx::make_op("transpose", {{"permutation", {0, 1, 2}}}), input);
    expect_shape(output, migraphx::make_op("transpose", {{"permutation", {2, 1, 0}}}), input);
}

TEST_CASE(transpose_axes_error)
{
    migraphx::shape input{migraphx::shape::float_type, {2, 2}};
    throws_shape(migraphx::make_op("transpose", {{"permutation", {1}}}), input);
}

TEST_CASE(step_test)
{
    migraphx::shape s1{migraphx::shape::float_type, {1, 2, 4}};
    {
        migraphx::shape s2{migraphx::shape::float_type, {1, 1, 2}, {8, 8, 3}};
        expect_shape(s2, migraphx::make_op("step", {{"axes", {1, 2}}, {"steps", {2, 3}}}), s1);
    }

    {
        migraphx::shape s{migraphx::shape::float_type, {1, 2, 4}};
        throws_shape(migraphx::make_op("step", {{"axes", {1, 2}}, {"steps", {1}}}), s1);
    }

    {
        migraphx::shape s{migraphx::shape::float_type, {1, 2, 4}};
        throws_shape(migraphx::make_op("step", {{"axes", {2, 3}}, {"steps", {2, 3}}}), s1);
    }
}

TEST_CASE(unary_scalar_input)
{
    migraphx::shape ss{migraphx::shape::half_type};
    expect_shape(ss, migraphx::make_op("sin"), ss);

    migraphx::shape s{migraphx::shape::float_type, {1}};
    expect_shape(s, migraphx::make_op("sin"), s);
}

TEST_CASE(unary_broadcast_input)
{
    migraphx::shape ss{migraphx::shape::half_type, {2, 3}, {1, 0}};
    migraphx::shape s{migraphx::shape::half_type, {2, 3}};
    expect_shape(s, migraphx::make_op("sin"), ss);
}

TEST_CASE(where_broadcast_input)
{
    migraphx::shape s1{migraphx::shape::float_type, {2, 2}, {3, 0}};
    migraphx::shape s2{migraphx::shape::float_type, {2, 2}};
    migraphx::shape s3{migraphx::shape::bool_type, {2, 2}};
    expect_shape(s2, migraphx::make_op("where"), s3, s1, s2);
}

TEST_CASE(where_dyn_input0)
{
    // dynamic shapes not the same
    migraphx::shape s1{migraphx::shape::float_type, {{2, 3}, {3, 3}}};
    migraphx::shape s2{migraphx::shape::float_type, {{2, 3}, {2, 3}}};
    migraphx::shape s3{migraphx::shape::bool_type, {2, 2}};
    throws_shape(migraphx::make_op("where"), s3, s1, s2);
}

TEST_CASE(where_dyn_input1)
{
    // mixed static/dynamic inputs (not allowed)
    migraphx::shape s1{migraphx::shape::float_type, {2, 2}, {2, 1}};
    migraphx::shape s2{migraphx::shape::float_type, {{2, 2}, {2, 2}}};
    migraphx::shape s3{migraphx::shape::bool_type, {2, 2}, {2, 1}};
    throws_shape(migraphx::make_op("where"), s3, s1, s2);
}

TEST_CASE(where_dyn_input2)
{
    // dynamic shapes
    migraphx::shape s1{migraphx::shape::float_type, {{2, 3}, {3, 3}}};
    migraphx::shape s2{migraphx::shape::float_type, {{2, 3}, {3, 3}}};
    migraphx::shape s3{migraphx::shape::bool_type, {{2, 3}, {3, 3}}};
    expect_shape(s2, migraphx::make_op("where"), s3, s1, s2);
}

TEST_CASE(where_dyn_input3)
{
    // dynamic shapes, predicate shape is different
    migraphx::shape s1{migraphx::shape::float_type, {{2, 3}, {3, 3}}};
    migraphx::shape s2{migraphx::shape::float_type, {{2, 3}, {3, 3}}};
    migraphx::shape s3{migraphx::shape::bool_type, {{2, 3}, {3, 4}}};
    throws_shape(migraphx::make_op("where"), s3, s1, s2);
}

TEST_CASE(roialign_test)
{
    migraphx::shape sx{migraphx::shape::float_type, {3, 4, 5, 6}};
    migraphx::shape srois{migraphx::shape::float_type, {2, 4}};
    migraphx::shape sbi{migraphx::shape::int64_type, {2}};
    migraphx::shape sout{migraphx::shape::float_type, {2, 4, 1, 1}};

    expect_shape(sout, migraphx::make_op("roialign"), sx, srois, sbi);

    migraphx::shape sbi1{migraphx::shape::int64_type, {2, 3}};
    throws_shape(migraphx::make_op("roialign"), sx, srois, sbi1);

    migraphx::shape sbi2{migraphx::shape::int64_type, {3}};
    throws_shape(migraphx::make_op("roialign"), sx, srois, sbi2);

    migraphx::shape srois1{migraphx::shape::float_type, {2, 4, 3}};
    throws_shape(migraphx::make_op("roialign"), sx, srois1, sbi);

    migraphx::shape srois2{migraphx::shape::float_type, {2, 3}};
    throws_shape(migraphx::make_op("roialign"), sx, srois2, sbi);
}

TEST_CASE(test_concat)
{
    migraphx::shape sx{migraphx::shape::float_type, {3, 4, 5, 6}};
    migraphx::shape sy{migraphx::shape::float_type, {3, 4, 1, 6}};
    migraphx::shape sout{migraphx::shape::float_type, {3, 4, 6, 6}};

    expect_shape(sout, migraphx::make_op("concat", {{"axis", 2}}), sx, sy);

    // axis out of range
    throws_shape(migraphx::make_op("concat", {{"axis", 11}}), sx, sy);

    // 1 input; no-op
    expect_shape(sx, migraphx::make_op("concat", {{"axis", 2}}), sx);

    // rank doesn't match
    migraphx::shape sbi1{migraphx::shape::int64_type, {2, 3}};
    throws_shape(migraphx::make_op("concat", {{"axis", 0}}), sx, sbi1);

    // non-matching dimension 2
    throws_shape(migraphx::make_op("concat", {{"axis", 1}}), sx, sy);

    // no input shapes (at least one is required)
    throws_shape(migraphx::make_op("concat", {{"axis", 0}}));
}

TEST_CASE(test_dyn_concat)
{
    migraphx::shape sx{migraphx::shape::float_type, {{1, 3, {3}}, {4, 4}, {1, 5, {5}}, {6, 6}}};
    migraphx::shape sy{migraphx::shape::float_type, {{1, 3, {3}}, {4, 4}, {1, 4, {4}}, {6, 6}}};
    migraphx::shape sout{migraphx::shape::float_type, {{1, 3, {3}}, {4, 4}, {2, 9}, {6, 6}}};

    expect_shape(sout, migraphx::make_op("concat", {{"axis", 2}}), sx, sy);

    // axis out of range
    throws_shape(migraphx::make_op("concat", {{"axis", 4}}), sx, sy);

    // rank doesn't match
    migraphx::shape srank{migraphx::shape::int64_type, {{1, 3, {3}}, {4, 4}}};
    throws_shape(migraphx::make_op("concat", {{"axis", 0}}), sx, srank);

    // non-matching dimension 2
    throws_shape(migraphx::make_op("concat", {{"axis", 1}}), sx, sy);

    // static and dynamic shapes together
    migraphx::shape sstat{migraphx::shape::float_type, {3, 4, 1, 6}};
    throws_shape(migraphx::make_op("concat", {{"axis", 2}}), sx, sstat);
}

int main(int argc, const char* argv[]) { test::run(argc, argv); }<|MERGE_RESOLUTION|>--- conflicted
+++ resolved
@@ -926,7 +926,6 @@
                  s0);
 }
 
-<<<<<<< HEAD
 TEST_CASE(broadcast_for_dot_dyn2)
 {
     migraphx::shape s0{migraphx::shape::float_type, {{6, 12}, {4, 4}, {8, 8}}};
@@ -941,7 +940,8 @@
         migraphx::make_op("broadcast_for_dot"),
         s1,
         s0);
-=======
+}
+
 TEST_CASE(broadcast_with_dims0)
 {
     using migraphx::shape;
@@ -964,7 +964,6 @@
                  migraphx::make_op("broadcast_with_dims"),
                  s0,
                  s1);
->>>>>>> 554e850e
 }
 
 TEST_CASE(flatten_shape)
