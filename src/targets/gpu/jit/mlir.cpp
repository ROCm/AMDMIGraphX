/*
 * The MIT License (MIT)
 *
 * Copyright (c) 2015-2022 Advanced Micro Devices, Inc. All rights reserved.
 *
 * Permission is hereby granted, free of charge, to any person obtaining a copy
 * of this software and associated documentation files (the "Software"), to deal
 * in the Software without restriction, including without limitation the rights
 * to use, copy, modify, merge, publish, distribute, sublicense, and/or sell
 * copies of the Software, and to permit persons to whom the Software is
 * furnished to do so, subject to the following conditions:
 *
 * The above copyright notice and this permission notice shall be included in
 * all copies or substantial portions of the Software.
 *
 * THE SOFTWARE IS PROVIDED "AS IS", WITHOUT WARRANTY OF ANY KIND, EXPRESS OR
 * IMPLIED, INCLUDING BUT NOT LIMITED TO THE WARRANTIES OF MERCHANTABILITY,
 * FITNESS FOR A PARTICULAR PURPOSE AND NONINFRINGEMENT.  IN NO EVENT SHALL THE
 * AUTHORS OR COPYRIGHT HOLDERS BE LIABLE FOR ANY CLAIM, DAMAGES OR OTHER
 * LIABILITY, WHETHER IN AN ACTION OF CONTRACT, TORT OR OTHERWISE, ARISING FROM,
 * OUT OF OR IN CONNECTION WITH THE SOFTWARE OR THE USE OR OTHER DEALINGS IN
 * THE SOFTWARE.
 */
#include <migraphx/gpu/compiler.hpp>
#include <migraphx/make_op.hpp>
#include <migraphx/gpu/context.hpp>
#include <migraphx/gpu/mlir.hpp>

namespace migraphx {
inline namespace MIGRAPHX_INLINE_NS {
namespace gpu {

struct mlir_compiler : compiler<mlir_compiler>
{
    std::vector<std::string> names() const { return {"gpu::mlir_op"}; }

    operation compile_op(context&, const std::vector<shape>&, const value&) const { return {}; }

<<<<<<< HEAD
    compiler_replace compile(const context& ctx, instruction_ref ins, const operation&) const
=======
    compiler_replace
    compile(context& ctx, instruction_ref ins, const operation&, const value& solution) const
>>>>>>> 5d91adcf
    {
        auto* smod = ins->module_inputs().front();
        assert(smod->get_parameter_names().size() == ins->inputs().size() - 1);
        return insert(compile_mlir(ctx, *smod, ins->inputs(), solution));
    }

    compiler_replace insert(code_object_op co) const
    {
        return {std::move(co), [](module& m, instruction_ref ins, const operation& op) {
                    auto mlir = insert_mlir(m, ins, any_cast<code_object_op>(op), ins->inputs());
                    m.replace_instruction(ins, mlir);
                }};
    }

    optional<tuning_config>
    get_tuning_config(context&, instruction_ref ins, const operation&, bool exhaustive) const
    {
        if(not exhaustive)
            return nullopt;
        auto shapes = to_shapes(ins->inputs());
        auto* smod  = ins->module_inputs().front();
        return get_tuning_config_mlir(*smod, shapes);
    }
};

} // namespace gpu
} // namespace MIGRAPHX_INLINE_NS
} // namespace migraphx<|MERGE_RESOLUTION|>--- conflicted
+++ resolved
@@ -36,12 +36,8 @@
 
     operation compile_op(context&, const std::vector<shape>&, const value&) const { return {}; }
 
-<<<<<<< HEAD
-    compiler_replace compile(const context& ctx, instruction_ref ins, const operation&) const
-=======
     compiler_replace
-    compile(context& ctx, instruction_ref ins, const operation&, const value& solution) const
->>>>>>> 5d91adcf
+    compile(const context& ctx, instruction_ref ins, const operation&, const value& solution) const
     {
         auto* smod = ins->module_inputs().front();
         assert(smod->get_parameter_names().size() == ins->inputs().size() - 1);
