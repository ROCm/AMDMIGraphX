--- conflicted
+++ resolved
@@ -187,14 +187,9 @@
             fs::create_directories(dirname);
             std::string base = p.name() + std::to_string(clk) + ".mxr";
 #if defined(_WIN32)
-                // On Windows, some pass names may contain invalid characters for filenames
-<<<<<<< HEAD
+            // On Windows, some pass names may contain invalid characters for filenames
             sanitize(base);
 #endif
-=======
-                sanitize(base);
-            #endif
->>>>>>> 45868494
             fs::path fname = dirname / base;
             std::cerr << "Dump: " << fname << std::endl;
             save(*prog, fname.string());
