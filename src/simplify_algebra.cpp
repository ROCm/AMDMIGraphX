#include <migraphx/simplify_algebra.hpp>
#include <migraphx/dead_code_elimination.hpp>
#include <migraphx/program.hpp>
#include <migraphx/op/add.hpp>
#include <migraphx/op/mul.hpp>
#include <migraphx/op/concat.hpp>
#include <migraphx/op/slice.hpp>
#include <migraphx/op/convolution.hpp>
#include <migraphx/op/contiguous.hpp>
#include <migraphx/op/as_shape.hpp>
#include <migraphx/op/broadcast.hpp>
#include <migraphx/op/neg.hpp>
#include <migraphx/op/recip.hpp>
#include <migraphx/op/reshape.hpp>
#include <migraphx/op/rsqrt.hpp>
#include <migraphx/op/transpose.hpp>
#include <migraphx/matcher.hpp>
#include <migraphx/literal.hpp>
#include <migraphx/make_op.hpp>
#include <migraphx/serialize.hpp>

#include <migraphx/algorithm.hpp>
#include <unordered_set>

namespace migraphx {
inline namespace MIGRAPHX_INLINE_NS {

auto lit_broadcast() { return match::any_of(match::is_constant(), match::name("broadcast")); }
auto not_lit_broadcast() { return match::none_of(match::is_constant(), match::name("broadcast")); }
auto op_lit_broadcast(std::string op, std::string x, std::string y)
{
    return match::name(std::move(op))(match::either_arg(0, 1)(
        lit_broadcast().bind(std::move(x)), not_lit_broadcast().bind(std::move(y))));
}

auto conv_const_weights()
{
    return match::name("convolution")(match::used_once(),
                                      match::args(match::any(), match::is_constant().bind("w")));
}

auto reduction() { return match::name_contains("reduce"); }

struct find_mul_conv
{
    auto matcher() const
    {
        return match::name("mul")(match::either_arg(0, 1)(conv_const_weights().bind("conv"),
                                                          match::name("broadcast").bind("a")));
    }

    void apply(module& p, match::matcher_result r) const
    {
        auto ins      = r.result;
        auto conv_ins = r.instructions["conv"];
        auto a_ins    = r.instructions["a"];
        auto w_ins    = r.instructions["w"];

        auto broadcast_op = any_cast<op::broadcast>(a_ins->get_operator());
        if(broadcast_op.axis != 1)
            return;

        auto new_a = p.insert_instruction(
            ins,
            make_op("broadcast", {{"axis", 0}, {"dims", w_ins->get_shape().lens()}}),
            a_ins->inputs().front());
        auto new_mul  = p.insert_instruction(ins, make_op("mul"), new_a, w_ins);
        auto new_conv = p.insert_instruction(
            ins, conv_ins->get_operator(), conv_ins->inputs().front(), new_mul);
        p.replace_instruction(ins, new_conv);
    }
};

struct find_mul_slice_conv
{
    static auto conv()
    {
        return match::name("convolution")(
            match::all_of[match::outputs()](match::name("slice")),
            match::args(match::any(), match::is_constant().bind("w")));
    }
    auto matcher() const
    {
        return match::name("mul")(match::either_arg(0, 1)(
            match::name("slice")(match::used_once(), match::arg(0)(conv().bind("conv")))
                .bind("slice"),
            match::name("broadcast")(match::is_constant()).bind("a")));
    }

    void apply(module& p, match::matcher_result r) const
    {
        auto ins       = r.result;
        auto slice_ins = r.instructions["slice"];
        auto conv_ins  = r.instructions["conv"];
        auto a_ins     = r.instructions["a"];
        auto w_ins     = r.instructions["w"];

        auto broadcast_op = any_cast<op::broadcast>(a_ins->get_operator());
        if(broadcast_op.axis != 1)
            return;

        auto slice_op = any_cast<op::slice>(slice_ins->get_operator());
        if(slice_op.axes.size() != 1)
            return;
        if(slice_op.axes.front() != 1)
            return;

        auto slice_idx = std::distance(conv_ins, slice_ins);
        if(std::any_of(conv_ins->outputs().begin(), conv_ins->outputs().end(), [&](auto i) {
               if(i == slice_ins)
                   return false;
               if(std::distance(conv_ins, i) < slice_idx)
                   return true;
               auto sop = any_cast<op::slice>(i->get_operator());
               if(sop.axes != slice_op.axes)
                   return true;
               if(std::max(sop.starts.front(), slice_op.starts.front()) <
                  std::min(sop.ends.front(), slice_op.ends.front()))
                   return true;
               return false;
           }))
            return;

        auto w_slice_op  = slice_op;
        w_slice_op.axes  = {0};
        auto slice_w_ins = p.insert_instruction(ins, w_slice_op, w_ins);

        auto new_a = p.insert_instruction(
            ins,
            make_op("broadcast", {{"axis", 0}, {"dims", slice_w_ins->get_shape().lens()}}),
            a_ins->inputs().front());
        auto new_mul = p.insert_instruction(ins, make_op("mul"), new_a, slice_w_ins);

        std::vector<instruction_ref> sliced_weights;
        if(slice_op.starts.front() != 0)
            sliced_weights.push_back(p.insert_instruction(
                ins,
                make_op("slice", {{"axes", {0}}, {"starts", {0}}, {"ends", slice_op.starts}}),
                w_ins));
        sliced_weights.push_back(new_mul);
        int64_t end_axis = w_ins->get_shape().lens().at(0);
        if(slice_op.ends.front() != end_axis)
            sliced_weights.push_back(p.insert_instruction(
                ins,
                make_op("slice", {{"axes", {0}}, {"starts", slice_op.ends}, {"ends", {end_axis}}}),
                w_ins));

        auto new_weights =
            p.insert_instruction(ins, make_op("concat", {{"axis", 0}}), sliced_weights);

        auto new_conv = p.insert_instruction(
            ins, conv_ins->get_operator(), conv_ins->inputs().front(), new_weights);
        assert(conv_ins->get_shape() == new_conv->get_shape());

        auto slice1 = p.insert_instruction(ins, slice_op, new_conv);
        assert(ins->get_shape().lens() == slice1->get_shape().lens());
        p.replace_instruction(ins, slice1);
        // TODO: Check each slice doesn't overlap and that it occurs after slice_ins
        for(auto output : conv_ins->outputs())
            if(output != slice_ins)
                instruction::replace_argument(output, conv_ins, new_conv);
    }
};

// a * (x + b) => a * x + a * b
struct find_mul_add
{
    auto matcher() const
    {
        return match::name("mul")(match::either_arg(0, 1)(
            match::name("add")(
                match::either_arg(0, 1)(
                    match::any().bind("x"),
                    match::any_of(conv_const_weights(), match::is_constant()).bind("b")),
                match::none_of(match::args(match::is_constant(), match::is_constant())),
                match::used_once()),
            match::is_constant().bind("a")));
    }

    void apply(module& p, match::matcher_result r) const
    {
        auto ins   = r.result;
        auto a_ins = r.instructions["a"];
        auto b_ins = r.instructions["b"];
        auto x_ins = r.instructions["x"];
        assert(x_ins != b_ins);

        auto ax_ins = p.insert_instruction(ins, make_op("mul"), a_ins, x_ins);
        auto ab_ins = p.insert_instruction(ins, make_op("mul"), a_ins, b_ins);
        p.replace_instruction(ins, make_op("add"), ax_ins, ab_ins);
    }
};

struct find_add_lit_broadcast
{
    auto matcher() const
    {
        return match::name("add")(
            match::either_arg(0, 1)(op_lit_broadcast("add", "a", "x"), lit_broadcast().bind("b")));
    }

    void apply(module& p, match::matcher_result r) const
    {
        auto ins   = r.result;
        auto x_ins = r.instructions["x"];
        auto a_ins = r.instructions["a"];
        auto b_ins = r.instructions["b"];

        auto sumab = p.insert_instruction(ins, make_op("add"), a_ins, b_ins);
        p.replace_instruction(ins, make_op("add"), x_ins, sumab);
    }
};

struct find_double_add_lit_broadcast
{
    auto matcher() const
    {
        return match::name("add")(
            match::args(op_lit_broadcast("add", "a", "x"), op_lit_broadcast("add", "b", "y")));
    }

    void apply(module& p, match::matcher_result r) const
    {
        auto ins   = r.result;
        auto x_ins = r.instructions["x"];
        auto y_ins = r.instructions["y"];
        auto a_ins = r.instructions["a"];
        auto b_ins = r.instructions["b"];

        instruction_ref sumab;

        if(a_ins->name() == "broadcast" and b_ins->name() == "broadcast")
        {
            if(a_ins->inputs().at(0)->get_shape() != b_ins->inputs().at(0)->get_shape())
                return;
            auto op     = a_ins->get_operator();
            auto presum = p.insert_instruction(
                ins, make_op("add"), a_ins->inputs().at(0), b_ins->inputs().at(0));
            sumab = p.insert_instruction(ins, op, presum);
        }
        else
        {
            sumab = p.insert_instruction(ins, make_op("add"), a_ins, b_ins);
        }

        auto sumxy = p.insert_instruction(ins, make_op("add"), x_ins, y_ins);
        p.replace_instruction(ins, make_op("add"), sumxy, sumab);
    }
};

struct find_inner_broadcast
{
    auto matcher() const
    {
        return pointwise(
            match::nargs(2),
            match::args(match::name("broadcast").bind("x"), match::name("broadcast").bind("y")));
    }

    void apply(module& p, match::matcher_result r) const
    {
        auto ins   = r.result;
        auto x_ins = r.instructions["x"];
        auto y_ins = r.instructions["y"];

        auto xbroadcast = any_cast<op::broadcast>(x_ins->get_operator());
        auto ybroadcast = any_cast<op::broadcast>(y_ins->get_operator());

        if(xbroadcast.axis != ybroadcast.axis)
            return;

        auto op = p.insert_instruction(
            ins, ins->get_operator(), x_ins->inputs().front(), y_ins->inputs().front());
        p.replace_instruction(ins, xbroadcast, op);
    }
};

struct find_concat_op
{
    auto matcher() const
    {
        return match::name("concat")(match::any_of[match::inputs()](
            match::any_of(match::pointwise(), match::name("broadcast")), match::used_once()));
    }

    template <class Iterator>
    static std::vector<std::size_t> get_output_lens(Iterator start, Iterator last, std::size_t axis)
    {
        assert(start != last);
        std::size_t dim = 0;
        for(auto ins : range(start, last))
        {
            dim += ins->get_shape().lens().at(axis);
        }
        auto lens  = (*start)->get_shape().lens();
        lens[axis] = dim;
        return lens;
    }

    static bool is_valid_op(const operation& op)
    {
        return op.name() == "broadcast" or op.attributes().contains("pointwise");
    }

    void apply(module& p, const match::matcher_result& r) const
    {
        auto ins  = r.result;
        auto axis = any_cast<op::concat>(ins->get_operator()).axis;

        auto each = [&](auto start, auto last) -> std::vector<instruction_ref> {
            if(std::distance(start, last) < 2)
                return {start, last};
            auto x = *start;
            if(x->inputs().size() > 2 or x->inputs().empty() or x->outputs().size() > 1)
                return {start, last};
            auto op = x->get_operator();
            if(not is_valid_op(op))
                return {start, last};
            auto iaxis = axis;
            // Adjust broadcast lens
            if(op.name() == "broadcast")
            {
                auto b = any_cast<op::broadcast>(op);
                if(b.axis != iaxis)
                    return {start, last};
                b.broadcast_lens = get_output_lens(start, last, iaxis);
                op               = b;
                iaxis            = 0;
            }

            std::vector<instruction_ref> concats;
            for(std::size_t i = 0; i < x->inputs().size(); i++)
            {
                std::vector<instruction_ref> inputs;
                std::transform(start, last, std::back_inserter(inputs), [&](auto j) {
                    return j->inputs().at(i);
                });
                auto concat =
                    p.insert_instruction(ins, make_op("concat", {{"axis", iaxis}}), inputs);
                concats.push_back(concat);
            }
            auto y = p.insert_instruction(ins, op, concats);
            return {y};

        };

        std::vector<instruction_ref> args;
        auto update_args = [&](auto start, auto last) {
            auto x = each(start, last);
            args.insert(args.end(), x.begin(), x.end());
        };
        auto pred = [](auto i, auto j) {
            return i->get_operator() == j->get_operator() and
                   i->inputs().size() == i->inputs().size() and
                   i->outputs().size() == i->outputs().size();
        };
        group_unique(ins->inputs().begin(), ins->inputs().end(), update_args, pred);
        if(args.size() == 1)
            p.replace_instruction(ins, args.front());
        else
            p.replace_instruction(ins, make_op("concat", {{"axis", axis}}), args);
    }
};

std::vector<instruction_ref> get_splits(instruction_ref ins)
{
    std::vector<instruction_ref> result;
    std::copy_if(ins->outputs().begin(),
                 ins->outputs().end(),
                 std::back_inserter(result),
                 [&](auto i) { return i->name() == "slice"; });
    if(result.size() < 2)
        return {};
    auto get_slice = [](auto& i) -> auto& { return any_cast<op::slice>(i->get_operator()); };
    auto&& axes    = get_slice(result.front()).axes;
    if(std::any_of(result.begin(), result.end(), [&](auto i) { return get_slice(i).axes != axes; }))
        return {};
    auto get_start = [&](auto& i) -> auto& { return get_slice(i).starts; };
    auto get_end   = [&](auto& i) -> auto& { return get_slice(i).ends; };
    std::sort(
        result.begin(), result.end(), [&](auto x, auto y) { return get_start(x) < get_start(y); });
    if(std::any_of(get_start(result.front()).begin(), get_start(result.front()).end(), [&](auto i) {
           return i != 0;
       }))
        return {};
    auto it = std::adjacent_find(
        result.begin(), result.end(), [&](auto x, auto y) { return get_end(x) != get_start(y); });
    if(it != result.end())
        return {};
    for(std::size_t i = 0; i < axes.size(); i++)
    {
        auto axis = axes[i];
        if(ins->get_shape().lens()[axis] != get_slice(result.back()).ends[i])
            return {};
    }
    return result;
}

struct find_splits
{
    auto matcher() const
    {
        return match::any(match::any_of[match::outputs()](match::name("slice")(
            match::any_of[match::outputs()](match::pointwise(), reduction()))));
    }

<<<<<<< HEAD
    static bool is_dependent(instruction_ref ins1, instruction_ref ins2)
=======
    static bool is_dependent(const module& m, instruction_ref ins1, instruction_ref ins2)
>>>>>>> 22e18865
    {

        std::unordered_set<instruction_ref> traversed;
        return fix<bool>([&](auto self, auto ins) -> bool {
            if(ins == ins2)
                return true;

            if(contains(traversed, ins))
                return false;

            traversed.insert(ins);
            const auto& inputs = ins->inputs();
<<<<<<< HEAD
            return std::any_of(inputs.begin(), inputs.end(), [&](auto in) { return self(in); });
=======
            return std::any_of(inputs.begin(), inputs.end(), [&](auto in) {
                return m.has_instruction(in) and self(in);
            });
>>>>>>> 22e18865
        })(ins1);
    }

    static std::vector<std::vector<instruction_ref>>
    get_split_groups(const module& m, const std::vector<instruction_ref>& splits)
    {
        std::vector<std::vector<instruction_ref>> groups;
        for(auto out : splits.front()->outputs())
        {
            if(out->name() == "slice")
                continue;
            std::vector<instruction_ref> group;
            for(auto split : splits)
            {
                auto it =
                    std::find_if(split->outputs().begin(), split->outputs().end(), [&](auto i) {
                        return i->get_operator() == out->get_operator();
                    });
                if(it == split->outputs().end())
                    break;
                assert((*it)->name() != "slice");

<<<<<<< HEAD
                if(contains(group, *it))
                    return {};

                // there are should be no dependent between instructions in the group
                if(std::any_of(group.begin(), group.end(), [&](auto i) {
                       return is_dependent(*it, i) or is_dependent(i, *it);
                   }))
                {
                    return {};
=======
                // If there is a duplicate bail
                // there are should be no dependency between instructions in the group
                if(std::any_of(group.begin(), group.end(), [&](auto i) {
                       return is_dependent(m, *it, i) or is_dependent(m, i, *it);
                   }))
                {
                    return {};
>>>>>>> 22e18865
                }

                group.push_back(*it);
            }
            if(group.size() != splits.size())
                continue;
            groups.push_back(group);
        }
        return groups;
    }

    bool is_fusable(instruction_ref start, instruction_ref split_front) const
    {
        auto op = start->get_operator();
        if(contains(op.name(), "reduce"))
        {
            auto slc         = any_cast<op::slice>(split_front->get_operator());
            auto slc_axes    = slc.axes;
            auto reduce_axes = start->get_operator().to_value()["axes"].to_vector<int64_t>();
            // axes of slice and reduce op cannot have overlap
            if(std::any_of(slc_axes.begin(), slc_axes.end(), [&](auto axis) {
                   return (std::find(reduce_axes.begin(), reduce_axes.end(), axis) !=
                           reduce_axes.end());
               }))
            {
                return false;
            }
        }
        else if(not op.attributes().contains("pointwise"))
        {
            return false;
        }

        return true;
    }

    void apply(module& p, const match::matcher_result& r) const
    {
        auto ins    = r.result;
        auto splits = get_splits(ins);
        if(splits.empty())
            return;

        for(const auto& group : get_split_groups(p, splits))
        {
            auto start       = group.front();
            auto split_front = splits.front();
            auto op          = start->get_operator();
            if(not is_fusable(start, split_front))
            {
                continue;
            }

            // Make sure there is no duplicates
            assert(std::none_of(
                std::next(group.begin()), group.end(), [&](auto i) { return i == start; }));

            auto split_idx    = 0;
            instruction_ref c = p.end();
            if(start->inputs().size() == 1)
            {
                c = p.insert_instruction(std::next(ins), op, ins);
            }
            else if(start->inputs().size() == 2)
            {
                assert(not std::none_of(start->inputs().begin(), start->inputs().end(), [](auto i) {
                    return i->name() == "slice";
                }) && "one argument must be a split");
                auto data_idx = 1;
                if(start->inputs().back()->name() == "slice")
                {
                    split_idx = 1;
                    data_idx  = 0;
                }

                std::vector<instruction_ref> data_args;
                std::transform(group.begin(),
                               group.end(),
                               std::back_inserter(data_args),
                               [&](auto i) { return i->inputs()[data_idx]; });

                // Data arguments must be a constant
                if(std::any_of(data_args.begin(), data_args.end(), [](auto i) {
                       return not i->can_eval();
                   }))
                    return;

                for(auto data : data_args)
                    p.move_instructions(data, ins);

                auto slice_op = any_cast<op::slice>(splits.front()->get_operator());
                assert(not slice_op.axes.empty());
                if(slice_op.axes.size() > 1)
                    return;
                auto concat_axis = slice_op.axes.front();
                // TODO: Check if axises match
                auto concat = p.insert_instruction(
                    ins, make_op("concat", {{"axis", concat_axis}}), data_args);

                std::vector<instruction_ref> args;
                args.resize(2);
                args[split_idx] = ins;
                args[data_idx]  = concat;
                c               = p.insert_instruction(std::next(ins), op, args);
            }
            if(c != p.end())
            {
                for(auto i : group)
                {
                    auto split = i->inputs()[split_idx];
                    assert(split->name() == "slice");
                    // Insert contiguous for reshapes
                    for(auto output : i->outputs())
                    {
                        if(not contains({"reshape", "squeeze", "unsqueeze"}, output->name()))
                            continue;
                        auto x =
                            p.insert_instruction(output, make_op("contiguous"), output->inputs());
                        p.replace_instruction(output, output->get_operator(), x);
                    }

                    p.replace_instruction(i, split->get_operator(), c);
                }
            }
        }
    }
};

struct find_split_concat
{
    auto matcher() const
    {
        return match::any(match::any_of[match::outputs()](
            match::name("slice")(match::all_of[match::outputs()](match::name("concat")))));
    }

    void apply(module& p, const match::matcher_result& r) const
    {
        auto ins = r.result;

        auto splits = get_splits(ins);
        if(splits.empty())
            return;
        if(std::any_of(
               splits.begin(), splits.end(), [](auto i) { return i->outputs().size() != 1; }))
            return;
        // Check for concat operator
        auto concat = splits.front()->outputs().front();
        if(std::any_of(splits.begin(), splits.end(), [&](auto i) {
               return i->outputs().front() != concat;
           }))
            return;
        // Check axis match
        auto concat_op = any_cast<op::concat>(concat->get_operator());
        auto split_op  = any_cast<op::slice>(splits.front()->get_operator());
        if(split_op.axes.size() != 1)
            return;
        if(split_op.axes.front() != concat_op.axis)
            return;
        // Replace args
        auto args = concat->inputs();
        auto it =
            std::find_if(args.begin(), args.end(), [&](auto i) { return i == splits.front(); });
        if(std::distance(it, args.end()) < splits.size())
            return;
        // If the slices are not in order then stop
        if(not std::is_sorted(it, it + splits.size(), [](instruction_ref x, instruction_ref y) {
               auto xop = any_cast<op::slice>(x->get_operator());
               auto yop = any_cast<op::slice>(y->get_operator());
               return std::tie(xop.starts, xop.ends) < std::tie(yop.starts, yop.ends);
           }))
            return;
        *it = splits.front()->inputs().front();
        args.erase(std::next(it), it + splits.size());

        if(args.size() == 1)
            p.replace_instruction(concat, args.front());
        else
            p.replace_instruction(concat, concat->get_operator(), args);
    }
};

bool axis_equal(const std::vector<std::size_t>& x,
                const std::vector<std::size_t>& y,
                std::size_t axis)
{
    return x.size() == y.size() and x.size() > axis and
           std::equal(x.begin(), x.begin() + axis, y.begin()) and
           std::equal(x.begin() + axis + 1, x.end(), y.begin() + axis + 1);
}

bool axis_shape_equal(const shape& x, const shape& y, std::size_t axis)
{
    // TODO: Check strides
    return axis_equal(x.lens(), y.lens(), axis);
}

struct find_add_convs
{
    auto matcher() const
    {
        return match::name("add")(
            match::args(conv_const_weights().bind("a"), conv_const_weights().bind("b")));
    }

    static bool symmetrical_strides(const op::convolution& op)
    {
        return op.stride[0] == op.stride[1];
    }

    static std::size_t compute_stride_factor(const op::convolution& x, const op::convolution& y)
    {
        if(not symmetrical_strides(x))
            return 0;
        if(not symmetrical_strides(y))
            return 0;
        if((x.stride[0] % y.stride[0]) != 0)
            return 0;
        return x.stride[0] / y.stride[0];
    }

    static shape compute_stride_shape(const shape& input, std::size_t n)
    {
        return {input.type(),
                {input.lens()[0],
                 input.lens()[1],
                 std::size_t(std::max<std::ptrdiff_t>(1, (input.lens()[2] - 1) / n + 1)),
                 std::size_t(std::max<std::ptrdiff_t>(1, (input.lens()[3] - 1) / n + 1))},
                {input.strides()[0],
                 input.strides()[1],
                 input.strides()[2] * n,
                 input.strides()[3] * n}};
    }

    void apply(module& p, match::matcher_result r) const
    {
        auto ins       = r.result;
        auto a_conv    = r.instructions["a"];
        auto a_input   = a_conv->inputs().at(0);
        auto a_weights = a_conv->inputs().at(1);
        auto b_conv    = r.instructions["b"];
        auto b_input   = b_conv->inputs().at(0);
        auto b_weights = b_conv->inputs().at(1);

        if(not axis_shape_equal(a_weights->get_shape(), b_weights->get_shape(), 1))
            return;

        auto a_op   = any_cast<op::convolution>(a_conv->get_operator());
        auto b_op   = any_cast<op::convolution>(b_conv->get_operator());
        auto new_op = a_op;

        if(a_op != b_op)
        {
            if(std::tie(a_op.padding, a_op.dilation, a_op.group) ==
                   std::tie(b_op.padding, b_op.dilation, b_op.group) and
               a_weights->get_shape().lens()[2] == 1 and a_weights->get_shape().lens()[3] == 1)
            {
                if(a_op.stride < b_op.stride)
                {
                    auto n = compute_stride_factor(b_op, a_op);
                    if(n == 0)
                        return;
                    new_op  = a_op;
                    b_input = p.insert_instruction(
                        ins,
                        make_op(
                            "as_shape",
                            {{"shape", to_value(compute_stride_shape(b_input->get_shape(), n))}}),
                        b_input);
                }
                else if(b_op.stride < a_op.stride)
                {
                    auto n = compute_stride_factor(a_op, b_op);
                    if(n == 0)
                        return;
                    new_op  = b_op;
                    a_input = p.insert_instruction(
                        ins,
                        make_op(
                            "as_shape",
                            {{"shape", to_value(compute_stride_shape(a_input->get_shape(), n))}}),
                        a_input);
                }
                else
                    return;
            }
            else
                return;
        }

        auto concat_input =
            p.insert_instruction(ins, make_op("concat", {{"axis", 1}}), a_input, b_input);
        auto concat_weights =
            p.insert_instruction(ins, make_op("concat", {{"axis", 1}}), a_weights, b_weights);
        p.replace_instruction(ins, new_op, concat_input, concat_weights);
    }
};

MIGRAPHX_PRED_MATCHER(horiz_conv_dot, instruction_ref ins)
{
    auto pred = [&](auto name) {
        return [=](auto i) {
            return i->name() == name and i->inputs().front() == ins and
                   i->inputs().at(1)->can_eval();
        };
    };
    auto dots  = std::count_if(ins->outputs().begin(), ins->outputs().end(), pred("dot"));
    auto convs = std::count_if(ins->outputs().begin(), ins->outputs().end(), pred("convolution"));
    return !(dots < 2 and convs < 2);
}

struct find_conv_dot_horiz_fusion
{
    auto matcher() const { return horiz_conv_dot(); }

    void apply(module& p, const match::matcher_result& r) const
    {
        auto ins = r.result;

        auto pred = [](auto i, auto j) {
            if(i->get_operator() != j->get_operator())
                return false;
            if(not contains({"dot", "convolution"}, i->name()))
                return true;
            auto x = i->inputs()[1]->get_shape().lens();
            auto y = j->inputs()[1]->get_shape().lens();
            if(x.size() != y.size())
                return false;
            // Check that non-axises match
            int axis = 1;
            if(i->name() == "dot")
            {
                axis = x.size() - 1;
            }
            return axis_equal(x, y, axis);
        };

        auto each = [&](auto start, auto last) {
            if(std::distance(start, last) < 2)
                return;
            auto&& name = (*start)->name();
            if(not contains({"dot", "convolution"}, name))
                return;
            auto op   = (*start)->get_operator();
            int group = 1;
            if(name == "convolution")
                group = any_cast<op::convolution>(op).group;
            // Skip group convolution
            if(group != 1)
                return;
            auto input = (*start)->inputs().front();
            std::vector<instruction_ref> args;
            std::transform(
                start, last, std::back_inserter(args), [&](auto x) { return x->inputs().at(1); });
            int axis        = 1;
            int concat_axis = 0;
            if(name == "dot")
            {
                axis        = int(args.front()->get_shape().lens().size() - 1);
                concat_axis = axis;
            }

            for(auto arg : args)
                p.move_instructions(arg, input);
            // TODO: Check if axises match
            auto concat =
                p.insert_instruction(input, make_op("concat", {{"axis", concat_axis}}), args);
            auto fused     = p.insert_instruction(std::next(input), op, input, concat);
            int64_t offset = 0;
            for(auto arg : range(start, last))
            {
                int64_t len = arg->get_shape().lens()[axis];
                p.replace_instruction(
                    arg,
                    make_op("slice",
                            {{"axes", {axis}}, {"starts", {offset}}, {"ends", {offset + len}}}),
                    fused);
                offset += len;
            }
        };

        auto outputs = ins->outputs();
        group_by(outputs.begin(), outputs.end(), each, pred);
    }
};

struct find_div_const
{
    auto matcher() const
    {
        return match::name("div")(match::arg(1)(match::is_constant().bind("c")));
    }

    void apply(module& p, match::matcher_result r) const
    {
        auto ins   = r.result;
        auto c_ins = r.instructions["c"];

        auto recip = p.insert_instruction(std::next(c_ins), make_op("recip"), c_ins);

        auto args = ins->inputs();

        p.replace_instruction(ins, make_op("mul"), args.front(), recip);
    }
};

struct find_sub_const
{
    auto matcher() const
    {
        return match::name("sub")(match::arg(1)(match::is_constant().bind("c")));
    }

    void apply(module& p, match::matcher_result r) const
    {
        auto ins   = r.result;
        auto c_ins = r.instructions["c"];

        auto neg = p.insert_instruction(std::next(c_ins), make_op("neg"), c_ins);

        auto args = ins->inputs();

        p.replace_instruction(ins, make_op("add"), args.front(), neg);
    }
};

struct find_rsqrt
{
    auto matcher() const
    {
        return match::name("recip")(match::args(
            match::name("sqrt")(match::used_once(), match::args(match::any().bind("x")))));
    }

    void apply(module& p, match::matcher_result r) const
    {
        auto ins   = r.result;
        auto x_ins = r.instructions["x"];

        p.replace_instruction(ins, make_op("rsqrt"), x_ins);
    }
};

static bool same_ops(const std::vector<instruction_ref>& vec_ins)
{
    return std::all_of(vec_ins.begin(), vec_ins.end(), [&](auto i) {
        return i->get_operator() == vec_ins.front()->get_operator();
    });
}

struct find_split_reshape
{
    auto matcher() const
    {
        return match::name("reshape")(match::arg(0)(match::name("contiguous")(
                                          match::arg(0)(match::name("slice").bind("slice")))))
            .bind("reshape");
    }

    void apply(module& p, match::matcher_result r) const
    {
        auto slc = r.instructions["slice"];
        auto rsp = r.instructions["reshape"];

        auto input         = slc->inputs().front();
        auto split_outputs = get_splits(input);
        if(split_outputs.empty())
        {
            return;
        }

        std::vector<instruction_ref> vec_rsp(split_outputs.size());
        std::transform(split_outputs.begin(), split_outputs.end(), vec_rsp.begin(), [](auto i) {
            assert(i->outputs().size() == 1);
            auto cont = i->outputs().front();
            assert(cont->outputs().size() == 1);
            return cont->outputs().front();
        });

        // all outputs are reshape and of the same shape
        auto dims = any_cast<op::reshape>(rsp->get_operator()).dims;
        if(!same_ops(vec_rsp))
        {
            return;
        }

        // ensure reshape happens after the axis dimension
        auto axis         = any_cast<op::slice>(slc->get_operator()).axes[0];
        auto slc_lens     = slc->get_shape().lens();
        auto slc_dim_size = std::accumulate(
            slc_lens.begin() + axis, slc_lens.end(), 1, std::multiplies<std::size_t>());

        // search the reshape output (standard shape) to decide which axis are
        // in its output corresponding to the slc_dim_size
        auto rsp_lens    = rsp->get_shape().lens();
        auto rsp_strides = rsp->get_shape().strides();
        rsp_strides.insert(rsp_strides.begin(), rsp_strides[0] * rsp_lens[0]);
        auto ait = std::find(rsp_strides.begin(), rsp_strides.end(), slc_dim_size);
        if(ait == rsp_strides.end())
        {
            return;
        }
        int rsp_axis = std::distance(rsp_strides.begin(), ait);

        // calculate reshape output shape
        std::vector<int64_t> vec_dims(vec_rsp.size());
        std::transform(vec_rsp.begin(), vec_rsp.end(), vec_dims.begin(), [&](auto is) {
            return is->get_shape().lens()[rsp_axis];
        });

        std::vector<int64_t> rsp_out_lens(rsp_lens.begin(), rsp_lens.end());
        rsp_out_lens[rsp_axis] = std::accumulate(vec_dims.begin(), vec_dims.end(), std::int64_t{0});

        // insert the reshape instruction
        auto rsp_ins = p.insert_instruction(
            std::next(input), make_op("reshape", {{"dims", rsp_out_lens}}), input);

        // replace the original reshape with slice
        int64_t start = 0;
        for(std::size_t i = 0; i < vec_rsp.size(); ++i)
        {
            p.replace_instruction(
                vec_rsp[i],
                make_op(
                    "slice",
                    {{"axes", {rsp_axis}}, {"starts", {start}}, {"ends", {start + vec_dims[i]}}}),
                rsp_ins);
            start += vec_dims[i];
        }
    }
};

struct find_split_transpose
{
    auto matcher() const
    {
        return match::name("transpose")(match::arg(0)(match::name("slice").bind("slice")))
            .bind("trans");
    }

    void apply(module& p, match::matcher_result r) const
    {
        auto slc   = r.instructions["slice"];
        auto trans = r.instructions["trans"];

        auto input         = slc->inputs().front();
        auto split_outputs = get_splits(input);
        if(split_outputs.empty())
        {
            return;
        }

        std::vector<instruction_ref> vec_trans(split_outputs.size());
        std::transform(split_outputs.begin(), split_outputs.end(), vec_trans.begin(), [](auto i) {
            assert(i->outputs().size() == 1);
            return i->outputs().front();
        });

        // all transpose are the same
        auto perm = any_cast<op::transpose>(trans->get_operator()).dims;
        if(!same_ops(vec_trans))
        {
            return;
        }

        // insert an transpose instruction
        auto tr =
            p.insert_instruction(std::next(input), make_op("transpose", {{"dims", perm}}), input);

        // compute the axis in the slice
        auto axis = any_cast<op::slice>(slc->get_operator()).axes.front();
        auto it   = std::find(perm.begin(), perm.end(), axis);
        assert(it != perm.end());
        auto axis_new = static_cast<int64_t>(std::distance(perm.begin(), it));

        for(auto in : split_outputs)
        {
            auto oper    = any_cast<op::slice>(in->get_operator());
            auto starts  = oper.starts;
            auto ends    = oper.ends;
            auto tr_orig = in->outputs().front();
            p.replace_instruction(
                tr_orig,
                make_op("slice", {{"axes", {axis_new}}, {"starts", starts}, {"ends", ends}}),
                tr);
        }
    }
};

void simplify_algebra::apply(module& p) const
{
    // Run simplifications multiple times
    for(int i = 0; i < 8; i++)
    {
        match::find_matches(p,
                            find_inner_broadcast{},
                            find_double_add_lit_broadcast{},
                            find_add_lit_broadcast{},
                            find_add_convs{},
                            find_conv_dot_horiz_fusion{},
                            find_mul_conv{},
                            find_mul_slice_conv{},
                            find_mul_add{},
                            find_div_const{},
                            find_sub_const{},
                            find_rsqrt{},
                            find_concat_op{},
                            find_split_concat{},
                            find_splits{},
                            find_split_reshape{},
                            find_split_transpose{});
        dead_code_elimination{}.apply(p);
    }
}

} // namespace MIGRAPHX_INLINE_NS
} // namespace migraphx<|MERGE_RESOLUTION|>--- conflicted
+++ resolved
@@ -404,11 +404,7 @@
             match::any_of[match::outputs()](match::pointwise(), reduction()))));
     }
 
-<<<<<<< HEAD
-    static bool is_dependent(instruction_ref ins1, instruction_ref ins2)
-=======
     static bool is_dependent(const module& m, instruction_ref ins1, instruction_ref ins2)
->>>>>>> 22e18865
     {
 
         std::unordered_set<instruction_ref> traversed;
@@ -421,13 +417,9 @@
 
             traversed.insert(ins);
             const auto& inputs = ins->inputs();
-<<<<<<< HEAD
-            return std::any_of(inputs.begin(), inputs.end(), [&](auto in) { return self(in); });
-=======
             return std::any_of(inputs.begin(), inputs.end(), [&](auto in) {
                 return m.has_instruction(in) and self(in);
             });
->>>>>>> 22e18865
         })(ins1);
     }
 
@@ -450,17 +442,6 @@
                     break;
                 assert((*it)->name() != "slice");
 
-<<<<<<< HEAD
-                if(contains(group, *it))
-                    return {};
-
-                // there are should be no dependent between instructions in the group
-                if(std::any_of(group.begin(), group.end(), [&](auto i) {
-                       return is_dependent(*it, i) or is_dependent(i, *it);
-                   }))
-                {
-                    return {};
-=======
                 // If there is a duplicate bail
                 // there are should be no dependency between instructions in the group
                 if(std::any_of(group.begin(), group.end(), [&](auto i) {
@@ -468,7 +449,6 @@
                    }))
                 {
                     return {};
->>>>>>> 22e18865
                 }
 
                 group.push_back(*it);
