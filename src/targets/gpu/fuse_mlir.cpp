--- conflicted
+++ resolved
@@ -472,17 +472,13 @@
     using type_t                                      = shape::type_t;
     const auto& name                                  = i.name();
     const auto result_type                            = i.get_shape().type();
-<<<<<<< HEAD
-    const std::initializer_list<type_t> allowed_types = {
-        type_t::float_type, type_t::half_type, type_t::bf16_type, type_t::fp8e4m3fnuz_type};
-=======
     const std::initializer_list<type_t> allowed_types = {type_t::float_type,
                                                          type_t::half_type,
                                                          type_t::fp8e4m3fnuz_type,
                                                          type_t::fp8e5m2fnuz_type,
                                                          type_t::fp8e4m3fn_type,
                                                          type_t::fp8e5m2_type};
->>>>>>> 4b15b6c0
+
     // Preliminary type check.
     if(not contains(allowed_types, result_type))
     {
