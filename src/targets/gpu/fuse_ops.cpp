--- conflicted
+++ resolved
@@ -7,10 +7,6 @@
 #include <migraphx/gpu/convolution.hpp>
 #include <migraphx/gpu/oper.hpp>
 #include <migraphx/gpu/device/gelu.hpp>
-<<<<<<< HEAD
-#include <migraphx/gpu/gemm.hpp>
-=======
->>>>>>> 0079028a
 #include <migraphx/gpu/device/mul_add.hpp>
 #include <migraphx/gpu/device/add_clip.hpp>
 #include <migraphx/gpu/device/add_relu.hpp>
@@ -22,11 +18,8 @@
 #include <migraphx/instruction.hpp>
 #include <migraphx/array.hpp>
 #include <migraphx/op/clip.hpp>
-<<<<<<< HEAD
-#include <migraphx/op/dot.hpp>
+#include <migraphx/gpu/gemm.hpp>
 #include <migraphx/op/transpose.hpp>
-=======
->>>>>>> 0079028a
 #include <cmath>
 
 namespace migraphx {
@@ -423,7 +416,6 @@
     }
 };
 
-<<<<<<< HEAD
 auto slice_reshape_trans_op(const std::string& input, const std::string& cont_op)
 {
     return match::name("gpu::contiguous")(
@@ -492,8 +484,6 @@
     }
 };
 
-=======
->>>>>>> 0079028a
 struct find_gelu_new
 {
 
@@ -847,7 +837,6 @@
 
 void fuse_ops::apply(program& p) const
 {
-<<<<<<< HEAD
     match::find_matches(p, find_gelu{}, find_gelu_new{});
     run_passes(p, {dead_code_elimination{}});
     match::find_matches(p, find_slice_reshape_trans_cont{});
@@ -864,24 +853,6 @@
                         find_add_unary{"gpu::sigmoid", hip_add_sigmoid{}, hip_triadd_sigmoid{}},
                         find_add_unary{"gpu::tanh", hip_add_tanh{}, hip_triadd_tanh{}},
                         find_add_clip{});
-=======
-    // clang-format off
-    match::find_matches(p, find_gelu{}, find_gelu_new{});
-    run_passes(p, {dead_code_elimination{}});
-    match::find_matches(p, find_triadd{});
-    match::find_matches(p, 
-        find_conv_bias_relu{ctx},
-        find_conv_bias{ctx},
-        find_add_gelu{},
-        find_add_gelu_new{},
-        find_mul_add{},
-        find_mul_add_relu{},
-        find_add_unary{"gpu::relu", hip_add_relu{}, hip_triadd_relu{}},
-        find_add_unary{"gpu::sigmoid", hip_add_sigmoid{}, hip_triadd_sigmoid{}},
-        find_add_unary{"gpu::tanh", hip_add_tanh{}, hip_triadd_tanh{}},
-        find_add_clip{}
-    );
->>>>>>> 0079028a
     // clang-format on
 }
 
