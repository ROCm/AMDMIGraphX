#####################################################################################
# The MIT License (MIT)
#
# Copyright (c) 2015-2025 Advanced Micro Devices, Inc. All rights reserved.
#
# Permission is hereby granted, free of charge, to any person obtaining a copy
# of this software and associated documentation files (the "Software"), to deal
# in the Software without restriction, including without limitation the rights
# to use, copy, modify, merge, publish, distribute, sublicense, and/or sell
# copies of the Software, and to permit persons to whom the Software is
# furnished to do so, subject to the following conditions:
#
# The above copyright notice and this permission notice shall be included in
# all copies or substantial portions of the Software.
#
# THE SOFTWARE IS PROVIDED "AS IS", WITHOUT WARRANTY OF ANY KIND, EXPRESS OR
# IMPLIED, INCLUDING BUT NOT LIMITED TO THE WARRANTIES OF MERCHANTABILITY,
# FITNESS FOR A PARTICULAR PURPOSE AND NONINFRINGEMENT.  IN NO EVENT SHALL THE
# AUTHORS OR COPYRIGHT HOLDERS BE LIABLE FOR ANY CLAIM, DAMAGES OR OTHER
# LIABILITY, WHETHER IN AN ACTION OF CONTRACT, TORT OR OTHERWISE, ARISING FROM,
# OUT OF OR IN CONNECTION WITH THE SOFTWARE OR THE USE OR OTHER DEALINGS IN
# THE SOFTWARE.
#####################################################################################
import api


def bad_param_error(msg):
    return 'MIGRAPHX_THROW(migraphx_status_bad_param, "{}")'.format(msg)


api.error_type = 'migraphx_status'
api.success_type = 'migraphx_status_success'
api.try_wrap = 'migraphx::try_'
api.bad_param_error = bad_param_error


@api.cwrap('migraphx::shape::type_t')
def shape_type_wrap(p):
    if p.returns:
        p.add_param('migraphx_shape_datatype_t *')
        p.bad_param('${name} == nullptr', 'Null pointer')
        p.write = ['*${name} = migraphx::to_shape_type(${result})']
    else:
        p.add_param('migraphx_shape_datatype_t')
        p.read = 'migraphx::to_shape_type(${name})'


def auto_handle(*args, **kwargs):
    def with_handle(f):
        return api.handle('migraphx_' + f.__name__, 'migraphx::' + f.__name__,
                          *args, **kwargs)(f)

    return with_handle


@api.handle('migraphx_optimals', 'std::set<size_t>')
def optimals(h):
    h.constructor('create',
                  api.params(ptr='const size_t*', size='size_t'),
                  fname='migraphx::make_set<size_t>')


@api.handle('migraphx_dynamic_dimension', 'migraphx::shape::dynamic_dimension')
def dynamic_dimension(h):
    h.constructor('create_min_max', api.params(min='size_t', max='size_t'))
    h.constructor(
        'create_min_max_optimals',
        api.params(min='size_t', max='size_t', optimals='std::set<size_t>'))
    h.method('is_fixed', returns='bool', const=True)
    h.method('equal',
             api.params(x='const migraphx::shape::dynamic_dimension&'),
             invoke='migraphx::equal($@)',
             returns='bool',
             const=True)


@api.handle('migraphx_dynamic_dimensions',
            'std::vector<migraphx::shape::dynamic_dimension>')
def dynamic_dimensions(h):
    h.constructor(
        'create',
        api.params(ptr='const const_migraphx_dynamic_dimension_t*',
                   size='size_t'),
        fname='migraphx::to_obj_vector<const_migraphx_dynamic_dimension_t>')
    h.method('size', returns='size_t')
    h.method('get',
             api.params(idx='size_t'),
             fname='at',
             cpp_name='operator[]',
             returns='const migraphx::shape::dynamic_dimension&')


@auto_handle()
def shape(h):
    h.constructor(
        'create',
        api.params(type='migraphx::shape::type_t',
                   lengths='std::vector<size_t>'))
    h.constructor(
        'create_with_strides',
        api.params(type='migraphx::shape::type_t',
                   lengths='std::vector<size_t>',
                   strides='std::vector<size_t>'))
    h.constructor('create_scalar', api.params(type='migraphx::shape::type_t'))
    h.constructor(
        'create_dynamic',
        api.params(type='migraphx::shape::type_t',
                   dims='std::vector<migraphx::shape::dynamic_dimension>'))
    h.method('lengths',
             fname='lens',
             returns='const std::vector<size_t>&',
             const=True)
    h.method('strides', returns='const std::vector<size_t>&', const=True)
    h.method('dyn_dims',
             returns='std::vector<migraphx::shape::dynamic_dimension>',
             const=True)
    h.method('type', returns='migraphx::shape::type_t', const=True)
    h.method('elements', returns='size_t', const=True)
    h.method('bytes', returns='size_t', const=True)
    h.method('ndim', returns='size_t', const=True)
    h.method('equal',
             api.params(x='const migraphx::shape&'),
             invoke='migraphx::equal($@)',
             returns='bool',
             const=True)
    h.method('standard', returns='bool', const=True)
    h.method('dynamic', returns='bool', const=True)
    h.method('index', api.params(i='size_t'), returns='size_t', const=True)


@auto_handle()
def argument(h):
    h.constructor('create',
                  api.params(shape='const migraphx::shape&', buffer='void*'))
    h.constructor('create_empty', api.params(shape='const migraphx::shape&'))
    h.method('shape',
             fname='get_shape',
             cpp_name='get_shape',
             returns='const migraphx::shape&',
             const=True)
    h.method('buffer',
             fname='data',
             cpp_name='data',
             returns='char*',
             const=True)
    h.method('equal',
             api.params(x='const migraphx::argument&'),
             invoke='migraphx::equal($@)',
             returns='bool',
             const=True)


api.add_function('migraphx_argument_generate',
                 api.params(s='const migraphx::shape&', seed='size_t'),
                 fname='migraphx::generate_argument',
                 returns='migraphx::argument')


@auto_handle()
def target(h):
    h.constructor('create',
                  api.params(name='const char*'),
                  fname='migraphx::get_target')


@api.handle('migraphx_program_parameter_shapes',
            'std::unordered_map<std::string, migraphx::shape>')
def program_parameter_shapes(h):
    h.method('size', returns='size_t')
    h.method('get',
             api.params(name='const char*'),
             fname='at',
             cpp_name='operator[]',
             returns='const migraphx::shape&')
    h.method('names',
             invoke='migraphx::get_names(${program_parameter_shapes})',
             returns='std::vector<const char*>')


@api.handle('migraphx_program_parameters',
            'std::unordered_map<std::string, migraphx::argument>')
def program_parameters(h):
    h.constructor('create')
    h.method('add',
             api.params(name='const char*',
                        argument='const migraphx::argument&'),
             invoke='${program_parameters}[${name}] = ${argument}')


@api.handle('migraphx_arguments', 'std::vector<migraphx::argument>')
def arguments(h):
    h.method('size', returns='size_t')
    h.method('get',
             api.params(idx='size_t'),
             fname='at',
             cpp_name='operator[]',
             returns='const migraphx::argument&')


@api.handle('migraphx_shapes', 'std::vector<migraphx::shape>')
def shapes(h):
    h.method('size', returns='size_t')
    h.method('get',
             api.params(idx='size_t'),
             fname='at',
             cpp_name='operator[]',
             returns='const migraphx::shape&')


@api.handle('migraphx_instruction', 'migraphx::instruction_ref')
def instruction(h):
    pass


@api.handle('migraphx_instructions', 'std::vector<migraphx::instruction_ref>')
def instructions(h):
    h.constructor(
        'create',
        api.params(ptr='const const_migraphx_instruction_t*', size='size_t'),
        fname='migraphx::to_obj_vector<const_migraphx_instruction_t>')


@api.handle('migraphx_modules', 'std::vector<migraphx::module*>')
def modules(h):
    h.constructor('create',
                  api.params(ptr='migraphx_module_t*', size='size_t'),
                  fname='migraphx::to_objptr_vector<migraphx::module*>')


@auto_handle(ref=True)
def module(h):
    h.constructor('create', api.params(name='std::string'))
    h.method('print', invoke='migraphx::print_module($@)', const=True)
    h.method('add_instruction',
             api.params(op='migraphx::operation',
                        args='std::vector<migraphx::instruction_ref>'),
             returns='migraphx::instruction_ref')
    h.method('add_instruction_with_mod_args',
             api.params(op='migraphx::operation',
                        args='std::vector<migraphx::instruction_ref>',
                        module_refs='std::vector<migraphx::module*>'),
             fname='add_instruction',
             returns='migraphx::instruction_ref')
    h.method('add_literal',
             api.params(shape='const migraphx::shape&', buffer='const char*'),
             returns='migraphx::instruction_ref')
    h.method('add_parameter',
             api.params(name='const char*', shape='const migraphx::shape&'),
             returns='migraphx::instruction_ref')
    h.method('add_return',
             api.params(args='std::vector<migraphx::instruction_ref>'),
             returns='migraphx::instruction_ref')
    h.method('add_allocation',
             api.params(s='const migraphx::shape&'),
             invoke='migraphx::add_allocation($@)',
             returns='migraphx::instruction_ref')


@auto_handle()
def program(h):
    h.constructor('create')
    h.method('get_main_module', returns='migraphx::module*')
    h.method('create_module',
             api.params(name='const char*'),
             returns='migraphx::module*')
    h.method(
        'compile',
        api.params(target='migraphx::target',
                   options='migraphx::compile_options'))
    h.method('get_parameter_shapes',
             returns='std::unordered_map<std::string, migraphx::shape>')
    h.method('get_output_shapes',
             invoke='migraphx::get_output_shapes($@)',
             returns='std::vector<migraphx::shape>')
    h.method('print', invoke='migraphx::print_program($@)', const=True)
    h.method('sort')
    h.method('run',
             api.params(
                 params='std::unordered_map<std::string, migraphx::argument>'),
             invoke='migraphx::run($@)',
             returns='std::vector<migraphx::argument>')
    h.method('run_async',
             api.params(
                 params='std::unordered_map<std::string, migraphx::argument>',
                 s='void*',
                 name='const char *'),
             invoke='migraphx::run_async($@)',
             returns='std::vector<migraphx::argument>')
    h.method('equal',
             api.params(x='const migraphx::program&'),
             invoke='migraphx::equal($@)',
             returns='bool',
             const=True)
    h.method('experimental_get_context',
             invoke='migraphx::get_context($@)',
             const=True,
             returns='migraphx::context')


@auto_handle()
def operation(h):
    h.constructor('create',
                  api.params(name='const char*',
                             attributes='const char*',
                             vlist='...'),
                  fname='migraphx::create_op')
    h.method('name', returns='std::string')


api.add_function('migraphx_load',
                 api.params(name='const char*',
                            options='migraphx::file_options'),
                 fname='migraphx::load',
                 returns='migraphx::program')

api.add_function('migraphx_save',
                 api.params(p='migraphx::program&',
                            name='const char*',
                            options='migraphx::file_options'),
                 fname='migraphx::save')

<<<<<<< HEAD

@auto_handle(guard_define="MIGRAPHX_ENABLE_ONNX")
def onnx_options(h):
    h.constructor('create')
    h.method(
        'set_input_parameter_shape',
        api.params(name='const char*', dims='std::vector<size_t>'),
        invoke='migraphx::set_input_parameter_shape($@)',
    )
    h.method(
        'set_dyn_input_parameter_shape',
        api.params(name='const char*',
                   dims='std::vector<migraphx::shape::dynamic_dimension>'),
        invoke='migraphx::set_dyn_input_parameter_shape($@)',
    )
    h.method(
        'set_default_dim_value',
        api.params(value='size_t'),
        invoke='migraphx::set_default_dim_value($@)',
    )
    h.method(
        'set_default_dyn_dim_value',
        api.params(dd='const migraphx::shape::dynamic_dimension&'),
        invoke='migraphx::set_default_dyn_dim_value($@)',
    )
    h.method(
        'set_default_loop_iterations',
        api.params(value='int64_t'),
        invoke='migraphx::set_default_loop_iterations($@)',
    )
    h.method(
        'set_limit_loop_iterations',
        api.params(value='int64_t'),
        invoke='migraphx::set_limit_loop_iterations($@)',
    )
    h.method(
        'set_external_data_path',
        api.params(external_data_path='const char*'),
        invoke='migraphx::set_external_data_path($@)',
    )
=======
if 'have_onnx' in globals():
    @auto_handle()
    def onnx_options(h):
        h.constructor('create')
        h.method(
            'set_input_parameter_shape',
            api.params(name='const char*', dims='std::vector<size_t>'),
            invoke='migraphx::set_input_parameter_shape($@)',
        )
        h.method(
            'set_dyn_input_parameter_shape',
            api.params(name='const char*',
                       dims='std::vector<migraphx::shape::dynamic_dimension>'),
            invoke='migraphx::set_dyn_input_parameter_shape($@)',
        )
        h.method(
            'set_default_dim_value',
            api.params(value='size_t'),
            invoke='migraphx::set_default_dim_value($@)',
        )
        h.method(
            'set_default_dyn_dim_value',
            api.params(dd='const migraphx::shape::dynamic_dimension&'),
            invoke='migraphx::set_default_dyn_dim_value($@)',
        )
        h.method(
            'set_default_loop_iterations',
            api.params(value='int64_t'),
            invoke='migraphx::set_default_loop_iterations($@)',
        )
        h.method(
            'set_limit_loop_iterations',
            api.params(value='int64_t'),
            invoke='migraphx::set_limit_loop_iterations($@)',
        )
        h.method(
            'set_external_data_path',
            api.params(external_data_path='const char*'),
            invoke='migraphx::set_external_data_path($@)',
        )


    api.add_function('migraphx_parse_onnx',
                     api.params(name='const char*',
                                options='migraphx::onnx_options'),
                     fname='migraphx::parse_onnx',
                     returns='migraphx::program')


    api.add_function('migraphx_parse_onnx_buffer',
                     api.params(data='const void*',
                                size='size_t',
                                options='migraphx::onnx_options'),
                     fname='migraphx::parse_onnx_buffer',
                     returns='migraphx::program')
>>>>>>> 34584077


@auto_handle()
def file_options(h):
    h.constructor('create')
    h.method('set_file_format',
             api.params(format='const char*'),
             invoke='migraphx::set_file_format($@)')


@auto_handle()
def compile_options(h):
    h.constructor('create')
    h.method('set_offload_copy',
             api.params(value='bool'),
             invoke='migraphx::set_offload_copy($@)')
    h.method('set_fast_math',
             api.params(value='bool'),
             invoke='migraphx::set_fast_math($@)')
    h.method('set_exhaustive_tune_flag',
             api.params(value='bool'),
             invoke='migraphx::set_exhaustive_tune_flag($@)')


<<<<<<< HEAD
api.add_function('migraphx_parse_onnx',
                 api.params(name='const char*',
                            options='migraphx::onnx_options'),
                 fname='migraphx::parse_onnx',
                 returns='migraphx::program',
                 guard_define="MIGRAPHX_ENABLE_ONNX")

api.add_function('migraphx_parse_onnx_buffer',
                 api.params(data='const void*',
                            size='size_t',
                            options='migraphx::onnx_options'),
                 fname='migraphx::parse_onnx_buffer',
                 returns='migraphx::program',
                 guard_define="MIGRAPHX_ENABLE_ONNX")


@auto_handle(guard_define="MIGRAPHX_ENABLE_TENSORFLOW")
def tf_options(h):
    h.constructor('create')
    h.method(
        'set_nhwc',
        api.params(is_nhwc='bool'),
        invoke='migraphx::set_nhwc($@)',
    )
    h.method(
        'set_input_parameter_shape',
        api.params(name='const char*', dims='std::vector<size_t>'),
        invoke='migraphx::set_input_parameter_shape($@)',
    )
    h.method(
        'set_default_dim_value',
        api.params(value='size_t'),
        invoke='migraphx::set_default_dim_value($@)',
    )
    h.method(
        'set_output_names',
        api.params(names='std::vector<const char*>'),
        invoke='migraphx::set_output_names($@)',
    )


api.add_function('migraphx_parse_tf',
                 api.params(name='const char*',
                            options='migraphx::tf_options'),
                 fname='migraphx::parse_tf',
                 returns='migraphx::program',
                 guard_define="MIGRAPHX_ENABLE_TENSORFLOW")

api.add_function('migraphx_parse_tf_buffer',
                 api.params(data='const void*',
                            size='size_t',
                            options='migraphx::tf_options'),
                 fname='migraphx::parse_tf_buffer',
                 returns='migraphx::program')
=======
if 'have_tensorflow' in globals():
    @auto_handle()
    def tf_options(h):
        h.constructor('create')
        h.method(
            'set_nhwc',
            api.params(is_nhwc='bool'),
            invoke='migraphx::set_nhwc($@)',
        )
        h.method(
            'set_input_parameter_shape',
            api.params(name='const char*', dims='std::vector<size_t>'),
            invoke='migraphx::set_input_parameter_shape($@)',
        )
        h.method(
            'set_default_dim_value',
            api.params(value='size_t'),
            invoke='migraphx::set_default_dim_value($@)',
        )
        h.method(
            'set_output_names',
            api.params(names='std::vector<const char*>'),
            invoke='migraphx::set_output_names($@)',
        )


    api.add_function('migraphx_parse_tf',
                     api.params(name='const char*',
                                options='migraphx::tf_options'),
                     fname='migraphx::parse_tf',
                     returns='migraphx::program')


    api.add_function('migraphx_parse_tf_buffer',
                     api.params(data='const void*',
                                size='size_t',
                                options='migraphx::tf_options'),
                     fname='migraphx::parse_tf_buffer',
                     returns='migraphx::program')
>>>>>>> 34584077


@api.handle('migraphx_quantize_op_names', 'std::vector<std::string>')
def quantize_op_names(h):
    h.constructor('create')
    h.method('add', api.params(name='const char*'), fname='push_back')


api.add_function('migraphx_quantize_fp16_with_op_names',
                 api.params(prog='migraphx::program&',
                            name='std::vector<std::string>&'),
                 fname='migraphx::quantize_fp16_with_op_names')

api.add_function('migraphx_quantize_fp16',
                 api.params(prog='migraphx::program&'),
                 fname='migraphx::quantize_fp16')


@auto_handle()
def quantize_int8_options(h):
    h.constructor('create')
    h.method(
        'add_op_name',
        api.params(name='const char*'),
        invoke='migraphx::add_op_name($@)',
    )
    h.method(
        'add_calibration_data',
        api.params(data='std::unordered_map<std::string, migraphx::argument>'),
        invoke='migraphx::add_calibration_data($@)',
    )


api.add_function('migraphx_quantize_int8',
                 api.params(prog='migraphx::program&',
                            target='migraphx::target',
                            options='migraphx::quantize_int8_options'),
                 fname='migraphx::quantize_int8_wrap')


@auto_handle()
def quantize_fp8_options(h):
    h.constructor('create')
    h.method(
        'add_calibration_data',
        api.params(data='std::unordered_map<std::string, migraphx::argument>'),
        invoke='migraphx::add_calibration_data($@)',
    )


api.add_function('migraphx_quantize_fp8',
                 api.params(prog='migraphx::program&',
                            target='migraphx::target',
                            options='migraphx::quantize_fp8_options'),
                 fname='migraphx::quantize_fp8_wrap')


@auto_handle(ref=True)
def context(h):
    h.method('finish', const=True)
    h.method('get_queue', returns='void*', fname='get_queue().unsafe_get')


@api.interface('migraphx_experimental_custom_op',
               'migraphx::experimental_custom_op')
def experimental_custom_op(h):
    h.constructor('create',
                  api.params(obj_typename='const char*', name='const char*'))
    h.virtual('compute',
              api.params(ctx='migraphx::context',
                         output='migraphx::shape',
                         inputs='std::vector<migraphx::argument>'),
              returns='migraphx::argument')
    h.virtual('compute_shape',
              api.params(inputs='std::vector<migraphx::shape>'),
              returns='migraphx::shape')
    h.virtual('output_alias',
              api.params(inputs='std::vector<migraphx::shape>'),
              returns='std::vector<size_t>')
    h.virtual('runs_on_offload_target', returns='bool')
    h.method('register', invoke='migraphx::register_custom_op($@)')<|MERGE_RESOLUTION|>--- conflicted
+++ resolved
@@ -319,48 +319,6 @@
                             options='migraphx::file_options'),
                  fname='migraphx::save')
 
-<<<<<<< HEAD
-
-@auto_handle(guard_define="MIGRAPHX_ENABLE_ONNX")
-def onnx_options(h):
-    h.constructor('create')
-    h.method(
-        'set_input_parameter_shape',
-        api.params(name='const char*', dims='std::vector<size_t>'),
-        invoke='migraphx::set_input_parameter_shape($@)',
-    )
-    h.method(
-        'set_dyn_input_parameter_shape',
-        api.params(name='const char*',
-                   dims='std::vector<migraphx::shape::dynamic_dimension>'),
-        invoke='migraphx::set_dyn_input_parameter_shape($@)',
-    )
-    h.method(
-        'set_default_dim_value',
-        api.params(value='size_t'),
-        invoke='migraphx::set_default_dim_value($@)',
-    )
-    h.method(
-        'set_default_dyn_dim_value',
-        api.params(dd='const migraphx::shape::dynamic_dimension&'),
-        invoke='migraphx::set_default_dyn_dim_value($@)',
-    )
-    h.method(
-        'set_default_loop_iterations',
-        api.params(value='int64_t'),
-        invoke='migraphx::set_default_loop_iterations($@)',
-    )
-    h.method(
-        'set_limit_loop_iterations',
-        api.params(value='int64_t'),
-        invoke='migraphx::set_limit_loop_iterations($@)',
-    )
-    h.method(
-        'set_external_data_path',
-        api.params(external_data_path='const char*'),
-        invoke='migraphx::set_external_data_path($@)',
-    )
-=======
 if 'have_onnx' in globals():
     @auto_handle()
     def onnx_options(h):
@@ -416,7 +374,6 @@
                                 options='migraphx::onnx_options'),
                      fname='migraphx::parse_onnx_buffer',
                      returns='migraphx::program')
->>>>>>> 34584077
 
 
 @auto_handle()
@@ -441,62 +398,6 @@
              invoke='migraphx::set_exhaustive_tune_flag($@)')
 
 
-<<<<<<< HEAD
-api.add_function('migraphx_parse_onnx',
-                 api.params(name='const char*',
-                            options='migraphx::onnx_options'),
-                 fname='migraphx::parse_onnx',
-                 returns='migraphx::program',
-                 guard_define="MIGRAPHX_ENABLE_ONNX")
-
-api.add_function('migraphx_parse_onnx_buffer',
-                 api.params(data='const void*',
-                            size='size_t',
-                            options='migraphx::onnx_options'),
-                 fname='migraphx::parse_onnx_buffer',
-                 returns='migraphx::program',
-                 guard_define="MIGRAPHX_ENABLE_ONNX")
-
-
-@auto_handle(guard_define="MIGRAPHX_ENABLE_TENSORFLOW")
-def tf_options(h):
-    h.constructor('create')
-    h.method(
-        'set_nhwc',
-        api.params(is_nhwc='bool'),
-        invoke='migraphx::set_nhwc($@)',
-    )
-    h.method(
-        'set_input_parameter_shape',
-        api.params(name='const char*', dims='std::vector<size_t>'),
-        invoke='migraphx::set_input_parameter_shape($@)',
-    )
-    h.method(
-        'set_default_dim_value',
-        api.params(value='size_t'),
-        invoke='migraphx::set_default_dim_value($@)',
-    )
-    h.method(
-        'set_output_names',
-        api.params(names='std::vector<const char*>'),
-        invoke='migraphx::set_output_names($@)',
-    )
-
-
-api.add_function('migraphx_parse_tf',
-                 api.params(name='const char*',
-                            options='migraphx::tf_options'),
-                 fname='migraphx::parse_tf',
-                 returns='migraphx::program',
-                 guard_define="MIGRAPHX_ENABLE_TENSORFLOW")
-
-api.add_function('migraphx_parse_tf_buffer',
-                 api.params(data='const void*',
-                            size='size_t',
-                            options='migraphx::tf_options'),
-                 fname='migraphx::parse_tf_buffer',
-                 returns='migraphx::program')
-=======
 if 'have_tensorflow' in globals():
     @auto_handle()
     def tf_options(h):
@@ -536,7 +437,6 @@
                                 options='migraphx::tf_options'),
                      fname='migraphx::parse_tf_buffer',
                      returns='migraphx::program')
->>>>>>> 34584077
 
 
 @api.handle('migraphx_quantize_op_names', 'std::vector<std::string>')
