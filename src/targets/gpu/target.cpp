/*
 * The MIT License (MIT)
 *
 * Copyright (c) 2015-2023 Advanced Micro Devices, Inc. All rights reserved.
 *
 * Permission is hereby granted, free of charge, to any person obtaining a copy
 * of this software and associated documentation files (the "Software"), to deal
 * in the Software without restriction, including without limitation the rights
 * to use, copy, modify, merge, publish, distribute, sublicense, and/or sell
 * copies of the Software, and to permit persons to whom the Software is
 * furnished to do so, subject to the following conditions:
 *
 * The above copyright notice and this permission notice shall be included in
 * all copies or substantial portions of the Software.
 *
 * THE SOFTWARE IS PROVIDED "AS IS", WITHOUT WARRANTY OF ANY KIND, EXPRESS OR
 * IMPLIED, INCLUDING BUT NOT LIMITED TO THE WARRANTIES OF MERCHANTABILITY,
 * FITNESS FOR A PARTICULAR PURPOSE AND NONINFRINGEMENT.  IN NO EVENT SHALL THE
 * AUTHORS OR COPYRIGHT HOLDERS BE LIABLE FOR ANY CLAIM, DAMAGES OR OTHER
 * LIABILITY, WHETHER IN AN ACTION OF CONTRACT, TORT OR OTHERWISE, ARISING FROM,
 * OUT OF OR IN CONNECTION WITH THE SOFTWARE OR THE USE OR OTHER DEALINGS IN
 * THE SOFTWARE.
 */
#include <migraphx/adjust_allocation.hpp>
#include <migraphx/auto_contiguous.hpp>
#include <migraphx/check_context.hpp>
#include <migraphx/dead_code_elimination.hpp>
#include <migraphx/eliminate_allocation.hpp>
#include <migraphx/eliminate_concat.hpp>
#include <migraphx/eliminate_contiguous.hpp>
#include <migraphx/eliminate_data_type.hpp>
#include <migraphx/eliminate_identity.hpp>
#include <migraphx/eliminate_pad.hpp>
#include <migraphx/fuse_pointwise.hpp>
#include <migraphx/fuse_reduce.hpp>
#include <migraphx/inline_module.hpp>
#include <migraphx/insert_pad.hpp>
#include <migraphx/layout_nhwc.hpp>
#include <migraphx/memory_coloring.hpp>
#include <migraphx/normalize_ops.hpp>
#include <migraphx/optimize_module.hpp>
#include <migraphx/preallocate_param.hpp>
#include <migraphx/promote_literals.hpp>
#include <migraphx/register_target.hpp>
#include <migraphx/replace_allocate.hpp>
#include <migraphx/rewrite_gelu.hpp>
#include <migraphx/rewrite_pooling.hpp>
#include <migraphx/rewrite_quantization.hpp>
#include <migraphx/rewrite_rnn.hpp>
#include <migraphx/schedule.hpp>
#include <migraphx/simplify_dyn_ops.hpp>
#include <migraphx/simplify_qdq.hpp>
#include <migraphx/simplify_reshapes.hpp>
#include <migraphx/split_single_dyn_dim.hpp>
#include <migraphx/gpu/allocation_model.hpp>
#include <migraphx/gpu/compile_miopen.hpp>
#include <migraphx/gpu/compile_ops.hpp>
#include <migraphx/gpu/concat_gpu_opt.hpp>
#include <migraphx/gpu/context.hpp>
#include <migraphx/gpu/device_name.hpp>
#include <migraphx/gpu/fuse_ck.hpp>
#include <migraphx/gpu/fuse_mlir.hpp>
#include <migraphx/gpu/fuse_ops.hpp>
#include <migraphx/gpu/prefuse_ops.hpp>
#include <migraphx/gpu/lowering.hpp>
#include <migraphx/gpu/schedule_model.hpp>
#include <migraphx/gpu/sync_device.hpp>
#include <migraphx/gpu/target.hpp>
#include <migraphx/gpu/write_literals.hpp>

namespace migraphx {
inline namespace MIGRAPHX_INLINE_NS {
namespace gpu {

MIGRAPHX_DECLARE_ENV_VAR(MIGRAPHX_DISABLE_SCHEDULE_PASS)
MIGRAPHX_DECLARE_ENV_VAR(MIGRAPHX_DISABLE_REDUCE_FUSION)
MIGRAPHX_DECLARE_ENV_VAR(MIGRAPHX_ENABLE_NHWC)
#ifndef _WIN32
MIGRAPHX_DECLARE_ENV_VAR(MIGRAPHX_ENABLE_CK)
#endif

struct id_pass
{
    std::string name() const { return "id"; }
    void apple(const module&) const {}
};

pass enable_pass(bool enabled, pass p)
{
    if(enabled)
        return p;
    return id_pass{};
}

std::vector<pass> target::get_passes(migraphx::context& gctx, const compile_options& options) const
{
    auto& ctx = any_cast<context>(gctx);
    ctx.set_exhaustive_tune_flag(options.exhaustive_tune);
    std::set<shape::type_t> unsupported_types(shape::types().begin(), shape::types().end());
    unsupported_types.erase(shape::type_t::float_type);
    unsupported_types.erase(shape::type_t::fp8e4m3fnuz_type);
    unsupported_types.erase(shape::type_t::half_type);
    unsupported_types.erase(shape::type_t::bool_type);
    unsupported_types.erase(shape::type_t::int8_type);
    unsupported_types.erase(shape::type_t::uint8_type);
    unsupported_types.erase(shape::type_t::int32_type);
    unsupported_types.erase(shape::type_t::tuple_type);
    std::set<std::string> unsupported_fp8_ops = {};
    if(not gpu::rocblas_fp8_available())
    {
        unsupported_fp8_ops.insert("dot");
    }
    // add all device kernels
    unsupported_fp8_ops.insert("logsoftmax");
    unsupported_fp8_ops.insert("nonzero");
    unsupported_fp8_ops.insert("prefix_scan_sum");
    unsupported_fp8_ops.insert("scatter_none");
    unsupported_fp8_ops.insert("topk");
    unsupported_fp8_ops.insert("rnn_var_sl_shift_output");
    unsupported_fp8_ops.insert("multinomial");
    unsupported_fp8_ops.insert("argmax");
    unsupported_fp8_ops.insert("argmin");
    // clang-format off
    return
    {
        split_single_dyn_dim{},
        dead_code_elimination{},
        simplify_dyn_ops{},
        dead_code_elimination{},
        normalize_ops{},
        dead_code_elimination{},
        simplify_qdq{},
        enable_pass(not mlir_enabled(), rewrite_quantization{}),
        dead_code_elimination{},
        eliminate_data_type{unsupported_types, shape::type_t::float_type},
        simplify_reshapes{},
        eliminate_identity{},
        eliminate_pad{},
        dead_code_elimination{},
        insert_pad{},
        dead_code_elimination{},
        rewrite_rnn{},
        dead_code_elimination{},
        inline_module{},
        rewrite_pooling{},
        dead_code_elimination{},
        enable_pass(options.fast_math, rewrite_gelu{}),
        optimize_module{},
        enable_pass(enabled(MIGRAPHX_ENABLE_NHWC{}), layout_nhwc{}),
        dead_code_elimination{},
        prefuse_ops{},
        dead_code_elimination{},
<<<<<<< HEAD
=======
        auto_contiguous{},
        eliminate_data_type{{migraphx::shape::fp8e4m3fnuz_type}, shape::float_type, unsupported_fp8_ops},
        dead_code_elimination{},
>>>>>>> a09dc502
        optimize_module{},
        fuse_pointwise{},
        dead_code_elimination{},
        enable_pass(not enabled(MIGRAPHX_DISABLE_REDUCE_FUSION{}), fuse_reduce{}),
        dead_code_elimination{},
#ifndef _WIN32
        enable_pass(enabled(MIGRAPHX_ENABLE_CK{}), fuse_ck{}),
#endif
        dead_code_elimination{},
        enable_pass(mlir_enabled(), fuse_mlir{&ctx}),
        dead_code_elimination{},
        auto_contiguous{},
        lowering{&ctx, options.offload_copy},
        eliminate_contiguous{"gpu::contiguous"},
        dead_code_elimination{},
        eliminate_concat{concat_gpu_optimization{}},
        dead_code_elimination{},
        compile_miopen{&gctx},
        dead_code_elimination{},
        dead_code_elimination{},
        fuse_ops{&ctx, options.fast_math},
        dead_code_elimination{},
        replace_allocate{gpu_allocation_model{}, options.offload_copy},
        dead_code_elimination{},
        adjust_allocation{gpu_allocation_model{}},
        dead_code_elimination{},
        compile_ops{&ctx, options.exhaustive_tune},
        dead_code_elimination{},
        promote_literals{},
        dead_code_elimination{},
        write_literals{&ctx},
        schedule{gpu::schedule_model{ctx.get_current_device().nstreams()}, not enabled(MIGRAPHX_DISABLE_SCHEDULE_PASS{})},
        memory_coloring{"hip::allocate"},
        sync_device{},
        preallocate_param{"scratch", gpu_allocation_model{}},
        dead_code_elimination{},
        eliminate_allocation{"hip::allocate"},
        check_context<context>{},
        normalize_ops{},
        dead_code_elimination{},
        eliminate_identity{}
    };
    // clang-format on
}

std::string target::name() const { return "gpu"; }

migraphx::context target::get_context() const { return context(gpu::get_device_id()); }

argument target::copy_to(const argument& arg) const { return gpu::to_gpu(arg); }

argument target::copy_from(const argument& arg) const { return gpu::from_gpu(arg); }

argument target::allocate(const shape& s) const { return gpu::allocate_gpu(s); }

MIGRAPHX_REGISTER_TARGET(target);

} // namespace gpu
} // namespace MIGRAPHX_INLINE_NS
} // namespace migraphx<|MERGE_RESOLUTION|>--- conflicted
+++ resolved
@@ -150,12 +150,8 @@
         dead_code_elimination{},
         prefuse_ops{},
         dead_code_elimination{},
-<<<<<<< HEAD
-=======
-        auto_contiguous{},
         eliminate_data_type{{migraphx::shape::fp8e4m3fnuz_type}, shape::float_type, unsupported_fp8_ops},
         dead_code_elimination{},
->>>>>>> a09dc502
         optimize_module{},
         fuse_pointwise{},
         dead_code_elimination{},
