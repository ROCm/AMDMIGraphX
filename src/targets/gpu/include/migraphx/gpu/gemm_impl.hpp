--- conflicted
+++ resolved
@@ -29,10 +29,6 @@
 #include <migraphx/argument.hpp>
 #include <migraphx/gpu/context.hpp>
 #include <migraphx/reduce_dims.hpp>
-<<<<<<< HEAD
-#include <rocblas/rocblas.h>
-=======
->>>>>>> ce9bbb1a
 
 namespace migraphx {
 inline namespace MIGRAPHX_INLINE_NS {
@@ -128,10 +124,7 @@
         auto n_dim = output_shape.lens().size();
         auto dim_0 = n_dim - 2;
         auto dim_1 = n_dim - 1;
-<<<<<<< HEAD
         // Leading dimensions of matrices
-=======
->>>>>>> ce9bbb1a
         lda        = input_shapes[0].strides()[transa ? dim_1 : dim_0];
         ldb        = input_shapes[1].strides()[transb ? dim_1 : dim_0];
         ldc        = input_shapes[2].strides()[dim_0];
@@ -196,11 +189,7 @@
         }
     }
 
-<<<<<<< HEAD
     auto create_gemm_args(context& ctx, const std::vector<argument>& args, int32_t solution_idx = 0) const
-=======
-    auto create_gemm_args(context& ctx, const std::vector<argument>& args, int32_t solution_idx = 0)
->>>>>>> ce9bbb1a
     {
         // the rocblas_gemm API handles inputs and output matrices as
         // column-major format. When doing a C = A * B, we actually do
@@ -235,11 +224,7 @@
 
     auto create_strided_batched_gemm_args(context& ctx,
                                           const std::vector<argument>& args,
-<<<<<<< HEAD
                                           int32_t solution_idx = 0) const
-=======
-                                          int32_t solution_idx = 0)
->>>>>>> ce9bbb1a
     {
         return pack(ctx.get_stream().get_rocblas(),
                     transb ? rocblas_operation_transpose : rocblas_operation_none,
@@ -303,7 +288,6 @@
         std::cout << "flag: " << flag << "\n";
     }
 
-<<<<<<< HEAD
     // @param[out]
     // list_array [rocblas_int *]
     //            output array for solution indices or NULL if getting number of solutions
@@ -350,8 +334,6 @@
 
     }
 
-=======
->>>>>>> ce9bbb1a
     int tune(context& ctx, const std::vector<shape>& input_shapes) const
     {
         std::vector<argument> input_args;
@@ -362,7 +344,6 @@
                            return argument{x, nullptr};
                        });
         (void)(ctx);
-<<<<<<< HEAD
 
         // Find out how many solutions there are
         rocblas_int list_size;
@@ -372,7 +353,6 @@
         //     MIGRAPHX_THROW ("GEMM_IMPL: setup call to rocblas_gemm_ex_get_solutions() failed");
 
 printf("----------------------------------------- list size %d\n", list_size);
-exit(343);        
 
         // Fill array with list of solutions
         std::vector<rocblas_int> ary(list_size);
@@ -382,8 +362,6 @@
         // if(rocblas_gemm_ex_get_solutions(arg_list_solutions) != rocblas_status_success)
         //             MIGRAPHX_THROW ("GEMM_IMPL: follow-up call to rocblas_gemm_ex_get_solutions() failed");
 
-=======
->>>>>>> ce9bbb1a
         // TODO : add code for tuning
         // return best_solution_idx;
         return 0;
@@ -401,10 +379,7 @@
     rocblas_int a_stride, b_stride, c_stride, d_stride;
     rocblas_datatype compute_type, arg_type, output_type;
     bool strided_batched = true, is_3inputs = false, compute_fp32 = true;
-<<<<<<< HEAD
     uint32_t  flags = 0; //  optional gemm flags.
-=======
->>>>>>> ce9bbb1a
 };
 
 } // namespace gpu
