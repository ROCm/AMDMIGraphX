/*
 * The MIT License (MIT)
 *
 * Copyright (c) 2015-2022 Advanced Micro Devices, Inc. All rights reserved.
 *
 * Permission is hereby granted, free of charge, to any person obtaining a copy
 * of this software and associated documentation files (the "Software"), to deal
 * in the Software without restriction, including without limitation the rights
 * to use, copy, modify, merge, publish, distribute, sublicense, and/or sell
 * copies of the Software, and to permit persons to whom the Software is
 * furnished to do so, subject to the following conditions:
 *
 * The above copyright notice and this permission notice shall be included in
 * all copies or substantial portions of the Software.
 *
 * THE SOFTWARE IS PROVIDED "AS IS", WITHOUT WARRANTY OF ANY KIND, EXPRESS OR
 * IMPLIED, INCLUDING BUT NOT LIMITED TO THE WARRANTIES OF MERCHANTABILITY,
 * FITNESS FOR A PARTICULAR PURPOSE AND NONINFRINGEMENT.  IN NO EVENT SHALL THE
 * AUTHORS OR COPYRIGHT HOLDERS BE LIABLE FOR ANY CLAIM, DAMAGES OR OTHER
 * LIABILITY, WHETHER IN AN ACTION OF CONTRACT, TORT OR OTHERWISE, ARISING FROM,
 * OUT OF OR IN CONNECTION WITH THE SOFTWARE OR THE USE OR OTHER DEALINGS IN
 * THE SOFTWARE.
 */
#include <migraphx/simplify_algebra.hpp>
#include <migraphx/dead_code_elimination.hpp>
#include <migraphx/program.hpp>
#include <migraphx/op/concat.hpp>
#include <migraphx/op/slice.hpp>
#include <migraphx/op/convolution.hpp>
#include <migraphx/op/broadcast.hpp>
#include <migraphx/op/reshape.hpp>
#include <migraphx/op/transpose.hpp>
#include <migraphx/matcher.hpp>
#include <migraphx/literal.hpp>
#include <migraphx/make_op.hpp>
#include <migraphx/serialize.hpp>

#include <migraphx/algorithm.hpp>
#include <unordered_set>

namespace migraphx {
inline namespace MIGRAPHX_INLINE_NS {

auto lit_broadcast() { return match::any_of(match::is_constant(), match::name("broadcast")); }
auto not_lit_broadcast() { return match::none_of(match::is_constant(), match::name("broadcast")); }
auto op_lit_broadcast(std::string op, std::string x, std::string y)
{
    return match::name(std::move(op))(match::either_arg(0, 1)(
        lit_broadcast().bind(std::move(x)), not_lit_broadcast().bind(std::move(y))));
}

auto conv_const_weights()
{
    return match::name("convolution")(match::used_once(),
                                      match::args(match::any(), match::is_constant().bind("w")));
}

auto reduction() { return match::name_contains("reduce"); }

// conv(x, w) * a => conv(x, a * w)
struct find_mul_conv
{
    auto matcher() const
    {
        return match::name("mul")(
            match::either_arg(0, 1)(conv_const_weights().bind("conv"),
                                    match::name("broadcast", "multibroadcast").bind("a")));
    }

    void apply(module& m, const match::matcher_result& r) const
    {
        auto ins      = r.result;
        auto conv_ins = r.instructions["conv"];
        auto a_ins    = r.instructions["a"];
        auto w_ins    = r.instructions["w"];

<<<<<<< HEAD
        auto a_input_lens = a_ins->inputs().front()->get_shape().lens();
=======
        const auto& a_input_lens = a_ins->inputs().front()->get_shape().lens();
>>>>>>> 31de422c

        std::size_t num_not_one_dims = std::count_if(
            a_input_lens.cbegin(), a_input_lens.cend(), [](auto dim) { return dim != 1; });
        if(num_not_one_dims > 1)
            return;

        // check broadcasted along channels
<<<<<<< HEAD
        auto a_lens    = a_ins->get_shape().lens();
        auto a_strides = a_ins->get_shape().strides();
        // handle len = 1 case
        auto invalid_sl = [&](std::size_t i) {
            if(a_strides[i] != 0)
            {
                return a_lens[i] != 1;
            }
            return false;
        };
        auto invalid_case = false;
        for(int i = 2; i < a_lens.size(); ++i)
        {
            if(invalid_sl(i))
                invalid_case = true;
        }

        if(invalid_sl(0) or a_strides.at(1) != 1 or invalid_case)
            return;

=======
        const auto& a_lens    = a_ins->get_shape().lens();
        const auto& a_strides = a_ins->get_shape().strides();

        auto is_broadcasted_axis = [](auto len, auto stride) { return len == 1 or stride == 0; };

        if(a_strides.at(1) != 1)
            return;

        if(not is_broadcasted_axis(a_lens.front(), a_strides.front()))
            return;

        if(not std::equal(a_lens.begin() + 2,
                          a_lens.end(),
                          a_strides.begin() + 2,
                          a_strides.end(),
                          is_broadcasted_axis))
            return;

>>>>>>> 31de422c
        auto sq    = m.insert_instruction(ins, make_op("squeeze"), a_ins->inputs().front());
        auto new_a = m.insert_instruction(
            ins, make_op("broadcast", {{"axis", 0}, {"out_lens", w_ins->get_shape().lens()}}), sq);
        auto new_mul  = m.insert_instruction(ins, make_op("mul"), new_a, w_ins);
        auto new_conv = m.insert_instruction(
            ins, conv_ins->get_operator(), conv_ins->inputs().front(), new_mul);
        m.replace_instruction(ins, new_conv);
    }
};

struct find_mul_slice_conv
{
    static auto conv()
    {
        return match::name("convolution")(
            match::all_of[match::outputs()](match::name("slice")),
            match::args(match::any(), match::is_constant().bind("w")));
    }
    auto matcher() const
    {
        return match::name("mul")(match::either_arg(0, 1)(
            match::name("slice")(match::used_once(), match::arg(0)(conv().bind("conv")))
                .bind("slice"),
            match::name("broadcast")(match::is_constant()).bind("a")));
    }

    void apply(module& m, const match::matcher_result& r) const
    {
        auto ins       = r.result;
        auto slice_ins = r.instructions["slice"];
        auto conv_ins  = r.instructions["conv"];
        auto a_ins     = r.instructions["a"];
        auto w_ins     = r.instructions["w"];

        auto broadcast_op = any_cast<op::broadcast>(a_ins->get_operator());
        if(broadcast_op.axis != 1)
            return;

        auto slice_op = any_cast<op::slice>(slice_ins->get_operator());
        if(slice_op.axes.size() != 1)
            return;
        if(slice_op.axes.front() != 1)
            return;

        auto slice_idx = std::distance(conv_ins, slice_ins);
        if(std::any_of(conv_ins->outputs().begin(), conv_ins->outputs().end(), [&](auto i) {
               if(i == slice_ins)
                   return false;
               if(std::distance(conv_ins, i) < slice_idx)
                   return true;
               auto sop = any_cast<op::slice>(i->get_operator());
               if(sop.axes != slice_op.axes)
                   return true;
               if(std::max(sop.starts.front(), slice_op.starts.front()) <
                  std::min(sop.ends.front(), slice_op.ends.front()))
                   return true;
               return false;
           }))
            return;

        auto w_slice_op  = slice_op;
        w_slice_op.axes  = {0};
        auto slice_w_ins = m.insert_instruction(ins, w_slice_op, w_ins);

        auto new_a = m.insert_instruction(
            ins,
            make_op("broadcast", {{"axis", 0}, {"out_lens", slice_w_ins->get_shape().lens()}}),
            a_ins->inputs().front());
        auto new_mul = m.insert_instruction(ins, make_op("mul"), new_a, slice_w_ins);

        std::vector<instruction_ref> sliced_weights;
        if(slice_op.starts.front() != 0)
            sliced_weights.push_back(m.insert_instruction(
                ins,
                make_op("slice", {{"axes", {0}}, {"starts", {0}}, {"ends", slice_op.starts}}),
                w_ins));
        sliced_weights.push_back(new_mul);
        int64_t end_axis = w_ins->get_shape().lens().at(0);
        if(slice_op.ends.front() != end_axis)
            sliced_weights.push_back(m.insert_instruction(
                ins,
                make_op("slice", {{"axes", {0}}, {"starts", slice_op.ends}, {"ends", {end_axis}}}),
                w_ins));

        auto new_weights =
            m.insert_instruction(ins, make_op("concat", {{"axis", 0}}), sliced_weights);

        auto new_conv = m.insert_instruction(
            ins, conv_ins->get_operator(), conv_ins->inputs().front(), new_weights);
        assert(conv_ins->get_shape() == new_conv->get_shape());

        auto slice1 = m.insert_instruction(ins, slice_op, new_conv);
        assert(ins->get_shape().lens() == slice1->get_shape().lens());
        m.replace_instruction(ins, slice1);
        // TODO: Check each slice doesn't overlap and that it occurs after slice_ins
        auto outputs = conv_ins->outputs();
        for(auto output : outputs)
            if(output != slice_ins)
                instruction::replace_argument(output, conv_ins, new_conv);
    }
};

// a * (x + b) => a * x + a * b
struct find_mul_add
{
    auto matcher() const
    {
        return match::name("mul")(match::either_arg(0, 1)(
            match::name("add")(
                match::either_arg(0, 1)(
                    match::any().bind("x"),
                    match::any_of(conv_const_weights(), match::is_constant()).bind("b")),
                match::none_of(match::args(match::is_constant(), match::is_constant())),
                match::used_once()),
            match::is_constant().bind("a")));
    }

    void apply(module& m, const match::matcher_result& r) const
    {
        auto ins   = r.result;
        auto a_ins = r.instructions["a"];
        auto b_ins = r.instructions["b"];
        auto x_ins = r.instructions["x"];
        assert(x_ins != b_ins);

        auto ax_ins = m.insert_instruction(ins, make_op("mul"), a_ins, x_ins);
        auto ab_ins = m.insert_instruction(ins, make_op("mul"), a_ins, b_ins);
        m.replace_instruction(ins, make_op("add"), ax_ins, ab_ins);
    }
};

struct find_dot_add
{
    auto matcher() const
    {
        return match::name("dot")(match::either_arg(0, 1)(
            match::name("add")(
                match::either_arg(0, 1)(match::any().bind("x"),
                                        match::any_of(match::is_constant()).bind("b")),
                match::none_of(match::args(match::is_constant(), match::is_constant())),
                match::used_once()),
            match::is_constant().bind("a")));
    }

    void apply(module& m, const match::matcher_result& r) const
    {
        auto ins   = r.result;
        auto a_ins = r.instructions["a"];
        auto b_ins = r.instructions["b"];
        auto x_ins = r.instructions["x"];
        assert(x_ins != b_ins);

        const bool flipped = a_ins == ins->inputs().back();

        auto insert_dot = [&](auto x, auto y) {
            if(flipped)
                return m.insert_instruction(ins, make_op("dot"), y, x);
            else
                return m.insert_instruction(ins, make_op("dot"), x, y);
        };

        auto ax_ins = insert_dot(a_ins, x_ins);
        auto ab_ins = insert_dot(a_ins, b_ins);
        m.replace_instruction(ins, make_op("add"), ax_ins, ab_ins);
    }
};

struct find_add_lit_broadcast
{
    auto matcher() const
    {
        return match::name("add")(
            match::either_arg(0, 1)(op_lit_broadcast("add", "a", "x"), lit_broadcast().bind("b")));
    }

    void apply(module& m, const match::matcher_result& r) const
    {
        auto ins   = r.result;
        auto x_ins = r.instructions["x"];
        auto a_ins = r.instructions["a"];
        auto b_ins = r.instructions["b"];

        auto sumab = m.insert_instruction(ins, make_op("add"), a_ins, b_ins);
        m.replace_instruction(ins, make_op("add"), x_ins, sumab);
    }
};

struct find_double_add_lit_broadcast
{
    auto matcher() const
    {
        return match::name("add")(
            match::args(op_lit_broadcast("add", "a", "x"), op_lit_broadcast("add", "b", "y")));
    }

    void apply(module& m, const match::matcher_result& r) const
    {
        auto ins   = r.result;
        auto x_ins = r.instructions["x"];
        auto y_ins = r.instructions["y"];
        auto a_ins = r.instructions["a"];
        auto b_ins = r.instructions["b"];

        instruction_ref sumab;

        if(a_ins->name() == "broadcast" and b_ins->name() == "broadcast")
        {
            if(a_ins->inputs().at(0)->get_shape() != b_ins->inputs().at(0)->get_shape())
                return;
            auto op     = a_ins->get_operator();
            auto presum = m.insert_instruction(
                ins, make_op("add"), a_ins->inputs().at(0), b_ins->inputs().at(0));
            sumab = m.insert_instruction(ins, op, presum);
        }
        else
        {
            sumab = m.insert_instruction(ins, make_op("add"), a_ins, b_ins);
        }

        auto sumxy = m.insert_instruction(ins, make_op("add"), x_ins, y_ins);
        m.replace_instruction(ins, make_op("add"), sumxy, sumab);
    }
};

struct find_inner_broadcast
{
    auto matcher() const { return pointwise(match::all_of[match::inputs()](match::broadcast())); }

    void apply(module& m, const match::matcher_result& r) const
    {
        auto ins        = r.result;
        auto broadcasts = ins->inputs();
        if(broadcasts.empty())
            return;
        std::vector<instruction_ref> inputs;
        std::transform(broadcasts.begin(),
                       broadcasts.end(),
                       std::back_inserter(inputs),
                       [](auto i) { return i->inputs().front(); });
        if(std::any_of(inputs.begin(), inputs.end(), [&](auto i) {
               return i->get_shape() != inputs.front()->get_shape();
           }))
            return;

        auto op = m.insert_instruction(ins, ins->get_operator(), inputs);
        m.replace_instruction(ins, broadcasts.front()->get_operator(), op);
    }
};

struct find_concat_op
{
    auto matcher() const
    {
        return match::name("concat")(match::any_of[match::inputs()](
            match::any_of(match::pointwise(), match::name("broadcast")), match::used_once()));
    }

    template <class Iterator>
    static std::vector<std::size_t> get_output_lens(Iterator start, Iterator last, std::size_t axis)
    {
        assert(start != last);
        std::size_t dim = 0;
        for(auto ins : range(start, last))
        {
            dim += ins->get_shape().lens().at(axis);
        }
        auto lens  = (*start)->get_shape().lens();
        lens[axis] = dim;
        return lens;
    }

    static bool is_valid_op(const operation& op)
    {
        return op.name() == "broadcast" or op.attributes().contains("pointwise");
    }

    void apply(module& m, const match::matcher_result& r) const
    {
        auto ins  = r.result;
        auto axis = any_cast<op::concat>(ins->get_operator()).axis;

        auto each = [&](auto start, auto last) -> std::vector<instruction_ref> {
            if(std::distance(start, last) < 2)
                return {start, last};
            auto x = *start;
            if(x->inputs().size() > 2 or x->inputs().empty() or x->outputs().size() > 1)
                return {start, last};
            auto op = x->get_operator();
            if(not is_valid_op(op))
                return {start, last};
            auto iaxis = axis;
            // Adjust broadcast lens
            if(op.name() == "broadcast")
            {
                auto b = any_cast<op::broadcast>(op);
                if(b.axis != iaxis)
                    return {start, last};
                b.broadcast_lens = get_output_lens(start, last, iaxis);
                op               = b;
                iaxis            = 0;
            }

            std::vector<instruction_ref> concats;
            for(std::size_t i = 0; i < x->inputs().size(); i++)
            {
                std::vector<instruction_ref> inputs;
                std::transform(start, last, std::back_inserter(inputs), [&](auto j) {
                    return j->inputs().at(i);
                });
                auto concat =
                    m.insert_instruction(ins, make_op("concat", {{"axis", iaxis}}), inputs);
                concats.push_back(concat);
            }
            auto y = m.insert_instruction(ins, op, concats);
            return {y};
        };

        std::vector<instruction_ref> args;
        auto update_args = [&](auto start, auto last) {
            auto x = each(start, last);
            args.insert(args.end(), x.begin(), x.end());
        };
        auto pred = [](auto i, auto j) {
            return i->get_operator() == j->get_operator() and
                   i->inputs().size() == i->inputs().size() and
                   i->outputs().size() == i->outputs().size();
        };
        group_unique(ins->inputs().begin(), ins->inputs().end(), update_args, pred);
        if(args.size() == 1)
            m.replace_instruction(ins, args.front());
        else
            m.replace_instruction(ins, make_op("concat", {{"axis", axis}}), args);
    }
};

std::vector<instruction_ref> get_splits(instruction_ref ins)
{
    std::vector<instruction_ref> result;
    std::copy_if(ins->outputs().begin(),
                 ins->outputs().end(),
                 std::back_inserter(result),
                 [&](auto i) { return i->name() == "slice"; });
    if(result.size() < 2)
        return {};
    auto get_slice = [](auto& i) -> auto& { return any_cast<op::slice>(i->get_operator()); };
    auto&& axes    = get_slice(result.front()).axes;
    if(std::any_of(result.begin(), result.end(), [&](auto i) { return get_slice(i).axes != axes; }))
        return {};
    auto get_start = [&](auto& i) -> auto& { return get_slice(i).starts; };
    auto get_end   = [&](auto& i) -> auto& { return get_slice(i).ends; };
    std::sort(
        result.begin(), result.end(), [&](auto x, auto y) { return get_start(x) < get_start(y); });
    if(std::any_of(get_start(result.front()).begin(), get_start(result.front()).end(), [&](auto i) {
           return i != 0;
       }))
        return {};
    auto it = std::adjacent_find(
        result.begin(), result.end(), [&](auto x, auto y) { return get_end(x) != get_start(y); });
    if(it != result.end())
        return {};
    for(std::size_t i = 0; i < axes.size(); i++)
    {
        auto axis = axes[i];
        if(ins->get_shape().lens()[axis] != get_slice(result.back()).ends[i])
            return {};
    }
    return result;
}

struct find_splits
{
    auto matcher() const
    {
        return match::any(
            match::any_of[match::outputs()](match::name("slice")(match::any_of[match::outputs()](
                match::pointwise(match::any_of(match::nargs(1), match::nargs(2))), reduction()))));
    }

    static bool is_dependent(const module& m, instruction_ref ins1, instruction_ref ins2)
    {

        std::unordered_set<instruction_ref> traversed;
        return fix<bool>([&](auto self, auto ins) -> bool {
            if(ins == ins2)
                return true;

            if(contains(traversed, ins))
                return false;

            traversed.insert(ins);
            const auto& inputs = ins->inputs();
            return std::any_of(inputs.begin(), inputs.end(), [&](auto in) {
                return m.has_instruction(in) and self(in);
            });
        })(ins1);
    }

    static std::vector<std::vector<instruction_ref>>
    get_split_groups(const module& m, const std::vector<instruction_ref>& splits)
    {
        std::vector<std::vector<instruction_ref>> groups;
        for(auto out : splits.front()->outputs())
        {
            if(out->name() == "slice")
                continue;
            std::vector<instruction_ref> group;
            for(auto split : splits)
            {
                auto it =
                    std::find_if(split->outputs().begin(), split->outputs().end(), [&](auto i) {
                        return i->get_operator() == out->get_operator();
                    });
                if(it == split->outputs().end())
                    break;
                assert((*it)->name() != "slice");

                // If there is a duplicate bail
                // there are should be no dependency between instructions in the group
                if(std::any_of(group.begin(), group.end(), [&](auto i) {
                       return is_dependent(m, *it, i) or is_dependent(m, i, *it);
                   }))
                {
                    return {};
                }

                group.push_back(*it);
            }
            if(group.size() != splits.size())
                continue;
            groups.push_back(group);
        }
        return groups;
    }

    bool is_fusable(instruction_ref start, instruction_ref split_front) const
    {
        auto op = start->get_operator();
        if(contains(op.name(), "reduce"))
        {
            auto slc         = any_cast<op::slice>(split_front->get_operator());
            auto slc_axes    = slc.axes;
            auto reduce_axes = start->get_operator().to_value()["axes"].to_vector<int64_t>();
            // axes of slice and reduce op cannot have overlap
            if(std::any_of(slc_axes.begin(), slc_axes.end(), [&](auto axis) {
                   return (std::find(reduce_axes.begin(), reduce_axes.end(), axis) !=
                           reduce_axes.end());
               }))
            {
                return false;
            }
        }
        else if(not op.attributes().contains("pointwise"))
        {
            return false;
        }

        return true;
    }

    void apply(module& m, const match::matcher_result& r) const
    {
        auto ins    = r.result;
        auto splits = get_splits(ins);
        if(splits.empty())
            return;

        for(const auto& group : get_split_groups(m, splits))
        {
            auto start       = group.front();
            auto split_front = splits.front();
            auto op          = start->get_operator();
            if(not is_fusable(start, split_front))
            {
                continue;
            }

            // Make sure there is no duplicates
            assert(std::none_of(
                std::next(group.begin()), group.end(), [&](auto i) { return i == start; }));

            auto split_idx    = 0;
            instruction_ref c = m.end();
            if(start->inputs().size() == 1)
            {
                c = m.insert_instruction(std::next(ins), op, ins);
            }
            else if(start->inputs().size() == 2)
            {
                assert(not std::none_of(start->inputs().begin(), start->inputs().end(), [](auto i) {
                    return i->name() == "slice";
                }) && "one argument must be a split");
                auto data_idx = 1;
                if(start->inputs().back()->name() == "slice")
                {
                    split_idx = 1;
                    data_idx  = 0;
                }

                std::vector<instruction_ref> data_args;
                std::transform(group.begin(),
                               group.end(),
                               std::back_inserter(data_args),
                               [&](auto i) { return i->inputs()[data_idx]; });

                // Data arguments must be a constant
                if(std::any_of(data_args.begin(), data_args.end(), [](auto i) {
                       return not i->can_eval();
                   }))
                    return;

                for(auto data : data_args)
                    m.move_instructions(data, ins);

                auto slice_op = any_cast<op::slice>(splits.front()->get_operator());
                assert(not slice_op.axes.empty());
                if(slice_op.axes.size() > 1)
                    return;
                auto concat_axis = slice_op.axes.front();
                // TODO: Check if axises match
                auto concat = m.insert_instruction(
                    ins, make_op("concat", {{"axis", concat_axis}}), data_args);

                std::vector<instruction_ref> args;
                args.resize(2);
                args[split_idx] = ins;
                args[data_idx]  = concat;
                c               = m.insert_instruction(std::next(ins), op, args);
            }
            if(c != m.end())
            {
                for(auto i : group)
                {
                    auto split = i->inputs()[split_idx];
                    assert(split->name() == "slice");
                    // Insert contiguous for reshapes
                    auto outputs = i->outputs();
                    for(auto output : outputs)
                    {
                        if(output->name() != "reshape")
                            continue;
                        auto x = m.insert_instruction(output, make_op("contiguous"), i);
                        m.replace_instruction(output, output->get_operator(), x);
                    }

                    m.replace_instruction(i, split->get_operator(), c);
                }
            }
        }
    }
};

struct find_split_concat
{
    auto matcher() const
    {
        return match::any(match::any_of[match::outputs()](
            match::name("slice")(match::all_of[match::outputs()](match::name("concat")))));
    }

    void apply(module& m, const match::matcher_result& r) const
    {
        auto ins = r.result;

        auto splits = get_splits(ins);
        if(splits.empty())
            return;
        if(std::any_of(
               splits.begin(), splits.end(), [](auto i) { return i->outputs().size() != 1; }))
            return;
        // Check for concat operator
        auto concat = splits.front()->outputs().front();
        if(std::any_of(splits.begin(), splits.end(), [&](auto i) {
               return i->outputs().front() != concat;
           }))
            return;
        // Check axis match
        auto concat_op = any_cast<op::concat>(concat->get_operator());
        auto split_op  = any_cast<op::slice>(splits.front()->get_operator());
        if(split_op.axes.size() != 1)
            return;
        if(split_op.axes.front() != concat_op.axis)
            return;
        // Replace args
        auto args = concat->inputs();
        auto it =
            std::find_if(args.begin(), args.end(), [&](auto i) { return i == splits.front(); });
        if(std::distance(it, args.end()) < splits.size())
            return;
        // If the slices are not in order then stop
        if(not std::is_sorted(it, it + splits.size(), [](instruction_ref x, instruction_ref y) {
               auto xop = any_cast<op::slice>(x->get_operator());
               auto yop = any_cast<op::slice>(y->get_operator());
               return std::tie(xop.starts, xop.ends) < std::tie(yop.starts, yop.ends);
           }))
            return;
        *it = splits.front()->inputs().front();
        args.erase(std::next(it), it + splits.size());

        if(args.size() == 1)
            m.replace_instruction(concat, args.front());
        else
            m.replace_instruction(concat, concat->get_operator(), args);
    }
};

bool axis_equal(const std::vector<std::size_t>& x,
                const std::vector<std::size_t>& y,
                std::size_t axis)
{
    return x.size() == y.size() and x.size() > axis and
           std::equal(x.begin(), x.begin() + axis, y.begin()) and
           std::equal(x.begin() + axis + 1, x.end(), y.begin() + axis + 1);
}

bool axis_shape_equal(const shape& x, const shape& y, std::size_t axis)
{
    // TODO: Check strides
    return axis_equal(x.lens(), y.lens(), axis);
}

struct find_add_convs
{
    auto matcher() const
    {
        return match::name("add")(
            match::args(conv_const_weights().bind("a"), conv_const_weights().bind("b")));
    }

    static bool symmetrical_strides(const op::convolution& op)
    {
        return op.stride[0] == op.stride[1];
    }

    static std::size_t compute_stride_factor(const op::convolution& x, const op::convolution& y)
    {
        if(not symmetrical_strides(x))
            return 0;
        if(not symmetrical_strides(y))
            return 0;
        if((x.stride[0] % y.stride[0]) != 0)
            return 0;
        return x.stride[0] / y.stride[0];
    }

    void apply(module& m, const match::matcher_result& r) const
    {
        auto ins       = r.result;
        auto a_conv    = r.instructions["a"];
        auto a_input   = a_conv->inputs().at(0);
        auto a_weights = a_conv->inputs().at(1);
        auto b_conv    = r.instructions["b"];
        auto b_input   = b_conv->inputs().at(0);
        auto b_weights = b_conv->inputs().at(1);

        if(not axis_shape_equal(a_weights->get_shape(), b_weights->get_shape(), 1))
            return;

        auto a_op   = any_cast<op::convolution>(a_conv->get_operator());
        auto b_op   = any_cast<op::convolution>(b_conv->get_operator());
        auto new_op = a_op;

        if(a_op != b_op)
        {
            if(std::tie(a_op.padding, a_op.dilation, a_op.group) ==
                   std::tie(b_op.padding, b_op.dilation, b_op.group) and
               a_weights->get_shape().lens()[2] == 1 and a_weights->get_shape().lens()[3] == 1)
            {
                if(a_op.stride < b_op.stride)
                {
                    auto n = compute_stride_factor(b_op, a_op);
                    if(n == 0)
                        return;
                    new_op  = a_op;
                    b_input = m.insert_instruction(
                        ins, make_op("step", {{"axes", {2, 3}}, {"steps", {n, n}}}), b_input);
                }
                else if(b_op.stride < a_op.stride)
                {
                    auto n = compute_stride_factor(a_op, b_op);
                    if(n == 0)
                        return;
                    new_op  = b_op;
                    a_input = m.insert_instruction(
                        ins, make_op("step", {{"axes", {2, 3}}, {"steps", {n, n}}}), a_input);
                }
                else
                    return;
            }
            else
                return;
        }

        auto concat_input =
            m.insert_instruction(ins, make_op("concat", {{"axis", 1}}), a_input, b_input);
        auto concat_weights =
            m.insert_instruction(ins, make_op("concat", {{"axis", 1}}), a_weights, b_weights);
        m.replace_instruction(ins, new_op, concat_input, concat_weights);
    }
};

MIGRAPHX_PRED_MATCHER(horiz_conv_dot, instruction_ref ins)
{
    auto pred = [&](auto name) {
        return [=](auto i) {
            return i->name() == name and i->inputs().front() == ins and
                   i->inputs().at(1)->can_eval();
        };
    };
    auto dots  = std::count_if(ins->outputs().begin(), ins->outputs().end(), pred("dot"));
    auto convs = std::count_if(ins->outputs().begin(), ins->outputs().end(), pred("convolution"));
    return not(dots < 2 and convs < 2);
}

struct find_conv_dot_horiz_fusion
{
    auto matcher() const { return horiz_conv_dot(); }

    void apply(module& m, const match::matcher_result& r) const
    {
        auto ins = r.result;

        auto pred = [](auto i, auto j) {
            if(i->get_operator() != j->get_operator())
                return false;
            if(not contains({"dot", "convolution"}, i->name()))
                return true;
            auto x = i->inputs()[1]->get_shape().lens();
            auto y = j->inputs()[1]->get_shape().lens();
            if(x.size() != y.size())
                return false;
            // Check that non-axes match
            int axis = 1;
            if(i->name() == "dot")
            {
                axis = x.size() - 1;
            }
            return axis_equal(x, y, axis);
        };

        auto each = [&](auto start, auto last) {
            if(std::distance(start, last) < 2)
                return;
            auto&& name = (*start)->name();
            if(not contains({"dot", "convolution"}, name))
                return;
            auto op   = (*start)->get_operator();
            int group = 1;
            if(name == "convolution")
                group = any_cast<op::convolution>(op).group;
            // Skip group convolution
            if(group != 1)
                return;
            auto input = (*start)->inputs().front();
            std::vector<instruction_ref> args;
            std::transform(
                start, last, std::back_inserter(args), [&](auto x) { return x->inputs().at(1); });
            int axis        = 1;
            int concat_axis = 0;
            if(name == "dot")
            {
                axis        = int(args.front()->get_shape().lens().size() - 1);
                concat_axis = axis;
            }

            for(auto arg : args)
                m.move_instructions(arg, input);
            // TODO: Check if axes match
            auto concat =
                m.insert_instruction(input, make_op("concat", {{"axis", concat_axis}}), args);
            auto fused     = m.insert_instruction(std::next(input), op, input, concat);
            int64_t offset = 0;
            for(auto arg : range(start, last))
            {
                auto outputs = arg->outputs();
                for(auto output : outputs)
                {
                    if(output->name() != "reshape")
                        continue;
                    auto x = m.insert_instruction(output, make_op("contiguous"), arg);
                    m.replace_instruction(output, output->get_operator(), x);
                }

                int64_t len = arg->get_shape().lens()[axis];
                m.replace_instruction(
                    arg,
                    make_op("slice",
                            {{"axes", {axis}}, {"starts", {offset}}, {"ends", {offset + len}}}),
                    fused);
                offset += len;
            }
        };

        auto outputs = ins->outputs();
        group_by(outputs.begin(), outputs.end(), each, pred);
    }
};

struct find_div_const
{
    auto matcher() const
    {
        return match::name("div")(match::arg(1)(match::is_constant().bind("c")));
    }

    void apply(module& m, const match::matcher_result& r) const
    {
        auto ins   = r.result;
        auto c_ins = r.instructions["c"];

        auto recip = m.insert_instruction(std::next(c_ins), make_op("recip"), c_ins);

        auto args = ins->inputs();

        m.replace_instruction(ins, make_op("mul"), args.front(), recip);
    }
};

struct find_sub_const
{
    auto matcher() const
    {
        return match::name("sub")(match::arg(1)(match::is_constant().bind("c")));
    }

    void apply(module& m, const match::matcher_result& r) const
    {
        auto ins   = r.result;
        auto c_ins = r.instructions["c"];

        auto neg = m.insert_instruction(std::next(c_ins), make_op("neg"), c_ins);

        auto args = ins->inputs();

        m.replace_instruction(ins, make_op("add"), args.front(), neg);
    }
};

struct find_rsqrt
{
    auto matcher() const
    {
        return match::name("recip")(match::args(
            match::name("sqrt")(match::used_once(), match::args(match::any().bind("x")))));
    }

    void apply(module& m, const match::matcher_result& r) const
    {
        auto ins   = r.result;
        auto x_ins = r.instructions["x"];

        m.replace_instruction(ins, make_op("rsqrt"), x_ins);
    }
};

static bool same_ops(const std::vector<instruction_ref>& vec_ins)
{
    return std::all_of(vec_ins.begin(), vec_ins.end(), [&](auto i) {
        return i->get_operator() == vec_ins.front()->get_operator();
    });
}

struct find_split_reshape
{
    auto matcher() const
    {
        return match::name("reshape")(match::arg(0)(match::name("contiguous")(
                                          match::arg(0)(match::name("slice").bind("slice")))))
            .bind("reshape");
    }

    void apply(module& m, const match::matcher_result& r) const
    {
        auto slc = r.instructions["slice"];
        auto rsp = r.instructions["reshape"];

        auto input         = slc->inputs().front();
        auto split_outputs = get_splits(input);
        if(split_outputs.empty())
        {
            return;
        }

        std::vector<instruction_ref> vec_rsp(split_outputs.size());
        std::transform(split_outputs.begin(), split_outputs.end(), vec_rsp.begin(), [](auto i) {
            assert(i->outputs().size() == 1);
            auto cont = i->outputs().front();
            assert(cont->outputs().size() == 1);
            return cont->outputs().front();
        });

        // all outputs are reshape and of the same shape
        auto dims = any_cast<op::reshape>(rsp->get_operator()).dims;
        if(not same_ops(vec_rsp))
        {
            return;
        }

        // ensure reshape happens after the axis dimension
        auto axis         = any_cast<op::slice>(slc->get_operator()).axes[0];
        auto slc_lens     = slc->get_shape().lens();
        auto slc_dim_size = std::accumulate(
            slc_lens.begin() + axis, slc_lens.end(), 1, std::multiplies<std::size_t>());

        // search the reshape output (standard shape) to decide which axis are
        // in its output corresponding to the slc_dim_size
        auto rsp_lens    = rsp->get_shape().lens();
        auto rsp_strides = rsp->get_shape().strides();
        rsp_strides.insert(rsp_strides.begin(), rsp_strides[0] * rsp_lens[0]);

        auto ait     = std::find(rsp_strides.begin(), rsp_strides.end(), slc_dim_size);
        int rsp_axis = -1;
        if(ait == rsp_strides.end())
        {
            return;
        }
        else if(ait == rsp_strides.end() - 1)
        {
            // edge case
            // slice_dim == 1, in that case it could match with last stride of 1.
            // it should accumulate lengths from last dim in that case. discount 1 to avoid going
            // out of bounds.
            assert(slc_dim_size == 1);
            rsp_axis = std::distance(rsp_strides.begin(), ait) - 1;
        }
        else
        {
            rsp_axis = std::distance(rsp_strides.begin(), ait);
        }
        // calculate reshape output shape
        std::vector<int64_t> vec_dims(vec_rsp.size());

        std::transform(vec_rsp.begin(), vec_rsp.end(), vec_dims.begin(), [&](auto is) {
            return is->get_shape().lens()[rsp_axis];
        });

        std::vector<int64_t> rsp_out_lens(rsp_lens.begin(), rsp_lens.end());

        rsp_out_lens[rsp_axis] = std::accumulate(vec_dims.begin(), vec_dims.end(), std::int64_t{0});

        // insert the reshape instruction and add contiguous if needed
        if(not input->get_shape().standard())
        {
            input = m.insert_instruction(std::next(input), make_op("contiguous"), input);
        }
        auto rsp_ins = m.insert_instruction(
            std::next(input), make_op("reshape", {{"dims", rsp_out_lens}}), input);

        // replace the original reshape with slice
        int64_t start = 0;
        for(std::size_t i = 0; i < vec_rsp.size(); ++i)
        {
            m.replace_instruction(
                vec_rsp[i],
                make_op(
                    "slice",
                    {{"axes", {rsp_axis}}, {"starts", {start}}, {"ends", {start + vec_dims[i]}}}),
                rsp_ins);
            start += vec_dims[i];
        }
    }
};

struct find_split_transpose
{
    auto matcher() const
    {
        return match::name("transpose")(match::arg(0)(match::name("slice").bind("slice")))
            .bind("trans");
    }

    void apply(module& m, const match::matcher_result& r) const
    {
        auto slc   = r.instructions["slice"];
        auto trans = r.instructions["trans"];

        auto input         = slc->inputs().front();
        auto split_outputs = get_splits(input);
        if(split_outputs.empty())
        {
            return;
        }

        std::vector<instruction_ref> vec_trans(split_outputs.size());
        std::transform(split_outputs.begin(), split_outputs.end(), vec_trans.begin(), [](auto i) {
            assert(i->outputs().size() == 1);
            return i->outputs().front();
        });

        // all transpose are the same
        auto perm = any_cast<op::transpose>(trans->get_operator()).dims;
        if(not same_ops(vec_trans))
        {
            return;
        }

        // insert an transpose instruction
        auto tr = m.insert_instruction(
            std::next(input), make_op("transpose", {{"permutation", perm}}), input);

        // compute the axis in the slice
        auto axis = any_cast<op::slice>(slc->get_operator()).axes.front();
        auto it   = std::find(perm.begin(), perm.end(), axis);
        assert(it != perm.end());
        int64_t axis_new = std::distance(perm.begin(), it);

        for(auto in : split_outputs)
        {
            auto oper    = any_cast<op::slice>(in->get_operator());
            auto starts  = oper.starts;
            auto ends    = oper.ends;
            auto tr_orig = in->outputs().front();
            m.replace_instruction(
                tr_orig,
                make_op("slice", {{"axes", {axis_new}}, {"starts", starts}, {"ends", ends}}),
                tr);
        }
    }
};

void simplify_algebra::apply(module& m) const
{
    // Run simplifications multiple times
    for(int i = 0; i < 8; i++)
    {
        match::find_matches(m,
                            find_inner_broadcast{},
                            find_double_add_lit_broadcast{},
                            find_add_lit_broadcast{},
                            find_add_convs{},
                            find_conv_dot_horiz_fusion{},
                            find_mul_conv{},
                            find_mul_slice_conv{},
                            find_mul_add{},
                            find_dot_add{},
                            find_div_const{},
                            find_sub_const{},
                            find_rsqrt{},
                            find_concat_op{},
                            find_split_concat{},
                            find_splits{},
                            find_split_reshape{},
                            find_split_transpose{});
        dead_code_elimination{}.apply(m);
    }
}

} // namespace MIGRAPHX_INLINE_NS
} // namespace migraphx<|MERGE_RESOLUTION|>--- conflicted
+++ resolved
@@ -74,11 +74,7 @@
         auto a_ins    = r.instructions["a"];
         auto w_ins    = r.instructions["w"];
 
-<<<<<<< HEAD
-        auto a_input_lens = a_ins->inputs().front()->get_shape().lens();
-=======
         const auto& a_input_lens = a_ins->inputs().front()->get_shape().lens();
->>>>>>> 31de422c
 
         std::size_t num_not_one_dims = std::count_if(
             a_input_lens.cbegin(), a_input_lens.cend(), [](auto dim) { return dim != 1; });
@@ -86,28 +82,6 @@
             return;
 
         // check broadcasted along channels
-<<<<<<< HEAD
-        auto a_lens    = a_ins->get_shape().lens();
-        auto a_strides = a_ins->get_shape().strides();
-        // handle len = 1 case
-        auto invalid_sl = [&](std::size_t i) {
-            if(a_strides[i] != 0)
-            {
-                return a_lens[i] != 1;
-            }
-            return false;
-        };
-        auto invalid_case = false;
-        for(int i = 2; i < a_lens.size(); ++i)
-        {
-            if(invalid_sl(i))
-                invalid_case = true;
-        }
-
-        if(invalid_sl(0) or a_strides.at(1) != 1 or invalid_case)
-            return;
-
-=======
         const auto& a_lens    = a_ins->get_shape().lens();
         const auto& a_strides = a_ins->get_shape().strides();
 
@@ -126,7 +100,6 @@
                           is_broadcasted_axis))
             return;
 
->>>>>>> 31de422c
         auto sq    = m.insert_instruction(ins, make_op("squeeze"), a_ins->inputs().front());
         auto new_a = m.insert_instruction(
             ins, make_op("broadcast", {{"axis", 0}, {"out_lens", w_ins->get_shape().lens()}}), sq);
