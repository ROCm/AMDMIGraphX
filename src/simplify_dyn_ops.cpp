/*
 * The MIT License (MIT)
 *
 * Copyright (c) 2015-2024 Advanced Micro Devices, Inc. All rights reserved.
 *
 * Permission is hereby granted, free of charge, to any person obtaining a copy
 * of this software and associated documentation files (the "Software"), to deal
 * in the Software without restriction, including without limitation the rights
 * to use, copy, modify, merge, publish, distribute, sublicense, and/or sell
 * copies of the Software, and to permit persons to whom the Software is
 * furnished to do so, subject to the following conditions:
 *
 * The above copyright notice and this permission notice shall be included in
 * all copies or substantial portions of the Software.
 *
 * THE SOFTWARE IS PROVIDED "AS IS", WITHOUT WARRANTY OF ANY KIND, EXPRESS OR
 * IMPLIED, INCLUDING BUT NOT LIMITED TO THE WARRANTIES OF MERCHANTABILITY,
 * FITNESS FOR A PARTICULAR PURPOSE AND NONINFRINGEMENT.  IN NO EVENT SHALL THE
 * AUTHORS OR COPYRIGHT HOLDERS BE LIABLE FOR ANY CLAIM, DAMAGES OR OTHER
 * LIABILITY, WHETHER IN AN ACTION OF CONTRACT, TORT OR OTHERWISE, ARISING FROM,
 * OUT OF OR IN CONNECTION WITH THE SOFTWARE OR THE USE OR OTHER DEALINGS IN
 * THE SOFTWARE.
 */
#include <migraphx/simplify_dyn_ops.hpp>
#include <migraphx/op/slice.hpp>
#include <migraphx/matcher.hpp>
#include <migraphx/make_op.hpp>
#include <migraphx/literal.hpp>
<<<<<<< HEAD
#include <migraphx/common.hpp>
=======
#include <migraphx/tensor_view.hpp>
>>>>>>> 4b9d6470

namespace migraphx {
inline namespace MIGRAPHX_INLINE_NS {

/**
 * Convert 2 input static shape broadcast/multibroadcast into 1 input version.
 * Some compiler passes (ex. simplify_algebra) only support the 1 input versions
 * of the broadcasting operators.
 * From:
 * broadcast_op(argument_with_static_shape, argument_with_static_shape)
 * To:
 * broadcast_op(argument_with_static_shape); broadcast_op.out_lens = constant_output_dims
 */
struct find_static_2in_broadcasts
{
    auto matcher() const
    {
        return match::broadcast(match::nargs(2),
                                match::arg(0)(match::static_shape()),
                                match::arg(1)(match::static_shape()));
    }

    void apply(module& m, const match::matcher_result& mr) const
    {
        auto ins          = mr.result;
        auto out_lens     = ins->get_shape().lens();
        auto broadcast_op = ins->get_operator();
        if(broadcast_op.name() == "broadcast")
        {
            broadcast_op.from_value({{"out_lens", out_lens}});
        }
        else
        {
            broadcast_op.from_value({{"out_lens", out_lens}, {"out_dyn_dims", {}}});
        }
        m.replace_instruction(ins, broadcast_op, ins->inputs().at(0));
    }
};

/**
 * Simplify slice with 2 inputs to the 1 input version if inputs[1] is constant.
 * From:
 * slice(data, constant_input); two attributes set
 * To:
 * slice(data); slice.starts, slice.ends. slice.axes set
 */
struct find_const_2in_slice
{
    auto matcher() const
    {
        return match::name("slice")(match::nargs(2), match::arg(1)(match::is_constant()));
    }

    void apply(module& m, const match::matcher_result& mr) const
    {
        auto ins       = mr.result;
        auto inputs    = ins->inputs();
        auto slice_op  = any_cast<op::slice>(ins->get_operator());
        auto set_attrs = slice_op.get_set_attributes();
        std::vector<int64_t> starts_vec;
        std::vector<int64_t> ends_vec;
        std::vector<int64_t> axes_vec;
        if(set_attrs == op::slice::ends_axes)
        {
            // slice(data, starts)
            inputs.at(1)->eval().visit(
                [&](auto output) { starts_vec.assign(output.begin(), output.end()); });
            ends_vec = slice_op.ends;
            axes_vec = slice_op.axes;
        }
        else if(set_attrs == op::slice::starts_axes)
        {
            // slice(data, ends)
            inputs.at(1)->eval().visit(
                [&](auto output) { ends_vec.assign(output.begin(), output.end()); });
            starts_vec = slice_op.starts;
            axes_vec   = slice_op.axes;
        }
        else
        {
            // slice(data, axes)
            inputs.at(1)->eval().visit(
                [&](auto output) { axes_vec.assign(output.begin(), output.end()); });
            starts_vec = slice_op.starts;
            ends_vec   = slice_op.ends;
        }
        m.replace_instruction(
            ins,
            make_op("slice", {{"starts", starts_vec}, {"ends", ends_vec}, {"axes", axes_vec}}),
            inputs.at(0));
    }
};

/**
 * Simplify slice with 3 inputs to the 1 input version if inputs[1:2] are constant.
 * From:
 * slice(data, constant_input1, constant_input2); one attribute set
 * To:
 * slice(data); slice.starts, slice.ends. slice.axes set
 */
struct find_const_3in_slice
{
    auto matcher() const
    {
        return match::name("slice")(match::nargs(3),
                                    match::arg(1)(match::is_constant()),
                                    match::arg(2)(match::is_constant()));
    }

    void apply(module& m, const match::matcher_result& mr) const
    {
        auto ins            = mr.result;
        auto inputs         = ins->inputs();
        auto slice_op       = any_cast<op::slice>(ins->get_operator());
        auto set_attrs      = slice_op.get_set_attributes();
        std::vector<int64_t> starts_vec;
        std::vector<int64_t> ends_vec;
        std::vector<int64_t> axes_vec;
        if(set_attrs == op::slice::axes_only)
        {
            // slice(data, starts, ends)
            inputs.at(1)->eval().visit(
                [&](auto output) { starts_vec.assign(output.begin(), output.end()); });
            inputs.at(2)->eval().visit(
                [&](auto output) { ends_vec.assign(output.begin(), output.end()); });
            axes_vec = slice_op.axes;
        }
        else if(set_attrs == op::slice::ends_only)
        {
            // slice(data, starts, axes)
            inputs.at(1)->eval().visit(
                [&](auto output) { starts_vec.assign(output.begin(), output.end()); });
            inputs.at(2)->eval().visit(
                [&](auto output) { axes_vec.assign(output.begin(), output.end()); });
            ends_vec = slice_op.ends;
        }
        else
        {
            // slice(data, ends, axes)
            inputs.at(1)->eval().visit(
                [&](auto output) { ends_vec.assign(output.begin(), output.end()); });
            inputs.at(2)->eval().visit(
                [&](auto output) { axes_vec.assign(output.begin(), output.end()); });
            starts_vec = slice_op.starts;
        }
        m.replace_instruction(
            ins,
            make_op("slice", {{"starts", starts_vec}, {"ends", ends_vec}, {"axes", axes_vec}}),
            inputs.at(0));
    }
};

/**
 * Simplify slice with 4 inputs to the 1 input version if inputs[1:3] are constant.
 * From:
 * slice(data, constant_starts, constant_ends, constant_axes)
 * To:
 * slice(data); slice.starts, slice.ends. slice.axes set
 */
struct find_const_4in_slice
{
    auto matcher() const
    {
        return match::name("slice")(match::nargs(4),
                                    match::arg(1)(match::is_constant()),
                                    match::arg(2)(match::is_constant()),
                                    match::arg(3)(match::is_constant()));
    }

    void apply(module& m, const match::matcher_result& mr) const
    {
        auto ins            = mr.result;
        auto inputs         = ins->inputs();
        argument starts_arg = inputs.at(1)->eval(false);
        argument ends_arg   = inputs.at(2)->eval(false);
        argument axes_arg   = inputs.at(3)->eval(false);
        if(not starts_arg.empty() and not ends_arg.empty() and not axes_arg.empty())
        {
            std::vector<int64_t> starts_vec;
            std::vector<int64_t> ends_vec;
            std::vector<int64_t> axes_vec;
            starts_arg.visit([&](auto output) { starts_vec.assign(output.begin(), output.end()); });
            ends_arg.visit([&](auto output) { ends_vec.assign(output.begin(), output.end()); });
            axes_arg.visit([&](auto output) { axes_vec.assign(output.begin(), output.end()); });
            m.replace_instruction(
                ins,
                make_op("slice", {{"starts", starts_vec}, {"ends", ends_vec}, {"axes", axes_vec}}),
                inputs.at(0));
        }
    }
};

/**
 * Simplify dimensions_of to a literal when the input arugment has a static shape
 * or the dynamic dimensions from `start` to `end` are fixed.
 */
struct find_static_dimensions_of
{
    auto matcher() const { return match::name("dimensions_of")(); }

    void apply(module& m, const match::matcher_result& mr) const
    {
        auto ins                 = mr.result;
        auto input               = ins->inputs().at(0);
        auto dimensions_of_value = ins->get_operator().to_value();
        auto start               = dimensions_of_value.at("start").to<std::size_t>();
        auto end                 = dimensions_of_value.at("end").to<std::size_t>();
        if(input->get_shape().dynamic())
        {
            // check if dynamic dimensions from start to end are fixed
            auto dds = input->get_shape().dyn_dims();
            if(std::any_of(dds.begin() + start, dds.begin() + end, [](auto dd) {
                   return not dd.is_fixed();
               }))
            {
                return;
            }
        }
        std::size_t output_ndim = end - start;
        std::vector<int64_t> vec_shape(output_ndim);
        migraphx::shape s(migraphx::shape::int64_type, {output_ndim});
        std::vector<std::size_t> input_lens = input->get_shape().to_static(1).lens();
        std::transform(input_lens.begin() + start,
                       input_lens.begin() + end,
                       vec_shape.begin(),
                       [](auto i) { return int64_t(i); });
        migraphx::shape output_shape{migraphx::shape::int64_type, {end - start}};
        auto lit_ins = m.add_literal(migraphx::literal{output_shape, vec_shape});
        m.replace_instruction(ins, lit_ins);
    }
};

/**
 * Simplify allocate into 2 argument reshape that has constant output dimensions into a static 1
 * argument reshape. Intended to simplify what ONNX parse_reshape creates for dynamic reshapes.
 * This matcher can be generalized to matching reshape(data, static_shape_output_tensor).
 * From:
 * x = allocate(constant_output_dims) -> reshape(data, x)
 * To:
 * reshape(data); reshape.dims = constant_output_dims
 */
struct find_const_alloc_reshapes
{
    auto matcher() const
    {
        return match::name("reshape")(match::nargs(2),
                                      match::arg(1)(match::name("allocate")(match::is_constant())));
    }

    void apply(module& m, const match::matcher_result& mr) const
    {
        auto reshape_ins         = mr.result;
        auto reshape_inputs      = reshape_ins->inputs();
        auto alloc_ins           = reshape_inputs.at(1);
        argument output_dims_arg = alloc_ins->inputs().at(0)->eval(false);
        std::vector<int64_t> output_dims_vec;
        output_dims_arg.visit(
            [&](auto output) { output_dims_vec.assign(output.begin(), output.end()); });
        m.replace_instruction(
            reshape_ins, make_op("reshape", {{"dims", output_dims_vec}}), reshape_inputs.at(0));
        // have dead_code_elimination remove the previous allocate
    }
};

/**
 * Simplify allocate into fill operator that has constant output dimensions and constant value.
 * The allocate into fill instructions is what is produced when parsing the ONNX
 * ConstantOfShape operator. This replacement could be handled with propagate_constant, but
 * would rather have the simplification happen earlier during compiling.
 * This matcher can be generalized to matching fill(constant_value, static_shape_output_tensor).
 * From:
 * x = allocate(constant_ouptut_dims) -> fill(constant_value, x)
 * To:
 * literal
 */
struct find_const_alloc_fill
{
    auto matcher() const
    {
        return match::name("fill")(match::arg(0)(match::is_constant()),
                                   match::arg(1)(match::name("allocate")(match::is_constant())));
    }

    void apply(module& m, const match::matcher_result& mr) const
    {
        auto fill_ins = mr.result;
        auto fill_arg = fill_ins->eval(false);
        auto l        = m.add_literal(fill_arg.get_shape(), fill_arg.data());
        m.replace_instruction(fill_ins, l);
    }
};

/**
<<<<<<< HEAD
 * Simplify broadcast_for_dot instructions with two static shaped arguments
 * From:
 * broadcast_for_dot(static_shape_arg, static_shape_arg)
 * To:
 * multibroadcast(static_shape_arg); output_lens = static_broadcast_for_doted_shape
 */
struct find_static_broadcast_for_dot
{
    auto matcher() const
    {
        return match::name("broadcast_for_dot")(match::arg(0)(match::static_shape()),
                                                match::arg(1)(match::static_shape()));
    }

    void apply(module& m, const match::matcher_result& mr) const
    {
        auto broadcast_for_dot_ins = mr.result;
        auto inputs                = broadcast_for_dot_ins->inputs();
        auto s0                    = inputs.at(0)->get_shape();
        auto s1                    = inputs.at(1)->get_shape();
        auto l0_it                 = s0.lens().end() - 2;
        std::vector<std::size_t> l0_broadcasted_lens(s0.lens().begin(), l0_it);
        auto l1_it = s1.lens().begin() + s1.ndim() - 2;
        std::vector<std::size_t> l1_broadcasted_lens(s1.lens().begin(), l1_it);
        auto output_lens = compute_broadcasted_lens(l0_broadcasted_lens, l1_broadcasted_lens);
        output_lens.insert(output_lens.end(), l0_it, s0.lens().end());
        m.replace_instruction(broadcast_for_dot_ins,
                              make_op("multibroadcast", {{"out_lens", output_lens}}),
                              inputs.at(0));
=======
 * Go through `select_module` instructions and update the `output_dyn_shapes` attribute.
 * Checks the submodule output shapes and determines an appropriate `output_dyn_shapes` attribute.
 * This version ignores dynamic_dimension opt values.
 * Intended to be run after the other simplify_dyn_ops passes.
 */
struct simplify_select_module_output_shape
{
    auto matcher() const { return match::name("select_module"); }

    void apply(module& m, const match::matcher_result& mr) const
    {
        auto sm_ins           = mr.result;
        auto sm_module_inputs = sm_ins->module_inputs();
        std::vector<std::vector<shape>> all_output_shapes(sm_module_inputs.size());
        std::transform(sm_module_inputs.begin(),
                       sm_module_inputs.end(),
                       all_output_shapes.begin(),
                       [](auto submod) { return submod->get_output_shapes(); });
        // check that all of the submodules have the same number of outputs and all respective
        // outputs have the same rank and type
        auto shapes_ndim  = get_shapes_ndim(all_output_shapes.front());
        auto shapes_types = get_shapes_types(all_output_shapes.front());
        if(std::any_of(
               all_output_shapes.begin() + 1, all_output_shapes.end(), [&](auto out_shapes) {
                   bool same_types = get_shapes_types(out_shapes) == shapes_types;
                   bool same_ndim  = get_shapes_ndim(out_shapes) == shapes_ndim;
                   return not same_types or not same_ndim;
               }))
        {
            return;
        }
        auto num_out_shapes = shapes_ndim.size();
        std::vector<shape> dyn_shapes(num_out_shapes);
        auto num_submod = sm_module_inputs.size();
        // compare respective output shapes from each submodule to get a range for the output shape
        for(int i : range(num_out_shapes))
        {
            std::vector<shape> shapes_at_index(num_submod);
            std::transform(all_output_shapes.begin(),
                           all_output_shapes.end(),
                           shapes_at_index.begin(),
                           [&](auto output_shapes) { return output_shapes.at(i); });
            dyn_shapes.at(i) = dyn_shape_from_shapes(shapes_at_index);
        }
        auto tuple_shape = shape{dyn_shapes};
        m.replace_instruction(
            sm_ins,
            make_op("select_module", {{"output_dyn_shapes", to_value(tuple_shape)}}),
            sm_ins->inputs(),
            sm_module_inputs);
    }

    std::vector<std::size_t> get_shapes_ndim(const std::vector<shape>& shapes) const
    {
        std::vector<std::size_t> ret(shapes.size());
        std::transform(
            shapes.cbegin(), shapes.cend(), ret.begin(), [](auto s) { return s.ndim(); });
        return ret;
    }

    std::vector<shape::type_t> get_shapes_types(const std::vector<shape>& shapes) const
    {
        std::vector<shape::type_t> ret(shapes.size());
        std::transform(
            shapes.cbegin(), shapes.cend(), ret.begin(), [](auto s) { return s.type(); });
        return ret;
    }

    /**
     * Calculating an appropriate shape that encompasses all of the given vector of shapes.
     * Equivalent to creating a 2D matrix of shape lengths and do a reduce over each axis.
     * The shapes can be dynamic or static.
     * Assuming all shapes have the same ndim.
     */
    shape dyn_shape_from_shapes(std::vector<shape> shape_vec) const
    {
        // making 2D matrices of min_lens and max_lens
        // specifically using uint64_t because we're going to put the values into a tensor_view
        // later
        std::vector<uint64_t> all_min_lens;
        std::vector<uint64_t> all_max_lens;
        for(const auto& s : shape_vec)
        {
            auto min_lens = s.min_lens();
            auto max_lens = s.max_lens();
            std::copy(min_lens.begin(), min_lens.end(), std::back_inserter(all_min_lens));
            std::copy(max_lens.begin(), max_lens.end(), std::back_inserter(all_max_lens));
        }
        assert(all_min_lens.size() == shape_vec.size() * shape_vec.front().ndim());
        assert(all_max_lens.size() == shape_vec.size() * shape_vec.front().ndim());
        auto num_rows = shape_vec.size();
        auto num_cols = shape_vec.front().ndim();
        shape tensor_shape{shape::uint64_type, {num_rows, num_cols}};
        auto min_lens_matrix = make_view(tensor_shape, all_min_lens.data());
        auto max_lens_matrix = make_view(tensor_shape, all_max_lens.data());

        std::vector<uint64_t> mins(num_cols);
        std::vector<uint64_t> maxes(num_cols);
        // rearranging data into column vectors to reduce over
        // i = row, j = column
        for(int j : range(num_cols))
        {
            std::vector<uint64_t> reduce_min_vals(num_rows);
            std::vector<uint64_t> reduce_max_vals(num_rows);
            for(int i : range(num_rows))
            {
                reduce_min_vals.at(i) = min_lens_matrix(i, j);
                reduce_max_vals.at(i) = max_lens_matrix(i, j);
            }
            uint64_t max_int = std::numeric_limits<uint64_t>::max();
            uint64_t min_val =
                std::accumulate(reduce_min_vals.begin(),
                                reduce_min_vals.end(),
                                max_int,
                                [](uint64_t x, uint64_t y) { return x < y ? x : y; });
            uint64_t max_val = std::accumulate(
                reduce_max_vals.begin(), reduce_max_vals.end(), 0, [](uint64_t x, uint64_t y) {
                    return x > y ? x : y;
                });
            mins.at(j)  = min_val;
            maxes.at(j) = max_val;
        }
        // fixed output shape case
        if(mins == maxes)
        {
            return shape{shape_vec.front().type(), mins};
        }
        // dynamic output shape case
        return shape{shape_vec.front().type(), mins, maxes, {}};
>>>>>>> 4b9d6470
    }
};

void simplify_dyn_ops::apply(module& m) const
{
    match::find_matches(m,
                        find_static_dimensions_of{},
                        find_const_alloc_reshapes{},
                        find_static_2in_broadcasts{},
                        find_const_2in_slice{},
                        find_const_3in_slice{},
                        find_const_4in_slice{},
<<<<<<< HEAD
                        find_const_alloc_fill{},
                        find_static_broadcast_for_dot{});
=======
                        find_const_alloc_fill{});
    match::find_matches(m, simplify_select_module_output_shape{});
>>>>>>> 4b9d6470
}

} // namespace MIGRAPHX_INLINE_NS
} // namespace migraphx<|MERGE_RESOLUTION|>--- conflicted
+++ resolved
@@ -26,11 +26,8 @@
 #include <migraphx/matcher.hpp>
 #include <migraphx/make_op.hpp>
 #include <migraphx/literal.hpp>
-<<<<<<< HEAD
 #include <migraphx/common.hpp>
-=======
 #include <migraphx/tensor_view.hpp>
->>>>>>> 4b9d6470
 
 namespace migraphx {
 inline namespace MIGRAPHX_INLINE_NS {
@@ -324,7 +321,6 @@
 };
 
 /**
-<<<<<<< HEAD
  * Simplify broadcast_for_dot instructions with two static shaped arguments
  * From:
  * broadcast_for_dot(static_shape_arg, static_shape_arg)
@@ -354,7 +350,10 @@
         m.replace_instruction(broadcast_for_dot_ins,
                               make_op("multibroadcast", {{"out_lens", output_lens}}),
                               inputs.at(0));
-=======
+    }
+};
+
+/**
  * Go through `select_module` instructions and update the `output_dyn_shapes` attribute.
  * Checks the submodule output shapes and determines an appropriate `output_dyn_shapes` attribute.
  * This version ignores dynamic_dimension opt values.
@@ -484,7 +483,6 @@
         }
         // dynamic output shape case
         return shape{shape_vec.front().type(), mins, maxes, {}};
->>>>>>> 4b9d6470
     }
 };
 
@@ -497,13 +495,9 @@
                         find_const_2in_slice{},
                         find_const_3in_slice{},
                         find_const_4in_slice{},
-<<<<<<< HEAD
                         find_const_alloc_fill{},
                         find_static_broadcast_for_dot{});
-=======
-                        find_const_alloc_fill{});
     match::find_matches(m, simplify_select_module_output_shape{});
->>>>>>> 4b9d6470
 }
 
 } // namespace MIGRAPHX_INLINE_NS
