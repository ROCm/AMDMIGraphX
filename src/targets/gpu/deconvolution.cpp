--- conflicted
+++ resolved
@@ -14,11 +14,7 @@
     return op.compute_shape(conv_inputs);
 }
 
-<<<<<<< HEAD
-inline shape recompute_shape_to_2d(const shape& input)
-=======
 inline shape reshape_if_1d(const shape& input)
->>>>>>> 0d4ebd98
 {
     shape new_shape{input};
     auto dims = new_shape.lens();
@@ -36,15 +32,9 @@
                                        const shape& output_shape,
                                        const std::vector<argument>& args) const
 {
-<<<<<<< HEAD
-    auto x_desc = make_tensor(recompute_shape_to_2d(args[0].get_shape()));
-    auto w_desc = make_tensor(recompute_shape_to_2d(args[1].get_shape()));
-    auto y_desc = make_tensor(recompute_shape_to_2d(output_shape));
-=======
     auto x_desc = make_tensor(reshape_if_1d(args[0].get_shape()));
     auto w_desc = make_tensor(reshape_if_1d(args[1].get_shape()));
     auto y_desc = make_tensor(reshape_if_1d(output_shape));
->>>>>>> 0d4ebd98
 
     float alpha = 1;
     float beta  = 0;
@@ -71,15 +61,9 @@
                                     std::vector<shape> inputs)
 {
     shape workspace_shape{};
-<<<<<<< HEAD
-    auto x_desc = make_tensor(recompute_shape_to_2d(inputs[0]));
-    auto w_desc = make_tensor(recompute_shape_to_2d(inputs[1]));
-    auto y_desc = make_tensor(recompute_shape_to_2d(output_shape));
-=======
     auto x_desc = make_tensor(reshape_if_1d(inputs[0]));
     auto w_desc = make_tensor(reshape_if_1d(inputs[1]));
     auto y_desc = make_tensor(reshape_if_1d(output_shape));
->>>>>>> 0d4ebd98
 
     std::size_t workspace_size = 0;
     miopenConvolutionForwardGetWorkSpaceSize(ctx.get_stream().get_miopen(),
