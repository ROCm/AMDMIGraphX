#include <iostream>
#include <vector>
#include <migraphx/literal.hpp>
#include <migraphx/pass_manager.hpp>
#include <migraphx/simplify_reshapes.hpp>
#include <migraphx/dead_code_elimination.hpp>
#include <migraphx/eliminate_identity.hpp>
#include <migraphx/operators.hpp>
#include <migraphx/program.hpp>
#include <migraphx/instruction.hpp>
#include <migraphx/tf.hpp>
#include "test.hpp"

migraphx::program optimize_tf(const std::string& name, bool is_nhwc)
{
    auto prog = migraphx::parse_tf(name, is_nhwc);
    if(is_nhwc)
        migraphx::run_passes(prog,
                             {migraphx::simplify_reshapes{},
                              migraphx::dead_code_elimination{},
                              migraphx::eliminate_identity{}});
    return prog;
}

TEST_CASE(add_test)
{
    migraphx::program p;
    auto l0 = p.add_parameter("0", migraphx::shape{migraphx::shape::float_type, {1, 2, 2, 3}});
    auto l1 = p.add_parameter("1", migraphx::shape{migraphx::shape::float_type, {1, 2, 2, 3}});
    p.add_instruction(migraphx::op::add{}, l0, l1);
    auto prog = optimize_tf("add_test.pb", false);

    EXPECT(p == prog);
}

TEST_CASE(add_bcast_test)
{

    migraphx::program p;
    migraphx::shape s0{migraphx::shape::float_type, {2, 3}};
    auto l0 = p.add_parameter("0", s0);
    auto l1 = p.add_parameter("1", migraphx::shape{migraphx::shape::float_type, {2, 1}});
    auto l2 = p.add_instruction(migraphx::op::multibroadcast{s0.lens()}, l0);
    auto l3 = p.add_instruction(migraphx::op::multibroadcast{s0.lens()}, l1);
    p.add_instruction(migraphx::op::add{}, l2, l3);
    auto prog = optimize_tf("add_bcast_test.pb", false);

    EXPECT(p == prog);
}

TEST_CASE(batchmatmul_test)
{
    migraphx::program p;
    auto l0 = p.add_parameter("0", migraphx::shape{migraphx::shape::float_type, {1, 2, 8, 4}});
    auto l1 = p.add_parameter("1", migraphx::shape{migraphx::shape::float_type, {1, 2, 4, 8}});

    auto trans_l0 = p.add_instruction(migraphx::op::transpose{{0, 1, 3, 2}}, l0);
    auto trans_l1 = p.add_instruction(migraphx::op::transpose{{0, 1, 3, 2}}, l1);

    p.add_instruction(migraphx::op::dot{}, trans_l0, trans_l1);
    auto prog = optimize_tf("batchmatmul_test.pb", false);

    EXPECT(p == prog);
}

TEST_CASE(batchnorm_test)
{
    float epsilon  = 1.001e-5f;
    float momentum = 0.9f;

    migraphx::program p;
    migraphx::op::batch_norm_inference op{
        epsilon, momentum, migraphx::op::batch_norm_inference::spatial};
    migraphx::shape s0{migraphx::shape::float_type, {32}};
    auto l0 = p.add_parameter("0", migraphx::shape{migraphx::shape::float_type, {1, 32, 16, 16}});
    std::vector<float> const_vals(32);
    std::fill(const_vals.begin(), const_vals.end(), 1.0f);

    auto l2 = p.add_parameter("2", s0);
    auto l3 = p.add_parameter("3", s0);
    auto l4 = p.add_parameter("4", s0);
    auto l1 = p.add_literal(migraphx::literal{s0, const_vals});
    p.add_instruction(op, l0, l1, l2, l3, l4);
    auto prog = optimize_tf("batchnorm_test.pb", true);

    EXPECT(p == prog);
}

TEST_CASE(biasadd_test)
{
    migraphx::program p;
    migraphx::shape s0{migraphx::shape::float_type, {1, 500, 1, 1}};
    uint64_t axis = 1;
    auto l0       = p.add_parameter("0", s0);
    auto l1       = p.add_parameter("1", migraphx::shape{migraphx::shape::float_type, {500}});
    auto l2       = p.add_instruction(migraphx::op::broadcast{axis, l0->get_shape().lens()}, l1);
    p.add_instruction(migraphx::op::add{}, l0, l2);
    auto prog = optimize_tf("biasadd_test.pb", true);

    EXPECT(p == prog);
}

TEST_CASE(cast_test)
{
    migraphx::program p;
    auto l0 = p.add_parameter("0", migraphx::shape{migraphx::shape::float_type, {1, 3, 16, 16}});
    p.add_instruction(migraphx::op::convert{migraphx::shape::int32_type}, l0);
    auto prog = optimize_tf("cast_test.pb", false);

    EXPECT(p == prog);
}

TEST_CASE(concat_test)
{
    migraphx::program p;

    auto l0 = p.add_parameter("0", migraphx::shape{migraphx::shape::float_type, {4, 7, 3}});
    auto l1 = p.add_parameter("1", migraphx::shape{migraphx::shape::float_type, {4, 2, 3}});

    int axis = 1;
    // tf uses axis as the third input, and it is in int32 format
    // add the literal using a vector in order to set stride to 1 (like in tf parser)
    p.add_literal(migraphx::shape{migraphx::shape::int32_type}, std::vector<int>{axis});

    p.add_instruction(migraphx::op::concat{static_cast<std::size_t>(axis)}, l0, l1);
    auto prog = optimize_tf("concat_test.pb", false);

    EXPECT(p == prog);
}

TEST_CASE(const_test)
{
    migraphx::program p;
    p.add_literal(migraphx::shape{migraphx::shape::float_type}, std::vector<float>{1.0f});
    auto prog = optimize_tf("constant_test.pb", false);

    EXPECT(p == prog);
}

TEST_CASE(conv_test)
{
    migraphx::program p;

    auto l0 = p.add_parameter("0", migraphx::shape{migraphx::shape::float_type, {1, 3, 16, 16}});
    std::vector<float> weight_data(3 * 3 * 3 * 32);
    std::fill(weight_data.begin(), weight_data.end(), 1.0f);
    auto l1 =
        p.add_literal(migraphx::shape{migraphx::shape::float_type, {3, 3, 3, 32}}, weight_data);

    migraphx::op::convolution op;
    op.padding_mode = migraphx::op::padding_mode_t::same;
    op.padding      = {1, 1};
    op.stride       = {1, 1};
    op.dilation     = {1, 1};
    auto l2         = p.add_instruction(migraphx::op::transpose{{3, 2, 0, 1}}, l1);
    p.add_instruction(op, l0, l2);
    auto prog = optimize_tf("conv_test.pb", true);

    EXPECT(p == prog);
}

TEST_CASE(depthwiseconv_test)
{
    migraphx::program p;

    auto l0 = p.add_parameter("0", migraphx::shape{migraphx::shape::float_type, {1, 3, 16, 16}});
    std::vector<float> weight_data(3 * 3 * 3 * 1);
    std::fill(weight_data.begin(), weight_data.end(), 1.0f);
    auto l1 =
        p.add_literal(migraphx::shape{migraphx::shape::float_type, {3, 3, 3, 1}}, weight_data);

    migraphx::op::convolution op;
    op.padding_mode = migraphx::op::padding_mode_t::same;
    op.padding      = {1, 1};
    op.stride       = {1, 1};
    op.dilation     = {1, 1};
    op.group        = 3;
    auto l3         = p.add_instruction(migraphx::op::transpose{{3, 2, 0, 1}}, l1);
    auto l4         = p.add_instruction(migraphx::op::contiguous{}, l3);
    auto l5         = p.add_instruction(migraphx::op::reshape{{3, 1, 3, 3}}, l4);
    p.add_instruction(op, l0, l5);
    auto prog = optimize_tf("depthwise_conv_test.pb", true);

    EXPECT(p == prog);
}

TEST_CASE(expanddims_test)
{
    migraphx::program p;

    auto l0 = p.add_parameter("0", migraphx::shape{migraphx::shape::float_type, {2, 3, 4}});
    p.add_literal(0);
    p.add_instruction(migraphx::op::reshape{{1, 2, 3, 4}}, l0);
    auto prog = optimize_tf("expanddims_test.pb", false);

    EXPECT(p == prog);
}

TEST_CASE(expanddims_test_neg_dims)
{
    // this check makes sure the pb parses negative dim value correctly
    migraphx::program p;

    auto l0 = p.add_parameter("0", migraphx::shape{migraphx::shape::float_type, {2, 3, 4}});
    p.add_literal(-1);
    p.add_instruction(migraphx::op::reshape{{2, 3, 4, 1}}, l0);
    auto prog = optimize_tf("expanddims_neg_test.pb", false);

    EXPECT(p == prog);
}

TEST_CASE(gather_test)
{
    migraphx::program p;

    auto l0 = p.add_parameter("0", migraphx::shape{migraphx::shape::float_type, {2, 4}});
    auto l1 =
        p.add_literal(migraphx::literal{migraphx::shape{migraphx::shape::int32_type, {2}}, {1, 1}});
    p.add_literal(1);

    int axis = 1;
    p.add_instruction(migraphx::op::gather{axis}, l0, l1);
    auto prog = optimize_tf("gather_test.pb", false);

    EXPECT(p == prog);
}

TEST_CASE(identity_test)
{
    migraphx::program p;
    auto l0 = p.add_parameter("0", migraphx::shape{migraphx::shape::float_type, {1, 3, 16, 16}});
    p.add_instruction(migraphx::op::identity{}, l0);
    auto prog = optimize_tf("identity_test.pb", false);

    EXPECT(p == prog);
}

TEST_CASE(matmul_test)
{
    migraphx::program p;
    auto l0 = p.add_parameter("0", migraphx::shape{migraphx::shape::float_type, {8, 4}});
    auto l1 = p.add_parameter("1", migraphx::shape{migraphx::shape::float_type, {4, 8}});

    auto trans_l0 = p.add_instruction(migraphx::op::transpose{{1, 0}}, l0);
    auto trans_l1 = p.add_instruction(migraphx::op::transpose{{1, 0}}, l1);

    p.add_instruction(migraphx::op::dot{}, trans_l0, trans_l1);
    auto prog = optimize_tf("matmul_test.pb", false);

    EXPECT(p == prog);
}

TEST_CASE(mean_test)
{
    migraphx::program p;
    migraphx::literal l{migraphx::shape{migraphx::shape::int32_type, {2}}, {2, 3}};
    auto l0 = p.add_parameter("0", migraphx::shape{migraphx::shape::float_type, {1, 3, 16, 16}});
    p.add_literal(l);
    p.add_literal(l);
<<<<<<< HEAD
    p.add_instruction(migraphx::op::reduce_mean{{2, 3}}, l0);
    auto l3 = p.add_instruction(migraphx::op::reduce_mean{{2, 3}}, l0);
=======
    migraphx::op::reduce_mean op{{2, 3}};
    p.add_instruction(op, l0);
    auto l3 = p.add_instruction(op, l0);
>>>>>>> 1ea83607
    p.add_instruction(migraphx::op::squeeze{{2, 3}}, l3);
    auto prog = optimize_tf("mean_test.pb", false);

    EXPECT(p == prog);
}

TEST_CASE(mean_test_nhwc)
{
    migraphx::program p;
    migraphx::literal l{migraphx::shape{migraphx::shape::int32_type, {2}}, {1, 2}};
    auto l0 = p.add_parameter("0", migraphx::shape{migraphx::shape::float_type, {1, 3, 16, 16}});
<<<<<<< HEAD
    auto l1 = p.add_instruction(migraphx::op::transpose{{0, 2, 3, 1}}, l0);
    auto l2 = p.add_instruction(migraphx::op::reduce_mean{{1, 2}}, l1);
    p.add_instruction(migraphx::op::squeeze{{1, 2}}, l2);
=======
    migraphx::op::reduce_mean op{{2, 3}};
    auto l3 = p.add_instruction(op, l0);
    p.add_instruction(migraphx::op::squeeze{{2, 3}}, l3);
>>>>>>> 1ea83607
    auto prog = optimize_tf("mean_test_nhwc.pb", true);

    EXPECT(p == prog);
}

TEST_CASE(mul_test)
{
    migraphx::program p;
    auto l0 = p.add_parameter("0", migraphx::shape{migraphx::shape::float_type, {1, 1, 1, 16}});
    auto l1 = p.add_parameter("1", migraphx::shape{migraphx::shape::float_type, {1, 1, 1, 16}});

    p.add_instruction(migraphx::op::mul{}, l0, l1);
    auto prog = optimize_tf("mul_test.pb", false);

    EXPECT(p == prog);
}

TEST_CASE(onehot_test)
{
    migraphx::program p;
    auto l0 = p.add_literal(
        migraphx::literal{migraphx::shape{migraphx::shape::int32_type, {5}}, {1, 1, 1, 1, 1}});
    p.add_literal(2);
    p.add_literal(1.0f);
    p.add_literal(0.0f);
    auto l1 = p.add_literal(
        migraphx::literal{migraphx::shape{migraphx::shape::float_type, {2, 2}}, {1, 0, 0, 1}});
    int axis = 0;
    p.add_instruction(migraphx::op::gather{axis}, l1, l0);
    auto prog = optimize_tf("onehot_test.pb", false);

    EXPECT(p == prog);
}

TEST_CASE(pack_test)
{
    migraphx::program p;
    auto l0 = p.add_parameter("0", migraphx::shape{migraphx::shape::float_type, {2}});
    auto l1 = p.add_parameter("1", migraphx::shape{migraphx::shape::float_type, {2}});
    auto l2 = p.add_parameter("2", migraphx::shape{migraphx::shape::float_type, {2}});
    std::vector<migraphx::instruction_ref> args{l0, l1, l2};
    std::vector<migraphx::instruction_ref> unsqueezed_args;
    int64_t axis = 1;

    std::transform(args.begin(),
                   args.end(),
                   std::back_inserter(unsqueezed_args),
                   [&](migraphx::instruction_ref arg) {
                       return p.add_instruction(migraphx::op::unsqueeze{{axis}}, arg);
                   });
    p.add_instruction(migraphx::op::concat{static_cast<size_t>(axis)}, unsqueezed_args);
    auto prog = optimize_tf("pack_test.pb", false);

    EXPECT(p == prog);
}

TEST_CASE(pack_test_nhwc)
{
    migraphx::program p;
    auto l0  = p.add_parameter("0", migraphx::shape{migraphx::shape::float_type, {1, 2, 1, 1}});
    auto lt0 = p.add_instruction(migraphx::op::transpose{{0, 2, 3, 1}}, l0);
    auto l1  = p.add_parameter("1", migraphx::shape{migraphx::shape::float_type, {1, 2, 1, 1}});
    auto lt1 = p.add_instruction(migraphx::op::transpose{{0, 2, 3, 1}}, l1);
    auto l2  = p.add_parameter("2", migraphx::shape{migraphx::shape::float_type, {1, 2, 1, 1}});
    auto lt2 = p.add_instruction(migraphx::op::transpose{{0, 2, 3, 1}}, l2);
    std::vector<migraphx::instruction_ref> args{lt0, lt1, lt2};
    std::vector<migraphx::instruction_ref> unsqueezed_args;
    int64_t nchw_axis = 3;

    std::transform(args.begin(),
                   args.end(),
                   std::back_inserter(unsqueezed_args),
                   [&](migraphx::instruction_ref arg) {
                       return p.add_instruction(migraphx::op::unsqueeze{{nchw_axis}}, arg);
                   });
    p.add_instruction(migraphx::op::concat{static_cast<size_t>(nchw_axis)}, unsqueezed_args);
    auto prog = optimize_tf("pack_test_nhwc.pb", true);

    EXPECT(p == prog);
}

TEST_CASE(pooling_test)
{
    migraphx::program p;
    auto l0 = p.add_parameter("0", migraphx::shape{migraphx::shape::float_type, {1, 3, 16, 16}});
    migraphx::op::pooling avg_pool_op{"average"};
    migraphx::op::pooling max_pool_op{"max"};
    avg_pool_op.padding_mode = migraphx::op::padding_mode_t::valid;
    max_pool_op.padding_mode = migraphx::op::padding_mode_t::valid;
    avg_pool_op.stride       = {2, 2};
    max_pool_op.stride       = {2, 2};
    avg_pool_op.lengths      = {2, 2};
    max_pool_op.lengths      = {2, 2};
    p.add_instruction(max_pool_op, l0);
    auto prog = optimize_tf("pooling_test.pb", true);

    EXPECT(p == prog);
}

TEST_CASE(pow_test)
{
    migraphx::program p;
    auto l0 = p.add_parameter("0", migraphx::shape{migraphx::shape::float_type, {1, 2, 2, 3}});
    auto l1 = p.add_parameter("1", migraphx::shape{migraphx::shape::float_type, {1, 2, 2, 3}});
    p.add_instruction(migraphx::op::pow{}, l0, l1);
    auto prog = optimize_tf("pow_test.pb", false);

    EXPECT(p == prog);
}

TEST_CASE(relu_test)
{
    migraphx::program p;
    auto l0 = p.add_parameter("0", migraphx::shape{migraphx::shape::float_type, {1, 3, 16, 16}});
    p.add_instruction(migraphx::op::relu{}, l0);
    auto prog = optimize_tf("relu_test.pb", false);

    EXPECT(p == prog);
}

TEST_CASE(relu6_test)
{
    migraphx::program p;
    auto l0 = p.add_parameter("0", migraphx::shape{migraphx::shape::float_type, {1, 3, 16, 16}});
    p.add_instruction(migraphx::op::clip{6.0, 0.0}, l0);
    auto prog = optimize_tf("relu6_test.pb", false);

    EXPECT(p == prog);
}

TEST_CASE(reshape_test)
{
    migraphx::program p;
    auto l0 = p.add_parameter("0", migraphx::shape{migraphx::shape::float_type, {16}});
    migraphx::shape s0{migraphx::shape::int32_type, {4}};
    // in tf, the second arg is a literal that contains new dimensions
    p.add_literal(migraphx::literal{s0, {1, 1, 1, 16}});
    p.add_instruction(migraphx::op::reshape{{1, 1, 1, 16}}, l0);
    auto prog = optimize_tf("reshape_test.pb", false);

    EXPECT(p == prog);
}

TEST_CASE(rsqrt_test)
{
    migraphx::program p;
    auto l0 = p.add_parameter("0", migraphx::shape{migraphx::shape::float_type, {1, 3, 16, 16}});
    p.add_instruction(migraphx::op::rsqrt{}, l0);
    auto prog = optimize_tf("rsqrt_test.pb", false);

    EXPECT(p == prog);
}

TEST_CASE(slice_test)
{
    migraphx::program p;
    std::size_t num_axes = 2;
    auto l0 = p.add_parameter("0", migraphx::shape{migraphx::shape::float_type, {5, 10}});
    migraphx::shape s0{migraphx::shape::int32_type, {num_axes}};
    p.add_literal(migraphx::literal{s0, {1, 0}});
    p.add_literal(migraphx::literal{s0, {2, -1}});

    migraphx::op::slice op;
    op.starts = {1, 0};
    op.ends   = {3, 10};
    op.axes   = std::vector<int64_t>(num_axes);
    std::iota(op.axes.begin(), op.axes.end(), 0);
    p.add_instruction(op, l0);
    auto prog = optimize_tf("slice_test.pb", false);

    EXPECT(p == prog);
}

TEST_CASE(softmax_test)
{
    migraphx::program p;
    auto l0 = p.add_parameter("0", migraphx::shape{migraphx::shape::float_type, {1, 3}});
    p.add_instruction(migraphx::op::softmax{1}, l0);
    auto prog = optimize_tf("softmax_test.pb", false);

    EXPECT(p == prog);
}

TEST_CASE(sqdiff_test)
{
    migraphx::program p;
    auto l0 = p.add_parameter("0", migraphx::shape{migraphx::shape::float_type, {1, 2, 2, 3}});
    auto l1 = p.add_parameter("1", migraphx::shape{migraphx::shape::float_type, {1, 2, 2, 3}});
    p.add_instruction(migraphx::op::sqdiff{}, l0, l1);
    auto prog = optimize_tf("sqdiff_test.pb", false);

    EXPECT(p == prog);
}

TEST_CASE(squeeze_test)
{
    migraphx::program p;
    auto l0 = p.add_parameter("0", migraphx::shape{migraphx::shape::float_type, {1, 2, 3, 1}});
    p.add_instruction(migraphx::op::squeeze{{0, 3}}, l0);
    auto prog = optimize_tf("squeeze_test.pb", false);

    EXPECT(p == prog);
}

TEST_CASE(stopgradient_test)
{
    migraphx::program p;
    auto l0 = p.add_parameter("0", migraphx::shape{migraphx::shape::float_type, {1, 3, 16, 16}});
    p.add_instruction(migraphx::op::identity{}, l0);
    auto prog = optimize_tf("stopgradient_test.pb", false);

    EXPECT(p == prog);
}

TEST_CASE(stridedslice_test)
{
    migraphx::program p;
    auto l0 = p.add_parameter("0", migraphx::shape{migraphx::shape::float_type, {1, 10, 1, 1}});
    auto l1 = p.add_instruction(migraphx::op::transpose{{0, 2, 3, 1}}, l0);
    std::size_t num_axes = 4;
    migraphx::op::slice op;
    op.starts = {0, 0, 0, 0};
    op.ends   = {1, 1, 1, 5};
    op.axes   = std::vector<int64_t>(num_axes);
    std::iota(op.axes.begin(), op.axes.end(), 0);
    auto l2          = p.add_instruction(op, l1);
    auto shrink_axis = 1;
    p.add_instruction(migraphx::op::squeeze{{shrink_axis}}, l2);
    auto prog = optimize_tf("stridedslice_test.pb", true);

    EXPECT(p == prog);
}

TEST_CASE(stridedslice_masks_test)
{
    migraphx::program p;
    auto l0 = p.add_parameter("0", migraphx::shape{migraphx::shape::float_type, {1, 10, 3, 3}});
    std::size_t num_axes = 4;
    migraphx::op::slice op;
    op.starts = {0, 1, 1, 0};
    op.ends   = {1, 3, 3, 10};
    op.axes   = std::vector<int64_t>(num_axes);
    std::iota(op.axes.begin(), op.axes.end(), 0);
    // add literals for starts, ends, and strides in tf (NHWC format)
    p.add_literal(migraphx::shape{migraphx::shape::int32_type, {4}}, std::vector<int>{0, 1, 1, 0});
    p.add_literal(migraphx::shape{migraphx::shape::int32_type, {4}}, std::vector<int>{0, 0, 0, 0});
    p.add_literal(migraphx::shape{migraphx::shape::int32_type, {4}}, std::vector<int>{1, 1, 1, 1});

    auto l1 = p.add_instruction(migraphx::op::transpose{{0, 2, 3, 1}}, l0);
    auto l2 = p.add_instruction(op, l1);
    p.add_instruction(migraphx::op::transpose{{0, 3, 1, 2}}, l2);
    auto prog = migraphx::parse_tf("stridedslice_masks_test.pb", true);

    EXPECT(p == prog);
}

TEST_CASE(sub_test)
{
    migraphx::program p;
    auto l0 = p.add_parameter("0", migraphx::shape{migraphx::shape::float_type, {1, 2, 2, 3}});
    auto l1 = p.add_parameter("1", migraphx::shape{migraphx::shape::float_type, {1, 2, 2, 3}});
    p.add_instruction(migraphx::op::sub{}, l0, l1);
    auto prog = migraphx::parse_tf("sub_test.pb", false);

    EXPECT(p == prog);
}

TEST_CASE(tanh_test)
{
    migraphx::program p;
    auto l0 = p.add_parameter("0", migraphx::shape{migraphx::shape::float_type, {1, 2, 2, 3}});
    auto l1 = p.add_parameter("1", migraphx::shape{migraphx::shape::float_type, {1, 2, 2, 3}});
    p.add_instruction(migraphx::op::sub{}, l0, l1);
    auto prog = migraphx::parse_tf("sub_test.pb", false);

    EXPECT(p == prog);
}

TEST_CASE(transpose_test)
{
    migraphx::program p;
    auto l0 = p.add_parameter("0", migraphx::shape{migraphx::shape::float_type, {1, 3, 16, 16}});
    migraphx::shape s0{migraphx::shape::int32_type, {4}};
    p.add_literal(migraphx::literal{s0, {0, 2, 3, 1}});
    p.add_instruction(migraphx::op::transpose{{0, 2, 3, 1}}, l0);
    auto prog = optimize_tf("transpose_test.pb", false);

    EXPECT(p == prog);
}

int main(int argc, const char* argv[]) { test::run(argc, argv); }<|MERGE_RESOLUTION|>--- conflicted
+++ resolved
@@ -257,14 +257,9 @@
     auto l0 = p.add_parameter("0", migraphx::shape{migraphx::shape::float_type, {1, 3, 16, 16}});
     p.add_literal(l);
     p.add_literal(l);
-<<<<<<< HEAD
-    p.add_instruction(migraphx::op::reduce_mean{{2, 3}}, l0);
-    auto l3 = p.add_instruction(migraphx::op::reduce_mean{{2, 3}}, l0);
-=======
     migraphx::op::reduce_mean op{{2, 3}};
     p.add_instruction(op, l0);
     auto l3 = p.add_instruction(op, l0);
->>>>>>> 1ea83607
     p.add_instruction(migraphx::op::squeeze{{2, 3}}, l3);
     auto prog = optimize_tf("mean_test.pb", false);
 
@@ -276,15 +271,10 @@
     migraphx::program p;
     migraphx::literal l{migraphx::shape{migraphx::shape::int32_type, {2}}, {1, 2}};
     auto l0 = p.add_parameter("0", migraphx::shape{migraphx::shape::float_type, {1, 3, 16, 16}});
-<<<<<<< HEAD
-    auto l1 = p.add_instruction(migraphx::op::transpose{{0, 2, 3, 1}}, l0);
-    auto l2 = p.add_instruction(migraphx::op::reduce_mean{{1, 2}}, l1);
+    auto l1 = p.add_instruction(migraphx::op::transpose{{0,2,3,1}}, l0);
+    migraphx::op::reduce_mean op{{1, 2}};
+    auto l2 = p.add_instruction(op, l1);
     p.add_instruction(migraphx::op::squeeze{{1, 2}}, l2);
-=======
-    migraphx::op::reduce_mean op{{2, 3}};
-    auto l3 = p.add_instruction(op, l0);
-    p.add_instruction(migraphx::op::squeeze{{2, 3}}, l3);
->>>>>>> 1ea83607
     auto prog = optimize_tf("mean_test_nhwc.pb", true);
 
     EXPECT(p == prog);
