--- conflicted
+++ resolved
@@ -716,18 +716,8 @@
 
     bool get_module_tuned() const
     {
-<<<<<<< HEAD
         static std::pair<mlir_tuning_table, bool> tuning_table = load_tuning_table();
-        if(!mlirRockTuningSetFromTable(tuning_table.first.get(), mmodule.get()))
-=======
-        static mlir_tuning_table tuning_table = create_tuning_table();
-        // The tuning table as currently implemented is currently not
-        // thread safe. This will be fixed in the future. For now,
-        // stick a mutex around all tuning table interaction.
-        static std::mutex lock;
-        std::lock_guard<std::mutex> guard(lock);
-        if(!mlirRockTuningSetFromTable(tuning_table.get(), mmodule.get()))
->>>>>>> 5f5356cc
+        if(not mlirRockTuningSetFromTable(tuning_table.first.get(), mmodule.get()))
         {
             char prob_config[ROCMLIR_TUNING_KEY_BUFSZ];
             size_t wantedBytes =
