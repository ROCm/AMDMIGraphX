--- conflicted
+++ resolved
@@ -1960,23 +1960,23 @@
 TEST_CASE(resize_downsample_f_test)
 {
     migraphx::program p;
-
+    auto* mm = p.get_main_module();
     std::vector<float> ds = {1.0f, 1.0f, 0.6f, 0.6f};
     migraphx::shape ss{migraphx::shape::float_type, {4}};
-    p.add_literal(migraphx::literal{ss, ds});
+    mm->add_literal(migraphx::literal{ss, ds});
 
     migraphx::shape sx{migraphx::shape::float_type, {1, 1, 2, 4}};
-    auto inx = p.add_parameter("X", sx);
-
-    p.add_instruction(migraphx::op::undefined{});
+    auto inx = mm->add_parameter("X", sx);
+
+    mm->add_instruction(migraphx::op::undefined{});
 
     migraphx::shape si{migraphx::shape::int32_type, {1, 1, 1, 2}};
     std::vector<int> ind = {4, 7};
-    auto li              = p.add_literal(migraphx::literal(si, ind));
-
-    auto lrsp = p.add_instruction(migraphx::op::reshape{{8}}, inx);
-    auto r    = p.add_instruction(migraphx::op::gather{0}, lrsp, li);
-    p.add_return({r});
+    auto li              = mm->add_literal(migraphx::literal(si, ind));
+
+    auto lrsp = mm->add_instruction(migraphx::op::reshape{{8}}, inx);
+    auto r    = mm->add_instruction(migraphx::op::gather{0}, lrsp, li);
+    mm->add_return({r});
 
     auto prog = migraphx::parse_onnx("resize_downsample_f_test.onnx");
 
@@ -1986,23 +1986,24 @@
 TEST_CASE(resize_downsample_c_test)
 {
     migraphx::program p;
+    auto* mm = p.get_main_module();
 
     std::vector<float> ds = {1.0f, 1.0f, 0.6f, 0.6f};
     migraphx::shape ss{migraphx::shape::float_type, {4}};
-    p.add_literal(migraphx::literal{ss, ds});
+    mm->add_literal(migraphx::literal{ss, ds});
 
     migraphx::shape sx{migraphx::shape::float_type, {1, 1, 2, 4}};
-    auto inx = p.add_parameter("X", sx);
-
-    p.add_instruction(migraphx::op::undefined{});
+    auto inx = mm->add_parameter("X", sx);
+
+    mm->add_instruction(migraphx::op::undefined{});
 
     migraphx::shape si{migraphx::shape::int32_type, {1, 1, 1, 2}};
     std::vector<int> ind = {0, 2};
-    auto li              = p.add_literal(migraphx::literal(si, ind));
-
-    auto lrsp = p.add_instruction(migraphx::op::reshape{{8}}, inx);
-    auto r    = p.add_instruction(migraphx::op::gather{0}, lrsp, li);
-    p.add_return({r});
+    auto li              = mm->add_literal(migraphx::literal(si, ind));
+
+    auto lrsp = mm->add_instruction(migraphx::op::reshape{{8}}, inx);
+    auto r    = mm->add_instruction(migraphx::op::gather{0}, lrsp, li);
+    mm->add_return({r});
 
     auto prog = migraphx::parse_onnx("resize_downsample_c_test.onnx");
 
@@ -2012,23 +2013,24 @@
 TEST_CASE(resize_outsize_test)
 {
     migraphx::program p;
+    auto* mm = p.get_main_module();
 
     std::vector<int64_t> out_len = {1, 1, 4, 6};
     migraphx::shape so{migraphx::shape::int64_type, {4}};
-    p.add_literal(migraphx::literal(so, out_len));
+    mm->add_literal(migraphx::literal(so, out_len));
 
     migraphx::shape sx{migraphx::shape::float_type, {1, 1, 2, 2}};
-    auto inx = p.add_parameter("X", sx);
-
-    p.add_instruction(migraphx::op::undefined{});
+    auto inx = mm->add_parameter("X", sx);
+
+    mm->add_instruction(migraphx::op::undefined{});
 
     migraphx::shape si{migraphx::shape::int32_type, {1, 1, 4, 6}};
     std::vector<int> ind = {0, 0, 1, 1, 1, 1, 2, 2, 3, 3, 3, 3, 2, 2, 3, 3, 3, 3, 2, 2, 3, 3, 3, 3};
-    auto li              = p.add_literal(migraphx::literal(si, ind));
-
-    auto lrsp = p.add_instruction(migraphx::op::reshape{{4}}, inx);
-    auto r    = p.add_instruction(migraphx::op::gather{0}, lrsp, li);
-    p.add_return({r});
+    auto li              = mm->add_literal(migraphx::literal(si, ind));
+
+    auto lrsp = mm->add_instruction(migraphx::op::reshape{{4}}, inx);
+    auto r    = mm->add_instruction(migraphx::op::gather{0}, lrsp, li);
+    mm->add_return({r});
 
     auto prog = migraphx::parse_onnx("resize_outsize_test.onnx");
 
@@ -2038,23 +2040,24 @@
 TEST_CASE(resize_upsample_pc_test)
 {
     migraphx::program p;
+    auto* mm = p.get_main_module();
 
     std::vector<float> ds = {1.0f, 1.0f, 2.0f, 1.5f};
     migraphx::shape ss{migraphx::shape::float_type, {4}};
-    p.add_literal(migraphx::literal{ss, ds});
+    mm->add_literal(migraphx::literal{ss, ds});
 
     migraphx::shape sx{migraphx::shape::float_type, {1, 1, 2, 4}};
-    auto inx = p.add_parameter("X", sx);
-
-    p.add_instruction(migraphx::op::undefined{});
+    auto inx = mm->add_parameter("X", sx);
+
+    mm->add_instruction(migraphx::op::undefined{});
 
     migraphx::shape si{migraphx::shape::int32_type, {1, 1, 4, 6}};
     std::vector<int> ind = {0, 1, 1, 2, 3, 3, 0, 1, 1, 2, 3, 3, 4, 5, 5, 6, 7, 7, 4, 5, 5, 6, 7, 7};
-    auto li              = p.add_literal(migraphx::literal(si, ind));
-
-    auto lrsp = p.add_instruction(migraphx::op::reshape{{8}}, inx);
-    auto r    = p.add_instruction(migraphx::op::gather{0}, lrsp, li);
-    p.add_return({r});
+    auto li              = mm->add_literal(migraphx::literal(si, ind));
+
+    auto lrsp = mm->add_instruction(migraphx::op::reshape{{8}}, inx);
+    auto r    = mm->add_instruction(migraphx::op::gather{0}, lrsp, li);
+    mm->add_return({r});
 
     auto prog = migraphx::parse_onnx("resize_upsample_pc_test.onnx");
 
@@ -2064,23 +2067,24 @@
 TEST_CASE(resize_upsample_pf_test)
 {
     migraphx::program p;
+    auto* mm = p.get_main_module();
 
     std::vector<float> ds = {1.0f, 1.0f, 2.0f, 3.0f};
     migraphx::shape ss{migraphx::shape::float_type, {4}};
-    p.add_literal(migraphx::literal{ss, ds});
+    mm->add_literal(migraphx::literal{ss, ds});
 
     migraphx::shape sx{migraphx::shape::float_type, {1, 1, 2, 2}};
-    auto inx = p.add_parameter("X", sx);
-
-    p.add_instruction(migraphx::op::undefined{});
+    auto inx = mm->add_parameter("X", sx);
+
+    mm->add_instruction(migraphx::op::undefined{});
 
     migraphx::shape si{migraphx::shape::int32_type, {1, 1, 4, 6}};
     std::vector<int> ind = {0, 0, 0, 1, 1, 1, 0, 0, 0, 1, 1, 1, 2, 2, 2, 3, 3, 3, 2, 2, 2, 3, 3, 3};
-    auto li              = p.add_literal(migraphx::literal(si, ind));
-
-    auto lrsp = p.add_instruction(migraphx::op::reshape{{4}}, inx);
-    auto r    = p.add_instruction(migraphx::op::gather{0}, lrsp, li);
-    p.add_return({r});
+    auto li              = mm->add_literal(migraphx::literal(si, ind));
+
+    auto lrsp = mm->add_instruction(migraphx::op::reshape{{4}}, inx);
+    auto r    = mm->add_instruction(migraphx::op::gather{0}, lrsp, li);
+    mm->add_return({r});
 
     auto prog = migraphx::parse_onnx("resize_upsample_pf_test.onnx");
 
@@ -2621,46 +2625,31 @@
 TEST_CASE(where_test)
 {
     migraphx::program p;
-<<<<<<< HEAD
-    auto lc = p.add_parameter("c", migraphx::shape{migraphx::shape::bool_type, {2}});
-    auto lx = p.add_parameter("x", migraphx::shape{migraphx::shape::float_type, {2, 2, 2}});
-    auto ly = p.add_parameter("y", migraphx::shape{migraphx::shape::float_type, {2, 1, 2, 2}});
-
-    auto int_c = p.add_instruction(migraphx::op::convert{migraphx::shape::int32_type}, lc);
-    auto lccm  = p.add_instruction(migraphx::op::multibroadcast{{2, 2, 2, 2}}, int_c);
-    auto lxm   = p.add_instruction(migraphx::op::multibroadcast{{2, 2, 2, 2}}, lx);
-    auto lym   = p.add_instruction(migraphx::op::multibroadcast{{2, 2, 2, 2}}, ly);
-
-    auto concat_data = p.add_instruction(migraphx::op::concat{0}, lym, lxm);
-    auto rsp_data    = p.add_instruction(migraphx::op::reshape{{32}}, concat_data);
+    auto* mm  = p.get_main_module();
+    auto lc = mm->add_parameter("c", migraphx::shape{migraphx::shape::bool_type, {2}});
+    auto lx = mm->add_parameter("x", migraphx::shape{migraphx::shape::float_type, {2, 2, 2}});
+    auto ly = mm->add_parameter("y", migraphx::shape{migraphx::shape::float_type, {2, 1, 2, 2}});
+
+    auto int_c = mm->add_instruction(migraphx::op::convert{migraphx::shape::int32_type}, lc);
+    auto lccm  = mm->add_instruction(migraphx::op::multibroadcast{{2, 2, 2, 2}}, int_c);
+    auto lxm   = mm->add_instruction(migraphx::op::multibroadcast{{2, 2, 2, 2}}, lx);
+    auto lym   = mm->add_instruction(migraphx::op::multibroadcast{{2, 2, 2, 2}}, ly);
+
+    auto concat_data = mm->add_instruction(migraphx::op::concat{0}, lym, lxm);
+    auto rsp_data    = mm->add_instruction(migraphx::op::reshape{{32}}, concat_data);
 
     std::vector<int> offset(16, 16);
     std::vector<int> ind(16);
     std::iota(ind.begin(), ind.end(), 0);
     migraphx::shape ind_s{migraphx::shape::int32_type, {2, 2, 2, 2}};
 
-    auto lind    = p.add_literal(migraphx::literal(ind_s, ind));
-    auto loffset = p.add_literal(migraphx::literal(ind_s, offset));
-
-    auto ins_co  = p.add_instruction(migraphx::op::mul{}, loffset, lccm);
-    auto ins_ind = p.add_instruction(migraphx::op::add{}, ins_co, lind);
-    auto r       = p.add_instruction(migraphx::op::gather{0}, rsp_data, ins_ind);
-    p.add_return({r});
-=======
-    auto* mm  = p.get_main_module();
-    auto lc   = mm->add_parameter("c", migraphx::shape{migraphx::shape::bool_type, {2}});
-    auto lx   = mm->add_parameter("x", migraphx::shape{migraphx::shape::float_type, {2, 2, 2}});
-    auto ly   = mm->add_parameter("y", migraphx::shape{migraphx::shape::float_type, {2, 1, 2, 2}});
-    auto lcc  = mm->add_instruction(migraphx::op::convert{migraphx::shape::float_type}, lc);
-    auto lxm  = mm->add_instruction(migraphx::op::multibroadcast{{2, 2, 2, 2}}, lx);
-    auto lym  = mm->add_instruction(migraphx::op::multibroadcast{{2, 2, 2, 2}}, ly);
-    auto lxy  = mm->add_instruction(migraphx::op::sub{}, lxm, lym);
-    auto lccm = mm->add_instruction(migraphx::op::multibroadcast{{2, 2, 2, 2}}, lcc);
-    auto lm   = mm->add_instruction(migraphx::op::mul{}, lxy, lccm);
-    auto lym1 = mm->add_instruction(migraphx::op::multibroadcast{{2, 2, 2, 2}}, ly);
-    auto r    = mm->add_instruction(migraphx::op::add{}, lm, lym1);
+    auto lind    = mm->add_literal(migraphx::literal(ind_s, ind));
+    auto loffset = mm->add_literal(migraphx::literal(ind_s, offset));
+
+    auto ins_co  = mm->add_instruction(migraphx::op::mul{}, loffset, lccm);
+    auto ins_ind = mm->add_instruction(migraphx::op::add{}, ins_co, lind);
+    auto r       = mm->add_instruction(migraphx::op::gather{0}, rsp_data, ins_ind);
     mm->add_return({r});
->>>>>>> 6554639b
 
     auto prog = migraphx::parse_onnx("where_test.onnx");
 
