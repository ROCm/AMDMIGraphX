--- conflicted
+++ resolved
@@ -202,19 +202,14 @@
                 {miopenTensorConvolutionW, nullptr, w.implicit()},
                 {miopenTensorConvolutionY, nullptr, y.implicit()},
             };
-
-<<<<<<< HEAD
+          
             solution_ptr = find_solution(miopen_stream_handle,
                                          tensor_args,
                                          workspace.implicit(),
                                          workspace_size,
                                          conv_problem.get());
+            
             status       = miopenGetSolutionWorkspaceSize(solution_ptr.get(), &workspace_size);
-=======
-            solution_ptr = find_solution(
-                miopen_stream_handle, conv_problem.get(), ctx.get_exhaustive_tune_flag());
-            auto status = miopenGetSolutionWorkspaceSize(solution_ptr.get(), &workspace_size);
->>>>>>> e1039a1c
             if(status != miopenStatusSuccess)
                 MIGRAPHX_THROW("MIOpen" + op.name() + " : failed to get solution's workspace size");
 
