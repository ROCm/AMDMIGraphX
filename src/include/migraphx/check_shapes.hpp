/*
 * The MIT License (MIT)
 *
 * Copyright (c) 2015-2022 Advanced Micro Devices, Inc. All rights reserved.
 *
 * Permission is hereby granted, free of charge, to any person obtaining a copy
 * of this software and associated documentation files (the "Software"), to deal
 * in the Software without restriction, including without limitation the rights
 * to use, copy, modify, merge, publish, distribute, sublicense, and/or sell
 * copies of the Software, and to permit persons to whom the Software is
 * furnished to do so, subject to the following conditions:
 *
 * The above copyright notice and this permission notice shall be included in
 * all copies or substantial portions of the Software.
 *
 * THE SOFTWARE IS PROVIDED "AS IS", WITHOUT WARRANTY OF ANY KIND, EXPRESS OR
 * IMPLIED, INCLUDING BUT NOT LIMITED TO THE WARRANTIES OF MERCHANTABILITY,
 * FITNESS FOR A PARTICULAR PURPOSE AND NONINFRINGEMENT.  IN NO EVENT SHALL THE
 * AUTHORS OR COPYRIGHT HOLDERS BE LIABLE FOR ANY CLAIM, DAMAGES OR OTHER
 * LIABILITY, WHETHER IN AN ACTION OF CONTRACT, TORT OR OTHERWISE, ARISING FROM,
 * OUT OF OR IN CONNECTION WITH THE SOFTWARE OR THE USE OR OTHER DEALINGS IN
 * THE SOFTWARE.
 */
#ifndef MIGRAPHX_GUARD_RTGLIB_CHECK_SHAPES_HPP
#define MIGRAPHX_GUARD_RTGLIB_CHECK_SHAPES_HPP

#include <migraphx/shape.hpp>
#include <migraphx/ranges.hpp>
#include <migraphx/stringutils.hpp>
#include <migraphx/config.hpp>
#include <algorithm>

namespace migraphx {
inline namespace MIGRAPHX_INLINE_NS {

struct check_shapes
{
    const shape* begin;
    const shape* end;
    const std::string name;
    const bool dynamic_allowed;

    check_shapes(const shape* b, const shape* e, const std::string& n, const bool d = false)
        : begin(b), end(e), name(n), dynamic_allowed(d)
    {
        check_dynamic();
    }

    template <class Op>
    check_shapes(const shape* b, const shape* e, const Op& op, const bool d = false)
        : begin(b), end(e), name(op.name()), dynamic_allowed(d)
    {
        check_dynamic();
    }

    template <class Op>
    check_shapes(const std::vector<shape>& s, const Op& op, const bool d = false)
        : begin(s.data()), end(s.data() + s.size()), name(op.name()), dynamic_allowed(d)
    {
        check_dynamic();
    }

    void check_dynamic() const
    {
        if(not dynamic_allowed and this->any_of([&](const shape& s) { return s.dynamic(); }))
        {
            MIGRAPHX_THROW(prefix() + "Dynamic shapes not supported");
        }
    }

    std::string prefix() const
    {
        if(name.empty())
            return "";
        else
            return name + ": ";
    }

    std::size_t size() const
    {
        if(begin == end)
            return 0;
        assert(begin != nullptr);
        assert(end != nullptr);
        return end - begin;
    }

    /*!
     * Check if the number of shape objects is equal to atleast one of the
     * given sizes.
     * \param ns template parameter pack of sizes to check against
     */
    template <class... Ts>
    const check_shapes& has(Ts... ns) const
    {
        if(migraphx::none_of({ns...}, [&](auto i) { return this->size() == i; }))
            MIGRAPHX_THROW(prefix() + "Wrong number of arguments: expected " +
                           to_string_range({ns...}) + " but given " + std::to_string(size()));
        return *this;
    }

    const check_shapes& nelements(std::size_t n) const
    {
        if(not this->all_of([&](const shape& s) { return s.elements() == n; }))
            MIGRAPHX_THROW(prefix() + "Shapes must have only " + std::to_string(n) + " elements");
        return *this;
    }

    /*!
     * Check that the first shape has exactly n dimensions.
     * Do nothing if the container is empty.
     * \param n number of dimensions
     */
    const check_shapes& only_dims(std::size_t n) const
    {
        assert(begin != nullptr);
        assert(end != nullptr);
        if(begin != end)
        {
            if(begin->max_lens().size() != n)
                MIGRAPHX_THROW(prefix() + "Only " + std::to_string(n) + "d supported");
        }
        return *this;
    }

    /*!
     * Check that the first shape has a maximum of n dimensions.
     * Do nothing if the container is empty.
     * \param n number of dimensions
     */
    const check_shapes& max_ndims(std::size_t n) const
    {
        assert(begin != nullptr);
        assert(end != nullptr);
        if(begin != end)
        {
            if(begin->max_lens().size() > n)
                MIGRAPHX_THROW(prefix() + "Shape must have at most " + std::to_string(n) +
                               " dimensions");
        }
        return *this;
    }

    /*!
     * Check that the first shape has a minimum of n dimensions.
     * Do nothing if the container is empty.
     * \param n number of dimensions
     */
    const check_shapes& min_ndims(std::size_t n) const
    {
        assert(begin != nullptr);
        assert(end != nullptr);
        if(begin != end)
        {
            if(begin->max_lens().size() < n)
                MIGRAPHX_THROW(prefix() + "Shape must have at least " + std::to_string(n) +
                               " dimensions");
        }
        return *this;
    }

    /*!
     * Check all shapes have the same shape.
     */
    const check_shapes& same_shape() const
    {
        if(not this->same([](const shape& s) { return s; }))
            MIGRAPHX_THROW(prefix() + "Shapes do not match");
        return *this;
    }

    /*!
     * Check all shapes have the same type.
     */
    const check_shapes& same_type() const
    {
        if(not this->same([](const shape& s) { return s.type(); }))
            MIGRAPHX_THROW(prefix() + "Types do not match");
        return *this;
    }

    /*!
     * Check all shapes have the same lens.
     */
    const check_shapes& same_dims() const
    {
<<<<<<< HEAD
        if(!this->same([](const shape& s) { return s.max_lens(); }))
            MIGRAPHX_THROW(prefix() + "Dimensions do not match");
        if(this->any_of([&](const shape& s) { return s.dynamic(); }))
            if(!this->same([](const shape& s) { return s.min_lens(); }))
=======
        if(not this->same([](const shape& s) { return s.max_lens(); }))
            MIGRAPHX_THROW(prefix() + "Dimensions do not match");
        if(this->any_of([&](const shape& s) { return s.dynamic(); }))
            if(not this->same([](const shape& s) { return s.min_lens(); }))
>>>>>>> 9a70050b
                MIGRAPHX_THROW(prefix() + "Min dynamic dimensions do not match");
        return *this;
    }

    /*!
     * Check all shapes have the same number of dimensions.
     */
    const check_shapes& same_ndims() const
    {
<<<<<<< HEAD
        if(!this->same([](const shape& s) { return s.max_lens().size(); }))
=======
        if(not this->same([](const shape& s) { return s.max_lens().size(); }))
>>>>>>> 9a70050b
            MIGRAPHX_THROW(prefix() + "Number of dimensions do not match");
        return *this;
    }

    /*!
     * Check all shapes are standard.
     */
    const check_shapes& standard() const
    {
        if(not this->all_of([](const shape& s) { return s.standard(); }))
            MIGRAPHX_THROW(prefix() + "Shapes are not in standard layout");
        return *this;
    }

    /*!
     * Check all shapes are standard or scalar.
     */
    const check_shapes& standard_or_scalar() const
    {
        if(not this->all_of([](const shape& s) { return s.standard() or s.scalar(); }))
            MIGRAPHX_THROW(prefix() + "Shapes are not a scalar or in standard layout");
        return *this;
    }

    /*!
     * Check all shapes are packed.
     */
    const check_shapes& packed() const
    {
        if(not this->all_of([](const shape& s) { return s.packed(); }))
            MIGRAPHX_THROW(prefix() + "Shapes are not packed");
        return *this;
    }

    /*!
     * Check all shapes are packed or broadcasted.
     */
    const check_shapes& packed_or_broadcasted() const
    {
        if(not this->all_of([](const shape& s) { return s.packed() or s.broadcasted(); }))
            MIGRAPHX_THROW(prefix() + "Shapes are not packed nor broadcasted");
        return *this;
    }

    /*!
     * Check all shapes are tuples.
     */
    const check_shapes& tuple_type() const
    {
        if(not this->all_of([](const shape& s) { return s.type() == shape::tuple_type; }))
            MIGRAPHX_THROW(prefix() + "Shapes are not tuple!");
        return *this;
    }

    /*!
     * Check all shapes are not transposed.
     */
    const check_shapes& not_transposed() const
    {
        if(not this->all_of([](const shape& s) { return not s.transposed(); }))
            MIGRAPHX_THROW(prefix() + "Shapes are transposed");
        return *this;
    }

    /*!
     * Check all shapes are not broadcasted.
     */
    const check_shapes& not_broadcasted() const
    {
        if(not this->all_of([](const shape& s) { return not s.broadcasted(); }))
            MIGRAPHX_THROW(prefix() + "Shapes are broadcasted");
        return *this;
    }

    /*!
     * Check all shapes have the same n elements.
     * \param n number of elements
     */
    const check_shapes& elements(std::size_t n) const
    {
        if(not this->all_of([&](const shape& s) { return s.elements() == n; }))
            MIGRAPHX_THROW(prefix() + "Wrong number of elements");
        return *this;
    }

    /*!
     * Check the batches of all the shapes do not have transposed strides.
     */
    const check_shapes& batch_not_transposed() const
    {
        if(not this->all_of(
               [&](const shape& s) { return batch_not_transposed_strides(s.strides()); }))
            MIGRAPHX_THROW(prefix() + "Batch size is transposed");
        return *this;
    }

    template <class F>
    bool same(F f) const
    {
        if(begin == end)
            return true;
        assert(begin != nullptr);
        assert(end != nullptr);
        auto&& key = f(*begin);
        return this->all_of([&](const shape& s) { return f(s) == key; });
    }

    template <class Predicate>
    bool all_of(Predicate p) const
    {
        if(begin == end)
            return true;
        assert(begin != nullptr);
        assert(end != nullptr);
        return std::all_of(begin, end, p);
    }

    template <class Predicate>
    bool any_of(Predicate p) const
    {
        if(begin == end)
            return false;
        assert(begin != nullptr);
        assert(end != nullptr);
        return std::any_of(begin, end, p);
    }

    const shape* get(long i) const
    {
        if(i >= size())
            MIGRAPHX_THROW(prefix() + "Accessing shape out of bounds");
        assert(begin != nullptr);
        assert(end != nullptr);
        if(i < 0)
            return end - i;
        return begin + i;
    }

    check_shapes slice(long start) const { return {get(start), end, name}; }

    check_shapes slice(long start, long last) const { return {get(start), get(last), name}; }

    private:
    static bool batch_not_transposed_strides(const std::vector<std::size_t>& strides)
    {
        if(strides.size() <= 2)
            return true;
        auto dim_0       = strides.size() - 2;
        auto matrix_size = std::max(strides[dim_0], strides[dim_0 + 1]);
        std::vector<std::size_t> batch(strides.begin(), strides.begin() + dim_0);
        if(std::all_of(batch.begin(), batch.end(), [&](auto i) { return (i < matrix_size); }))
        {
            return false;
        }

        if(std::adjacent_find(batch.begin(), batch.end(), [&](auto i, auto j) {
               return (i < j or i < matrix_size or j < matrix_size);
           }) != batch.end())
        {
            return false;
        }
        return true;
    }
};

} // namespace MIGRAPHX_INLINE_NS
} // namespace migraphx

#endif<|MERGE_RESOLUTION|>--- conflicted
+++ resolved
@@ -184,17 +184,10 @@
      */
     const check_shapes& same_dims() const
     {
-<<<<<<< HEAD
-        if(!this->same([](const shape& s) { return s.max_lens(); }))
-            MIGRAPHX_THROW(prefix() + "Dimensions do not match");
-        if(this->any_of([&](const shape& s) { return s.dynamic(); }))
-            if(!this->same([](const shape& s) { return s.min_lens(); }))
-=======
         if(not this->same([](const shape& s) { return s.max_lens(); }))
             MIGRAPHX_THROW(prefix() + "Dimensions do not match");
         if(this->any_of([&](const shape& s) { return s.dynamic(); }))
             if(not this->same([](const shape& s) { return s.min_lens(); }))
->>>>>>> 9a70050b
                 MIGRAPHX_THROW(prefix() + "Min dynamic dimensions do not match");
         return *this;
     }
@@ -204,11 +197,7 @@
      */
     const check_shapes& same_ndims() const
     {
-<<<<<<< HEAD
-        if(!this->same([](const shape& s) { return s.max_lens().size(); }))
-=======
         if(not this->same([](const shape& s) { return s.max_lens().size(); }))
->>>>>>> 9a70050b
             MIGRAPHX_THROW(prefix() + "Number of dimensions do not match");
         return *this;
     }
