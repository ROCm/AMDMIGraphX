/*
 * The MIT License (MIT)
 *
 * Copyright (c) 2015-2025 Advanced Micro Devices, Inc. All rights reserved.
 *
 * Permission is hereby granted, free of charge, to any person obtaining a copy
 * of this software and associated documentation files (the "Software"), to deal
 * in the Software without restriction, including without limitation the rights
 * to use, copy, modify, merge, publish, distribute, sublicense, and/or sell
 * copies of the Software, and to permit persons to whom the Software is
 * furnished to do so, subject to the following conditions:
 *
 * The above copyright notice and this permission notice shall be included in
 * all copies or substantial portions of the Software.
 *
 * THE SOFTWARE IS PROVIDED "AS IS", WITHOUT WARRANTY OF ANY KIND, EXPRESS OR
 * IMPLIED, INCLUDING BUT NOT LIMITED TO THE WARRANTIES OF MERCHANTABILITY,
 * FITNESS FOR A PARTICULAR PURPOSE AND NONINFRINGEMENT.  IN NO EVENT SHALL THE
 * AUTHORS OR COPYRIGHT HOLDERS BE LIABLE FOR ANY CLAIM, DAMAGES OR OTHER
 * LIABILITY, WHETHER IN AN ACTION OF CONTRACT, TORT OR OTHERWISE, ARISING FROM,
 * OUT OF OR IN CONNECTION WITH THE SOFTWARE OR THE USE OR OTHER DEALINGS IN
 * THE SOFTWARE.
 */
#include <migraphx/execution_environment.hpp>
#include <migraphx/migraphx.h>
#include <migraphx/rank.hpp>
#include <migraphx/ranges.hpp>
#include <migraphx/shape.hpp>
#include <migraphx/program.hpp>
#include <migraphx/onnx.hpp>
#include <migraphx/tf.hpp>
#include <migraphx/instruction_ref.hpp>
#include <migraphx/register_target.hpp>
#include <migraphx/generate.hpp>
#include <migraphx/quantization.hpp>
#include <migraphx/load_save.hpp>
#include <migraphx/make_op.hpp>
#include <migraphx/register_op.hpp>
#include <migraphx/json.hpp>
#include <migraphx/convert_to_json.hpp>
#include <array>
#include <algorithm>
#include <cstdarg>

namespace migraphx {

#ifdef MIGRAPHX_BUILD_TESTING
static thread_local bool disable_exception_catch = false; // NOLINT

extern "C" MIGRAPHX_C_EXPORT void migraphx_test_private_disable_exception_catch(bool b)
{
    disable_exception_catch = b;
}
#endif

template <class F>
migraphx_status try_(F f, bool output = true) // NOLINT
{
#ifdef MIGRAPHX_BUILD_TESTING
    if(disable_exception_catch)
    {
        f();
    }
    else
    {
#endif
        try
        {
            f();
        }
        catch(const migraphx::exception& ex)
        {
            if(output)
                std::cerr << "MIGraphX Error: " << ex.what() << std::endl;
            if(ex.error > 0)
                return migraphx_status(ex.error);
            else
                return migraphx_status_unknown_error;
        }
        catch(const std::exception& ex)
        {
            if(output)
                std::cerr << "MIGraphX Error: " << ex.what() << std::endl;
            return migraphx_status_unknown_error;
        }
        catch(...)
        {
            return migraphx_status_unknown_error;
        }
#ifdef MIGRAPHX_BUILD_TESTING
    }
#endif
    return migraphx_status_success;
}

static shape::type_t to_shape_type(migraphx_shape_datatype_t t)
{
    switch(t)
    {
    case migraphx_shape_tuple_type: return shape::tuple_type;
#define MIGRAPHX_DETAIL_SHAPE_CASE_CONVERT(x, y) \
    case migraphx_shape_##x: return shape::x;
        MIGRAPHX_SHAPE_VISIT_TYPES(MIGRAPHX_DETAIL_SHAPE_CASE_CONVERT)
#undef MIGRAPHX_DETAIL_SHAPE_CASE_CONVERT
    }
    MIGRAPHX_THROW(migraphx_status_bad_param, "Unknown type");
}

static migraphx_shape_datatype_t to_shape_type(shape::type_t t)
{
    switch(t)
    {
    case shape::tuple_type: return migraphx_shape_tuple_type;
#define MIGRAPHX_DETAIL_SHAPE_CASE_CONVERT(x, y) \
    case shape::x: return migraphx_shape_##x;
        MIGRAPHX_SHAPE_VISIT_TYPES(MIGRAPHX_DETAIL_SHAPE_CASE_CONVERT)
#undef MIGRAPHX_DETAIL_SHAPE_CASE_CONVERT
    }
    MIGRAPHX_THROW(migraphx_status_bad_param, "Unknown type");
}

template <class T>
static auto to_obj_vector(const T* x, std::size_t n)
{
    std::vector<decltype((*x)->object)> result;
    std::transform(x, x + n, std::back_inserter(result), [&](auto&& y) { return y->object; });
    return result;
}

template <class T, class U>
static auto to_objptr_vector(const U* x, std::size_t n)
{
    std::vector<T> result;
    std::transform(
        x, x + n, std::back_inserter(result), [&](auto&& y) { return std::addressof(y->object); });
    return result;
}

static target get_target(const std::string& name) { return make_target(name); }

static void set_offload_copy(compile_options& options, bool value) { options.offload_copy = value; }

static void set_fast_math(compile_options& options, bool value) { options.fast_math = value; }

static void set_exhaustive_tune_flag(compile_options& options, bool value)
{
    options.exhaustive_tune = value;
}

static void set_file_format(file_options& options, const char* format) { options.format = format; }

static void set_default_dim_value(onnx_options& options, size_t value)
{
    options.default_dim_value = value;
}

static void set_default_dyn_dim_value(onnx_options& options, const shape::dynamic_dimension& dd)
{
    options.default_dyn_dim_value = dd;
}

static void set_default_loop_iterations(onnx_options& options, int64_t value)
{
    options.max_loop_iterations = value;
}

static void set_external_data_path(onnx_options& options, const char* external_data_path)
{
    options.external_data_path = std::string(external_data_path);
}

static void set_limit_loop_iterations(onnx_options& options, int64_t value)
{
    options.limit_max_iterations = value;
}

static void set_nhwc(tf_options& options, bool is_nhwc) { options.is_nhwc = is_nhwc; }

static void set_default_dim_value(tf_options& options, size_t value) { options.batch_size = value; }

static void
set_input_parameter_shape(onnx_options& options, const char* name, std::vector<std::size_t> dims)
{
    options.map_input_dims[std::string(name)] = std::move(dims);
}

static void set_dyn_input_parameter_shape(onnx_options& options,
                                          const char* name,
                                          std::vector<shape::dynamic_dimension> dyn_dims)
{
    options.map_dyn_input_dims[std::string(name)] = std::move(dyn_dims);
}

static void
set_input_parameter_shape(tf_options& options, const char* name, std::vector<std::size_t> dims)
{
    options.map_input_dims[std::string(name)] = std::move(dims);
}

static void set_output_names(tf_options& options, std::vector<const char*> names)
{
    options.output_node_names = std::vector<std::string>(names.begin(), names.end());
}

static std::vector<argument>
run_async(program& p, const parameter_map& params, void* s, std::string_view name)
{
    execution_environment exec_env{any_ptr(s, name), true};
    return p.eval(params, exec_env);
}

template <class Value>
static std::vector<const char*> get_names(const std::unordered_map<std::string, Value>& m)
{
    std::vector<const char*> result;
    std::transform(
        m.begin(), m.end(), std::back_inserter(result), [](auto&& p) { return p.first.c_str(); });
    return result;
}

template <class T>
static std::set<T> make_set(const T* x, std::size_t n)
{
    return {x, x + n};
}

static void quantize_fp16_with_op_names(program& prog, std::vector<std::string>& names)
{
    if(names.empty())
    {
        names = {"all"};
    }

    migraphx::quantize_fp16(prog, names);
}

struct quantize_int8_options
{
    std::vector<parameter_map> calibration   = {};
    std::unordered_set<std::string> op_names = {};
};

static void add_op_name(quantize_int8_options& options, const char* name)
{
    options.op_names.insert(name);
}

static void add_calibration_data(quantize_int8_options& options, parameter_map& data)
{
    options.calibration.push_back(data);
}

static void quantize_int8_wrap(program& prog, const target& t, quantize_int8_options& options)
{
    if(options.op_names.empty())
    {
        options.op_names = {"dot", "convolution"};
    }

    migraphx::quantize_int8(prog, t, options.calibration, options.op_names);
}

struct quantize_fp8_options
{
    std::vector<parameter_map> calibration = {};
};

<<<<<<< HEAD
void add_calibration_data(quantize_fp8_options& options, parameter_map& data)
=======
static void add_calibration_data(quantize_fp8_options& options, parameter_map& data)
>>>>>>> 24e7c17f
{
    options.calibration.push_back(data);
}

<<<<<<< HEAD
void quantize_fp8_wrap(program& prog, const target& t, quantize_fp8_options& options)
=======
static void quantize_fp8_wrap(program& prog, const target& t, quantize_fp8_options& options)
>>>>>>> 24e7c17f
{
    migraphx::quantize_fp8(prog, t, options.calibration);
}

#ifdef __clang__
#pragma clang diagnostic push
#pragma clang diagnostic ignored "-Wformat-nonliteral"
#endif

static operation create_op(const char* name, const char* attributes, va_list vlist)
{
    std::string sattributes = attributes == nullptr ? "" : attributes;
    std::vector<char> buffer(sattributes.size() * 2);
    std::vsnprintf(buffer.data(), buffer.size(), sattributes.c_str(), vlist);
    value v = value::object{};
    if(attributes != nullptr)
    {
        v = from_json_string(convert_to_json(std::string(buffer.data())));
    }
    auto op = make_op(name, v);

    return op;
}

#ifdef __clang__
#pragma clang diagnostic pop
#endif

template <class T>
static bool equal(const T& x, const T& y)
{
    return x == y;
}

static std::vector<argument> run(program& p, const parameter_map& params) { return p.eval(params); }

static std::vector<shape> get_output_shapes(program& p) { return p.get_output_shapes(); }

static void print_program(const program& p) { std::cout << p << std::endl; }

static void print_module(const module& m) { std::cout << m << std::endl; }

static migraphx::instruction_ref add_allocation(module& m, const migraphx::shape& s)
{
    return m.add_instruction(migraphx::make_op("allocate", {{"shape", migraphx::to_value(s)}}), {});
}

struct experimental_custom_op
{
    std::string name;
    experimental_custom_op() = default;

    experimental_custom_op(std::string pname) : name(std::move(pname)) {}
};

template <class CustomOp>
struct custom_operation
{

    template <class Self, class F>
    static auto reflect(Self&, F)
    {
        return pack();
    }

    value attributes() const
    {
        return {{"custom_op", true}, {"target", op.runs_on_offload_target() ? "gpu" : "cpu"}};
    }

    CustomOp op;
    std::string name() const { return op.xobject.name; }

    shape compute_shape(std::vector<shape> inputs) const
    {
        return op.compute_shape(std::move(inputs));
    }

    // TODO: Compute method with module_args
    argument
    compute(migraphx::context ctx, migraphx::shape output_shape, std::vector<argument> inputs) const
    {
        return op.compute(std::move(ctx), std::move(output_shape), std::move(inputs));
    }

    std::ptrdiff_t output_alias(std::vector<shape> inputs) const
    {
        auto alias_vec = op.output_alias(std::move(inputs));
        // TODO: For now, only support one output alias
        if(alias_vec.empty())
        {
            return -1;
        }
        if(alias_vec.size() > 1)
        {
            MIGRAPHX_THROW("Currently, CustomOps in MIGraphX only supports one output_alias");
        }
        return alias_vec.front();
    }

    bool runs_on_offload_target() const { return op.runs_on_offload_target(); }
};

template <class CustomOp>
static void register_custom_op(const CustomOp& op)
{
    register_op(custom_operation<CustomOp>{op});
}

static migraphx::context get_context(const program& p) { return p.get_context(); }

} // namespace migraphx

<% generate_c_api_body() %><|MERGE_RESOLUTION|>--- conflicted
+++ resolved
@@ -265,20 +265,12 @@
     std::vector<parameter_map> calibration = {};
 };
 
-<<<<<<< HEAD
-void add_calibration_data(quantize_fp8_options& options, parameter_map& data)
-=======
 static void add_calibration_data(quantize_fp8_options& options, parameter_map& data)
->>>>>>> 24e7c17f
 {
     options.calibration.push_back(data);
 }
 
-<<<<<<< HEAD
-void quantize_fp8_wrap(program& prog, const target& t, quantize_fp8_options& options)
-=======
 static void quantize_fp8_wrap(program& prog, const target& t, quantize_fp8_options& options)
->>>>>>> 24e7c17f
 {
     migraphx::quantize_fp8(prog, t, options.calibration);
 }
