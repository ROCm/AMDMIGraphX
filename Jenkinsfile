--- conflicted
+++ resolved
@@ -88,17 +88,11 @@
     } else if(name == "navi21") {
         node_name = "${rocmtest_name} && navi21";
     } else if(name == "mi100+") {
-<<<<<<< HEAD
-        node_name = "${rocmtest_name} && (gfx908 || gfx90a)";
-    } else if(name == "anygpu") {
-        node_name = "${rocmtest_name} && (gfx908 || gfx90a || vega)";
-    } else if(name == "navi32") {
-        node_name = "${rocmtest_name} && gfx1101";
-=======
         node_name = "${rocmtest_name} && (gfx908 || gfx90a) && !vm";
     } else if(name == "cdna") {
         node_name = "${rocmtest_name} && (gfx908 || gfx90a || vega20) && !vm";
->>>>>>> aeb9f78c
+    } else if(name == "navi32") {
+        node_name = "${rocmtest_name} && gfx1101 && !vm";
     } else if(name == "nogpu") {
         node_name = "${rocmtest_name} && nogpu";
     }
