--- conflicted
+++ resolved
@@ -132,14 +132,7 @@
     compile_ops.cpp
     compile_hip.cpp
     compile_hip_code_object.cpp
-<<<<<<< HEAD
-    compile_pointwise.cpp
-    compile_gathernd.cpp
-    compile_roialign.cpp
-    compile_scatternd.cpp
-=======
     compiler.cpp
->>>>>>> 759ca804
     concat.cpp
     convert.cpp
     convolution.cpp
