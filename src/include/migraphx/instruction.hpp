/*
 * The MIT License (MIT)
 *
 * Copyright (c) 2015-2025 Advanced Micro Devices, Inc. All rights reserved.
 *
 * Permission is hereby granted, free of charge, to any person obtaining a copy
 * of this software and associated documentation files (the "Software"), to deal
 * in the Software without restriction, including without limitation the rights
 * to use, copy, modify, merge, publish, distribute, sublicense, and/or sell
 * copies of the Software, and to permit persons to whom the Software is
 * furnished to do so, subject to the following conditions:
 *
 * The above copyright notice and this permission notice shall be included in
 * all copies or substantial portions of the Software.
 *
 * THE SOFTWARE IS PROVIDED "AS IS", WITHOUT WARRANTY OF ANY KIND, EXPRESS OR
 * IMPLIED, INCLUDING BUT NOT LIMITED TO THE WARRANTIES OF MERCHANTABILITY,
 * FITNESS FOR A PARTICULAR PURPOSE AND NONINFRINGEMENT.  IN NO EVENT SHALL THE
 * AUTHORS OR COPYRIGHT HOLDERS BE LIABLE FOR ANY CLAIM, DAMAGES OR OTHER
 * LIABILITY, WHETHER IN AN ACTION OF CONTRACT, TORT OR OTHERWISE, ARISING FROM,
 * OUT OF OR IN CONNECTION WITH THE SOFTWARE OR THE USE OR OTHER DEALINGS IN
 * THE SOFTWARE.
 */
#ifndef MIGRAPHX_GUARD_MIGRAPHLIB_INSTRUCTION_HPP
#define MIGRAPHX_GUARD_MIGRAPHLIB_INSTRUCTION_HPP

#include <migraphx/literal.hpp>
#include <migraphx/shape.hpp>
#include <migraphx/instruction_ref.hpp>
#include <migraphx/module_ref.hpp>
#include <migraphx/operation.hpp>
#include <migraphx/erase.hpp>
#include <migraphx/config.hpp>
#include <string>
#include <unordered_set>
#include <utility>

namespace migraphx {
inline namespace MIGRAPHX_INLINE_NS {

MIGRAPHX_EXPORT shape compute_shape(const operation& op, const std::vector<instruction_ref>& args);
MIGRAPHX_EXPORT shape compute_shape(const operation& op,
                                    const std::vector<instruction_ref>& args,
                                    const std::vector<module_ref>& mods);
MIGRAPHX_EXPORT std::vector<shape> to_shapes(const std::vector<instruction_ref>& args);
MIGRAPHX_EXPORT std::vector<shape> try_compute_shape(const operation& op,
                                                     const std::vector<shape>& inputs);

MIGRAPHX_EXPORT bool reaches(instruction_ref start, instruction_ref end);

MIGRAPHX_EXPORT bool reaches(instruction_ref start, instruction_ref end, const_module_ref m);

<<<<<<< HEAD
MIGRAPHX_EXPORT bool is_interdependent(const std::vector<instruction_ref>& instructions,
                                       const_module_ref m,
                                       instruction_ref root);
=======
MIGRAPHX_EXPORT std::unordered_set<instruction_ref>
find_instructions_between(instruction_ref start, instruction_ref end, const_module_ref m);
>>>>>>> dcfaf741

struct MIGRAPHX_EXPORT instruction
{
    instruction() {}

    instruction(operation o, shape r, std::vector<instruction_ref> args);

    instruction(operation o,
                shape r,
                std::vector<instruction_ref> args,
                std::vector<module_ref> modules);

    instruction(literal l);

    void replace(operation o);

    void recompute_shape();

    void clear_arguments();

    MIGRAPHX_EXPORT friend bool operator==(const instruction& i, instruction_ref ref);

    bool valid(instruction_ref start, bool check_order = false) const;

    bool valid() const;

    const shape& get_shape() const;
    const literal& get_literal() const;

    const operation& get_operator() const;

    std::string name() const;

    const std::vector<instruction_ref>& inputs() const;

    const std::vector<module_ref>& module_inputs() const;

    /// Where this instruction is used as an input to another instruction
    const std::vector<instruction_ref>& outputs() const;

    MIGRAPHX_EXPORT friend bool operator==(const instruction& x, const instruction& y);

    MIGRAPHX_EXPORT friend bool operator!=(const instruction& x, const instruction& y);

    MIGRAPHX_EXPORT friend bool operator==(instruction_ref ref, const instruction& i);

    MIGRAPHX_EXPORT friend bool operator!=(const instruction& i, instruction_ref ref);

    MIGRAPHX_EXPORT friend bool operator!=(instruction_ref ref, const instruction& i);

    void add_output(instruction_ref ins);

    template <class T>
    void remove_output(const T& ins)
    {
        migraphx::erase(output, ins);
    }

    static void replace_refs(instruction_ref ins,
                             const std::unordered_map<instruction_ref, instruction_ref>& map_insts,
                             const std::unordered_map<module_ref, module_ref>& map_mods);

    static void backreference(instruction_ref ref);

    static void replace_argument(instruction_ref ins, instruction_ref old, instruction_ref new_ins);

    static void replace_mod_argument(instruction_ref ins, module_ref old, module_ref new_mod);

    static void
    replace(instruction_ref ins, operation o, const shape& r, std::vector<instruction_ref> args);

    static void replace(instruction_ref ins,
                        operation o,
                        const shape& r,
                        std::vector<instruction_ref> args,
                        std::vector<module_ref> module_args);

    bool can_eval() const;

    bool is_undefined() const;

    argument eval(bool check_eval = true) const;

    void finalize(context& ctx);

    static instruction_ref get_output_alias(instruction_ref ins, bool shallow = false);

    void set_normalized(bool value = true);
    bool is_normalized() const;

    bool need_normalization() const;

    operation normalized_operator() const;

    std::size_t get_target_id() const;

    void set_target_id(std::size_t tid);

    void debug_print() const;

    static void print(std::ostream& os,
                      instruction_ref ins,
                      const std::unordered_map<instruction_ref, std::string>& names);

    private:
    // internal
    void replace(operation o, const shape& r, std::vector<instruction_ref> args);

    // internal
    void replace(operation o,
                 const shape& r,
                 std::vector<instruction_ref> args,
                 std::vector<module_ref> mdl_args);

    // internal
    void replace(std::vector<instruction_ref> args);

    // internal
    void replace(std::vector<instruction_ref> args, std::vector<module_ref> mdl_args);

    // internal
    void replace_argument(instruction_ref old, instruction_ref new_ins);

    // internal
    void replace_mod_argument(module_ref old, module_ref new_mod);

    void replace(const shape& r);

    operation op;
    shape result{};
    std::vector<instruction_ref> output;
    std::vector<instruction_ref> arguments;
    std::vector<module_ref> module_args;
    literal lit;
    bool normalized       = false;
    std::size_t target_id = 0;
};

} // namespace MIGRAPHX_INLINE_NS
} // namespace migraphx

#endif<|MERGE_RESOLUTION|>--- conflicted
+++ resolved
@@ -50,14 +50,11 @@
 
 MIGRAPHX_EXPORT bool reaches(instruction_ref start, instruction_ref end, const_module_ref m);
 
-<<<<<<< HEAD
 MIGRAPHX_EXPORT bool is_interdependent(const std::vector<instruction_ref>& instructions,
                                        const_module_ref m,
                                        instruction_ref root);
-=======
 MIGRAPHX_EXPORT std::unordered_set<instruction_ref>
 find_instructions_between(instruction_ref start, instruction_ref end, const_module_ref m);
->>>>>>> dcfaf741
 
 struct MIGRAPHX_EXPORT instruction
 {
