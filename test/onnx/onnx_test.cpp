--- conflicted
+++ resolved
@@ -1655,11 +1655,7 @@
     p.add_return({r});
 
     migraphx::onnx_options options;
-<<<<<<< HEAD
-    options.batch_size = 2;
-=======
     options.default_dim_value = 2;
->>>>>>> 60c14302
 
     auto prog = migraphx::parse_onnx("variable_batch_test.onnx", options);
 
