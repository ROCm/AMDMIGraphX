--- conflicted
+++ resolved
@@ -879,7 +879,6 @@
     }
 };
 
-<<<<<<< HEAD
 // replace scalar (multibroadcast ->unsqueeze, etc.) with just an updated (multibroadcast)
 struct find_scalar_multibroadcast_reshape_or_transpose
 {
@@ -898,7 +897,9 @@
         auto out_lens = ins->get_shape().lens();
         m.replace_instruction(
             ins, migraphx::make_op("multibroadcast", {{"out_lens", out_lens}}), mbr->inputs()[0]);
-=======
+    }
+};
+
 struct find_reshape_reshape_dot
 {
     auto matcher() const
@@ -945,7 +946,6 @@
 
         auto new_dot = m.insert_instruction(dot, dot->get_operator(), inp1, inp2);
         m.replace_instruction(dot, make_op("reshape", {{"dims", dot_lens}}), new_dot);
->>>>>>> 90e1b776
     }
 };
 
@@ -969,11 +969,8 @@
                             find_broadcast_transpose{},
                             find_slice_transpose{},
                             find_transpose_contiguous_reshaper_unary{},
-<<<<<<< HEAD
+                            find_reshape_reshape_dot{},
                             find_scalar_multibroadcast_reshape_or_transpose{});
-=======
-                            find_reshape_reshape_dot{});
->>>>>>> 90e1b776
         dead_code_elimination{}.apply(m);
     }
 }
