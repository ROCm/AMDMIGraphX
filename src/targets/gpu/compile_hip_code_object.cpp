--- conflicted
+++ resolved
@@ -105,16 +105,6 @@
         global = compute_global(local);
 }
 
-<<<<<<< HEAD
-std::function<std::size_t(std::size_t local)> compute_global_for(context& ctx, std::size_t n)
-{
-    std::size_t max_global = ctx.get_current_device().get_cu_count() *
-                             ctx.get_current_device().get_max_workitems_per_cu();
-    return [n, max_global](std::size_t local) {
-        std::size_t groups     = (n + local - 1) / local;
-        std::size_t max_blocks = max_global / local;
-        std::size_t nglobal    = std::min(max_blocks, groups) * local;
-=======
 std::function<std::size_t(std::size_t local)>
 compute_global_for(context& ctx, std::size_t n, std::size_t over)
 {
@@ -124,7 +114,6 @@
         std::size_t groups     = (n + local - 1) / local;
         std::size_t max_blocks = max_global / local;
         std::size_t nglobal    = std::min(max_blocks * over, groups) * local;
->>>>>>> 8203c5c1
         return nglobal;
     };
 }
