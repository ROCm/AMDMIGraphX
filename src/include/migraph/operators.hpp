#ifndef MIGRAPH_GUARD_OPERATORS_HPP
#define MIGRAPH_GUARD_OPERATORS_HPP

#include <array>
#include <migraph/operation.hpp>
#include <migraph/check_shapes.hpp>
#include <migraph/stringutils.hpp>
#include <migraph/streamutils.hpp>
#include <cmath>
#include <utility>

namespace migraph {

struct not_computable
{
    argument compute(context&, const shape&, const std::vector<argument>&) const
    {
        MIGRAPH_THROW("not computable");
    }
};

struct batch_norm_inference
{
    float epsilon  = 1.0e-6f;
    float momentum = 0.9f;

    std::string name() const { return "batch_norm_inference"; }

    enum bn_infer_mode_t
    {
        per_activation,
        spatial,
    };

    bn_infer_mode_t bn_mode = spatial;

    bool is_test = false;

    shape compute_shape(std::vector<shape> inputs) const
    {
        check_shapes{inputs, *this}.has(5);
        return inputs.front();
    }

    argument compute(context&, const shape&, const std::vector<argument>&) const
    {
        MIGRAPH_THROW("not computable");
    }
};

struct convolution
{
    std::array<std::size_t, 2> padding  = {{0, 0}};
    std::array<std::size_t, 2> stride   = {{1, 1}};
    std::array<std::size_t, 2> dilation = {{1, 1}};
    enum padding_mode_t
    {
        default_, // NOLINT
        same,
        valid
    };
    padding_mode_t padding_mode = default_;
    std::string name() const { return "convolution"; }
    shape compute_shape(std::vector<shape> inputs) const
    {
        check_shapes{inputs, *this}.has(2).same_type().same_ndims().only_dims(4);

        const shape& input   = inputs.at(0);
        const shape& weights = inputs.at(1);
        auto t               = input.type();
        if(padding_mode == default_)
        {
            return {t,
                    {
                        input.lens()[0],
                        weights.lens()[0],
                        std::size_t(std::max<std::ptrdiff_t>(
                            1,
                            (input.lens()[2] - (1 + dilation[0] * (weights.lens()[2] - 1)) +
                             2 * padding[0]) /
                                    stride[0] +
                                1)),
                        std::size_t(std::max<std::ptrdiff_t>(
                            1,
                            (input.lens()[3] - (1 + dilation[1] * (weights.lens()[3] - 1)) +
                             2 * padding[1]) /
                                    stride[1] +
                                1)),
                    }};
        }
        else if(padding_mode == same)
        {
            return {t,
                    {input.lens()[0],
                     weights.lens()[0],
                     static_cast<std::size_t>(
                         std::ceil(static_cast<double>(input.lens()[2]) / stride[0])),
                     static_cast<std::size_t>(
                         std::ceil(static_cast<double>(input.lens()[3]) / stride[1]))}};
        }
        else if(padding_mode == valid)
        {
            return {
                t,
                {input.lens()[0],
                 weights.lens()[0],
                 static_cast<std::size_t>(std::ceil(
                     static_cast<double>(input.lens()[2] - weights.lens()[2] + 1) / stride[0])),
                 static_cast<std::size_t>(std::ceil(
                     static_cast<double>(input.lens()[3] - weights.lens()[3] + 1) / stride[1]))}};
        }
        else
        {
            MIGRAPH_THROW("Invalid padding mode");
        }
    }

    argument compute(context&, const shape&, const std::vector<argument>&) const
    {
        MIGRAPH_THROW("not computable");
    }

    friend std::ostream& operator<<(std::ostream& os, const convolution& op)
    {
        os << op.name() << "[";
        os << "padding={" << stream_range(op.padding) << "}, ";
        os << "stride={" << stream_range(op.stride) << "}, ";
        os << "dilation={" << stream_range(op.dilation) << "}";
        os << "]";
        return os;
    }
};

struct pooling
{
    std::string mode;
    std::array<std::size_t, 2> padding = {{0, 0}};
    std::array<std::size_t, 2> stride  = {{1, 1}};
    std::array<std::size_t, 2> lengths = {{1, 1}};
    std::string name() const { return "pooling"; }

    shape compute_shape(std::vector<shape> inputs) const
    {
        check_shapes{inputs, *this}.has(1).only_dims(4);

        const shape& input = inputs.at(0);
        auto t             = input.type();

<<<<<<< HEAD
        // assert(lengths[0] < (input.lens()[2] + 2 * padding[0]));
        // assert(lengths[1] < (input.lens()[3] + 2 * padding[1]));
=======
        assert(lengths[0] <= (input.lens()[2] + 2 * padding[0]));
        assert(lengths[1] <= (input.lens()[3] + 2 * padding[1]));
>>>>>>> 529c7210

        return {t,
                {
                    input.lens()[0],
                    input.lens()[1],
                    std::size_t(std::max<std::ptrdiff_t>(
                        1,
                        std::ptrdiff_t(std::floor((input.lens()[2] + 2 * padding[0] - lengths[0]) /
                                                  static_cast<float>(stride[0]))) +
                            1)),
                    std::size_t(std::max<std::ptrdiff_t>(
                        1,
                        std::ptrdiff_t(std::floor((input.lens()[3] + 2 * padding[1] - lengths[1]) /
                                                  static_cast<float>(stride[1]))) +
                            1)),
                    // std::size_t(std::max<std::ptrdiff_t>(
                    //         1,
                    //         std::ptrdiff_t((input.lens()[2] + 2 * padding[0] - lengths[0]) /
                    //                                  static_cast<float>(stride[0])) +
                    //         1)),
                    // std::size_t(std::max<std::ptrdiff_t>(
                    //         1,
                    //         std::ptrdiff_t((input.lens()[3] + 2 * padding[1] - lengths[1]) /
                    //                                  static_cast<float>(stride[1])) +
                    //         1)),
                }};
    }

    argument compute(context&, const shape&, const std::vector<argument>&) const
    {
        MIGRAPH_THROW("not computable");
    }

    friend std::ostream& operator<<(std::ostream& os, const pooling& op)
    {
        os << op.name() << "[";
        os << "padding={" << stream_range(op.padding) << "}, ";
        os << "stride={" << stream_range(op.stride) << "}, ";
        os << "lengths={" << stream_range(op.lengths) << "}";
        os << "]";
        return os;
    }
};

struct activation
{
    std::string mode;
    std::string name() const { return "activation"; }
    shape compute_shape(std::vector<shape> inputs) const
    {
        check_shapes{inputs, *this}.has(1);
        return inputs.front();
    }

    argument compute(context&, const shape&, const std::vector<argument>&) const
    {
        MIGRAPH_THROW("not computable");
    }
    friend std::ostream& operator<<(std::ostream& os, const activation& op)
    {
        os << op.name() << ":" << op.mode;
        return os;
    }
};

struct transpose
{
    std::vector<int64_t> dims;
    std::string name() const { return "transpose"; }
    shape compute_shape(std::vector<shape> inputs) const
    {
        check_shapes{inputs, *this}.has(1);
        auto input         = inputs.at(0);
        auto input_lens    = input.lens();
        auto input_strides = input.strides();
        auto t             = input.type();
        if(dims.size() != input_lens.size())
        {
            MIGRAPH_THROW("Permutation has wrong number of axes");
        }
        std::vector<int64_t> axes(dims.size());
        std::iota(axes.begin(), axes.end(), 0);
        if(!std::is_permutation(axes.begin(), axes.end(), dims.begin()))
        {
            MIGRAPH_THROW("Invalid permutation");
        }
        std::vector<size_t> output_lens(input_lens.size());
        std::vector<size_t> output_strides(input_lens.size());
        for(int i = 0; i < output_lens.size(); i++)
        {
            output_lens[i]    = input_lens[dims[i]];
            output_strides[i] = input_strides[dims[i]];
        }
        return {t, output_lens, output_strides};
    }
    argument compute(context&, shape output_shape, std::vector<argument> args) const
    {
        return {std::move(output_shape), std::move(args.front().data)};
    }
    friend std::ostream& operator<<(std::ostream& os, const transpose& op)
    {
        os << op.name() << "[";
        os << "dims={" << stream_range(op.dims) << "}";
        os << "]";
        return os;
    }
};

struct contiguous
{
    std::string name() const { return "contiguous"; }
    shape compute_shape(std::vector<shape> inputs) const
    {
        check_shapes{inputs, *this}.has(1);
        auto lens = inputs.at(0).lens();
        auto t    = inputs.at(0).type();
        if(lens.size() < 2)
        {
            MIGRAPH_THROW("Number of dimensions should exceed 1");
        }
        return {t, lens};
    }
    argument compute(context&, const shape&, const std::vector<argument>&) const
    {
        MIGRAPH_THROW("not computable");
    }
};

struct reshape
{
    std::vector<int64_t> dims;
    std::string name() const { return "reshape"; }
    shape compute_shape(std::vector<shape> inputs) const
    {
        check_shapes{inputs, *this}.has(1);
        auto&& idims = inputs.front().lens();
        std::vector<std::size_t> rdims(dims.begin(), dims.end());
        auto n_neg_dims = std::count(dims.begin(), dims.end(), -1);
        if(n_neg_dims > 1)
            MIGRAPH_THROW("Dimensions for reshape can only have one -1 dim");
        for(std::size_t i = 0; i < dims.size(); i++)
        {
            if(dims[i] == 0)
                rdims[i] = idims[i];
        }
        if(n_neg_dims > 0)
        {
            size_t missing_dim =
                -inputs.front().elements() /
                std::accumulate(rdims.begin(), rdims.end(), 1, std::multiplies<int64_t>());
            for(std::size_t i = 0; i < rdims.size(); i++)
            {
                if(dims[i] == -1)
                    rdims[i] = missing_dim;
            }
        }
        if(dims.back() == -1)
        {
            rdims.pop_back();
            std::copy(idims.begin() + rdims.size(), idims.end(), std::back_inserter(rdims));
        }
        shape s{inputs.front().type(), rdims};
        if(s.elements() != inputs.front().elements())
            MIGRAPH_THROW("Wrong number of elements for reshape");
        return s;
    }

    argument compute(context&, shape output_shape, std::vector<argument> args) const
    {
        return {std::move(output_shape), std::move(args.front().data)};
    }

    friend std::ostream& operator<<(std::ostream& os, const reshape& op)
    {
        os << op.name() << "[";
        os << "dims={" << stream_range(op.dims) << "}";
        os << "]";
        return os;
    }
};

struct gemm
{
    float alpha = 1.0;
    float beta  = 0.0;
    std::string name() const { return "gemm"; }
    shape compute_shape(std::vector<shape> inputs) const
    {
        check_shapes{inputs, *this}.has(2).same_type();
        const shape& a = inputs.at(0);
        const shape& b = inputs.at(1);
        auto t         = a.type();

        if(a.lens()[1] != b.lens()[0])
            MIGRAPH_THROW("Inner dimensions do not match: {" + to_string_range(a.lens()) + "} x {" +
                          to_string_range(b.lens()) + "}");
        return {t, {a.lens()[0], b.lens()[1]}};
    }

    argument compute(context&, const shape&, const std::vector<argument>&) const
    {
        MIGRAPH_THROW("not computable");
    }

    friend std::ostream& operator<<(std::ostream& os, const gemm& op)
    {
        os << op.name() << "[";
        os << "]";
        return os;
    }
};

struct unary
{
    shape compute_shape(std::vector<shape> inputs) const
    {
        check_shapes{inputs}.has(1);
        return inputs.at(0);
    }
    argument compute(context&, const shape&, const std::vector<argument>&) const
    {
        MIGRAPH_THROW("not computable");
    }
};

struct identity : unary
{
    std::string name() const { return "identity"; }
};

struct abs : unary
{
    std::string name() const { return "abs"; }
};

struct exp : unary
{
    std::string name() const { return "exp"; }
};

struct sin : unary
{
    std::string name() const { return "sin"; }
};

struct cos : unary
{
    std::string name() const { return "cos"; }
};

struct tan : unary
{
    std::string name() const { return "tan"; }
};

struct asin : unary
{
    std::string name() const { return "asin"; }
};

struct acos : unary
{
    std::string name() const { return "acos"; }
};

struct atan : unary
{
    std::string name() const { return "atan"; }
};

struct softmax : unary
{
    std::string name() const { return "softmax"; }
};

struct tanh : unary
{
    std::string name() const { return "tanh"; }
};

struct sigmoid : unary
{
    std::string name() const { return "sigmoid"; }
};

struct neg : unary
{
    std::string name() const { return "neg"; }
};

struct flatten
{
    uint64_t axis = 0;
    std::string name() const { return "flatten"; }
    shape compute_shape(std::vector<shape> inputs) const
    {
        check_shapes{inputs}.has(1);
        auto&& lens = inputs.front().lens();

        if(axis > lens.size())
        {
            MIGRAPH_THROW("axis for flatten must be less than tensor rank");
        }
        auto x =
            std::accumulate(lens.begin(), lens.begin() + axis, std::size_t{1}, std::multiplies<>{});
        auto y =
            std::accumulate(lens.begin() + axis, lens.end(), std::size_t{1}, std::multiplies<>{});
        return {inputs.at(0).type(), {x, y}};
    }
    argument compute(context&, shape output_shape, std::vector<argument> args) const
    {
        return {std::move(output_shape), std::move(args.front().data)};
    }
    friend std::ostream& operator<<(std::ostream& os, const flatten& op)
    {
        os << op.name() << "[";
        os << "axis=" << op.axis;
        os << "]";
        return os;
    }
};
struct broadcast
{
    uint64_t axis = 0;
    std::string name() const { return "broadcast"; }
    shape compute_shape(std::vector<shape> inputs) const
    {
        auto t      = inputs.at(0).type();
        auto result = inputs.at(0);
        auto input  = inputs.at(1);

        std::vector<size_t> bcast_strides(result.lens().size(), 0);

        if(std::all_of(
               result.lens().cbegin(), result.lens().cend(), [&](auto x) { return x == 1; }))
        {
            if(axis != 0)
                MIGRAPH_THROW("when broadcasting tensor of size 1, axis should be 0");
            return {t, result.lens(), std::move(bcast_strides)};
        }
        else
        {
            assert(result.lens().size() - axis >= input.lens().size());
            if(!std::equal(input.lens().begin(), input.lens().end(), result.lens().begin() + axis))
                MIGRAPH_THROW("when broadcasting success sizes must match");
            std::copy(input.strides().begin(), input.strides().end(), bcast_strides.begin() + axis);
            return {t, result.lens(), std::move(bcast_strides)};
        }
    }
    argument compute(context&, shape output_shape, std::vector<argument> args) const
    {
        return {std::move(output_shape), std::move(args.at(1).data)};
    }
    friend std::ostream& operator<<(std::ostream& os, const broadcast& op)
    {
        os << op.name() << "[";
        os << "axis=" << op.axis;
        os << "]";
        return os;
    }
};

struct binary
{
    uint64_t broadcast = 0;
    shape compute_shape(std::vector<shape> inputs) const
    {
        check_shapes{inputs}.has(2).same_type().same_dims();
        return inputs.at(0);
    }
    argument compute(context&, const shape&, const std::vector<argument>&) const
    {
        MIGRAPH_THROW("not computable");
    }
};

struct add : binary
{
    std::string name() const { return "add"; }
};

struct sub : binary
{
    std::string name() const { return "sub"; }
};

struct mul : binary
{
    std::string name() const { return "mul"; }
};

struct div : binary
{
    std::string name() const { return "div"; }
};

struct outline
{
    shape s;
    std::string name() const { return "outline"; }
    shape compute_shape(const std::vector<shape>& inputs) const
    {
        check_shapes{inputs, *this}.has(0);
        return s;
    }
    argument compute(context&, const shape&, const std::vector<argument>&) const
    {
        return {s, nullptr};
    }
};

} // namespace migraph

#endif<|MERGE_RESOLUTION|>--- conflicted
+++ resolved
@@ -146,13 +146,8 @@
         const shape& input = inputs.at(0);
         auto t             = input.type();
 
-<<<<<<< HEAD
-        // assert(lengths[0] < (input.lens()[2] + 2 * padding[0]));
-        // assert(lengths[1] < (input.lens()[3] + 2 * padding[1]));
-=======
         assert(lengths[0] <= (input.lens()[2] + 2 * padding[0]));
         assert(lengths[1] <= (input.lens()[3] + 2 * padding[1]));
->>>>>>> 529c7210
 
         return {t,
                 {
