/*
 * The MIT License (MIT)
 *
 * Copyright (c) 2015-2024 Advanced Micro Devices, Inc. All rights reserved.
 *
 * Permission is hereby granted, free of charge, to any person obtaining a copy
 * of this software and associated documentation files (the "Software"), to deal
 * in the Software without restriction, including without limitation the rights
 * to use, copy, modify, merge, publish, distribute, sublicense, and/or sell
 * copies of the Software, and to permit persons to whom the Software is
 * furnished to do so, subject to the following conditions:
 *
 * The above copyright notice and this permission notice shall be included in
 * all copies or substantial portions of the Software.
 *
 * THE SOFTWARE IS PROVIDED "AS IS", WITHOUT WARRANTY OF ANY KIND, EXPRESS OR
 * IMPLIED, INCLUDING BUT NOT LIMITED TO THE WARRANTIES OF MERCHANTABILITY,
 * FITNESS FOR A PARTICULAR PURPOSE AND NONINFRINGEMENT.  IN NO EVENT SHALL THE
 * AUTHORS OR COPYRIGHT HOLDERS BE LIABLE FOR ANY CLAIM, DAMAGES OR OTHER
 * LIABILITY, WHETHER IN AN ACTION OF CONTRACT, TORT OR OTHERWISE, ARISING FROM,
 * OUT OF OR IN CONNECTION WITH THE SOFTWARE OR THE USE OR OTHER DEALINGS IN
 * THE SOFTWARE.
 */
#include <migraphx/gpu/mlir.hpp>
#include <migraphx/gpu/target.hpp>
#include <migraphx/gpu/context.hpp>
#include <migraphx/gpu/write_literals.hpp>
#include <migraphx/register_target.hpp>
#include <migraphx/env.hpp>
#include <migraphx/module.hpp>
#include <migraphx/program.hpp>
#include <migraphx/make_op.hpp>
#include <migraphx/ranges.hpp>
#include <migraphx/stringutils.hpp>
#include <migraphx/generate.hpp>
#include <migraphx/verify_args.hpp>
#include <migraphx/instruction.hpp>
#include <migraphx/functional.hpp>
#include <test.hpp>

MIGRAPHX_DECLARE_ENV_VAR(MIGRAPHX_MLIR_ENABLE_SPLITK);

struct mlir_gpu_target : migraphx::gpu::target
{
    std::string name() const { return "mlir"; }
    std::vector<migraphx::pass> get_passes(migraphx::context& gctx,
                                           const migraphx::compile_options&) const
    {
        auto& ctx = migraphx::any_cast<migraphx::gpu::context>(gctx);
        return {migraphx::gpu::write_literals{&ctx}};
    }
};

std::string encode(const std::string& s)
{
    std::stringstream ss;
    bool prespace = false;
    for(auto c : s)
    {
        if(std::isspace(c) != 0)
        {
            if(not prespace)
                ss << "  ";
            prespace = true;
        }
        else if(std::isprint(c) != 0)
        {
            ss << c;
            prespace = false;
        }
    }
    return migraphx::trim(ss.str());
}

migraphx::module create_mlir_submodule(const migraphx::module& mmlir)
{
    migraphx::module m;
    std::unordered_map<migraphx::instruction_ref, migraphx::instruction_ref> map_ins;
    auto params = mmlir.get_parameter_names();
    for(const auto& name : params)
    {
        auto param     = mmlir.get_parameter(name);
        map_ins[param] = m.add_parameter(name, param->get_shape().as_standard());
    }
    auto y = m.add_instructions(&mmlir, &map_ins);
    m.add_return(y);
    return m;
}

migraphx::program create_program_from_mlir(const migraphx::module& mmlir)
{
    migraphx::program p;
    auto* mm   = p.get_main_module();
    auto names = mmlir.get_parameter_names();
    std::vector<migraphx::instruction_ref> inputs;
    std::transform(names.begin(), names.end(), std::back_inserter(inputs), [&](const auto& name) {
        return mm->add_parameter(name, mmlir.get_parameter_shape(name));
    });
    std::sort(inputs.begin(), inputs.end(), migraphx::by(std::less<>{}, [](auto ins) {
                  return to_string(ins->get_operator());
              }));
    inputs.push_back(mm->add_parameter("output", mmlir.get_output_shapes().front()));

    migraphx::gpu::context ctx;
    migraphx::gpu::mlir_code_object mco =
        compile_mlir(ctx, create_mlir_submodule(mmlir), to_shapes(inputs), {});
    migraphx::gpu::insert_mlir(*mm, mm->end(), mco.cop, inputs);
    return p;
}

migraphx::parameter_map generate_params(const migraphx::program& p)
{
    migraphx::parameter_map m;
    std::size_t i = 0;
    for(auto&& x : p.get_parameter_shapes())
    {
        // m[x.first] = migraphx::fill_argument(x.second, 1);
        m[x.first] = migraphx::generate_argument(x.second, i++);
    }
    return m;
}

migraphx::argument run_gpu(migraphx::program p, const migraphx::parameter_map& inputs)
{
    mlir_gpu_target t;
    p.compile(t);
    migraphx::parameter_map m;
    for(auto&& input : inputs)
    {
        m[input.first] = t.copy_to(input.second);
    }
    for(auto&& x : p.get_parameter_shapes())
    {
        if(m.count(x.first) == 0)
        {
            m[x.first] = t.allocate(x.second);
        }
    }
    return t.copy_from(p.eval(m).front());
}

migraphx::argument run_ref(migraphx::program p, const migraphx::parameter_map& inputs)
{
    p.compile(migraphx::make_target("ref"));
    return p.eval(inputs).front();
}

bool verify_mlir(const migraphx::module& mmlir)
{
    migraphx::program ref;
    ref.get_main_module()->insert_instructions(ref.get_main_module()->end(), &mmlir);

    auto inputs = generate_params(ref);

    auto mlir = create_program_from_mlir(mmlir);
    return migraphx::verify_args_with_tolerance(
        "mlir", run_gpu(mlir, inputs), migraphx::verify::expected{run_ref(ref, inputs)});
}

std::string get_attrs()
{
    if(migraphx::enabled(MIGRAPHX_MLIR_ENABLE_SPLITK{}))
    {
        return R"({arch = "", enable_splitk_for_tuning, kernel = "mixr", num_cu = 0 : i64})";
    }
    return R"({arch = "", kernel = "mixr", num_cu = 0 : i64})";
}

TEST_CASE(conv)
{
    std::string mlir_output = R"__migraphx__(
module {
  func.func @mlir_convolution(%arg0: !migraphx.shaped<2x8x3x3xf32, 72x9x3x1>, %arg1: !migraphx.shaped<1x8x4x4xf32, 128x16x4x1>) -> !migraphx.shaped<1x2x2x2xf32, 8x4x2x1> attributes ${attrs} {
    %0 = migraphx.convolution %arg1, %arg0 {dilation = [1, 1], group = 1 : i64, padding = [0, 0, 0, 0], padding_mode = 0 : i64, stride = [1, 1]} : <1x8x4x4xf32, 128x16x4x1>, <2x8x3x3xf32, 72x9x3x1> -> <1x2x2x2xf32, 8x4x2x1>
    return %0 : !migraphx.shaped<1x2x2x2xf32, 8x4x2x1>
  }
}
)__migraphx__";
    migraphx::module m;
    auto x    = m.add_parameter("x", {migraphx::shape::float_type, {1, 8, 4, 4}});
    auto w    = m.add_parameter("w", {migraphx::shape::float_type, {2, 8, 3, 3}});
    auto conv = m.add_instruction(migraphx::make_op("convolution"), x, w);
    m.add_return({conv});
    auto s = migraphx::gpu::dump_mlir(m);
    // Skip test if MLIR is not enabled
    if(s.empty())
        return;
    auto mlir_output_with_attrs =
        migraphx::interpolate_string(mlir_output, {{"attrs", get_attrs()}});
    CHECK(encode(s) == encode(mlir_output_with_attrs));
    EXPECT(verify_mlir(m));
}

TEST_CASE(conv_nhwc)
{
    std::string mlir_output = R"__migraphx__(
module {
  func.func @mlir_convolution(%arg0: !migraphx.shaped<2x8x3x3xf32, 72x1x24x8>, %arg1: !migraphx.shaped<1x8x4x4xf32, 128x1x32x8>) -> !migraphx.shaped<1x2x2x2xf32, 8x1x4x2> attributes ${attrs} {
    %0 = migraphx.convolution %arg1, %arg0 {dilation = [1, 1], group = 1 : i64, padding = [0, 0, 0, 0], padding_mode = 0 : i64, stride = [1, 1]} : <1x8x4x4xf32, 128x1x32x8>, <2x8x3x3xf32, 72x1x24x8> -> <1x2x2x2xf32, 8x1x4x2>
    return %0 : !migraphx.shaped<1x2x2x2xf32, 8x1x4x2>
  }
}
)__migraphx__";
    migraphx::module m;
    auto x    = m.add_parameter("x", {migraphx::shape::float_type, {1, 8, 4, 4}, {128, 1, 32, 8}});
    auto w    = m.add_parameter("w", {migraphx::shape::float_type, {2, 8, 3, 3}, {72, 1, 24, 8}});
    auto conv = m.add_instruction(migraphx::make_op("convolution"), x, w);
    m.add_return({conv});
    auto s = migraphx::gpu::dump_mlir(m);
    // Skip test if MLIR is not enabled
    if(s.empty())
        return;
    auto mlir_output_with_attrs =
        migraphx::interpolate_string(mlir_output, {{"attrs", get_attrs()}});
    CHECK(encode(s) == encode(mlir_output_with_attrs));
    EXPECT(verify_mlir(m));
}

TEST_CASE(conv_add_relu)
{
    std::string mlir_output = R"__migraphx__(
module {
  func.func @mlir_convolution_add_relu(%arg0: !migraphx.shaped<1x2x2x2xf32, 8x4x2x1>, %arg1: !migraphx.shaped<2x8x3x3xf32, 72x9x3x1>, %arg2: !migraphx.shaped<1x8x4x4xf32, 128x16x4x1>) -> !migraphx.shaped<1x2x2x2xf32, 8x4x2x1> attributes ${attrs} {
    %0 = migraphx.convolution %arg2, %arg1 {dilation = [1, 1], group = 1 : i64, padding = [0, 0, 0, 0], padding_mode = 0 : i64, stride = [1, 1]} : <1x8x4x4xf32, 128x16x4x1>, <2x8x3x3xf32, 72x9x3x1> -> <1x2x2x2xf32, 8x4x2x1>
    %1 = migraphx.add %0, %arg0 : <1x2x2x2xf32, 8x4x2x1>, <1x2x2x2xf32, 8x4x2x1> -> <1x2x2x2xf32, 8x4x2x1>
    %2 = migraphx.relu %1 : <1x2x2x2xf32, 8x4x2x1> -> <1x2x2x2xf32, 8x4x2x1>
    return %2 : !migraphx.shaped<1x2x2x2xf32, 8x4x2x1>
  }
}
)__migraphx__";
    migraphx::module m;
    auto x    = m.add_parameter("x", {migraphx::shape::float_type, {1, 8, 4, 4}});
    auto w    = m.add_parameter("w", {migraphx::shape::float_type, {2, 8, 3, 3}});
    auto b    = m.add_parameter("b", {migraphx::shape::float_type, {1, 2, 2, 2}});
    auto conv = m.add_instruction(migraphx::make_op("convolution"), x, w);
    auto add  = m.add_instruction(migraphx::make_op("add"), conv, b);
    auto relu = m.add_instruction(migraphx::make_op("relu"), add);
    m.add_return({relu});
    auto s = migraphx::gpu::dump_mlir(m);
    // Skip test if MLIR is not enabled
    if(s.empty())
        return;
    auto mlir_output_with_attrs =
        migraphx::interpolate_string(mlir_output, {{"attrs", get_attrs()}});
    CHECK(encode(s) == encode(mlir_output_with_attrs));

    EXPECT(verify_mlir(m));
}

// The following test checks that a dimension -1, within reshape operator is handled properly..
TEST_CASE(conv_reshape_dim_minus_one)
{
    std::string mlir_output = R"__migraphx__(
module {
  func.func @mlir_convolution_reshape(%arg0: !migraphx.shaped<2x8x3x3xf32, 72x9x3x1>, %arg1: !migraphx.shaped<1x8x4x4xf32, 128x16x4x1>) -> !migraphx.shaped<1x4x1x2xf32, 8x2x2x1> attributes ${attrs} {
    %0 = migraphx.convolution %arg1, %arg0 {dilation = [1, 1], group = 1 : i64, padding = [0, 0, 0, 0], padding_mode = 0 : i64, stride = [1, 1]} : <1x8x4x4xf32, 128x16x4x1>, <2x8x3x3xf32, 72x9x3x1> -> <1x2x2x2xf32, 8x4x2x1>
    %1 = migraphx.reshape %0 {dims  =  [1,  4,  1,  2]} : <1x2x2x2xf32, 8x4x2x1> -> <1x4x1x2xf32, 8x2x2x1>
    return %1 : !migraphx.shaped<1x4x1x2xf32, 8x2x2x1>
  }
}
)__migraphx__";
    migraphx::module m;
    auto x       = m.add_parameter("x", {migraphx::shape::float_type, {1, 8, 4, 4}});
    auto w       = m.add_parameter("w", {migraphx::shape::float_type, {2, 8, 3, 3}});
    auto conv    = m.add_instruction(migraphx::make_op("convolution"), x, w);
    auto reshape = m.add_instruction(migraphx::make_op("reshape", {{"dims", {1, -1, 1, 2}}}), conv);
    m.add_return({reshape});
    auto s = migraphx::gpu::dump_mlir(m);
    // Skip test if MLIR is not enabled
    if(s.empty())
        return;
    auto mlir_output_with_attrs =
        migraphx::interpolate_string(mlir_output, {{"attrs", get_attrs()}});
    CHECK(encode(s) == encode(mlir_output_with_attrs));
    EXPECT(verify_mlir(m));
}

TEST_CASE(conv_reduce_sum)
{
    std::string mlir_output = R"__migraphx__(
module {
  func.func @mlir_convolution_reshape_reduce_sum_reshape(%arg0: !migraphx.shaped<2x8x3x3xf32, 72x9x3x1>, %arg1: !migraphx.shaped<1x8x4x4xf32, 128x16x4x1>) -> !migraphx.shaped<1x2x1x1xf32, 2x1x1x1> attributes ${attrs} {
    %0 = migraphx.convolution %arg1, %arg0 {dilation = [1, 1], group = 1 : i64, padding = [0, 0, 0, 0], padding_mode = 0 : i64, stride = [1, 1]} : <1x8x4x4xf32, 128x16x4x1>, <2x8x3x3xf32, 72x9x3x1> -> <1x2x2x2xf32, 8x4x2x1>
    %1 = migraphx.reshape %0 {dims = [1,  2,  4]} : <1x2x2x2xf32, 8x4x2x1> -> <1x2x4xf32, 8x4x1>
    %2 = migraphx.reduce_sum %1 {axes = [2]} : <1x2x4xf32, 8x4x1> -> <1x2x1xf32, 2x1x1>
    %3 = migraphx.reshape %2 {dims = [1, 2, 1, 1]} : <1x2x1xf32, 2x1x1> -> <1x2x1x1xf32, 2x1x1x1>
    return %3 : !migraphx.shaped<1x2x1x1xf32, 2x1x1x1>
  }
}
)__migraphx__";
    migraphx::module m;
    auto x          = m.add_parameter("x", {migraphx::shape::float_type, {1, 8, 4, 4}});
    auto w          = m.add_parameter("w", {migraphx::shape::float_type, {2, 8, 3, 3}});
    auto conv       = m.add_instruction(migraphx::make_op("convolution"), x, w);
    auto reduce_sum = m.add_instruction(migraphx::make_op("reduce_sum", {{"axes", {2, 3}}}), conv);
    m.add_return({reduce_sum});
    auto s = migraphx::gpu::dump_mlir(m);
    // Skip test if MLIR is not enabled
    if(s.empty())
        return;
    auto mlir_output_with_attrs =
        migraphx::interpolate_string(mlir_output, {{"attrs", get_attrs()}});
    CHECK(encode(s) == encode(mlir_output_with_attrs));
    // EXPECT(verify_mlir(m));
}

TEST_CASE(quant_dot_add)
{
    std::string mlir_output = R"__migraphx__(
module {
  func.func @mlir_quant_dot_add(%arg0: !migraphx.shaped<1x5x4xsi8, 20x4x1>, %arg1: !migraphx.shaped<1x4x3xsi8, 12x3x1>, %arg2: !migraphx.shaped<1x5x3xsi32, 15x3x1>) -> !migraphx.shaped<1x5x3xsi32, 15x3x1> attributes ${attrs} {
    %0 = migraphx.quant_dot %arg0, %arg1 : <1x5x4xsi8, 20x4x1>, <1x4x3xsi8, 12x3x1> -> <1x5x3xsi32, 15x3x1>
    %1 = migraphx.add %0, %arg2 : <1x5x3xsi32, 15x3x1>, <1x5x3xsi32, 15x3x1> -> <1x5x3xsi32, 15x3x1>
    return %1 : !migraphx.shaped<1x5x3xsi32, 15x3x1>
  }
}
)__migraphx__";
    migraphx::module m;
    auto arg0 = m.add_parameter("arg0", {migraphx::shape::int8_type, {1, 5, 4}});
    auto arg1 = m.add_parameter("arg1", {migraphx::shape::int8_type, {1, 4, 3}});
    auto arg2 = m.add_parameter("arg2", {migraphx::shape::int32_type, {1, 5, 3}});
    auto conv = m.add_instruction(migraphx::make_op("quant_dot"), arg0, arg1);
    auto add  = m.add_instruction(migraphx::make_op("add"), conv, arg2);
    m.add_return({add});

    auto s = migraphx::gpu::dump_mlir(m);
    // Skip test if MLIR is not enabled
    if(s.empty())
        return;
    auto mlir_output_with_attrs =
        migraphx::interpolate_string(mlir_output, {{"attrs", get_attrs()}});
    CHECK(encode(s) == encode(mlir_output_with_attrs));
    EXPECT(verify_mlir(m));
}

TEST_CASE(dot_add)
{
    std::string mlir_output = R"__migraphx__(
module {
  func.func @mlir_dot_add(%arg0: !migraphx.shaped<1x5x4xf32, 20x4x1>, %arg1: !migraphx.shaped<1x4x3xf32, 12x3x1>, %arg2: !migraphx.shaped<1x5x3xf32, 15x3x1>) -> !migraphx.shaped<1x5x3xf32, 15x3x1> attributes ${attrs} {
    %0 = migraphx.dot %arg0, %arg1 : <1x5x4xf32, 20x4x1>, <1x4x3xf32, 12x3x1> -> <1x5x3xf32, 15x3x1>
    %1 = migraphx.add %0, %arg2 : <1x5x3xf32, 15x3x1>, <1x5x3xf32, 15x3x1> -> <1x5x3xf32, 15x3x1>
    return %1 : !migraphx.shaped<1x5x3xf32, 15x3x1>
  }
}
)__migraphx__";
    migraphx::module m;
    auto arg0 = m.add_parameter("arg0", {migraphx::shape::float_type, {1, 5, 4}});
    auto arg1 = m.add_parameter("arg1", {migraphx::shape::float_type, {1, 4, 3}});
    auto arg2 = m.add_parameter("arg2", {migraphx::shape::float_type, {1, 5, 3}});
    auto conv = m.add_instruction(migraphx::make_op("dot"), arg0, arg1);
    auto add  = m.add_instruction(migraphx::make_op("add"), conv, arg2);
    m.add_return({add});
    auto s = migraphx::gpu::dump_mlir(m);
    // Skip test if MLIR is not enabled
    if(s.empty())
        return;
    auto mlir_output_with_attrs =
        migraphx::interpolate_string(mlir_output, {{"attrs", get_attrs()}});
    CHECK(encode(s) == encode(mlir_output_with_attrs));
    EXPECT(verify_mlir(m));
}

TEST_CASE(unsqueeze_dot_add)
{
    std::string mlir_output = R"__migraphx__(
module {
  func.func @mlir_unsqueeze_dot_add(%arg0: !migraphx.shaped<5x4xf32, 4x1>, %arg1: !migraphx.shaped<1x4x3xf32, 12x3x1>, %arg2: !migraphx.shaped<1x5x3xf32, 15x3x1>) -> !migraphx.shaped<1x5x3xf32, 15x3x1> attributes ${attrs} {
    %0 = migraphx.reshape %arg0 {dims = [1, 5, 4]} : <5x4xf32, 4x1> -> <1x5x4xf32, 20x4x1>
    %1 = migraphx.dot %0, %arg1 : <1x5x4xf32, 20x4x1>, <1x4x3xf32, 12x3x1> -> <1x5x3xf32, 15x3x1>
    %2 = migraphx.add %1, %arg2 : <1x5x3xf32, 15x3x1>, <1x5x3xf32, 15x3x1> -> <1x5x3xf32, 15x3x1>
    return %2 : !migraphx.shaped<1x5x3xf32, 15x3x1>
  }
}
)__migraphx__";
    migraphx::module m;
    auto arg0      = m.add_parameter("arg0", {migraphx::shape::float_type, {5, 4}});
    auto arg1      = m.add_parameter("arg1", {migraphx::shape::float_type, {1, 4, 3}});
    auto arg2      = m.add_parameter("arg2", {migraphx::shape::float_type, {1, 5, 3}});
    auto unsqueeze = m.add_instruction(migraphx::make_op("unsqueeze", {{"axes", {0}}}), arg0);
    auto dot       = m.add_instruction(migraphx::make_op("dot"), unsqueeze, arg1);
    auto add       = m.add_instruction(migraphx::make_op("add"), dot, arg2);
    m.add_return({add});
    auto s = migraphx::gpu::dump_mlir(m);
    // Skip test if MLIR is not enabled
    if(s.empty())
        return;
    auto mlir_output_with_attrs =
        migraphx::interpolate_string(mlir_output, {{"attrs", get_attrs()}});
    CHECK(encode(s) == encode(mlir_output_with_attrs));
    EXPECT(verify_mlir(m));
}

TEST_CASE(conv_int8_dequantize_quantize)
{
    std::string mlir_output = R"__migraphx__(
module {
  func.func @mlir_quant_convolution_dequantizelinear_quantizelinear(%arg0: !migraphx.shaped<2x8x3x3xsi8, 72x9x3x1>, %arg1: !migraphx.shaped<1x8x4x4xsi8, 128x16x4x1>, %arg2: !migraphx.shaped<1x2x2x2xf32, 8x4x2x1>, %arg3: !migraphx.shaped<1x2x2x2xsi32, 8x4x2x1>) -> !migraphx.shaped<1x2x2x2xsi32, 8x4x2x1> attributes ${attrs} {
      %0 = migraphx.quant_convolution %arg1, %arg0 {dilation = [1, 1], group = 1 : i64, padding = [0, 0, 0, 0], padding_mode = 0 : i64, stride = [1, 1]} : <1x8x4x4xsi8, 128x16x4x1>, <2x8x3x3xsi8, 72x9x3x1> -> <1x2x2x2xsi32, 8x4x2x1>
      %1 = migraphx.dequantizelinear %0, %arg2, %arg3 : <1x2x2x2xsi32, 8x4x2x1>, <1x2x2x2xf32, 8x4x2x1>, !migraphx.shaped<1x2x2x2xsi32, 8x4x2x1> -> <1x2x2x2xf32, 8x4x2x1>
      %2 = migraphx.quantizelinear %1, %arg2, %arg3 : <1x2x2x2xf32, 8x4x2x1>, <1x2x2x2xf32, 8x4x2x1>, !migraphx.shaped<1x2x2x2xsi32, 8x4x2x1> -> <1x2x2x2xsi32, 8x4x2x1>
      return %2 : !migraphx.shaped<1x2x2x2xsi32, 8x4x2x1>
    }
}
)__migraphx__";

    migraphx::module m;
    auto x    = m.add_parameter("x", {migraphx::shape::int8_type, {1, 8, 4, 4}});
    auto w    = m.add_parameter("w", {migraphx::shape::int8_type, {2, 8, 3, 3}});
    auto conv = m.add_instruction(migraphx::make_op("quant_convolution"), x, w);
    migraphx::shape ss{migraphx::shape::float_type, {1, 2, 2, 2}};
    migraphx::shape sz{migraphx::shape::int32_type, {1, 2, 2, 2}};
    auto input2  = m.add_parameter("x_scale", ss);
    auto input3  = m.add_parameter("x_zero_point", sz);
    auto dequant = m.add_instruction(migraphx::make_op("dequantizelinear"), conv, input2, input3);
    auto r       = m.add_instruction(migraphx::make_op("quantizelinear"), dequant, input2, input3);

    m.add_return({r});
    auto s = migraphx::gpu::dump_mlir(m);
    // Skip test if MLIR is not enabled
    if(s.empty())
        return;
    auto mlir_output_with_attrs =
        migraphx::interpolate_string(mlir_output, {{"attrs", get_attrs()}});
    CHECK(encode(s) == encode(mlir_output_with_attrs));
    EXPECT(verify_mlir(m));
}

TEST_CASE(dot_convert)
{
    std::string mlir_output = R"__migraphx__(
module {
  func.func @mlir_dot_convert(%arg0: !migraphx.shaped<1x5x4xf32, 20x4x1>, %arg1: !migraphx.shaped<1x4x3xf32, 12x3x1>) -> !migraphx.shaped<1x5x3xf16, 15x3x1> attributes ${attrs} {
    %0 = migraphx.dot %arg0, %arg1 : <1x5x4xf32, 20x4x1>, <1x4x3xf32, 12x3x1> -> <1x5x3xf32, 15x3x1>
    %1 = migraphx.convert %0 {target_type  =  1  :  i64} : <1x5x3xf32, 15x3x1> to <1x5x3xf16, 15x3x1>
    return %1 : !migraphx.shaped<1x5x3xf16, 15x3x1>
  }
}
)__migraphx__";
    migraphx::module m;
    auto arg0  = m.add_parameter("arg0", {migraphx::shape::float_type, {1, 5, 4}});
    auto arg1  = m.add_parameter("arg1", {migraphx::shape::float_type, {1, 4, 3}});
    auto dot   = m.add_instruction(migraphx::make_op("dot"), arg0, arg1);
    auto trunc = m.add_instruction(
        migraphx::make_op("convert", {{"target_type", migraphx::shape::half_type}}), dot);
    m.add_return({trunc});
    auto s = migraphx::gpu::dump_mlir(m);
    // Skip test if MLIR is not enabled
    if(s.empty())
        return;
    auto mlir_output_with_attrs =
        migraphx::interpolate_string(mlir_output, {{"attrs", get_attrs()}});
    CHECK(encode(s) == encode(mlir_output_with_attrs));
    EXPECT(verify_mlir(m));
}

TEST_CASE(dot_where)
{
    std::string mlir_output = R"__migraphx__(
module {
  func.func @mlir_dot_where(%arg0: !migraphx.shaped<1x5x4xf32, 20x4x1>, %arg1: !migraphx.shaped<1x4x3xf32, 12x3x1>, %arg2: !migraphx.shaped<1x5x3xsi8, 15x3x1>, %arg3: !migraphx.shaped<1x5x3xf32, 15x3x1>) -> !migraphx.shaped<1x5x3xf32, 15x3x1> attributes ${attrs} {
    %0 = migraphx.dot %arg0, %arg1 : <1x5x4xf32, 20x4x1>, <1x4x3xf32, 12x3x1> -> <1x5x3xf32, 15x3x1>
    %1 = migraphx.where %arg2, %0, %arg3 : <1x5x3xsi8, 15x3x1>, <1x5x3xf32, 15x3x1>, <1x5x3xf32, 15x3x1> -> <1x5x3xf32, 15x3x1>
    return %1 : !migraphx.shaped<1x5x3xf32, 15x3x1>
  }
}
)__migraphx__";
    migraphx::module m;
    auto arg0  = m.add_parameter("arg0", {migraphx::shape::float_type, {1, 5, 4}});
    auto arg1  = m.add_parameter("arg1", {migraphx::shape::float_type, {1, 4, 3}});
    auto arg2  = m.add_parameter("arg2", {migraphx::shape::bool_type, {1, 5, 3}});
    auto arg3  = m.add_parameter("arg3", {migraphx::shape::float_type, {1, 5, 3}});
    auto dot   = m.add_instruction(migraphx::make_op("dot"), arg0, arg1);
    auto where = m.add_instruction(migraphx::make_op("where"), arg2, dot, arg3);
    m.add_return({where});
    auto s = migraphx::gpu::dump_mlir(m);
    // Skip test if MLIR is not enabled
    if(s.empty())
        return;
    auto mlir_output_with_attrs =
        migraphx::interpolate_string(mlir_output, {{"attrs", get_attrs()}});
    CHECK(encode(s) == encode(mlir_output_with_attrs));

    EXPECT(verify_mlir(m));
}

TEST_CASE(int4_unpack_ir)
{
    std::string mlir_output = R"__migraphx__(
module {
  func.func @mlir_unpack_int4(%arg0: !migraphx.shaped<2x1xsi8, 1x1>) -> !migraphx.shaped<2x2xsi8, 2x1> attributes ${attrs} {
    %0 = migraphx.unpack %arg0 {axis = 1 : i64} : <2x1xsi8, 1x1> -> <2x2xsi8, 2x1>
    return %0 : !migraphx.shaped<2x2xsi8, 2x1>
  }
}
)__migraphx__";
    migraphx::module m;
    auto arg0 = m.add_parameter("arg0", {migraphx::shape::int8_type, {2, 1}});
    auto unpk = m.add_instruction(migraphx::make_op("unpack_int4"), arg0);
    m.add_return({unpk});
    auto s = migraphx::gpu::dump_mlir(m);

    // Skip test if MLIR is not enabled
    if(s.empty())
        return;

    auto mlir_output_with_attrs =
        migraphx::interpolate_string(mlir_output, {{"attrs", get_attrs()}});

    CHECK(encode(s) == encode(mlir_output_with_attrs));
}

TEST_CASE(int4_unpack_conv)
{
    std::string mlir_output = R"__migraphx__(
module {
  func.func @mlir_unpack_int4_quant_convolution(%arg0: !migraphx.shaped<2x8x2x1xsi8, 16x2x1x1>, %arg1: !migraphx.shaped<1x8x4x4xsi8, 128x16x4x1>) -> !migraphx.shaped<1x2x3x3xsi32, 18x9x3x1> attributes ${attrs} {
    %0 = migraphx.unpack %arg0 {axis = 3 : i64} : <2x8x2x1xsi8, 16x2x1x1> -> <2x8x2x2xsi8, 32x4x2x1>
    %1 = migraphx.quant_convolution %arg1, %0 {dilation = [1, 1], group = 1 : i64, padding = [0, 0, 0, 0], padding_mode = 0 : i64, stride = [1, 1]} : <1x8x4x4xsi8, 128x16x4x1>, <2x8x2x2xsi8, 32x4x2x1> -> <1x2x3x3xsi32, 18x9x3x1>
    return %1 : !migraphx.shaped<1x2x3x3xsi32, 18x9x3x1>
  }
}
)__migraphx__";
    migraphx::module m;
    auto x    = m.add_parameter("x", {migraphx::shape::int8_type, {1, 8, 4, 4}});
    auto pk_w = m.add_parameter("w", {migraphx::shape::int8_type, {2, 8, 2, 1}});
    auto w    = m.add_instruction(migraphx::make_op("unpack_int4"), pk_w);
    auto conv = m.add_instruction(migraphx::make_op("quant_convolution"), x, w); // w: {2,8,2,2}
    m.add_return({conv});
    auto s = migraphx::gpu::dump_mlir(m);
    // Skip test if MLIR is not enabled
    if(s.empty())
        return;
    auto mlir_output_with_attrs =
        migraphx::interpolate_string(mlir_output, {{"attrs", get_attrs()}});
    CHECK(encode(s) == encode(mlir_output_with_attrs));
    EXPECT(verify_mlir(m));
}

TEST_CASE(int4_unpack_dequantizelinear)
{
    std::string mlir_output = R"__migraphx__(
module {
  func.func @mlir_unsqueeze_reshape_slice_unsqueeze_reshape_slice_unpack_int4_dequantizelinear_dot(%arg0: !migraphx.shaped<2x3x5xf32, 15x5x1>, %arg1: !migraphx.shaped<2x5x1xsi8, 5x1x1>, %arg2: !migraphx.shaped<2x2x2xf32, 4x2x1>, %arg3: !migraphx.shaped<2x2x2xsi8, 4x2x1>) -> !migraphx.shaped<2x3x2xf32, 6x2x1> attributes ${attrs} {
    %0 = migraphx.reshape %arg2 {dims = [2, 2, 1, 2]} : <2x2x2xf32, 4x2x1> -> <2x2x1x2xf32, 4x2x2x1>
    %1 = migraphx.multibroadcast %0 {out_dyn_dims = [], out_lens = [2, 2, 3, 2]} : <2x2x1x2xf32, 4x2x2x1> -> <2x2x3x2xf32, 4x2x0x1>
    %2 = migraphx.reshape %1 {dims = [2, 6, 2]} : <2x2x3x2xf32, 4x2x0x1> -> <2x6x2xf32, 12x2x1>
    %3 = migraphx.slice %2 {axes = [1], ends = [5], starts = [0]} : <2x6x2xf32, 12x2x1> -> <2x5x2xf32, 12x2x1>
    %4 = migraphx.reshape %arg3 {dims = [2, 2, 1, 2]} : <2x2x2xsi8, 4x2x1> -> <2x2x1x2xsi8, 4x2x2x1>
    %5 = migraphx.multibroadcast %4 {out_dyn_dims = [], out_lens = [2, 2, 3, 2]} : <2x2x1x2xsi8, 4x2x2x1> -> <2x2x3x2xsi8, 4x2x0x1>
    %6 = migraphx.reshape %5 {dims = [2, 6, 2]} : <2x2x3x2xsi8, 4x2x0x1> -> <2x6x2xsi8, 12x2x1>
    %7 = migraphx.slice %6 {axes = [1], ends = [5], starts = [0]} : <2x6x2xsi8, 12x2x1> -> <2x5x2xsi8, 12x2x1>
    %8 = migraphx.unpack %arg1 {axis = 2 : i64} : <2x5x1xsi8, 5x1x1> -> <2x5x2xsi8, 10x2x1>
    %9 = migraphx.dequantizelinear %8, %3, %7 : <2x5x2xsi8, 10x2x1>, <2x5x2xf32, 12x2x1>, !migraphx.shaped<2x5x2xsi8, 12x2x1> -> <2x5x2xf32, 10x2x1>
    %10 = migraphx.dot %arg0, %9 : <2x3x5xf32, 15x5x1>, <2x5x2xf32, 10x2x1> -> <2x3x2xf32, 6x2x1>
    return %10 : !migraphx.shaped<2x3x2xf32, 6x2x1>
  }
}
)__migraphx__";
    migraphx::module m;
    auto x0 = m.add_parameter("x0", migraphx::shape{migraphx::shape::float_type, {2, 3, 5}});
    auto x1 = m.add_parameter("x1", migraphx::shape{migraphx::shape::int8_type, {2, 5, 1}});
    auto x2 = m.add_parameter("x2", migraphx::shape{migraphx::shape::float_type, {2, 2, 2}});
    auto x3 = m.add_parameter("x3", migraphx::shape{migraphx::shape::int8_type, {2, 2, 2}});

    auto unsqueeze1 = m.add_instruction(migraphx::make_op("unsqueeze", {{"axes", {2}}}), x2);
    auto broadcast1 = m.add_instruction(
        migraphx::make_op("multibroadcast", {{"out_lens", {2, 2, 3, 2}}}), unsqueeze1);
    auto reshape1 =
        m.add_instruction(migraphx::make_op("reshape", {{"dims", {2, 6, 2}}}), broadcast1);
    auto scale = m.add_instruction(
        migraphx::make_op("slice", {{"axes", {1}}, {"starts", {0}}, {"ends", {5}}}), reshape1);

    auto unsqueeze2 = m.add_instruction(migraphx::make_op("unsqueeze", {{"axes", {2}}}), x3);
    auto broadcast2 = m.add_instruction(
        migraphx::make_op("multibroadcast", {{"out_lens", {2, 2, 3, 2}}}), unsqueeze2);
    auto reshape2 =
        m.add_instruction(migraphx::make_op("reshape", {{"dims", {2, 6, 2}}}), broadcast2);
    auto zp = m.add_instruction(
        migraphx::make_op("slice", {{"axes", {1}}, {"starts", {0}}, {"ends", {5}}}), reshape2);

    auto unpack = m.add_instruction(migraphx::make_op("unpack_int4"), x1);
    auto dq     = m.add_instruction(migraphx::make_op("dequantizelinear"), unpack, scale, zp);
    auto dot    = m.add_instruction(migraphx::make_op("dot"), x0, dq);
    m.add_return({dot});
    auto s = migraphx::gpu::dump_mlir(m);
    // Skip test if MLIR is not enabled
    if(s.empty())
        return;
    auto mlir_output_with_attrs =
        migraphx::interpolate_string(mlir_output, {{"attrs", get_attrs()}});
    CHECK(encode(s) == encode(mlir_output_with_attrs));
    EXPECT(verify_mlir(m));
}

TEST_CASE(uint4_unpack_dequantizelinear)
{
    std::string mlir_output = R"__migraphx__(
module {
<<<<<<< HEAD
  func.func @mlir_unsqueeze_reshape_slice_unsqueeze_reshape_slice_unpack_int4_dequantizelinear_dot(%arg0: !migraphx.shaped<2x3x5xf32, 15x5x1>, %arg1: !migraphx.shaped<2x5x1xui8, 5x1x1>, %arg2: !migraphx.shaped<2x2x2xf32, 4x2x1>, %arg3: !migraphx.shaped<2x2x2xui8, 4x2x1>) -> !migraphx.shaped<2x3x2xf32, 6x2x1> attributes {arch = "", kernel = "mixr", num_cu = 0 : i64} {
=======
  func.func @mlir_unsqueeze_reshape_slice_unsqueeze_reshape_slice_unpack_int4_dequantizelinear_dot(%arg0: !migraphx.shaped<2x3x5xf32, 15x5x1>, %arg1: !migraphx.shaped<2x5x1xui8, 5x1x1>, %arg2: !migraphx.shaped<2x2x2xf32, 4x2x1>, %arg3: !migraphx.shaped<2x2x2xui8, 4x2x1>) -> !migraphx.shaped<2x3x2xf32, 6x2x1> attributes ${attrs} {
>>>>>>> 2ab1a5c0
    %0 = migraphx.reshape %arg2 {dims = [2, 2, 1, 2]} : <2x2x2xf32, 4x2x1> -> <2x2x1x2xf32, 4x2x2x1>
    %1 = migraphx.multibroadcast %0 {out_dyn_dims = [], out_lens = [2, 2, 3, 2]} : <2x2x1x2xf32, 4x2x2x1> -> <2x2x3x2xf32, 4x2x0x1>
    %2 = migraphx.reshape %1 {dims = [2, 6, 2]} : <2x2x3x2xf32, 4x2x0x1> -> <2x6x2xf32, 12x2x1>
    %3 = migraphx.slice %2 {axes = [1], ends = [5], starts = [0]} : <2x6x2xf32, 12x2x1> -> <2x5x2xf32, 12x2x1>
    %4 = migraphx.reshape %arg3 {dims = [2, 2, 1, 2]} : <2x2x2xui8, 4x2x1> -> <2x2x1x2xui8, 4x2x2x1>
    %5 = migraphx.multibroadcast %4 {out_dyn_dims = [], out_lens = [2, 2, 3, 2]} : <2x2x1x2xui8, 4x2x2x1> -> <2x2x3x2xui8, 4x2x0x1>
    %6 = migraphx.reshape %5 {dims = [2, 6, 2]} : <2x2x3x2xui8, 4x2x0x1> -> <2x6x2xui8, 12x2x1>
    %7 = migraphx.slice %6 {axes = [1], ends = [5], starts = [0]} : <2x6x2xui8, 12x2x1> -> <2x5x2xui8, 12x2x1>
    %8 = migraphx.unpack %arg1 {axis = 2 : i64} : <2x5x1xui8, 5x1x1> -> <2x5x2xui8, 10x2x1>
    %9 = migraphx.dequantizelinear %8, %3, %7 : <2x5x2xui8, 10x2x1>, <2x5x2xf32, 12x2x1>, !migraphx.shaped<2x5x2xui8, 12x2x1> -> <2x5x2xf32, 10x2x1>
    %10 = migraphx.dot %arg0, %9 : <2x3x5xf32, 15x5x1>, <2x5x2xf32, 10x2x1> -> <2x3x2xf32, 6x2x1>
    return %10 : !migraphx.shaped<2x3x2xf32, 6x2x1>
  }
}
)__migraphx__";
    migraphx::module m;
    auto x0 = m.add_parameter("x0", migraphx::shape{migraphx::shape::float_type, {2, 3, 5}});
    auto x1 = m.add_parameter("x1", migraphx::shape{migraphx::shape::uint8_type, {2, 5, 1}});
    auto x2 = m.add_parameter("x2", migraphx::shape{migraphx::shape::float_type, {2, 2, 2}});
    auto x3 = m.add_parameter("x3", migraphx::shape{migraphx::shape::uint8_type, {2, 2, 2}});

    auto unsqueeze1 = m.add_instruction(migraphx::make_op("unsqueeze", {{"axes", {2}}}), x2);
    auto broadcast1 = m.add_instruction(
        migraphx::make_op("multibroadcast", {{"out_lens", {2, 2, 3, 2}}}), unsqueeze1);
    auto reshape1 =
        m.add_instruction(migraphx::make_op("reshape", {{"dims", {2, 6, 2}}}), broadcast1);
    auto scale = m.add_instruction(
        migraphx::make_op("slice", {{"axes", {1}}, {"starts", {0}}, {"ends", {5}}}), reshape1);

    auto unsqueeze2 = m.add_instruction(migraphx::make_op("unsqueeze", {{"axes", {2}}}), x3);
    auto broadcast2 = m.add_instruction(
        migraphx::make_op("multibroadcast", {{"out_lens", {2, 2, 3, 2}}}), unsqueeze2);
    auto reshape2 =
        m.add_instruction(migraphx::make_op("reshape", {{"dims", {2, 6, 2}}}), broadcast2);
    auto zp = m.add_instruction(
        migraphx::make_op("slice", {{"axes", {1}}, {"starts", {0}}, {"ends", {5}}}), reshape2);

    auto unpack = m.add_instruction(migraphx::make_op("unpack_int4"), x1);
    auto dq     = m.add_instruction(migraphx::make_op("dequantizelinear"), unpack, scale, zp);
    auto dot    = m.add_instruction(migraphx::make_op("dot"), x0, dq);
    m.add_return({dot});
    auto s = migraphx::gpu::dump_mlir(m);
    // Skip test if MLIR is not enabled
    if(s.empty())
        return;
    auto mlir_output_with_attrs =
        migraphx::interpolate_string(mlir_output, {{"attrs", get_attrs()}});
    CHECK(encode(s) == encode(mlir_output_with_attrs));
    EXPECT(verify_mlir(m));
}

int main(int argc, const char* argv[]) { test::run(argc, argv); }<|MERGE_RESOLUTION|>--- conflicted
+++ resolved
@@ -597,11 +597,7 @@
 {
     std::string mlir_output = R"__migraphx__(
 module {
-<<<<<<< HEAD
-  func.func @mlir_unsqueeze_reshape_slice_unsqueeze_reshape_slice_unpack_int4_dequantizelinear_dot(%arg0: !migraphx.shaped<2x3x5xf32, 15x5x1>, %arg1: !migraphx.shaped<2x5x1xui8, 5x1x1>, %arg2: !migraphx.shaped<2x2x2xf32, 4x2x1>, %arg3: !migraphx.shaped<2x2x2xui8, 4x2x1>) -> !migraphx.shaped<2x3x2xf32, 6x2x1> attributes {arch = "", kernel = "mixr", num_cu = 0 : i64} {
-=======
   func.func @mlir_unsqueeze_reshape_slice_unsqueeze_reshape_slice_unpack_int4_dequantizelinear_dot(%arg0: !migraphx.shaped<2x3x5xf32, 15x5x1>, %arg1: !migraphx.shaped<2x5x1xui8, 5x1x1>, %arg2: !migraphx.shaped<2x2x2xf32, 4x2x1>, %arg3: !migraphx.shaped<2x2x2xui8, 4x2x1>) -> !migraphx.shaped<2x3x2xf32, 6x2x1> attributes ${attrs} {
->>>>>>> 2ab1a5c0
     %0 = migraphx.reshape %arg2 {dims = [2, 2, 1, 2]} : <2x2x2xf32, 4x2x1> -> <2x2x1x2xf32, 4x2x2x1>
     %1 = migraphx.multibroadcast %0 {out_dyn_dims = [], out_lens = [2, 2, 3, 2]} : <2x2x1x2xf32, 4x2x2x1> -> <2x2x3x2xf32, 4x2x0x1>
     %2 = migraphx.reshape %1 {dims = [2, 6, 2]} : <2x2x3x2xf32, 4x2x0x1> -> <2x6x2xf32, 12x2x1>
