/*
 * The MIT License (MIT)
 *
 * Copyright (c) 2015-2022 Advanced Micro Devices, Inc. All rights reserved.
 *
 * Permission is hereby granted, free of charge, to any person obtaining a copy
 * of this software and associated documentation files (the "Software"), to deal
 * in the Software without restriction, including without limitation the rights
 * to use, copy, modify, merge, publish, distribute, sublicense, and/or sell
 * copies of the Software, and to permit persons to whom the Software is
 * furnished to do so, subject to the following conditions:
 *
 * The above copyright notice and this permission notice shall be included in
 * all copies or substantial portions of the Software.
 *
 * THE SOFTWARE IS PROVIDED "AS IS", WITHOUT WARRANTY OF ANY KIND, EXPRESS OR
 * IMPLIED, INCLUDING BUT NOT LIMITED TO THE WARRANTIES OF MERCHANTABILITY,
 * FITNESS FOR A PARTICULAR PURPOSE AND NONINFRINGEMENT.  IN NO EVENT SHALL THE
 * AUTHORS OR COPYRIGHT HOLDERS BE LIABLE FOR ANY CLAIM, DAMAGES OR OTHER
 * LIABILITY, WHETHER IN AN ACTION OF CONTRACT, TORT OR OTHERWISE, ARISING FROM,
 * OUT OF OR IN CONNECTION WITH THE SOFTWARE OR THE USE OR OTHER DEALINGS IN
 * THE SOFTWARE.
 */
#include <migraphx/gpu/fuse_mlir.hpp>
#include <migraphx/gpu/mlir.hpp>
#include <migraphx/matcher.hpp>
#include <migraphx/pass_manager.hpp>
#include <migraphx/make_op.hpp>
#include <migraphx/register_op.hpp>
#include <migraphx/env.hpp>

namespace migraphx {
inline namespace MIGRAPHX_INLINE_NS {

struct module;

namespace gpu {

MIGRAPHX_DECLARE_ENV_VAR(MIGRAPHX_ENABLE_EXTRA_MLIR);
MIGRAPHX_DECLARE_ENV_VAR(MIGRAPHX_DISABLE_MLIR);

bool mlir_enabled()
{
#ifdef MIGRAPHX_MLIR
    const bool mlir_disabled = enabled(MIGRAPHX_DISABLE_MLIR{});
    return not mlir_disabled;
#else
    return false;
#endif
}

#ifdef MIGRAPHX_MLIR

struct mlir_op
{
    std::string name() const { return "gpu::mlir_op"; }
    operation op = make_op("convolution");

    template <class Self, class F>
    static auto reflect(Self& self, F f)
    {
        return pack(f(self.op, "op"));
    }

    shape compute_shape(std::vector<shape> inputs, const std::vector<module_ref>& mods) const
    {
        check_shapes{inputs, *this}.packed_or_broadcasted();
        if(mods.size() != 1)
            MIGRAPHX_THROW("should have one submodule.");
        if(inputs.size() < 2)
            MIGRAPHX_THROW("should have at least two inputs.");

        module_ref mod = mods[0];
        auto type      = mod->get_output_shapes().front().type();
        std::unordered_map<instruction_ref, shape> ins_shapes;
        size_t param_cnt               = 0;
        std::vector<std::string> names = mod->get_parameter_names();
        std::sort(names.begin(), names.end());
        for(const std::string& param_name : names)
        {
            ins_shapes[mod->get_parameter(param_name)] = inputs[param_cnt++];
        }
        for(auto ins : iterator_for(*mod))
        {
            if(ins->name() == "@param")
            {
                continue;
            }
            if(ins->name() == "@literal")
            {
                ins_shapes[ins] = ins->get_shape();
                continue;
            }
            if(ins->name() == "@return")
            {
                auto s = ins_shapes[ins->inputs().at(0)].with_type(type);
                if(not s.standard())
                    MIGRAPHX_THROW("MLIR doesnt support non-standard output");
                return s;
            }
            std::vector<shape> input_shapes;
            input_shapes.resize(ins->inputs().size());
            std::transform(ins->inputs().begin(),
                           ins->inputs().end(),
                           input_shapes.begin(),
                           [&](auto in) { return ins_shapes[in]; });
            ins_shapes[ins] = ins->get_operator().compute_shape(input_shapes);
        }
        MIGRAPHX_THROW("No return found in the submodule");
    }
};
MIGRAPHX_REGISTER_OP(mlir_op);

namespace {
std::tuple<instruction_ref, std::vector<instruction_ref>>
fuse_input_ops_and_gemm_based_op(module_ref mm, instruction_ref gemm_based_op)
{
    std::vector<instruction_ref> top_inputs;
    std::vector<instruction_ref> imm_inputs;
    size_t input_cnt = 0;
    for(instruction_ref input : gemm_based_op->inputs())
    {
        std::vector<operation> op_stream;
        while(contains(
            {"slice", "transpose", "contiguous", "reshape", "squeeze", "flatten", "unsqueeze"},
            input->name()))
        {
            operation op = input->get_operator();
            if(contains({"squeeze", "flatten", "unsqueeze"}, input->name()))
            {
                op = migraphx::make_op("reshape", {{"dims", input->get_shape().lens()}});
            }
            op_stream.push_back(op);
            input = input->inputs().at(0);
        }
        top_inputs.push_back(input);
        instruction_ref prev_input =
            mm->add_parameter("y" + std::to_string(input_cnt++), input->get_shape());
        for(const auto& op : reverse(op_stream))
        {
            prev_input = mm->add_instruction(op, {prev_input});
        }
        imm_inputs.push_back(prev_input);
    }
    instruction_ref new_gemm_based_op =
        mm->add_instruction(gemm_based_op->get_operator(), imm_inputs);
    return {new_gemm_based_op, top_inputs};
}

enum class mlir_mode
{
    all,
    fast,
    int8,
    none
};

auto is_mlir_dot(mlir_mode mode)
{
    return match::make_basic_pred_matcher([=](instruction_ref ins) {
        if(mode == mlir_mode::none)
            return false;
        if(ins->name() != "dot" and ins->name() != "quant_dot")
            return false;
        if(mode != mlir_mode::fast)
            return true;
        auto a = ins->inputs().front()->get_shape();
        auto b = ins->inputs().back()->get_shape();
        // auto m = a.lens()[a.lens().size() - 2];
        // auto n = b.lens().back();
        auto k = a.lens().back();
        // Skipping GEMMs with a K dimension greater than 2048 is a course-grained strategy
        // to avoid poor-performing GEMM kernels from MLIR
        // To-do: Investigate a more precise strategy
        return k <= 2048;
    });
}

auto is_mlir_conv(mlir_mode mode)
{
    return match::make_basic_pred_matcher([=](instruction_ref ins) {
        if(mode == mlir_mode::none)
            return false;
        if(ins->name() != "convolution" and ins->name() != "quant_convolution")
            return false;
        value v    = ins->get_operator().to_value();
        auto group = v.at("group").to<int>();
        if(group != 1)
            return false;
        // Avoid MLIR assertion: Index < Length && "Invalid index!"
        if(ins->get_shape().lens().size() != 4)
            return false;
        if(ins->get_shape().type() == shape::int8_type)
            return true;
        if(mode == mlir_mode::int8)
            return false;
        if(mode == mlir_mode::all)
            return true;
        auto w = ins->inputs().at(1)->get_shape();
        if(w.lens().size() != 4)
            return true;
        if(w.lens()[2] != w.lens()[3])
            return true;
        return (w.lens()[3] % 3) != 0;
    });
}

struct find_mlir_fused_ops
{
    mlir_mode conv_mode = mlir_mode::none;
    mlir_mode dot_mode  = mlir_mode::none;
    auto matcher() const
    {
        auto dot_or_conv = match::skip(match::name("contiguous"))(
            match::any_of(is_mlir_dot(dot_mode), is_mlir_conv(conv_mode)).bind("gemm_based_op"));
        return match::name("pointwise")(match::any_of[match::inputs()](dot_or_conv.bind("x")));
    }

    std::unordered_map<instruction_ref, instruction_ref>
    create_param_map_with_literals(module_ref mm, const module* pm, const shape& shape) const
    {
        std::unordered_map<instruction_ref, instruction_ref> ins_map;
        for(auto ins : iterator_for(*pm))
        {
            if(ins->name() != "@literal")
            {
                continue;
            }
            literal r               = ins->get_literal();
            instruction_ref literal = mm->add_literal(r);
            instruction_ref mbcast  = mm->add_instruction(
                make_op("multibroadcast", {{"out_lens", shape.lens()}}), literal);
            ins_map[ins] = mbcast;
        }
        return ins_map;
    }

<<<<<<< HEAD
    std::tuple<instruction_ref, std::vector<instruction_ref>>
    fuse_input_ops_and_gemm_based_op(module_ref mm, instruction_ref gemm_based_op) const
    {
        std::vector<instruction_ref> top_inputs;
        std::vector<instruction_ref> imm_inputs;
        size_t input_cnt = 0;
        for(instruction_ref input : gemm_based_op->inputs())
        {
            std::vector<operation> op_stream;
            while(contains({"slice", "transpose", "contiguous", "reshape"}, input->name()))
            {
                op_stream.push_back(input->get_operator());
                input = input->inputs().at(0);
            }
            top_inputs.push_back(input);
            instruction_ref prev_input =
                mm->add_parameter("y" + std::to_string(input_cnt++),
                                  {input->get_shape().type(), input->get_shape().lens()});
            for(const auto& op : reverse(op_stream))
            {
                prev_input = mm->add_instruction(op, {prev_input});
            }
            imm_inputs.push_back(prev_input);
        }
        instruction_ref new_gemm_based_op =
            mm->add_instruction(gemm_based_op->get_operator(), imm_inputs);
        return {new_gemm_based_op, top_inputs};
    }

=======
>>>>>>> d8011adf
    // Whitelist supported fusion options, including imposing type constraints
    // for cases where MLIR only supports an operation (usually a pointwise function)
    // on particular types.
    bool is_pointwise_op_supported_by_mlir(const instruction& i) const
    {
        using type_t                                      = shape::type_t;
        const auto& name                                  = i.name();
        const auto result_type                            = i.get_shape().type();
        const std::initializer_list<type_t> allowed_types = {type_t::float_type,
                                                             type_t::half_type,
                                                             type_t::int8_type,
                                                             type_t::int32_type,
                                                             type_t::bool_type};
        // Preliminary type check.
        if(not contains(allowed_types, result_type))
        {
            return false;
        }
        const std::initializer_list<std::string> any_type_ops = {"@literal", "@param", "@return"};
        const std::initializer_list<std::string> no_bool_ops  = {
            "convolution",
            "quant_convolution",
            "dot",
            "quant_dot",
            "add",
            "clip",
            "relu",
            "sub",
            "mul",
            "div",
            "pow",
            "where",
            "quantizelinear",
            "dequantizelinear",
            "abs",
            "neg",
        };
        const std::initializer_list<std::string> fp_only_ops = {
            "ceil",
            "erf",
            "exp",
            "floor",
            "log",
            "recip",
            "rsqrt",
            "sigmoid",
            "softmax",
            "tanh",
        };
        bool is_float = contains({type_t::float_type, type_t::half_type}, result_type);
        if(contains(any_type_ops, name))
            return true;
        if(result_type != type_t::bool_type and contains(no_bool_ops, name))
            return true;
        if(is_float and contains(fp_only_ops, name))
            return true;
        // Only conversions between floating types are known to be unambigiously
        // supported.
        if(is_float and name == "convert")
        {
            return std::all_of(i.inputs().begin(), i.inputs().end(), [](const auto& arg) {
                return contains({type_t::float_type, type_t::half_type}, arg->get_shape().type());
            });
        }
        return false;
    }

    void apply(module_pass_manager& mpm, const match::matcher_result& r) const
    {
        auto ins           = r.result;
        auto gemm_based_op = r.instructions["gemm_based_op"];
        auto x_ins         = r.instructions["x"]; // input after contiguous
        auto* pm           = ins->module_inputs().front();
        auto names         = pm->get_parameter_names();
        // Whitelist pointwise operators.
        if(std::any_of(pm->begin(), pm->end(), [&](const auto& i) {
               return not is_pointwise_op_supported_by_mlir(i);
           }))
            return;

        std::sort(names.begin(), names.end());
        module_ref mm = mpm.create_module("mlir_" + pm->name());
        mm->set_bypass();
        std::unordered_map<instruction_ref, instruction_ref> param_map =
            create_param_map_with_literals(mm, pm, gemm_based_op->get_shape());
        auto [anchor_op, top_inputs] = fuse_input_ops_and_gemm_based_op(mm, gemm_based_op);
        std::transform(names.begin(),
                       names.end(),
                       ins->inputs().begin(),
                       std::inserter(param_map, param_map.end()),
                       [&, &anchor = anchor_op](auto name, auto input) {
                           if(input == x_ins)
                               return std::make_pair(pm->get_parameter(name), anchor);
                           return std::make_pair(pm->get_parameter(name),
                                                 mm->add_parameter(name, input->get_shape()));
                       });
        mm->add_return(mm->insert_instructions(mm->end(), pm, param_map));

        std::vector<instruction_ref> inputs;
        std::copy_if(ins->inputs().begin(),
                     ins->inputs().end(),
                     std::back_inserter(inputs),
                     [&](auto input) { return input != gemm_based_op; });
        inputs.insert(inputs.end(), top_inputs.begin(), top_inputs.end());
        mpm.get_module().replace_instruction(
            ins, mlir_op{gemm_based_op->get_operator()}, inputs, {mm});
    }
};

template <auto Matcher>
struct find_mlir_standalone_op
{
    mlir_mode mode = mlir_mode::none;
    auto matcher() const { return Matcher(mode); }
    void apply(module_pass_manager& mpm, const match::matcher_result& r) const
    {
        auto conv_based_op = r.result;
        // enable only for fp32/fp16/i8 types
        if(std::any_of(conv_based_op->inputs().begin(), conv_based_op->inputs().end(), [&](auto i) {
               return not contains(
                   {shape::type_t::float_type, shape::type_t::half_type, shape::type_t::int8_type},
                   i->get_shape().type());
           }))
            return;

        static size_t counter = 0;
        module_ref mm =
            mpm.create_module("mlir_" + conv_based_op->name() + std::to_string(counter++));
        mm->set_bypass();
        auto [anchor_op, top_inputs] = fuse_input_ops_and_gemm_based_op(mm, conv_based_op);
        mm->add_return({anchor_op});
        mpm.get_module().replace_instruction(
            conv_based_op, mlir_op{conv_based_op->get_operator()}, top_inputs, {mm});
    }
};

using find_mlir_standalone_convolution_op = find_mlir_standalone_op<&is_mlir_conv>;
using find_mlir_standalone_dot_op         = find_mlir_standalone_op<&is_mlir_dot>;

/**
 * @brief Declares a new MIGraphX environment variable which forces to generate
 * only specific MLIR operations.
 *
 * The variable, if defined, forces MIGraphX to use only specific operations
 * with MLIR regardless of the underlying GPU architecture. The variable accepts
 * a list of operations separated by comma. The variable recognizes the following
 * operations: "fused", "convolution", "dot". If the variable is not defined MIGraphX
 * will decide by itself which operations to delegate to MLIR. The variable is
 * intended to be primarily used by rocMLIR developers.
 */
MIGRAPHX_DECLARE_ENV_VAR(MIGRAPHX_MLIR_USE_SPECIFIC_OPS);

bool is_requested(std::string_view option, bool fallback = false)
{
    auto string_value  = string_value_of(MIGRAPHX_MLIR_USE_SPECIFIC_OPS{}, "");
    if(string_value.empty())
        return fallback;
    const auto options = split_string(string_value, ',');
    return contains(options, option);
}
} // namespace

#endif // MIGRAPHX_MLIR

void fuse_mlir::apply(module_pass_manager& mpm) const
{
#ifdef MIGRAPHX_MLIR
    const auto& device_name = ctx == nullptr ? "" : ctx->get_current_device().get_gfx_name();
    const bool is_navi      = starts_with(device_name, "gfx110");

    auto get_mode = [&](std::string_view option, mlir_mode m1, mlir_mode m2 = mlir_mode::fast) {
        if(is_requested(option))
            return mlir_mode::all;
        if(is_navi)
            return mlir_mode::all;
        return std::max(m1, m2);
    };

    mlir_mode mode =
        (enabled(MIGRAPHX_ENABLE_EXTRA_MLIR{}) or enable_extra) ? mlir_mode::fast : mlir_mode::none;

    match::find_matches(mpm,
                        find_mlir_fused_ops{.conv_mode = get_mode("fused", mlir_mode::fast),
                                            .dot_mode  = get_mode("fused", mode)});

    match::find_matches(
        mpm,
        find_mlir_standalone_convolution_op{get_mode("convolution", mlir_mode::int8)},
        find_mlir_standalone_dot_op{get_mode("dot", mlir_mode::none)});
#else
    (void)mpm;
#endif
}

} // namespace gpu
} // namespace MIGRAPHX_INLINE_NS
} // namespace migraphx<|MERGE_RESOLUTION|>--- conflicted
+++ resolved
@@ -235,38 +235,6 @@
         return ins_map;
     }
 
-<<<<<<< HEAD
-    std::tuple<instruction_ref, std::vector<instruction_ref>>
-    fuse_input_ops_and_gemm_based_op(module_ref mm, instruction_ref gemm_based_op) const
-    {
-        std::vector<instruction_ref> top_inputs;
-        std::vector<instruction_ref> imm_inputs;
-        size_t input_cnt = 0;
-        for(instruction_ref input : gemm_based_op->inputs())
-        {
-            std::vector<operation> op_stream;
-            while(contains({"slice", "transpose", "contiguous", "reshape"}, input->name()))
-            {
-                op_stream.push_back(input->get_operator());
-                input = input->inputs().at(0);
-            }
-            top_inputs.push_back(input);
-            instruction_ref prev_input =
-                mm->add_parameter("y" + std::to_string(input_cnt++),
-                                  {input->get_shape().type(), input->get_shape().lens()});
-            for(const auto& op : reverse(op_stream))
-            {
-                prev_input = mm->add_instruction(op, {prev_input});
-            }
-            imm_inputs.push_back(prev_input);
-        }
-        instruction_ref new_gemm_based_op =
-            mm->add_instruction(gemm_based_op->get_operator(), imm_inputs);
-        return {new_gemm_based_op, top_inputs};
-    }
-
-=======
->>>>>>> d8011adf
     // Whitelist supported fusion options, including imposing type constraints
     // for cases where MLIR only supports an operation (usually a pointwise function)
     // on particular types.
