#include <iterator>
#include <migraphx/onnx/onnx_parser.hpp>
#include <migraphx/onnx/op_parser.hpp>
#include <migraphx/fallthrough.hpp>
#include <migraphx/make_op.hpp>
#include <migraphx/stringutils.hpp>
#include <migraphx/ranges.hpp>
#include <migraphx/instruction.hpp>
#include <migraphx/pad_calc.hpp>
#include <migraphx/common.hpp>
#include <migraphx/type_traits.hpp>
#include <migraphx/float_equal.hpp>
#include <migraphx/file_buffer.hpp>
#include <migraphx/filesystem.hpp>
#include <migraphx/op/unknown.hpp>

namespace migraphx {
inline namespace MIGRAPHX_INLINE_NS {
namespace onnx {

static onnx_parser::attribute_map get_attributes(const onnx::NodeProto& node)
{
    std::unordered_map<std::string, onnx::AttributeProto> result;
    for(auto&& attr : node.attribute())
    {
        result[attr.name()] = attr;
    }
    return result;
}

static literal
create_literal(shape::type_t shape_type, const std::vector<size_t>& dims, const char* data)
{
    // empty input
    auto elem_num =
        std::accumulate(dims.begin(), dims.end(), std::size_t(1), std::multiplies<std::size_t>());
    if(elem_num == 0)
    {
        return {};
    }

    // in case of scalar constants in onnx file, use dims=1 to fill initializer data
    if(dims.empty())
        return literal{{shape_type}, data};
    return literal{{shape_type, dims}, data};
}

template <class T, MIGRAPHX_REQUIRES(not std::is_pointer<T>{})>
static literal create_literal(shape::type_t shape_type, const std::vector<size_t>& dims, T data)
{
    // empty input
    auto elem_num =
        std::accumulate(dims.begin(), dims.end(), std::size_t(1), std::multiplies<std::size_t>());
    if(elem_num == 0)
    {
        return {};
    }

    // scalar input
    if(dims.empty())
        return literal{{shape_type}, data.begin(), data.end()};
    return literal{{shape_type, dims}, data.begin(), data.end()};
}

template <class T>
static literal from_repeated(shape::type_t t, const T& r)
{
    std::size_t size = r.size();
    return literal{{t, {size}}, r.begin(), r.end()};
}

instruction_ref onnx_parser::node_info::make_contiguous(instruction_ref ins) const
{
    if(ins->get_shape().standard())
    {
        return ins;
    }

    return add_instruction(make_op("contiguous"), ins);
}

instruction_ref onnx_parser::node_info::add_bias(const std::vector<instruction_ref>& args,
                                                 instruction_ref curr_ins,
                                                 uint64_t axis) const
{
    if(args.size() == 3)
    {
        auto bias_bcast = mod->add_instruction(
            make_op("broadcast", {{"axis", axis}, {"out_lens", curr_ins->get_shape().lens()}}),
            args[2]);
        return mod->add_instruction(make_op("add"), curr_ins, bias_bcast);
    }
    return curr_ins;
}

instruction_ref onnx_parser::node_info::add_broadcastable_binary_op(const std::string& op_name,
                                                                    instruction_ref arg0,
                                                                    instruction_ref arg1) const
{
    return add_common_op(*mod, make_op(op_name), {arg0, arg1});
}

instruction_ref
onnx_parser::node_info::add_instruction(const operation& op,
                                        const std::vector<instruction_ref>& args) const
{
    return mod->add_instruction(op, args);
}

instruction_ref onnx_parser::node_info::add_instruction(const operation& op,
                                                        const std::vector<instruction_ref>& args,
                                                        const std::vector<module_ref>& mods) const
{
    return mod->add_instruction(op, args, mods);
}

instruction_ref onnx_parser::node_info::add_literal(literal l) const
{
    return mod->add_literal(std::move(l));
}

onnx_parser::onnx_parser()
{
    // Add all registered op parsers
    for(auto&& name : get_op_parsers())
        ops.emplace(name, get_op_parser(name));
}

operation onnx_parser::load(const std::string& name, const node_info& info) const
{
    auto op = make_op(name);
    auto v  = op.to_value();
    for(auto&& x : v)
    {
        if(info.attributes.count(x.get_key()) == 0)
            continue;
        literal s = parse_value(info.attributes.at(x.get_key()));
        if(x.is_array())
        {
            std::vector<value> values;
            s.visit([&](auto y) {
                std::transform(y.begin(), y.end(), std::back_inserter(values), [](auto z) {
                    return value(z);
                });
            });
            x = values;
        }
        else
        {
            s.visit([&](auto y) { x = y.front(); });
        }
    }
    op.from_value(v);
    return op;
}

void onnx_parser::parse_undefined(module* mod,
                                  const std::string& name,
                                  std::unordered_map<std::string, instruction_ref>& instructions)
{
    if(!contains(instructions, name))
    {
        auto ins           = mod->add_instruction(make_op("undefined"));
        instructions[name] = ins;
    }
}

void onnx_parser::parse_from(std::istream& is, std::string name)
{
    auto* mm         = prog.get_main_module();
    this->filename   = std::move(name);
    auto parent_path = fs::path(this->filename).parent_path();
    if(not parent_path.empty())
        this->path = parent_path;

    onnx::ModelProto model;
    if(model.ParseFromIstream(&is))
    {
        auto version  = get_opset_version(model);
        opset_version = (version == -1) ? opset_version : version;

        if(model.has_graph())
        {
            this->parse_graph(mm, model.graph());
        }
    }
    else
    {
        MIGRAPHX_THROW("PARSE_FROM: Failed reading onnx file: " + this->filename);
    }
}

void onnx_parser::parse_from(const void* data, std::size_t size)
{
    auto* mm = prog.get_main_module();
    onnx::ModelProto model;
    if(model.ParseFromArray(data, size))
    {
        auto version  = get_opset_version(model);
        opset_version = (version == -1) ? opset_version : version;

        if(model.has_graph())
        {
            this->parse_graph(mm, model.graph());
        }
    }
    else
    {
        MIGRAPHX_THROW("Failed reading onnx file.");
    }
}

int64_t onnx_parser::get_opset_version(const onnx::ModelProto& model)
{
    const auto& opset_import = model.opset_import();
    int64_t version          = -1;
    for(const auto& opset : opset_import)
    {
        if(opset.has_version())
        {
            version = std::max(version, opset.version());
        }
    }

    return version;
}

void onnx_parser::parse_graph(module* mod,
                              const onnx::GraphProto& graph,
                              std::unordered_map<std::string, instruction_ref> instructions,
                              bool use_prefix)
{
<<<<<<< HEAD
    std::unordered_map<std::string, instruction_ref> mod_instructions;
    for(auto&& f : graph.initializer())
    {
        mod_instructions[f.name()] = mod->add_literal(parse_tensor(f));
=======
    std::unordered_map<std::string, instruction_ref> mod_insts;
    for(auto&& f : graph.initializer())
    {
        // backup instructions in parent mod
        mod_insts[f.name()] = mod->add_literal(parse_tensor(f));
>>>>>>> 664e2356
    }

    std::unordered_map<std::string, std::string> map_param_names;

    // prefix of parameter names
    std::string param_name_prefix = "#" + mod->name() + "_in_";
    std::size_t param_index       = 0;

    for(auto&& input : graph.input())
    {
        const std::string& name = input.name();
        // input not in initializer_data, so it is a real input
<<<<<<< HEAD
        if(!contains(mod_instructions, name))
=======
        if(!contains(mod_insts, name))
>>>>>>> 664e2356
        {
            std::vector<std::size_t> dims;
            if(map_input_dims.count(name) > 0)
            {
                dims = map_input_dims.at(name);
            }

<<<<<<< HEAD
            shape s                = parse_type(input.type(), dims);
            std::string param_name = name;
            if(use_prefix)
            {
                param_name            = param_name_prefix + std::to_string(param_index++);
                map_param_names[name] = param_name;
            }
            mod_instructions[param_name] = mod->add_parameter(param_name, s);
        }
    }

    std::copy(mod_instructions.begin(),
              mod_instructions.end(),
              std::inserter(instructions, instructions.end()));
=======
            shape s         = parse_type(input.type(), dims);
            mod_insts[name] = mod->add_parameter(name, s);
        }
    }

    // backup parameters/literals with the same names as that in
    // the parent module
    std::unordered_map<std::string, instruction_ref> pmod_insts_bkup;
    for(auto& ins_p : mod_insts)
    {
        if(contains(instructions, ins_p.first))
        {
            pmod_insts_bkup[ins_p.first] = instructions[ins_p.first];
        }
        instructions[ins_p.first] = ins_p.second;
    }
>>>>>>> 664e2356

    for(auto&& node : graph.node())
    {
        std::vector<instruction_ref> args;
        for(auto&& input : node.input())
        {
            if(input.empty())
            {
                this->parse_undefined(mod, input, instructions);
            }

            std::string input_name = input;
            if(use_prefix and contains(map_param_names, input))
            {
                input_name = map_param_names[input];
            }
            if(instructions.count(input_name) == 0)
            {
                MIGRAPHX_THROW("PARSE_GRAPH: invalid onnx file. Input \"" + input +
                               "\" is unavailable due to unordered nodes!");
            }
            args.push_back(instructions.at(input_name));
        }

        std::vector<instruction_ref> result;
        std::size_t output_num = static_cast<std::size_t>(node.output().size());
        if(ops.count(node.op_type()) == 0)
        {
            if(skip_unknown_operators)
                result.push_back(mod->add_instruction(op::unknown{node.op_type()}, args));
            else
                MIGRAPHX_THROW("Unknown operator: " + node.op_type());
        }
        else
        {
            std::string node_name = node.op_type() + "_" + std::to_string(mod->size());
            result                = ops[node.op_type()](
                *this, {get_attributes(node), output_num, node_name, mod, instructions}, args);
        }

        output_num = std::min<std::size_t>(output_num, result.size());
        std::transform(node.output().begin(),
                       node.output().begin() + output_num,
                       result.begin(),
                       std::inserter(instructions, instructions.end()),
                       [](auto&& x, auto&& y) { return std::make_pair(x, y); });
    }

    // Find instructions corresponding to the output
    auto prog_output = graph.output();
    std::vector<std::string> all_output_names;
    std::vector<std::string> prog_output_names;
    std::transform(prog_output.begin(),
                   prog_output.end(),
                   std::back_inserter(all_output_names),
                   [](auto& node) { return node.name(); });
    std::copy_if(
        all_output_names.begin(),
        all_output_names.end(),
        std::back_inserter(prog_output_names),
        [&](const auto& name) { return !(name.empty() or instructions.count(name) == 0); });

    std::vector<instruction_ref> output_ins;
    std::transform(prog_output_names.begin(),
                   prog_output_names.end(),
                   std::back_inserter(output_ins),
                   [&](const auto& name) { return instructions.at(name); });

    // add the return instuction
    mod->add_return(output_ins);

    // remove instructions added in this mod
    erase_if(instructions, [&](auto&& p) { return mod->has_instruction(p.second); });
    std::copy(pmod_insts_bkup.begin(),
              pmod_insts_bkup.end(),
              std::inserter(instructions, instructions.end()));
}

literal onnx_parser::parse_value(const onnx::AttributeProto& attr) const
{
    switch(attr.type())
    {
    case onnx::AttributeProto::FLOAT: return literal{attr.f()};
    case onnx::AttributeProto::INT: return literal{attr.i()};
    case onnx::AttributeProto::TENSOR: return parse_tensor(attr.t());
    case onnx::AttributeProto::FLOATS: return from_repeated(shape::float_type, attr.floats());
    case onnx::AttributeProto::INTS: return from_repeated(shape::int64_type, attr.ints());
    case onnx::AttributeProto::UNDEFINED:
    case onnx::AttributeProto::GRAPH:
    case onnx::AttributeProto::STRING:
    case onnx::AttributeProto::STRINGS:
    case onnx::AttributeProto::TENSORS:
    case onnx::AttributeProto::SPARSE_TENSOR:
    case onnx::AttributeProto::SPARSE_TENSORS:
    case onnx::AttributeProto::GRAPHS: return {};
    }
    MIGRAPHX_THROW("PARSE_VALUE: Invalid attribute type " + std::to_string(attr.type()));
}

literal onnx_parser::parse_tensor(const onnx::TensorProto& t) const
{
    std::vector<std::size_t> dims(t.dims().begin(), t.dims().end());
    if(not t.external_data().empty())
    {
        const std::string& data_file = t.external_data().at(0).value();
        auto raw_buffer              = read_buffer(path + "/" + data_file);
        std::string s(raw_buffer.begin(), raw_buffer.end());
        auto type = get_type(t.data_type());
        return create_literal(type, dims, s.data());
    }
    if(t.has_raw_data())
    {
        const std::string& s = t.raw_data();
        auto type            = get_type(t.data_type());
        return create_literal(type, dims, s.data());
    }

    switch(t.data_type())
    {
    case onnx::TensorProto::BOOL: return create_literal(shape::bool_type, dims, t.int32_data());
    case onnx::TensorProto::INT8: return create_literal(shape::int8_type, dims, t.int32_data());
    case onnx::TensorProto::UINT8: return create_literal(shape::uint8_type, dims, t.int32_data());
    case onnx::TensorProto::INT16: return create_literal(shape::int16_type, dims, t.int32_data());
    case onnx::TensorProto::UINT16: return create_literal(shape::uint16_type, dims, t.int32_data());
    case onnx::TensorProto::INT32: return create_literal(shape::int32_type, dims, t.int32_data());
    case onnx::TensorProto::UINT32:
        return create_literal(shape::uint32_type, dims, t.uint64_data());
    case onnx::TensorProto::INT64: return create_literal(shape::int64_type, dims, t.int64_data());
    case onnx::TensorProto::UINT64:
        return create_literal(shape::uint64_type, dims, t.uint64_data());
    case onnx::TensorProto::FLOAT16:
    {
        std::vector<uint16_t> data_uint16(t.int32_data().begin(), t.int32_data().end());
        std::vector<half> data_half;
        std::transform(data_uint16.begin(),
                       data_uint16.end(),
                       std::back_inserter(data_half),
                       [](uint16_t raw_val) { return *reinterpret_cast<half*>(&raw_val); });
        return create_literal(shape::half_type, dims, data_half);
    }
    case onnx::TensorProto::DOUBLE:
        return create_literal(shape::double_type, dims, t.double_data());
    case onnx::TensorProto::FLOAT: return create_literal(shape::float_type, dims, t.float_data());
    case onnx::TensorProto::UNDEFINED:
    case onnx::TensorProto::STRING:
    case onnx::TensorProto::COMPLEX64:
    case onnx::TensorProto::COMPLEX128: throw std::runtime_error("");
    }
    MIGRAPHX_THROW("PARSE_TENSOR: Invalid tensor type");
}
shape onnx_parser::parse_type(const onnx::TypeProto& t,
                              const std::vector<std::size_t>& input_dims) const
{
    shape::type_t shape_type = get_type(t.tensor_type().elem_type());
    if(!input_dims.empty())
    {
        return {shape_type, input_dims};
    }

    std::vector<std::size_t> dims;
    auto&& tensor_dims = t.tensor_type().shape().dim();
    std::transform(tensor_dims.begin(),
                   tensor_dims.end(),
                   std::back_inserter(dims),
                   [&](auto&& d) -> std::size_t {
                       if(d.has_dim_value())
                       {
                           if(static_cast<int>(d.dim_value()) <= 0)
                           {
                               return default_dim_value;
                           }
                           return d.dim_value();
                       }
                       else
                       {
                           return default_dim_value;
                       }
                   });

    if(dims.empty())
        return {shape_type};

    return {shape_type, dims};
}

shape::type_t get_type(int dtype)
{
    switch(dtype)
    {
    case 1: return shape::float_type;
    case 2: return shape::uint8_type;
    case 3: return shape::int8_type;
    case 4: return shape::uint16_type;
    case 5: return shape::int16_type;
    case 6: return shape::int32_type;
    case 7: return shape::int64_type;
    case 9: return shape::bool_type;
    case 10: return shape::half_type;
    case 11: return shape::double_type;
    case 12: return shape::uint32_type;
    case 13: return shape::uint64_type;
    default: { MIGRAPHX_THROW("Prototensor data type " + std::to_string(dtype) + " not supported");
    }
    }
}

} // namespace onnx
} // namespace MIGRAPHX_INLINE_NS
} // namespace migraphx<|MERGE_RESOLUTION|>--- conflicted
+++ resolved
@@ -154,9 +154,7 @@
     return op;
 }
 
-void onnx_parser::parse_undefined(module* mod,
-                                  const std::string& name,
-                                  std::unordered_map<std::string, instruction_ref>& instructions)
+void onnx_parser::parse_undefined(module* mod, const std::string& name)
 {
     if(!contains(instructions, name))
     {
@@ -225,40 +223,20 @@
     return version;
 }
 
-void onnx_parser::parse_graph(module* mod,
-                              const onnx::GraphProto& graph,
-                              std::unordered_map<std::string, instruction_ref> instructions,
-                              bool use_prefix)
-{
-<<<<<<< HEAD
-    std::unordered_map<std::string, instruction_ref> mod_instructions;
-    for(auto&& f : graph.initializer())
-    {
-        mod_instructions[f.name()] = mod->add_literal(parse_tensor(f));
-=======
+void onnx_parser::parse_graph(module* mod, const onnx::GraphProto& graph)
+{
     std::unordered_map<std::string, instruction_ref> mod_insts;
     for(auto&& f : graph.initializer())
     {
         // backup instructions in parent mod
         mod_insts[f.name()] = mod->add_literal(parse_tensor(f));
->>>>>>> 664e2356
-    }
-
-    std::unordered_map<std::string, std::string> map_param_names;
-
-    // prefix of parameter names
-    std::string param_name_prefix = "#" + mod->name() + "_in_";
-    std::size_t param_index       = 0;
+    }
 
     for(auto&& input : graph.input())
     {
         const std::string& name = input.name();
         // input not in initializer_data, so it is a real input
-<<<<<<< HEAD
-        if(!contains(mod_instructions, name))
-=======
         if(!contains(mod_insts, name))
->>>>>>> 664e2356
         {
             std::vector<std::size_t> dims;
             if(map_input_dims.count(name) > 0)
@@ -266,22 +244,6 @@
                 dims = map_input_dims.at(name);
             }
 
-<<<<<<< HEAD
-            shape s                = parse_type(input.type(), dims);
-            std::string param_name = name;
-            if(use_prefix)
-            {
-                param_name            = param_name_prefix + std::to_string(param_index++);
-                map_param_names[name] = param_name;
-            }
-            mod_instructions[param_name] = mod->add_parameter(param_name, s);
-        }
-    }
-
-    std::copy(mod_instructions.begin(),
-              mod_instructions.end(),
-              std::inserter(instructions, instructions.end()));
-=======
             shape s         = parse_type(input.type(), dims);
             mod_insts[name] = mod->add_parameter(name, s);
         }
@@ -298,7 +260,6 @@
         }
         instructions[ins_p.first] = ins_p.second;
     }
->>>>>>> 664e2356
 
     for(auto&& node : graph.node())
     {
@@ -307,20 +268,14 @@
         {
             if(input.empty())
             {
-                this->parse_undefined(mod, input, instructions);
+                this->parse_undefined(mod, input);
             }
-
-            std::string input_name = input;
-            if(use_prefix and contains(map_param_names, input))
-            {
-                input_name = map_param_names[input];
-            }
-            if(instructions.count(input_name) == 0)
+            if(instructions.count(input) == 0)
             {
                 MIGRAPHX_THROW("PARSE_GRAPH: invalid onnx file. Input \"" + input +
                                "\" is unavailable due to unordered nodes!");
             }
-            args.push_back(instructions.at(input_name));
+            args.push_back(instructions.at(input));
         }
 
         std::vector<instruction_ref> result;
@@ -336,7 +291,7 @@
         {
             std::string node_name = node.op_type() + "_" + std::to_string(mod->size());
             result                = ops[node.op_type()](
-                *this, {get_attributes(node), output_num, node_name, mod, instructions}, args);
+                *this, {get_attributes(node), output_num, node_name, mod}, args);
         }
 
         output_num = std::min<std::size_t>(output_num, result.size());
@@ -365,7 +320,7 @@
     std::transform(prog_output_names.begin(),
                    prog_output_names.end(),
                    std::back_inserter(output_ins),
-                   [&](const auto& name) { return instructions.at(name); });
+                   [&](const auto& name) { return instructions[name]; });
 
     // add the return instuction
     mod->add_return(output_ins);
