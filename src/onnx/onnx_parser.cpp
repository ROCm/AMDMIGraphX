--- conflicted
+++ resolved
@@ -511,11 +511,7 @@
 bool is_type_float(shape::type_t dtype)
 {
     bool r = false;
-<<<<<<< HEAD
-    if(dtype == shape::float_type || dtype == shape::double_type || dtype == shape::half_type)
-=======
     if(dtype == shape::float_type or dtype == shape::double_type or dtype == shape::half_type)
->>>>>>> 9a70050b
     {
         r = true;
     }
