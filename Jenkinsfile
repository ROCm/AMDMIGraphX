
// def rocmtestnode(variant, name, body, args, pre) {
def rocmtestnode(Map conf) {
    def variant = conf.get("variant")
    def name = conf.get("node")
    def body = conf.get("body")
    def docker_args = conf.get("docker_args", "")
    def docker_build_args = conf.get("docker_build_args", "")
    def pre = conf.get("pre", {})
    def image = 'migraphxlib'
    def cmake_build = { compiler, flags ->
        def cmd = """
            env
            ulimit -c unlimited
            rm -rf build
            mkdir build
            cd build
            CXX=${compiler} CXXFLAGS='-Werror -Wno-fallback' cmake ${flags} .. 
            CTEST_PARALLEL_LEVEL=32 make -j\$(nproc) generate all doc package check
        """
        echo cmd
        sh cmd
        if (compiler == "hcc") {
            // Only archive from master or develop
            if (env.BRANCH_NAME == "develop" || env.BRANCH_NAME == "master") {
                archiveArtifacts artifacts: "build/*.deb", allowEmptyArchive: true, fingerprint: true
            }
        }
    }
    node(name) {
        withEnv(['HSA_ENABLE_SDMA=0', 'MIOPEN_DEBUG_GCN_ASM_KERNELS=0']) {
            stage("checkout ${variant}") {
                checkout scm
            }
            pre()
            stage("image ${variant}") {
                try {
                    docker.build("${image}", "${docker_build_args} .")
                } catch(Exception ex) {
                    docker.build("${image}", "${docker_build_args} --no-cache .")

                }
            }
            withDockerContainer(image: image, args: "--device=/dev/kfd --device=/dev/dri --group-add video --cap-add SYS_PTRACE ${docker_args}") {
                timeout(time: 1, unit: 'HOURS') {
                    body(cmake_build)
                }
            }
        }
    }
}
def rocmtest(m) {
    def builders = [:]
    m.each { e ->
        def label = e.key;
        def action = e.value;
        builders[label] = {
            action(label)
        }
    }
    parallel builders
}

def rocmnodename(name) {
    def node_name = 'rocmtest || rocm'
    if(name == 'fiji') {
        node_name = 'rocmtest && fiji';
    } else if(name == 'vega') {
        node_name = 'rocmtest && vega';
    } else {
        node_name = name
    }
    return node_name
}

def rocmnode(name, body) {
    return { label ->
        rocmtestnode(variant: label, node: rocmnodename(name), body: body)
    }
}

def rocmhipclangnode(name, body) {
    return { label ->
        rocmtestnode(variant: label, node: rocmnodename(name), docker_build_args: '-f hip-clang.docker', body: body)
    }
}

// Static checks
rocmtest tidy: rocmnode('rocmtest') { cmake_build ->
    stage('Clang Tidy') {
        sh '''
            rm -rf build
            mkdir build
            cd build
            CXX=hcc cmake .. 
            make -j$(nproc) -k analyze
        '''
    }
}, format: rocmnode('rocmtest') { cmake_build ->
    stage('Format') {
        sh '''
            find . -iname \'*.h\' \
                -o -iname \'*.hpp\' \
                -o -iname \'*.cpp\' \
                -o -iname \'*.h.in\' \
                -o -iname \'*.hpp.in\' \
                -o -iname \'*.cpp.in\' \
                -o -iname \'*.cl\' \
            | grep -v 'build/' \
            | xargs -n 1 -P 1 -I{} -t sh -c \'clang-format-5.0 -style=file {} | diff - {}\'
            find . -iname \'*.py\' \
            | grep -v 'build/'  \
            | xargs -n 1 -P 1 -I{} -t sh -c \'yapf {} | diff - {}\'
        '''
    }
}, clang_debug: rocmnode('vega') { cmake_build ->
    stage('Clang Debug') {
        // TODO: Enable integer
        def sanitizers = "undefined"
        def debug_flags = "-O2 -fsanitize=${sanitizers} -fno-sanitize-recover=${sanitizers}"
        cmake_build("hcc", "-DCMAKE_BUILD_TYPE=debug -DMIGRAPHX_ENABLE_PYTHON=Off -DCMAKE_CXX_FLAGS_DEBUG='${debug_flags}'")
    }
}, clang_release: rocmnode('vega') { cmake_build ->
    stage('Clang Release') {
        cmake_build("hcc", "-DCMAKE_BUILD_TYPE=release")
        stash includes: 'build/*.deb', name: 'migraphx-package'
    }
<<<<<<< HEAD
=======
}, clang_release_py3: rocmnode('vega') { cmake_build ->
    stage('Clang Release Python 3') {
        cmake_build("hcc", "-DCMAKE_BUILD_TYPE=release -DPYTHON_EXECUTABLE=/usr/local/bin/python3")
    }
}, hip_clang_release: rocmhipclangnode('vega') { cmake_build ->
    stage('Hip Clang Release') {
        cmake_build("/opt/rocm/llvm/bin/clang++", "-DCMAKE_BUILD_TYPE=release")
        // stash includes: 'build/*.deb', name: 'migraphx-package'
    }
}, hip_clang_tidy: rocmhipclangnode('rocmtest') { cmake_build ->
    stage('Hip Clang Tidy') {
        sh '''
            rm -rf build
            mkdir build
            cd build
            CXX=/opt/rocm/llvm/bin/clang++ cmake .. 
            make -j$(nproc) -k analyze
        '''
    }
>>>>>>> f28a62ea
}, gcc5: rocmnode('rocmtest') { cmake_build ->
    stage('GCC 5 Debug') {
        cmake_build("g++-5", "-DCMAKE_BUILD_TYPE=debug")
    }
    stage('GCC 5 Release') {
        cmake_build("g++-5", "-DCMAKE_BUILD_TYPE=release")
    }
}, gcc7: rocmnode('rocmtest') { cmake_build ->
    stage('GCC 7 Debug') {
        def linker_flags = '-fuse-ld=gold'
        def cmake_linker_flags = "-DCMAKE_EXE_LINKER_FLAGS='${linker_flags}' -DCMAKE_SHARED_LINKER_FLAGS='${linker_flags}'"
        // TODO: Add bounds-strict
        def sanitizers = "undefined,address"
        def debug_flags = "-g -fprofile-arcs -ftest-coverage -fno-omit-frame-pointer -fsanitize-address-use-after-scope -fsanitize=${sanitizers} -fno-sanitize-recover=${sanitizers}"
        cmake_build("g++-7", "-DCMAKE_BUILD_TYPE=debug -DMIGRAPHX_ENABLE_PYTHON=Off ${cmake_linker_flags} -DCMAKE_CXX_FLAGS_DEBUG='${debug_flags}'")

    }
    stage('Codecov') {
        env.CODECOV_TOKEN="8545af1c-f90b-4345-92a5-0d075503ca56"
        sh '''
            cd build
            lcov --directory . --capture --output-file $(pwd)/coverage.info
            lcov --remove $(pwd)/coverage.info '/usr/*' --output-file $(pwd)/coverage.info
            lcov --list $(pwd)/coverage.info
            curl -s https://codecov.io/bash | bash
            echo "Uploaded"
        '''
    }
}

def onnxnode(name, body) {
    return { label ->
        rocmtestnode(variant: label, node: rocmnodename(name), docker_args: '-u root', body: body, pre: {
            sh 'rm -rf ./build/*.deb'
            unstash 'migraphx-package' 
        })
    }
}

rocmtest onnx: onnxnode('rocmtest') { cmake_build ->
    stage("Onnx runtime") {
        sh '''
            ls -lR
            dpkg -i --force-depends ./build/*.deb
            cd /onnxruntime && ./build_and_test_onnxrt.sh
        '''
    }
}<|MERGE_RESOLUTION|>--- conflicted
+++ resolved
@@ -125,12 +125,6 @@
         cmake_build("hcc", "-DCMAKE_BUILD_TYPE=release")
         stash includes: 'build/*.deb', name: 'migraphx-package'
     }
-<<<<<<< HEAD
-=======
-}, clang_release_py3: rocmnode('vega') { cmake_build ->
-    stage('Clang Release Python 3') {
-        cmake_build("hcc", "-DCMAKE_BUILD_TYPE=release -DPYTHON_EXECUTABLE=/usr/local/bin/python3")
-    }
 }, hip_clang_release: rocmhipclangnode('vega') { cmake_build ->
     stage('Hip Clang Release') {
         cmake_build("/opt/rocm/llvm/bin/clang++", "-DCMAKE_BUILD_TYPE=release")
@@ -146,7 +140,6 @@
             make -j$(nproc) -k analyze
         '''
     }
->>>>>>> f28a62ea
 }, gcc5: rocmnode('rocmtest') { cmake_build ->
     stage('GCC 5 Debug') {
         cmake_build("g++-5", "-DCMAKE_BUILD_TYPE=debug")
