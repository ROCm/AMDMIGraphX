#ifndef MIGRAPHX_GUARD_OPERATORS_HPP
#define MIGRAPHX_GUARD_OPERATORS_HPP

#include <array>
#include <migraphx/operation.hpp>
#include <migraphx/check_shapes.hpp>
#include <migraphx/stringutils.hpp>
#include <migraphx/streamutils.hpp>
#include <migraphx/literal.hpp>
#include <migraphx/shape_for_each.hpp>
#include <migraphx/config.hpp>
#include <cmath>
#include <utility>

namespace migraphx {
inline namespace MIGRAPHX_INLINE_NS {
namespace op {

enum padding_mode_t
{
    default_, // NOLINT
    same,
    valid
};

struct not_computable
{
    argument compute(const shape&, const std::vector<argument>&) const
    {
        MIGRAPHX_THROW("not computable");
    }
};

struct batch_norm_inference
{
    float epsilon  = 1.0e-6f;
    float momentum = 0.9f;

    std::string name() const { return "batch_norm_inference"; }

    enum bn_infer_mode_t
    {
        per_activation,
        spatial,
    };

    bn_infer_mode_t bn_mode = spatial;

    template <class Self, class F>
    static auto reflect(Self& self, F f)
    {
        return pack(
            f(self.epsilon, "epsilon"), f(self.momentum, "momentum"), f(self.bn_mode, "bn_mode"));
    }

    shape compute_shape(std::vector<shape> inputs) const
    {
        check_shapes{inputs, *this}.has(5);
        return inputs.front();
    }
};

struct lrn
{
    float alpha = 0.0001;
    float beta  = 0.75;
    float bias  = 1.0;
    int size    = 1;
    std::string name() const { return "lrn"; }

    template <class Self, class F>
    static auto reflect(Self& self, F f)
    {
        return pack(f(self.alpha, "alpha"),
                    f(self.beta, "beta"),
                    f(self.bias, "bias"),
                    f(self.size, "size"));
    }

    shape compute_shape(std::vector<shape> inputs) const
    {
        check_shapes{inputs, *this}.has(1);
        return inputs.front();
    }
};

struct convolution
{
    std::array<std::size_t, 2> padding  = {{0, 0}};
    std::array<std::size_t, 2> stride   = {{1, 1}};
    std::array<std::size_t, 2> dilation = {{1, 1}};

    padding_mode_t padding_mode = default_;
    int group                   = 1;

    template <class Self, class F>
    static auto reflect(Self& self, F f)
    {
        return pack(f(self.padding, "padding"),
                    f(self.stride, "stride"),
                    f(self.dilation, "dilation"),
                    f(self.padding_mode, "padding_mode"),
                    f(self.group, "group"));
    }

    std::string name() const { return "convolution"; }
    shape compute_shape(std::vector<shape> inputs) const
    {
        check_shapes{inputs, *this}.has(2).same_type().same_ndims().only_dims(4);

        const shape& input   = inputs.at(0);
        const shape& weights = inputs.at(1);
        auto t               = input.type();
        if(padding_mode == default_)
        {
            return {t,
                    {
                        input.lens()[0],
                        weights.lens()[0],
                        std::size_t(std::max<std::ptrdiff_t>(
                            1,
                            (input.lens()[2] - (1 + dilation[0] * (weights.lens()[2] - 1)) +
                             2 * padding[0]) /
                                    stride[0] +
                                1)),
                        std::size_t(std::max<std::ptrdiff_t>(
                            1,
                            (input.lens()[3] - (1 + dilation[1] * (weights.lens()[3] - 1)) +
                             2 * padding[1]) /
                                    stride[1] +
                                1)),
                    }};
        }
        else if(padding_mode == same)
        {
            return {t,
                    {input.lens()[0],
                     weights.lens()[0],
                     static_cast<std::size_t>(
                         std::ceil(static_cast<double>(input.lens()[2]) / stride[0])),
                     static_cast<std::size_t>(
                         std::ceil(static_cast<double>(input.lens()[3]) / stride[1]))}};
        }
        else if(padding_mode == valid)
        {
            return {
                t,
                {input.lens()[0],
                 weights.lens()[0],
                 static_cast<std::size_t>(std::ceil(
                     static_cast<double>(input.lens()[2] - weights.lens()[2] + 1) / stride[0])),
                 static_cast<std::size_t>(std::ceil(
                     static_cast<double>(input.lens()[3] - weights.lens()[3] + 1) / stride[1]))}};
        }
        else
        {
            MIGRAPHX_THROW("Invalid padding mode");
        }
    }
};

struct im2col
{
    std::array<std::size_t, 2> padding  = {{0, 0}};
    std::array<std::size_t, 2> stride   = {{1, 1}};
    std::array<std::size_t, 2> dilation = {{1, 1}};

    padding_mode_t padding_mode = default_;

    template <class Self, class F>
    static auto reflect(Self& self, F f)
    {
        return pack(f(self.padding, "padding"),
                    f(self.stride, "stride"),
                    f(self.dilation, "dilation"),
                    f(self.padding_mode, "padding_mode"));
    }

    std::string name() const { return "im2col"; }

    shape compute_shape(std::vector<shape> inputs) const
    {
        auto input          = inputs[0];
        auto weights        = inputs[1];
        auto batch_size     = input.lens()[0];
        auto input_channels = weights.lens()[1];
        auto kernel_height  = weights.lens()[2];
        auto kernel_width   = weights.lens()[3];
        check_shapes{inputs, *this}.has(2);
        if(batch_size != 1)
            MIGRAPHX_THROW("im2col only support batch_size 1");
        auto output_height = std::size_t(std::max<std::ptrdiff_t>(
            1,
            (input.lens()[2] - (1 + dilation[0] * (kernel_height - 1)) + 2 * padding[0]) /
                    stride[0] +
                1));
        auto output_width  = std::size_t(std::max<std::ptrdiff_t>(
            1,
            (input.lens()[3] - (1 + dilation[1] * (kernel_width - 1)) + 2 * padding[1]) /
                    stride[1] +
                1));
        auto channels_col  = kernel_height * kernel_width * input_channels;
        return {input.type(), {output_height * output_width, channels_col}};
    }
};

struct pooling
{
    std::string mode                   = "average";
    std::array<std::size_t, 2> padding = {{0, 0}};
    std::array<std::size_t, 2> stride  = {{1, 1}};
    std::array<std::size_t, 2> lengths = {{1, 1}};
    padding_mode_t padding_mode        = default_;

    template <class Self, class F>
    static auto reflect(Self& self, F f)
    {
        return pack(f(self.mode, "mode"),
                    f(self.padding, "padding"),
                    f(self.padding, "padding_mode"),
                    f(self.stride, "stride"),
                    f(self.lengths, "lengths"));
    }

    std::string name() const { return "pooling"; }

    shape compute_shape(std::vector<shape> inputs) const
    {
        check_shapes{inputs, *this}.has(1).only_dims(4);

        const shape& input = inputs.at(0);
        auto t             = input.type();

        assert(lengths[0] <= (input.lens()[2] + 2 * padding[0]));
        assert(lengths[1] <= (input.lens()[3] + 2 * padding[1]));

        if(padding_mode == default_)
        {
            return {
                t,
                {
                    input.lens()[0],
                    input.lens()[1],
                    std::size_t(std::max<std::ptrdiff_t>(
                        1,
                        std::ptrdiff_t(std::floor((input.lens()[2] + 2 * padding[0] - lengths[0]) /
                                                  static_cast<float>(stride[0]))) +
                            1)),
                    std::size_t(std::max<std::ptrdiff_t>(
                        1,
                        std::ptrdiff_t(std::floor((input.lens()[3] + 2 * padding[1] - lengths[1]) /
                                                  static_cast<float>(stride[1]))) +
                            1)),
                }};
        }
        else if(padding_mode == same)
        {
            return {t,
                    {input.lens()[0],
                     input.lens()[1],
                     static_cast<std::size_t>(
                         std::ceil(static_cast<double>(input.lens()[2]) / stride[0])),
                     static_cast<std::size_t>(
                         std::ceil(static_cast<double>(input.lens()[3]) / stride[1]))}};
        }
        else if(padding_mode == valid)
        {
            return {t,
                    {
                        input.lens()[0],
                        input.lens()[1],
                        std::size_t(std::max<std::ptrdiff_t>(
                            1,
                            std::ptrdiff_t(std::floor((input.lens()[2] - lengths[0]) /
                                                      static_cast<float>(stride[0]))) +
                                1)),
                        std::size_t(std::max<std::ptrdiff_t>(
                            1,
                            std::ptrdiff_t(std::floor((input.lens()[3] - lengths[1]) /
                                                      static_cast<float>(stride[1]))) +
                                1)),
                    }};
        }
        else
        {
            MIGRAPHX_THROW("Invalid padding mode");
        }
    }
};

struct leaky_relu
{
    std::string name() const { return "leaky_relu"; }
    float alpha;
    shape compute_shape(std::vector<shape> inputs) const
    {
        check_shapes{inputs, *this}.has(1);
        return inputs.front();
    }

    template <class Self, class F>
    static auto reflect(Self& self, F f)
    {
        return pack(f(self.alpha, "alpha"));
    }
};

struct elu
{
    std::string name() const { return "elu"; }
    float alpha;
    shape compute_shape(std::vector<shape> inputs) const
    {
        check_shapes{inputs, *this}.has(1);
        return inputs.front();
    }

    template <class Self, class F>
    static auto reflect(Self& self, F f)
    {
        return pack(f(self.alpha, "alpha"));
    }
};

struct transpose
{
    std::vector<int64_t> dims;

    template <class Self, class F>
    static auto reflect(Self& self, F f)
    {
        return pack(f(self.dims, "dims"));
    }

    std::string name() const { return "transpose"; }
    shape compute_shape(std::vector<shape> inputs) const
    {
        check_shapes{inputs, *this}.has(1);
        auto input         = inputs.at(0);
        auto input_lens    = input.lens();
        auto input_strides = input.strides();
        auto t             = input.type();
        if(dims.size() != input_lens.size())
        {
            MIGRAPHX_THROW("Permutation has wrong number of axes");
        }
        std::vector<int64_t> axes(dims.size());
        std::iota(axes.begin(), axes.end(), 0);
        if(!std::is_permutation(axes.begin(), axes.end(), dims.begin()))
        {
            MIGRAPHX_THROW("Invalid permutation");
        }
        std::vector<size_t> output_lens(input_lens.size());
        std::vector<size_t> output_strides(input_lens.size());
        for(std::size_t i = 0; i < output_lens.size(); i++)
        {
            output_lens[i]    = input_lens[dims[i]];
            output_strides[i] = input_strides[dims[i]];
        }
        return {t, output_lens, output_strides};
    }
    argument compute(shape output_shape, std::vector<argument> args) const
    {
        return {std::move(output_shape), std::move(args.front().data)};
    }
    int output_alias(const std::vector<shape>&) const { return 0; }
};

/// The contiguous operator takes a non-standard input tensor and returns
/// the same tensor but in standard form. For example, if input tensor A which has lens = (4,5)
/// is first transposed, i.e. lens = (5,4), this tensor's data layout remained the same
/// during the transpose operation; only it's shape lengths and strides were changed.
/// This leaves the tensor in a non-standard form. The contiguous operator copies the
/// underlying data such that resulting tensor is returned to a standard form.
struct contiguous
{
    std::string name() const { return "contiguous"; }
    shape compute_shape(std::vector<shape> inputs) const
    {
        check_shapes{inputs, *this}.has(1);
        auto lens = inputs.at(0).lens();
        auto t    = inputs.at(0).type();
        return {t, lens};
    }
    argument compute(const shape& output_shape, std::vector<argument> args) const
    {
        assert(output_shape.standard());
        argument result{output_shape};
        visit_all(result, args[0])([&](auto output, auto input) {
            shape_for_each(output.get_shape(), [&](const auto& idx) {
                output(idx.begin(), idx.end()) = input(idx.begin(), idx.end());
            });
        });
        return result;
    }
};

struct concat
{
    std::size_t axis = 0;
    std::string name() const { return "concat"; }
    std::vector<std::size_t> compute_offsets(const shape& output_shape,
                                             const std::vector<argument>& args) const
    {
        std::vector<std::size_t> offsets;
        std::vector<std::size_t> offset(args[0].get_shape().lens().size(), 0);
        offset[axis] = 0;
        for(const auto& arg : args)
        {
            offsets.push_back(output_shape.index(offset));
            offset[axis] += arg.get_shape().lens()[axis];
        }
        return offsets;
    }
    shape compute_shape(std::vector<shape> inputs) const
    {
        if(inputs.empty())
        {
            MIGRAPHX_THROW("Number of input tensors should exceed 0");
        }

        const auto& first_shape_lens = inputs.front().lens();
        const auto& type             = inputs.front().type();
        for(std::size_t l = 0; l < first_shape_lens.size(); l++)
        {
            if(l != axis)
            {
                if(!std::all_of(inputs.begin(), inputs.end(), [&](auto s) {
                       return s.lens()[l] == first_shape_lens[l];
                   }))
                {
                    MIGRAPHX_THROW("Non-axis dimensions should match");
                }
            }
        }
        std::size_t new_dim_axis = 0;
        for(const auto& input : inputs)
        {
            const auto& lens = input.lens();
            new_dim_axis += lens[axis];
        }
        std::vector<std::size_t> new_lens;
        std::copy(first_shape_lens.begin(), first_shape_lens.end(), std::back_inserter(new_lens));
        new_lens[axis] = new_dim_axis;
        return {type, new_lens};
    }
    argument compute(const shape& output_shape, std::vector<argument> args) const
    {
        argument result{output_shape};
        std::vector<std::size_t> coffsets = compute_offsets(output_shape, args);
        for(std::size_t l = 0; l < args.size(); l++)
        {
            auto argl             = args[l];
            std::size_t nelements = argl.get_shape().elements();
            visit_all(result, argl)([&](auto output, auto input) {
                auto slice_shape =
                    shape{output_shape.type(), input.get_shape().lens(), output_shape.strides()};
                auto slice = make_view(slice_shape, output.data() + coffsets[l]);
                // cppcheck-suppress useStlAlgorithm
                for(std::size_t i = 0; i < nelements; i++)
                {
                    slice[i] = input[i];
                }
            });
        }
        return result;
    }
};

struct slice
{
    std::vector<int64_t> axes;
    std::vector<int64_t> starts;
    std::vector<int64_t> ends;

    template <class Self, class F>
    static auto reflect(Self& self, F f)
    {
        return pack(f(self.axes, "axes"), f(self.starts, "starts"), f(self.ends, "ends"));
    }

    std::string name() const { return "slice"; }

    auto fix_index(const std::vector<std::size_t>& lens, std::size_t axis, int64_t index) const
    {
        int64_t r = std::min(index, static_cast<int64_t>(lens[axis]));
        if(r < 0)
            r += lens[axis];
        return std::size_t(r);
    }

    auto compute_offset(const shape& s) const
    {
        const std::vector<std::size_t>& lens    = s.lens();
        const std::vector<std::size_t>& strides = s.strides();
        auto offset                             = 0;
        if(!axes.empty())
        {
            for(std::size_t i = 0; i < axes.size(); i++)
            {
                auto axis = axes[i];
                offset += fix_index(lens, axis, starts[i]) * strides[axis];
            }
        }
        else
        {
            for(std::size_t axis = 0; axis < lens.size(); axis++)
            {
                offset += fix_index(lens, axis, starts[axis]) * strides[axis];
            }
        }
        return offset;
    }

    shape compute_shape(std::vector<shape> inputs) const
    {
        auto input_shape        = inputs[0];
        auto t                  = input_shape.type();
        const auto& old_lens    = input_shape.lens();
        const auto& old_strides = input_shape.strides();
        if(starts.size() != axes.size() || axes.size() != ends.size())
        {
            MIGRAPHX_THROW("inconsistent sizes");
        }
        std::vector<std::size_t> new_lens = old_lens;
        for(std::size_t i = 0; i < axes.size(); i++)
        {
            auto axis = axes[i];
            new_lens[axis] =
                fix_index(old_lens, axis, ends[i]) - fix_index(old_lens, axis, starts[i]);
        }
        return shape{t, new_lens, old_strides};
    }
    argument compute(shape output_shape, std::vector<argument> args) const
    {
        auto input  = args[0];
        auto offset = compute_offset(input.get_shape()) * output_shape.type_size();
        return {std::move(output_shape), [=] { return input.data() + offset; }};
    }
    int output_alias(const std::vector<shape>&) const { return 0; }
};

struct squeeze
{
    std::vector<int64_t> axes;

    template <class Self, class F>
    static auto reflect(Self& self, F f)
    {
        return pack(f(self.axes, "axes"));
    }

    std::string name() const { return "squeeze"; }
    shape compute_shape(std::vector<shape> inputs) const
    {
        auto input_shape = inputs[0];
        auto type        = input_shape.type();
        auto old_lens    = input_shape.lens();
        if(std::any_of(
               axes.begin(), axes.end(), [&](auto axis) { return input_shape.lens()[axis] != 1; }))
        {
            MIGRAPHX_THROW("squeeze axis dimension should be equal to 1");
        }
        std::vector<std::size_t> new_lens;
        if(axes.empty())
        {
            std::copy_if(old_lens.begin(),
                         old_lens.end(),
                         std::back_inserter(new_lens),
                         [](auto len) { return len != 1; });
        }
        else
        {
            for(std::size_t i = 0; i < old_lens.size(); i++)
            {
                if(std::find(axes.begin(), axes.end(), i) == axes.end())
                {
                    new_lens.push_back(old_lens[i]);
                }
            }
        }
        return shape{type, new_lens};
    }
    argument compute(shape output_shape, std::vector<argument> args) const
    {
        return {std::move(output_shape), std::move(args.front().data)};
    }
    int output_alias(const std::vector<shape>&) const { return 0; }
};

struct unsqueeze
{
    std::vector<int64_t> axes;

    template <class Self, class F>
    static auto reflect(Self& self, F f)
    {
        return pack(f(self.axes, "axes"));
    }

    std::string name() const { return "unsqueeze"; }
    shape compute_shape(std::vector<shape> inputs) const
    {
        auto input_shape     = inputs[0];
        auto type            = input_shape.type();
        auto old_lens        = input_shape.lens();
        std::size_t new_size = old_lens.size() + axes.size();
        std::vector<std::size_t> new_lens(new_size);
        std::size_t p = 0;
        for(std::size_t i = 0; i < new_size; i++)
        {
            if(std::find(axes.begin(), axes.end(), i) != axes.end())
            {
                new_lens[i] = 1;
            }
            else
            {
                new_lens[i] = old_lens[p++];
            }
        }
        return shape{type, new_lens};
    }
    argument compute(shape output_shape, std::vector<argument> args) const
    {
        return {std::move(output_shape), std::move(args.front().data)};
    }
    int output_alias(const std::vector<shape>&) const { return 0; }
};

struct reshape
{
    std::vector<int64_t> dims;

    template <class Self, class F>
    static auto reflect(Self& self, F f)
    {
        return pack(f(self.dims, "dims"));
    }

    std::string name() const { return "reshape"; }
    shape compute_shape(std::vector<shape> inputs) const
    {
        check_shapes{inputs, *this}.has(1);
        auto&& idims = inputs.front().lens();
        std::vector<std::size_t> rdims(dims.begin(), dims.end());
        auto n_neg_dims = std::count(dims.begin(), dims.end(), -1);
        if(n_neg_dims > 1)
            MIGRAPHX_THROW("Dimensions for reshape can only have one -1 dim");
        for(std::size_t i = 0; i < dims.size(); i++)
        {
            if(dims[i] == 0)
                rdims[i] = idims[i];

            // since rdims using size_t type, -1 is the max value
            // is size_t that cause later compuation incorrect
            if(dims[i] == -1)
                rdims[i] = 1;
        }
        if(n_neg_dims > 0)
        {
            size_t missing_dim =
                inputs.front().elements() /
                std::accumulate(rdims.begin(), rdims.end(), 1, std::multiplies<int64_t>());
            for(std::size_t i = 0; i < rdims.size(); i++)
            {
                if(dims[i] == -1)
                    rdims[i] = missing_dim;
            }
        }

        shape s{inputs.front().type(), rdims};
        if(s.elements() != inputs.front().elements())
            MIGRAPHX_THROW("Wrong number of elements for reshape");
        return s;
    }
    argument compute(shape output_shape, std::vector<argument> args) const
    {
        return {std::move(output_shape), std::move(args.front().data)};
    }
    int output_alias(const std::vector<shape>&) const { return 0; }
};

struct pad
{
    std::vector<int64_t> pads;
    float value = 0.0f;
    enum pad_op_mode_t
    {
        constant_pad,
        reflect_pad,
        edge_pad
    };
    pad_op_mode_t mode = constant_pad;

    template <class Self, class F>
    static auto reflect(Self& self, F f)
    {
        return pack(f(self.mode, "mode"), f(self.pads, "pads"), f(self.value, "value"));
    }

    std::string name() const { return "pad"; }
    shape compute_shape(std::vector<shape> inputs) const
    {
        check_shapes{inputs, *this}.has(1);
        auto&& idims = inputs.front().lens();
        std::vector<std::size_t> rdims(idims.begin(), idims.end());
        std::size_t num_dims = rdims.size();

        for(std::size_t i = 0; i < num_dims; i++)
        {
            rdims[i] += pads[i] + pads[i + num_dims];
        }

        shape s{inputs.front().type(), rdims};
        return s;
    }
};

struct as_shape
{
    shape s;
    template <class Self, class F>
    static auto reflect(Self& self, F f)
    {
        return pack(f(self.s, "shape"));
    }

    std::string name() const { return "as_shape"; }
    shape compute_shape(const std::vector<shape>& inputs) const
    {
        check_shapes{inputs, *this}.has(1).standard();
        assert(inputs.front().elements() == s.elements());
        return s;
    }
    argument compute(shape output_shape, std::vector<argument> args) const
    {
        return {std::move(output_shape), std::move(args.front().data)};
    }
    int output_alias(const std::vector<shape>&) const { return 0; }
};

struct gather
{
    int axis = 0;
    std::string name() const { return "gather"; }

    shape compute_shape(std::vector<shape> inputs) const
    {
        check_shapes{inputs, *this}.has(2);
        auto lens = inputs[0].lens();
        int n_dim = static_cast<int>(lens.size());
        if(axis >= n_dim || axis < -n_dim)
        {
            MIGRAPHX_THROW("Gather: axis is out of range.");
        }

        // negative axis means counting dimensions from back
        int axis_index = (axis < 0) ? (n_dim + axis) : axis;

        auto type = inputs[0].type();
        lens.erase(lens.begin() + axis_index);
        if(!inputs[1].scalar())
        {
            auto ind_lens = inputs[1].lens();
            lens.insert(lens.begin() + axis_index, ind_lens.begin(), ind_lens.end());
        }

        // for scalar output
        if(lens.empty())
        {
            return {type, {1}, {0}};
        }

        return {type, lens};
    }

<<<<<<< HEAD
    template <typename V>
    std::vector<std::size_t> compute_data_index(const V& indices,
=======
    template <typename T>
    std::vector<std::size_t> compute_data_index(const tensor_view<T>& indices,
>>>>>>> 1871d141
                                                const int axis_index,
                                                const std::vector<std::size_t>& out_idx) const
    {
        auto data_idx = out_idx;
        std::size_t index{};
        if(!indices.get_shape().scalar())
        {
            auto start_it = data_idx.begin() + axis_index;
            auto end_it   = data_idx.begin() + axis_index + indices.get_shape().lens().size();
<<<<<<< HEAD
            std::vector<std::size_t> ind_idx(start_it, end_it);
            data_idx.erase(start_it, end_it);
            index = indices(ind_idx.begin(), ind_idx.end());
        }
        else
        {
            index = indices.front();
=======
            std::vector<T> ind_idx(start_it, end_it);
            data_idx.erase(start_it, end_it);
            index = static_cast<std::size_t>(indices(ind_idx.begin(), ind_idx.end()));
        }
        else
        {
            index = static_cast<std::size_t>(indices.front());
>>>>>>> 1871d141
        }
        data_idx.insert(data_idx.begin() + axis_index, index);

        return data_idx;
    }

    argument compute(const shape& output_shape, std::vector<argument> args) const
    {
        argument result{output_shape};
        // negative axis means counting dimensions from back
        int axis_index = (axis < 0) ? (args[0].get_shape().lens().size() + axis) : axis;

        // max dimension in axis
        visit_all(result, args[0])([&](auto output, auto data) {
            args[1].visit([&](auto indices) {
                if(output_shape.scalar())
                {
                    output[0] = data[indices.front()];
                }
                else
                {
                    shape_for_each(output.get_shape(), [&](const auto& out_idx) {
                        auto data_idx = compute_data_index(indices, axis_index, out_idx);
                        output(out_idx.begin(), out_idx.end()) =
                            data(data_idx.begin(), data_idx.end());
                    });
                }
            });
        });

        return result;
    }
};

struct dot
{
    float alpha = 1.0;
    float beta  = 0.0;

    template <class Self, class F>
    static auto reflect(Self& self, F f)
    {
        return pack(f(self.alpha, "alpha"), f(self.beta, "beta"));
    }

    std::string name() const { return "dot"; }
    shape compute_shape(std::vector<shape> inputs) const
    {
        check_shapes{inputs, *this}.has(2).same_type();
        const shape& a = inputs.at(0);
        const shape& b = inputs.at(1);
        auto t         = a.type();

        // change to support cases like {1, 1, 3, 5} X {1, 1, 5, 6},
        // which can be handled by numpy. as long as all previous
        // dims are 1 except the last two dims, the two matrices
        // are multipliable
        if(std::any_of(a.lens().rbegin() + 2, a.lens().rend(), [](auto i) { return (i != 1); }))
        {
            MIGRAPHX_THROW("DOT: first matrix, dimensions before matrix dims must be 1");
        }

        if(std::any_of(b.lens().rbegin() + 2, b.lens().rend(), [](auto i) { return (i != 1); }))
        {
            MIGRAPHX_THROW("DOT: second matrix, dimensions before matrix dims must be 1");
        }

        std::size_t n_dims = a.lens().size();
        if(a.lens()[n_dims - 1] != b.lens()[n_dims - 2])
            MIGRAPHX_THROW("Inner dimensions do not match: {" + to_string_range(a.lens()) +
                           "} x {" + to_string_range(b.lens()) + "}");
        auto out_lens        = a.lens();
        out_lens[n_dims - 1] = b.lens()[n_dims - 1];
        return {t, out_lens};
    }
};

struct unary
{
    shape compute_shape(std::vector<shape> inputs) const
    {
        check_shapes{inputs}.has(1);
        return inputs.at(0);
    }
};

struct identity
{
    std::string name() const { return "identity"; }
    shape compute_shape(std::vector<shape> inputs) const { return inputs.at(0); }
    argument compute(shape output_shape, std::vector<argument> args) const
    {
        return {std::move(output_shape), std::move(args.at(0).data)};
    }
    int output_alias(const std::vector<shape>&) const { return 0; }
};

struct abs : unary
{
    std::string name() const { return "abs"; }
};

struct exp : unary
{
    std::string name() const { return "exp"; }
};

struct log : unary
{
    std::string name() const { return "log"; }
};

struct sin : unary
{
    std::string name() const { return "sin"; }
};

struct cos : unary
{
    std::string name() const { return "cos"; }
};

struct tan : unary
{
    std::string name() const { return "tan"; }
};

struct asin : unary
{
    std::string name() const { return "asin"; }
};

struct acos : unary
{
    std::string name() const { return "acos"; }
};

struct atan : unary
{
    std::string name() const { return "atan"; }
};

struct sinh : unary
{
    std::string name() const { return "sinh"; }
};

struct cosh : unary
{
    std::string name() const { return "cosh"; }
};

struct tanh : unary
{
    std::string name() const { return "tanh"; }
};

struct sigmoid : unary
{
    std::string name() const { return "sigmoid"; }
};

struct neg : unary
{
    std::string name() const { return "neg"; }
};

struct relu : unary
{
    std::string name() const { return "relu"; }
};

struct softmax
{
    std::string name() const { return "softmax"; }
    shape compute_shape(std::vector<shape> inputs) const
    {
        check_shapes{inputs}.has(1).only_dims(4);
        return inputs.at(0);
    }
};

struct logsoftmax
{
    int axis = 1;
    std::string name() const { return "logsoftmax"; }
    shape compute_shape(std::vector<shape> inputs) const
    {
        check_shapes{inputs}.has(1);
        if(axis < 0 || axis >= inputs[0].lens().size())
        {
            MIGRAPHX_THROW("LogSoftMax: input axis value " + std::to_string(axis) +
                           " is out of range");
        }
        return inputs.at(0);
    }
};

struct flatten
{
    uint64_t axis = 0;

    template <class Self, class F>
    static auto reflect(Self& self, F f)
    {
        return pack(f(self.axis, "axis"));
    }

    std::string name() const { return "flatten"; }
    shape compute_shape(std::vector<shape> inputs) const
    {
        check_shapes{inputs}.has(1);
        auto&& lens = inputs.front().lens();

        if(axis > lens.size())
        {
            MIGRAPHX_THROW("axis for flatten must be less than tensor rank");
        }
        auto x =
            std::accumulate(lens.begin(), lens.begin() + axis, std::size_t{1}, std::multiplies<>{});
        auto y =
            std::accumulate(lens.begin() + axis, lens.end(), std::size_t{1}, std::multiplies<>{});
        return {inputs.at(0).type(), {x, y}};
    }
    argument compute(shape output_shape, std::vector<argument> args) const
    {
        return {std::move(output_shape), std::move(args.front().data)};
    }
    int output_alias(const std::vector<shape>&) const { return 0; }
};

/// The broadcast operator performs the numpy-style broadcasting of an axis of a given tensor. This
/// is achieved primarily by setting the stride of the broadcasted axis to zero. Linear indicies are
/// computed from multi-indicies by computing the inner product on the multi-index with the strides.
/// For example, if we have a tensor A(2,3) it has lengths of (2,3) and strides of (3,1). If we want
/// to compute the linear offset that corresponds to the element on the 2nd row (i = 1) and 3rd
/// column (j = 2), we compute the following inner product (1,2) dot (3, 1) = 1*3 + 2*1 = 5. It is
/// obvious from there that we can negate the effects of a given axis by setting the stride of that
/// axis to zero.
struct broadcast
{
    uint64_t axis = 0;

    template <class Self, class F>
    static auto reflect(Self& self, F f)
    {
        return pack(f(self.axis, "axis"));
    }

    shape broadcast_shape;
    std::string name() const { return "broadcast"; }
    shape compute_shape(std::vector<shape> inputs) const
    {
        auto t     = inputs.at(0).type();
        auto input = inputs.at(0);

        std::vector<size_t> bcast_strides(broadcast_shape.lens().size(), 0);

        if(std::all_of(broadcast_shape.lens().cbegin(), broadcast_shape.lens().cend(), [&](auto x) {
               return x == 1;
           }))
        {
            if(axis != 0)
                MIGRAPHX_THROW("when broadcasting tensor of size 1, axis should be 0");
            return {t, broadcast_shape.lens(), std::move(bcast_strides)};
        }
        else
        {
            assert(broadcast_shape.lens().size() - axis >= input.lens().size());
            if(!std::equal(
                   input.lens().begin(), input.lens().end(), broadcast_shape.lens().begin() + axis))
                MIGRAPHX_THROW("when broadcasting success sizes must match");
            std::copy(input.strides().begin(), input.strides().end(), bcast_strides.begin() + axis);
            return {t, broadcast_shape.lens(), std::move(bcast_strides)};
        }
    }
    argument compute(shape output_shape, std::vector<argument> args) const
    {
        return {std::move(output_shape), std::move(args.at(0).data)};
    }
    int output_alias(const std::vector<shape>&) const { return 0; }
};

struct multibroadcast
{
    std::vector<std::size_t> output_lens;

    template <class Self, class F>
    static auto reflect(Self& self, F f)
    {
        return pack(f(self.output_lens, "output_lens"));
    }

    std::string name() const { return "multibroadcast"; }

    shape compute_shape(std::vector<shape> inputs) const
    {
        check_shapes{inputs, *this}.has(1);
        auto t     = inputs.at(0).type();
        auto input = inputs.at(0);

        if(input.lens().empty())
            MIGRAPHX_THROW("inputs dimensions should be > 0");

        if(input.lens().size() > output_lens.size())
            MIGRAPHX_THROW("inputs dimensions should <= output size");

        std::vector<size_t> bcast_strides(output_lens.size(), 0);
        auto offset = output_lens.size() - input.lens().size();
        for(int i = input.lens().size() - 1; i >= 0; i--)
        {
            if(output_lens[i + offset] == input.lens()[i])
            {
                bcast_strides[i + offset] = input.strides()[i];
            }
        }
        return {t, output_lens, bcast_strides};
    }
    argument compute(shape output_shape, std::vector<argument> args) const
    {
        return {std::move(output_shape), std::move(args.at(0).data)};
    }
    int output_alias(const std::vector<shape>&) const { return 0; }
};

struct scalar
{
    shape scalar_bcast;

    std::string name() const { return "scalar"; }

    shape compute_shape(std::vector<shape> inputs) const
    {
        assert(check_shapes{inputs}.has(1).only_dims(1).size() == 1);
        auto t = inputs.at(0).type();
        std::vector<std::size_t> strides(scalar_bcast.lens().size(), 0);
        return {t, scalar_bcast.lens(), strides};
    }

    argument compute(shape output_shape, std::vector<argument> args) const
    {
        return {std::move(output_shape), std::move(args.at(0).data)};
    }
    int output_alias(const std::vector<shape>&) const { return 0; }
};

struct binary
{
    shape compute_shape(std::vector<shape> inputs) const
    {
        check_shapes{inputs}.has(2).same_type().same_dims();
        auto t    = inputs.at(0).type();
        auto lens = inputs.at(0).lens();
        return {t, lens};
    }
};

struct add : binary
{
    std::string name() const { return "add"; }
};

struct sub : binary
{
    std::string name() const { return "sub"; }
};

struct mul : binary
{
    std::string name() const { return "mul"; }
};

struct div : binary
{
    std::string name() const { return "div"; }
};

struct max : binary
{
    std::string name() const { return "max"; }
};

struct min : binary
{
    std::string name() const { return "min"; }
};

struct load
{
    shape s;
    std::size_t offset = 0;

    template <class Self, class F>
    static auto reflect(Self& self, F f)
    {
        return pack(f(self.s, "shape"), f(self.offset, "offset"));
    }

    std::string name() const { return "load"; }
    shape compute_shape(const std::vector<shape>& inputs) const
    {
        check_shapes{inputs}.has(1);
        return s;
    }
    argument compute(const shape&, const std::vector<argument>& args) const
    {
        return {s, args[0].data() + offset};
    }
    int output_alias(const std::vector<shape>&) const { return 0; }
};

struct outline
{
    shape s;

    template <class Self, class F>
    static auto reflect(Self& self, F f)
    {
        return pack(f(self.s, "shape"));
    }

    std::string name() const { return "outline"; }
    shape compute_shape(const std::vector<shape>& inputs) const
    {
        check_shapes{inputs, *this}.has(0);
        return s;
    }
    argument compute(const shape&, const std::vector<argument>&) const { return {s, nullptr}; }
};

// indicate rnn computation direction
enum class rnn_direction
{
    forward,
    reverse,
    bidirectional,
};

struct rnn
{
    std::size_t hidden_size = 1;
    std::vector<operation> actv_funcs{tanh{}, tanh{}};
    rnn_direction direction = rnn_direction::forward;
    float clip              = 0.0f;

    std::string name() const { return "rnn"; }
    shape compute_shape(std::vector<shape> inputs) const
    {
        auto in_dims     = inputs[0].lens();
        auto hidden_dims = inputs[2].lens();
        if(hidden_size != hidden_dims[2])
        {
            MIGRAPHX_THROW("RNN: hidden size mismatch in attribute and input");
        }

        std::size_t num_directions = 1;
        if(direction == rnn_direction::bidirectional)
        {
            num_directions = 2;
        }

        if(num_directions != hidden_dims[0])
        {
            MIGRAPHX_THROW("RNN: num_direction mismatch in attribute and input");
        }

        std::vector<std::size_t> out_dims(in_dims);
        out_dims.insert(out_dims.begin() + 1, num_directions);
        out_dims.back() = hidden_size;

        return {inputs[0].type(), out_dims};
    }
};

struct rnn_last_output
{
    std::string name() const { return "rnn_last_output"; }
    shape compute_shape(std::vector<shape> inputs) const
    {
        check_shapes{inputs, *this}.has(1);
        auto dims = inputs[0].lens();

        // remove the first dimension, remaing are output shape
        dims.erase(dims.begin());
        return {inputs[0].type(), dims};
    }
};

struct gru
{
    std::size_t hidden_size = 1;
    std::vector<operation> actv_funcs{sigmoid{}, tanh{}};
    rnn_direction direction = rnn_direction::forward;
    float clip              = 0.0f;
    int linear_before_reset = 0;

    std::string name() const { return "gru"; }
    shape compute_shape(std::vector<shape> inputs) const
    {
        auto in_dims     = inputs[0].lens();
        auto hidden_dims = inputs[2].lens();
        if(hidden_size != hidden_dims[2])
        {
            MIGRAPHX_THROW("GRU: hidden size mismatch in attribute and input");
        }

        std::size_t num_directions = 1;
        if(direction == rnn_direction::bidirectional)
        {
            num_directions = 2;
        }

        if(num_directions != hidden_dims[0])
        {
            MIGRAPHX_THROW("GRU: num_direction does not match the direction attribute");
        }

        std::vector<std::size_t> out_dims(in_dims);
        out_dims.insert(out_dims.begin() + 1, num_directions);
        out_dims.back() = hidden_size;

        return {inputs[0].type(), out_dims};
    }
};

struct lstm
{
    std::size_t hidden_size = 1;
    std::vector<operation> actv_funcs{sigmoid{}, tanh{}, tanh{}};
    rnn_direction direction = rnn_direction::forward;
    float clip              = 0.0f;
    int input_forget        = 0;

    std::string name() const { return "lstm"; }
    shape compute_shape(std::vector<shape> inputs) const
    {
        auto in_dims     = inputs[0].lens();
        auto hidden_dims = inputs[2].lens();
        if(hidden_size != hidden_dims[2])
        {
            MIGRAPHX_THROW("LSTM: hidden size mismatch in attribute and input");
        }

        std::size_t num_directions = 1;
        if(direction == rnn_direction::bidirectional)
        {
            num_directions = 2;
        }

        if(num_directions != hidden_dims[0])
        {
            MIGRAPHX_THROW("LSTM: num_direction does not match the direction attribute");
        }

        std::vector<std::size_t> out_dims(in_dims);
        out_dims.insert(out_dims.begin() + 1, num_directions);
        out_dims.back() = hidden_size;

        return {inputs[0].type(), out_dims};
    }
};

struct lstm_last_cell_output
{
    std::string name() const { return "lstm_last_cell_output"; }
    shape compute_shape(std::vector<shape> inputs) const
    {
        check_shapes{inputs, *this}.has(1);
        auto dims = inputs[0].lens();

        // remove the first dimension, remaing are output shape
        dims.erase(dims.begin());
        return {inputs[0].type(), dims};
    }
};

struct undefined
{
    std::string name() const { return "undefined"; }
    shape compute_shape(const std::vector<shape>& inputs) const
    {
        check_shapes{inputs, *this}.has(0);
        return {};
    }

    argument compute(const shape&, const std::vector<argument>&) const { return {{}, nullptr}; }
};

} // namespace op
} // namespace MIGRAPHX_INLINE_NS
} // namespace migraphx

#endif<|MERGE_RESOLUTION|>--- conflicted
+++ resolved
@@ -774,13 +774,8 @@
         return {type, lens};
     }
 
-<<<<<<< HEAD
-    template <typename V>
-    std::vector<std::size_t> compute_data_index(const V& indices,
-=======
     template <typename T>
     std::vector<std::size_t> compute_data_index(const tensor_view<T>& indices,
->>>>>>> 1871d141
                                                 const int axis_index,
                                                 const std::vector<std::size_t>& out_idx) const
     {
@@ -790,15 +785,6 @@
         {
             auto start_it = data_idx.begin() + axis_index;
             auto end_it   = data_idx.begin() + axis_index + indices.get_shape().lens().size();
-<<<<<<< HEAD
-            std::vector<std::size_t> ind_idx(start_it, end_it);
-            data_idx.erase(start_it, end_it);
-            index = indices(ind_idx.begin(), ind_idx.end());
-        }
-        else
-        {
-            index = indices.front();
-=======
             std::vector<T> ind_idx(start_it, end_it);
             data_idx.erase(start_it, end_it);
             index = static_cast<std::size_t>(indices(ind_idx.begin(), ind_idx.end()));
@@ -806,7 +792,6 @@
         else
         {
             index = static_cast<std::size_t>(indices.front());
->>>>>>> 1871d141
         }
         data_idx.insert(data_idx.begin() + axis_index, index);
 
